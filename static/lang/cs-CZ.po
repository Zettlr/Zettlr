# SOME DESCRIPTIVE TITLE.
# Copyright (C) YEAR Hendrik Erz <info@zettlr.com>
# This file is distributed under the same license as the Zettlr package.
# FIRST AUTHOR <EMAIL@ADDRESS>, YEAR.
#
msgid ""
msgstr ""
"Project-Id-Version: Zettlr 2.3.0\n"
"Report-Msgid-Bugs-To: https://github.com/Zettlr/Zettlr/issues\n"
<<<<<<< HEAD
"POT-Creation-Date: 2024-02-07 10:22+0000\n"
=======
"POT-Creation-Date: 2024-02-12 15:20+0000\n"
>>>>>>> 6a1ca0b8
"PO-Revision-Date: 2023-09-23 23:15+0200\n"
"Last-Translator: Ales Nehyba <neal.cz@gmail.com>\n"
"Language-Team: \n"
"Language: cs_CZ\n"
"MIME-Version: 1.0\n"
"Content-Type: text/plain; charset=UTF-8\n"
"Content-Transfer-Encoding: 8bit\n"
"X-Generator: Poedit 3.3.2\n"

<<<<<<< HEAD
#: source/common/util/format-date.ts:33
msgid "just now"
msgstr "Ihned"
=======
#: source/win-preferences/schema/appearance.ts:10
#: source/app/service-providers/menu/menu.darwin.ts:448
#: source/app/service-providers/menu/menu.win32.ts:430
msgid "Dark mode"
msgstr "Tmavý režim"

#: source/win-preferences/schema/appearance.ts:21
msgid "Schedule"
msgstr "Plán"
>>>>>>> 6a1ca0b8

#: source/win-preferences/schema/appearance.ts:25
#: source/win-preferences/schema/general.ts:46
msgid "Off"
msgstr "Vyp."

#: source/win-preferences/schema/appearance.ts:26
#, fuzzy
msgid "Follow system"
msgstr "Podle operačního systému"

#: source/win-preferences/schema/appearance.ts:27
msgid "On"
msgstr ""

#: source/win-preferences/schema/appearance.ts:36
#: source/tmp/PopoverPomodoro.vue.ts:77
msgid "Start"
msgstr "Spustit"

#: source/win-preferences/schema/appearance.ts:43
msgid "End"
msgstr ""

#: source/win-preferences/schema/appearance.ts:53
msgid "Theme"
msgstr ""

#: source/win-preferences/schema/appearance.ts:60
msgid "Here you can choose the theme for the app."
msgstr "Vyberte grafické téma aplikace."

#: source/win-preferences/schema/appearance.ts:102
msgid "Toolbar options"
msgstr ""

#: source/win-preferences/schema/appearance.ts:109
msgid "Left section buttons"
msgstr ""

#: source/win-preferences/schema/appearance.ts:113
msgid "Display \"Open Preferences\" button"
msgstr "Zobrazit tlačítko \"Otevřít dialog nastavení\""

#: source/win-preferences/schema/appearance.ts:118
msgid "Display \"New File\" button"
msgstr "Zobrazit tlačítko \"Nový soubor\""

#: source/win-preferences/schema/appearance.ts:123
msgid "Display \"Previous File\" button"
msgstr "Zobrazit tlačítko \"Předchozí soubor\""

#: source/win-preferences/schema/appearance.ts:128
msgid "Display \"Next File\" button"
msgstr "Zobrazit tlačítko \"Další soubor\""

#: source/win-preferences/schema/appearance.ts:135
msgid "Center section buttons"
msgstr ""

#: source/win-preferences/schema/appearance.ts:139
msgid "Display readability button"
msgstr "Zobrazit tlačítko ověření čitelnosti"

#: source/win-preferences/schema/appearance.ts:144
msgid "Display \"Insert Comment\" button"
msgstr "Zobrazit tlačítko \"Vložit komentář\""

#: source/win-preferences/schema/appearance.ts:149
msgid "Display link button"
msgstr "Zobrazit tlačítko \"Odkaz\""

#: source/win-preferences/schema/appearance.ts:154
msgid "Display image button"
msgstr "Zobrazit tlačítko \"Obrázek\""

#: source/win-preferences/schema/appearance.ts:159
msgid "Display task list button"
msgstr "Zobrazit tlačítko \"Seznam úloh\""

#: source/win-preferences/schema/appearance.ts:164
msgid "Display \"Insert Table\" button"
msgstr "Zobrazit tlačítko \"Vložit tabulku\""

#: source/win-preferences/schema/appearance.ts:169
msgid "Display \"Insert Footnote\" button"
msgstr "Zobrazit tlačítko \"Vložit poznámku pod čarou\""

#: source/win-preferences/schema/appearance.ts:176
msgid "Right section buttons"
msgstr ""

#: source/win-preferences/schema/appearance.ts:180
msgid "Display document info"
msgstr "Zobrazit informace o dokumentu"

#: source/win-preferences/schema/appearance.ts:185
msgid "Display Pomodoro-timer"
msgstr "Zobrazit Pomodoro časovač"

#: source/win-preferences/schema/appearance.ts:191
#, fuzzy
msgid "Status bar"
msgstr "Zobrazit stavovou lištu"

#: source/win-preferences/schema/appearance.ts:197
msgid "Show statusbar"
msgstr "Zobrazit stavovou lištu"

#: source/win-preferences/schema/appearance.ts:203
#: source/tmp/CustomCSS.vue.ts:31
msgid "Custom CSS"
msgstr "Vlastní CSS"

#: source/win-preferences/schema/appearance.ts:208
#, fuzzy
msgid "Open CSS editor"
msgstr "Otevřít složku"

#: source/win-preferences/schema/advanced.ts:28
#, fuzzy
msgid "Pattern for new file names"
msgstr "Šablona pro nové názvy souborů"

#: source/win-preferences/schema/advanced.ts:34
#, fuzzy
msgid "Define a pattern for new file names"
msgstr "Šablona pro nové názvy souborů"

#: source/win-preferences/schema/advanced.ts:36
#, javascript-format
msgid "Available variables: %s"
msgstr ""

#: source/win-preferences/schema/advanced.ts:42
msgid "Do not prompt for filename when creating new files"
msgstr "Nepožadovat zadání názvu souboru při vytváření nových souborů"

#: source/win-preferences/schema/advanced.ts:49
msgid "Appearance"
msgstr ""

#: source/win-preferences/schema/advanced.ts:55
msgid "Use native window appearance"
msgstr "Použít nativní vzhled oken"

#: source/win-preferences/schema/advanced.ts:56
msgid "Only available on Linux; this is the default for macOS and Windows."
msgstr ""

#: source/win-preferences/schema/advanced.ts:62
msgid "Enable window vibrancy"
msgstr ""

#: source/win-preferences/schema/advanced.ts:63
msgid "Only available on macOS; makes the window background opaque."
msgstr ""

#: source/win-preferences/schema/advanced.ts:70
msgid "Show app in the notification area"
msgstr "Zobrazit aplikaci v oznamovací oblasti"

#: source/win-preferences/schema/advanced.ts:71
msgid "Leave app running in the notification area"
msgstr "Nechat aplikaci běžet v oznamovací oblasti"

#: source/win-preferences/schema/advanced.ts:80
msgid "Zoom behavior"
msgstr "Chování zvětšování"

#: source/win-preferences/schema/advanced.ts:83
#, fuzzy
msgid "Resizes the whole GUI"
msgstr "Zvětšování mění velikost celého GUI"

#: source/win-preferences/schema/advanced.ts:84
#, fuzzy
msgid "Changes the editor font size"
msgstr "Zvětšování mění velikost písma editoru"

#: source/win-preferences/schema/advanced.ts:90
msgid "Attachments sidebar"
msgstr ""

#: source/win-preferences/schema/advanced.ts:96
msgid "File extensions to be visible in the Attachments sidebar"
msgstr ""

#: source/win-preferences/schema/advanced.ts:102
#, fuzzy
msgid "Iframe rendering whitelist"
msgstr "Whitelist pro vykreslení iFrame"

#: source/win-preferences/schema/advanced.ts:111
msgid "Hostname"
msgstr "Hostname"

#: source/win-preferences/schema/advanced.ts:113
#: source/win-preferences/schema/autocorrect.ts:111
#: source/win-preferences/schema/spellchecking.ts:118
#, fuzzy
msgid "Filter"
msgstr "Filtrovat …"

#: source/win-preferences/schema/advanced.ts:118
#, fuzzy
msgid "Watchdog polling"
msgstr "Aktivovat hlídání změn"

#: source/win-preferences/schema/advanced.ts:124
msgid "Activate Watchdog polling"
msgstr "Aktivovat hlídání změn"

#: source/win-preferences/schema/advanced.ts:129
msgid "Time to wait before writing a file is considered done (in ms)"
msgstr "Jak dlouho čekat než je zápis souboru považován za ukončený (v ms)"

#: source/win-preferences/schema/advanced.ts:136
#, fuzzy
msgid "Deleting items"
msgstr "Smazat soubor"

#: source/win-preferences/schema/advanced.ts:142
msgid "Delete items irreversibly, if moving them to trash fails"
msgstr "Položku, kterou nelze přesunout do koše, smazat trvale"

#: source/win-preferences/schema/advanced.ts:148
#, fuzzy
msgid "Debug mode"
msgstr "Povolit vývojářský režim"

#: source/win-preferences/schema/advanced.ts:154
msgid "Enable debug mode"
msgstr "Povolit vývojářský režim"

#: source/win-preferences/schema/advanced.ts:161
msgid "Beta releases"
msgstr ""

#: source/win-preferences/schema/advanced.ts:167
msgid "Notify me about beta releases"
msgstr "Informovat o beta vydáních"

#: source/win-preferences/schema/import-export.ts:23
msgid "Import and export profiles"
msgstr ""

#: source/win-preferences/schema/import-export.ts:29
msgid "Open import profiles editor"
msgstr ""

#: source/win-preferences/schema/import-export.ts:43
msgid "Open export profiles editor"
msgstr ""

#: source/win-preferences/schema/import-export.ts:58
#, fuzzy
msgid "Export settings"
msgstr "Probíhá export do %s"

#. TODO: Must be radio; second option "Use system-wide Pandoc for exports"
#: source/win-preferences/schema/import-export.ts:64
#, fuzzy
msgid "Use Zettlr's internal Pandoc for exports"
msgstr "Použít pro export interní pandoc"

#: source/win-preferences/schema/import-export.ts:70
#, fuzzy
msgid "Remove tags from files when exporting"
msgstr "Odstranit ze souborů štítky"

#: source/win-preferences/schema/import-export.ts:76
#: source/win-preferences/schema/zettelkasten.ts:42
#, fuzzy
msgid "Internal links"
msgstr "Odpojit interní odkazy"

#: source/win-preferences/schema/import-export.ts:79
msgid "Remove internal links completely"
msgstr "Zcela odstranit interní odkazy"

#: source/win-preferences/schema/import-export.ts:80
msgid "Unlink internal links"
msgstr "Odpojit interní odkazy"

#: source/win-preferences/schema/import-export.ts:81
msgid "Don't touch internal links"
msgstr "Interní odkazy nechat být"

#: source/win-preferences/schema/import-export.ts:87
msgid "Destination folder for exported files"
msgstr ""

#. TODO: Add info-strings
#: source/win-preferences/schema/import-export.ts:91
msgid "Temporary folder"
msgstr ""

#: source/win-preferences/schema/import-export.ts:92
#, fuzzy
msgid "Same as file location"
msgstr "Zobrazit informace o souboru"

#: source/win-preferences/schema/import-export.ts:93
msgid "Ask for folder when exporting"
msgstr ""

#: source/win-preferences/schema/import-export.ts:99
msgid ""
"Warning! Files in the temporary folder are regularly deleted. Choosing the "
"same location as the file overwrites files with identical filenames if they "
"already exist."
msgstr ""

#: source/win-preferences/schema/import-export.ts:104
msgid "Custom export commands"
msgstr ""

#: source/win-preferences/schema/import-export.ts:112
msgid "Display name"
msgstr "Zobrazit název"

#: source/win-preferences/schema/import-export.ts:112
msgid "Command"
msgstr "Příkaz"

#: source/win-preferences/schema/import-export.ts:113
msgid ""
"Enter custom commands to run the exporter with. Each command receives as its "
"first argument the file or project folder to be exported."
msgstr ""
"Vložte vlastní příkazy, se kterými proběhne export. Každý příkaz obdrží jako "
"první argument soubor nebo adresář projektu, který se exportuje."

#: source/win-preferences/schema/snippets.ts:23
msgid "Snippets"
msgstr ""

#: source/win-preferences/schema/snippets.ts:29
msgid "Open snippets editor"
msgstr ""

#: source/win-preferences/schema/citations.ts:21
#, fuzzy
msgid "Citations"
msgstr "Generovat citace"

#: source/win-preferences/schema/citations.ts:27
msgid "How would you like autocomplete to insert your citations?"
msgstr "Jak má automatické dokončování vkládat citace?"

#: source/win-preferences/schema/citations.ts:38
msgid "Citation Database (CSL JSON or BibTex)"
msgstr "Databáze citací (CSL JSON nebo BibTex)"

#: source/win-preferences/schema/citations.ts:40
#: source/win-preferences/schema/citations.ts:52
#, fuzzy
msgid "Path to file"
msgstr "Přidat do souboru"

#: source/win-preferences/schema/citations.ts:50
msgid "CSL-Style (optional)"
msgstr "CSL style (volitelné)"

#: source/win-preferences/schema/general.ts:21
msgid "Application language"
msgstr "Jazyk aplikace"

#: source/win-preferences/schema/general.ts:32
msgid "Autosave"
msgstr "Automatické ukládání"

#: source/win-preferences/schema/general.ts:42
#, fuzzy
msgid "Save modifications"
msgstr "Čas poslední změny"

#: source/win-preferences/schema/general.ts:47
msgid "Immediately"
msgstr "Ihned"

#: source/win-preferences/schema/general.ts:48
msgid "After a short delay"
msgstr "Po krátké prodlevě"

#: source/win-preferences/schema/general.ts:54
msgid "Default image folder"
msgstr ""

#: source/win-preferences/schema/general.ts:66
msgid ""
"Click \"Select folder…\" or type an absolute or relative path directly into "
"the input field."
msgstr ""

#: source/win-preferences/schema/general.ts:71
#, fuzzy
msgid "Behavior"
msgstr "Chování zvětšování"

#: source/win-preferences/schema/general.ts:77
#: source/app/service-providers/windows/dialog/should-replace-file.ts:33
msgid "Always load remote changes to the current file"
msgstr "Vždy aktualizovat vzdálené změny aktuálního souboru"

#: source/win-preferences/schema/general.ts:82
msgid "Avoid opening files in new tabs if possible"
msgstr "Pokud možno, neotevírat soubory v nových záložkách"

#: source/win-preferences/schema/general.ts:88
#, fuzzy
msgid "Updates"
msgstr "Aktualizace"

#: source/win-preferences/schema/general.ts:94
msgid "Automatically check for updates"
msgstr "Automaticky zjišťovat aktualizace"

#: source/win-preferences/schema/editor.ts:21
#, fuzzy
msgid "Input mode"
msgstr "Režim editoru"

#: source/win-preferences/schema/editor.ts:37
msgid ""
"The input mode determines how you interact with the editor. We recommend "
"keeping this setting at \"Normal\". Only choose \"Vim\" or \"Emacs\" if you "
"know what this implies."
msgstr ""

#: source/win-preferences/schema/editor.ts:42
#, fuzzy
msgid "Writing direction"
msgstr "Najít ve složce"

#: source/win-preferences/schema/editor.ts:50
msgid "Markdown rendering"
msgstr ""

#: source/win-preferences/schema/editor.ts:57
msgid ""
"Check to enable live rendering of various Markdown elements to formatted "
"appearance. This hides formatting characters (such as **text**) or renders "
"images instead of their link."
msgstr ""

<<<<<<< HEAD
#: source/common/util/localise-number.ts:28
msgid ","
msgstr "&nbsp;"

#: source/common/util/localise-number.ts:29
msgid "."
msgstr ","

#: source/common/modules/markdown-utils/plain-link-highlighter.ts:25
msgid "Cmd/Ctrl-click to follow this link"
msgstr "Pro otevření odkazu klepněte se stisknutou klávesou Cmd/Ctrl"

#: source/common/modules/markdown-editor/autocomplete/code-blocks.ts:42
msgid "No highlighting"
msgstr "Žádné zvýraznění"

#: source/common/modules/markdown-editor/renderers/render-mermaid.ts:54
msgid "Rendering mermaid graph …"
msgstr "Mermaid vytváří graf…"

#: source/common/modules/markdown-editor/renderers/render-mermaid.ts:59
msgid "Could not render Graph:"
msgstr "Nelze vytvořit graf:"

#: source/common/modules/markdown-editor/renderers/readability.ts:39
#, javascript-format
msgid "Readability mode (%s)"
msgstr "Režim čitelnosti (%s)"

#: source/common/modules/markdown-editor/renderers/render-images.ts:98
#, javascript-format
msgid "Image not found: %s"
msgstr "Obrázek nenalezen: %s"
=======
#: source/win-preferences/schema/editor.ts:65
msgid "Render Citations"
msgstr "Generovat citace"
>>>>>>> 6a1ca0b8

#: source/win-preferences/schema/editor.ts:70
msgid "Render Iframes"
msgstr "Generovat Iframes"

#: source/win-preferences/schema/editor.ts:75
msgid "Render Images"
msgstr "Generovat obrázky"

#: source/win-preferences/schema/editor.ts:80
msgid "Render Links"
msgstr "Generovat odkazy"

#: source/win-preferences/schema/editor.ts:85
msgid "Render Formulae"
msgstr "Generovat vzorce"

#: source/win-preferences/schema/editor.ts:90
msgid "Render Tasks"
msgstr "Generovat seznamy úkolů"

#: source/win-preferences/schema/editor.ts:95
msgid "Hide heading characters"
msgstr "Skrýt znaky záhlaví"

#: source/win-preferences/schema/editor.ts:100
msgid "Render emphasis"
msgstr "Vykreslit zvýraznění"

#: source/win-preferences/schema/editor.ts:109
msgid "Formatting characters for bold and italic"
msgstr ""

#: source/win-preferences/schema/editor.ts:119
#: source/win-preferences/schema/editor.ts:120
#: source/common/modules/markdown-editor/context-menu/default-menu.ts:152
<<<<<<< HEAD
#: source/win-preferences/schema/editor.ts:119
#: source/win-preferences/schema/editor.ts:120
=======
#: source/common/modules/markdown-editor/tooltips/formatting-toolbar.ts:42
>>>>>>> 6a1ca0b8
msgid "Bold"
msgstr "Tučné"

#: source/win-preferences/schema/editor.ts:127
#: source/win-preferences/schema/editor.ts:128
#: source/common/modules/markdown-editor/tooltips/formatting-toolbar.ts:47
<<<<<<< HEAD
#: source/win-preferences/schema/editor.ts:127
#: source/win-preferences/schema/editor.ts:128
=======
>>>>>>> 6a1ca0b8
msgid "Italics"
msgstr "Kurzíva"

#: source/win-preferences/schema/editor.ts:136
msgid "Check Markdown for style issues"
msgstr "Zkontrolovat stylové problémy v Markdown"

#: source/win-preferences/schema/editor.ts:142
#, fuzzy
msgid "Table Editor"
msgstr "Povolit Editor tabulek"

#: source/win-preferences/schema/editor.ts:153
msgid ""
"The Table Editor is an interactive interface that simplifies creation and "
"editing of tables. It provides buttons for common functionality, and takes "
"care of Markdown formatting."
msgstr ""

<<<<<<< HEAD
#: source/common/modules/markdown-editor/tooltips/formatting-toolbar.ts:67
#: source/win-preferences/schema/spellchecking.ts:112
msgid "Code"
msgstr "Kód"

#: source/common/modules/markdown-editor/tooltips/footnotes.ts:90
msgid "No footnote text found."
msgstr "Nebyl nalezen text poznámky pod čarou."

#: source/common/modules/markdown-editor/tooltips/footnotes.ts:107
#: source/app/service-providers/menu/menu.darwin.ts:317
#: source/app/service-providers/menu/menu.win32.ts:318
msgid "Edit"
msgstr "Úpravy"

#: source/common/modules/markdown-editor/tooltips/file-preview.ts:55
#, javascript-format
msgid "File %s does not exist."
msgstr "Soubor %s neexistuje."
=======
#: source/win-preferences/schema/editor.ts:158
#, fuzzy
msgid "Distraction-free mode"
msgstr "Režim soustředění"

#: source/win-preferences/schema/editor.ts:164
msgid "Mute non-focused lines in distraction-free mode"
msgstr "V režimu soustředění ztlumit neaktivní řádky"
>>>>>>> 6a1ca0b8

#: source/win-preferences/schema/editor.ts:169
msgid "Hide toolbar in distraction free mode"
msgstr "Skrýt nástrojovou lištu v režimu soustředění"

#: source/win-preferences/schema/editor.ts:175
#, fuzzy
msgid "Word counter"
msgstr "Počet slov"

<<<<<<< HEAD
#: source/common/modules/markdown-editor/tooltips/file-preview.ts:98
#: source/tmp/PopoverDirProps.vue.ts:172 source/tmp/PopoverFileProps.vue.ts:104
msgid "Modified"
msgstr "Upraveno"
=======
#: source/win-preferences/schema/editor.ts:182
msgid "Count characters instead of words (e.g., for Chinese)"
msgstr "Počítat znaky místo slov (např. pro čínštinu)"
>>>>>>> 6a1ca0b8

#: source/win-preferences/schema/editor.ts:188
#, fuzzy
msgid "Readability mode"
msgstr "Režim čitelnosti (%s)"

<<<<<<< HEAD
#: source/common/modules/markdown-editor/tooltips/file-preview.ts:137
#: source/win-main/file-manager/util/file-item-context.ts:28
#: source/tmp/GlobalSearch.vue.ts:53
msgid "Open in a new tab"
msgstr "Otevřít na nové záložce"

#: source/common/modules/markdown-editor/statusbar/magic-quotes.ts:128
msgid "Disabled"
msgstr "Zakázáno"

#: source/common/modules/markdown-editor/statusbar/magic-quotes.ts:135
msgid "Custom"
msgstr "Vlastní"

#: source/common/modules/markdown-editor/statusbar/diagnostics.ts:46
msgid "Open diagnostics panel"
msgstr "Otevřít panel diagnostiky"

#: source/common/modules/markdown-editor/statusbar/info-fields.ts:53
#: source/tmp/FileItem.vue.ts:122 source/tmp/FileItem.vue.ts:185
#: source/tmp/PopoverDocInfo.vue.ts:73 source/tmp/PopoverDirProps.vue.ts:158
#: source/tmp/PopoverDirProps.vue.ts:166 source/tmp/PopoverFileProps.vue.ts:125
#, javascript-format
msgid "%s words"
msgstr "%s slov"

#: source/common/modules/markdown-editor/statusbar/info-fields.ts:72
#: source/tmp/FileItem.vue.ts:120 source/tmp/FileItem.vue.ts:183
#: source/tmp/PopoverDocInfo.vue.ts:71
#, javascript-format
msgid "%s characters"
msgstr "%s znaků"

#: source/common/modules/markdown-editor/statusbar/language-tool.ts:146
msgid "Detect automatically"
msgstr "Automatická detekce"

#: source/common/modules/markdown-editor/context-menu/link-image-menu.ts:73
msgid "Open Link"
msgstr "Otevřít odkaz"

#: source/common/modules/markdown-editor/context-menu/link-image-menu.ts:82
msgid "Copy Mail Address"
msgstr "Zkopírovat emailovou adresu"

#: source/common/modules/markdown-editor/context-menu/link-image-menu.ts:82
msgid "Copy Link"
msgstr "Kopírovat odkaz"

#: source/common/modules/markdown-editor/context-menu/link-image-menu.ts:92
msgid "Copy image to clipboard"
msgstr "Zkopírovat obrázek do schránky"

#: source/common/modules/markdown-editor/context-menu/link-image-menu.ts:98
#, fuzzy
msgid "Open image"
msgstr "Otevřít soubor"

#: source/common/modules/markdown-editor/context-menu/link-image-menu.ts:104
#: source/win-main/file-manager/util/file-item-context.ts:87
#: source/win-main/file-manager/util/dir-item-context.ts:76
msgid "Reveal in Finder"
msgstr "Otevřít ve Finderu"

#: source/common/modules/markdown-editor/context-menu/link-image-menu.ts:104
#, fuzzy
msgid "Open in File Browser"
msgstr "Otevřít v prohlížeči souborů"
=======
#: source/win-preferences/schema/editor.ts:195
msgid "Algorithm"
msgstr ""

#: source/win-preferences/schema/editor.ts:207
#, fuzzy
msgid "Image size"
msgstr "Obrázek"

#: source/win-preferences/schema/editor.ts:213
#, fuzzy
msgid "Maximum width of images (%s %)"
msgstr "Maximální šířka obrázků (procenta)"

#: source/win-preferences/schema/editor.ts:220
#, fuzzy
msgid "Maximum height of images (%s %)"
msgstr "Maximální výška obrázků (procenta)"

#: source/win-preferences/schema/editor.ts:228
#, fuzzy
msgid "Other settings"
msgstr "Další soubory"

#: source/win-preferences/schema/editor.ts:234
#, fuzzy
msgid "Font size"
msgstr "Velikost písma v editoru"

#: source/win-preferences/schema/editor.ts:241
#, fuzzy
msgid "Indentation size (number of spaces)"
msgstr "Odsadit o určený počet mezer"

#: source/win-preferences/schema/editor.ts:248
#, fuzzy
msgid "Indent using tabs instead of spaces"
msgstr "Odsadit pomocí tabulátorů"

#: source/win-preferences/schema/editor.ts:255
#, fuzzy
msgid "Suggest emojis during autocompletion"
msgstr "Automatické doplňování včetně mezer"

#: source/win-preferences/schema/editor.ts:260
msgid "Show link previews"
msgstr "Zobrazit náhled odkazu"

#: source/win-preferences/schema/editor.ts:266
msgid "Automatically close matching character pairs"
msgstr "Automaticky uzavírat odpovídající párové znaky"
>>>>>>> 6a1ca0b8

#: source/win-preferences/schema/zettelkasten.ts:21
msgid "Zettelkasten IDs"
msgstr ""

#: source/win-preferences/schema/zettelkasten.ts:27
#, fuzzy
msgid "Pattern for Zettelkasten IDs"
msgstr "Vzor pro generování nových ID"

#: source/win-preferences/schema/zettelkasten.ts:28
#, fuzzy
msgid "Uses ECMAScript regular expressions"
msgstr "Regulární výraz ID"

#: source/win-preferences/schema/zettelkasten.ts:34
msgid "Pattern used to generate new IDs"
msgstr "Vzor pro generování nových ID"

#: source/win-preferences/schema/zettelkasten.ts:37
#, javascript-format
msgid "Available Variables: %s"
msgstr ""

#: source/win-preferences/schema/zettelkasten.ts:48
msgid "Link with filename only"
msgstr "Vytvářet odkaz jen z názvu souboru"

#: source/win-preferences/schema/zettelkasten.ts:53
#, fuzzy
msgid "When linking files, add the document name …"
msgstr "Při vytváření odkazů mezi soubory, zobrazovat název …"

#: source/win-preferences/schema/zettelkasten.ts:56
#, fuzzy
msgid "Always"
msgstr "vždy"

#: source/win-preferences/schema/zettelkasten.ts:57
#, fuzzy
msgid "Only when linking using the ID"
msgstr "pouze při propojování za použití ID"

#: source/win-preferences/schema/zettelkasten.ts:58
#, fuzzy
msgid "Never"
msgstr "nikdy"

#: source/win-preferences/schema/zettelkasten.ts:65
#, fuzzy
msgid "Start a full-text search when following internal links"
msgstr "Spustit hledání při následování odkazů kartotéky"

#: source/win-preferences/schema/zettelkasten.ts:66
msgid "The search string will match the content between the brackets: [[ ]]."
msgstr ""

#: source/win-preferences/schema/zettelkasten.ts:75
#, fuzzy
msgid ""
"Automatically create non-existing files in this folder when following "
"internal links"
msgstr ""
"Automaticky vytvářet neexistující soubory při následování vnitřních odkazů"

#: source/win-preferences/schema/zettelkasten.ts:80
msgid "For this to work, the folder must be open as a Workspace in Zettlr."
msgstr ""

#: source/win-preferences/schema/zettelkasten.ts:85
msgid "Path to folder"
msgstr ""

<<<<<<< HEAD
#: source/common/modules/markdown-editor/context-menu/equation-menu.ts:31
msgid "Copy equation code"
msgstr "Zkopírovat kód rovnice"

#: source/common/modules/markdown-editor/linters/spellcheck.ts:149
msgid "Spelling mistake"
msgstr "Pravopisná chyba"
=======
#: source/win-preferences/schema/autocorrect.ts:21
#, fuzzy
msgid "Autocorrect"
msgstr "Zapnout automatické opravy"

#: source/win-preferences/schema/autocorrect.ts:31
msgid "Smart quotes"
msgstr ""

#: source/win-preferences/schema/autocorrect.ts:44
#, fuzzy
msgid "Double Quotes"
msgstr "Žádný"

#: source/win-preferences/schema/autocorrect.ts:47
#: source/win-preferences/schema/autocorrect.ts:69
msgid "Disable Magic Quotes"
msgstr "Žádný"

#: source/win-preferences/schema/autocorrect.ts:66
#, fuzzy
msgid "Single Quotes"
msgstr "Žádný"

#: source/win-preferences/schema/autocorrect.ts:94
msgid "Text-replacement patterns"
msgstr ""
>>>>>>> 6a1ca0b8

#: source/win-preferences/schema/autocorrect.ts:98
msgid "Match whole words"
msgstr "Shoda v celých slovech"

<<<<<<< HEAD
#: source/win-preferences/schema/advanced.ts:28
#, fuzzy
msgid "Pattern for new file names"
msgstr "Šablona pro nové názvy souborů"

#: source/win-preferences/schema/advanced.ts:34
#, fuzzy
msgid "Define a pattern for new file names"
msgstr "Šablona pro nové názvy souborů"

#: source/win-preferences/schema/advanced.ts:36
#, javascript-format
msgid "Available variables: %s"
msgstr ""

#: source/win-preferences/schema/advanced.ts:42
msgid "Do not prompt for filename when creating new files"
msgstr "Nepožadovat zadání názvu souboru při vytváření nových souborů"

#: source/win-preferences/schema/advanced.ts:49
msgid "Appearance"
msgstr ""

#: source/win-preferences/schema/advanced.ts:55
msgid "Use native window appearance"
msgstr "Použít nativní vzhled oken"

#: source/win-preferences/schema/advanced.ts:56
msgid "Only available on Linux; this is the default for macOS and Windows."
msgstr ""

#: source/win-preferences/schema/advanced.ts:62
msgid "Enable window vibrancy"
msgstr ""

#: source/win-preferences/schema/advanced.ts:63
msgid "Only available on macOS; makes the window background opaque."
msgstr ""

#: source/win-preferences/schema/advanced.ts:70
msgid "Show app in the notification area"
msgstr "Zobrazit aplikaci v oznamovací oblasti"

#: source/win-preferences/schema/advanced.ts:71
msgid "Leave app running in the notification area"
msgstr "Nechat aplikaci běžet v oznamovací oblasti"

#: source/win-preferences/schema/advanced.ts:80
msgid "Zoom behavior"
msgstr "Chování zvětšování"

#: source/win-preferences/schema/advanced.ts:83
#, fuzzy
msgid "Resizes the whole GUI"
msgstr "Zvětšování mění velikost celého GUI"

#: source/win-preferences/schema/advanced.ts:84
#, fuzzy
msgid "Changes the editor font size"
msgstr "Zvětšování mění velikost písma editoru"

#: source/win-preferences/schema/advanced.ts:90
msgid "Attachments sidebar"
msgstr ""

#: source/win-preferences/schema/advanced.ts:96
msgid "File extensions to be visible in the Attachments sidebar"
msgstr ""

#: source/win-preferences/schema/advanced.ts:102
#, fuzzy
msgid "Iframe rendering whitelist"
msgstr "Whitelist pro vykreslení iFrame"

#: source/win-preferences/schema/advanced.ts:111
msgid "Hostname"
msgstr "Hostname"

#: source/win-preferences/schema/advanced.ts:113
#: source/win-preferences/schema/autocorrect.ts:111
#: source/win-preferences/schema/spellchecking.ts:118
#, fuzzy
msgid "Filter"
msgstr "Filtrovat …"

#: source/win-preferences/schema/advanced.ts:118
#, fuzzy
msgid "Watchdog polling"
msgstr "Aktivovat hlídání změn"

#: source/win-preferences/schema/advanced.ts:124
msgid "Activate Watchdog polling"
msgstr "Aktivovat hlídání změn"

#: source/win-preferences/schema/advanced.ts:129
msgid "Time to wait before writing a file is considered done (in ms)"
msgstr "Jak dlouho čekat než je zápis souboru považován za ukončený (v ms)"

#: source/win-preferences/schema/advanced.ts:136
#, fuzzy
msgid "Deleting items"
msgstr "Smazat soubor"

#: source/win-preferences/schema/advanced.ts:142
msgid "Delete items irreversibly, if moving them to trash fails"
msgstr "Položku, kterou nelze přesunout do koše, smazat trvale"

#: source/win-preferences/schema/advanced.ts:148
#, fuzzy
msgid "Debug mode"
msgstr "Povolit vývojářský režim"

#: source/win-preferences/schema/advanced.ts:154
msgid "Enable debug mode"
msgstr "Povolit vývojářský režim"

#: source/win-preferences/schema/advanced.ts:161
msgid "Beta releases"
msgstr ""

#: source/win-preferences/schema/advanced.ts:167
msgid "Notify me about beta releases"
msgstr "Informovat o beta vydáních"

#: source/win-preferences/schema/autocorrect.ts:21
#, fuzzy
msgid "Autocorrect"
msgstr "Zapnout automatické opravy"

#: source/win-preferences/schema/autocorrect.ts:31
msgid "Smart quotes"
msgstr ""

#: source/win-preferences/schema/autocorrect.ts:44
#, fuzzy
msgid "Double Quotes"
msgstr "Žádný"

#: source/win-preferences/schema/autocorrect.ts:47
#: source/win-preferences/schema/autocorrect.ts:69
msgid "Disable Magic Quotes"
msgstr "Žádný"

#: source/win-preferences/schema/autocorrect.ts:66
#, fuzzy
msgid "Single Quotes"
msgstr "Žádný"

#: source/win-preferences/schema/autocorrect.ts:94
msgid "Text-replacement patterns"
msgstr ""

#: source/win-preferences/schema/autocorrect.ts:98
msgid "Match whole words"
msgstr "Shoda v celých slovech"

#: source/win-preferences/schema/autocorrect.ts:99
msgid "When checked, AutoCorrect will never replace parts of words"
msgstr "Pokud je vybráno, AutoCorrect nikdy nenahrazuje části slov"

#: source/win-preferences/schema/autocorrect.ts:106
#, fuzzy
msgid "Replace"
msgstr "Náhrada"

#: source/win-preferences/schema/autocorrect.ts:106
msgid "With"
msgstr ""

#: source/win-preferences/schema/editor.ts:21
#, fuzzy
msgid "Input mode"
msgstr "Režim editoru"

#: source/win-preferences/schema/editor.ts:37
msgid ""
"The input mode determines how you interact with the editor. We recommend "
"keeping this setting at \"Normal\". Only choose \"Vim\" or \"Emacs\" if you "
"know what this implies."
msgstr ""

#: source/win-preferences/schema/editor.ts:42
#, fuzzy
msgid "Writing direction"
msgstr "Najít ve složce"

#: source/win-preferences/schema/editor.ts:50
msgid "Markdown rendering"
msgstr ""

#: source/win-preferences/schema/editor.ts:57
msgid ""
"Check to enable live rendering of various Markdown elements to formatted "
"appearance. This hides formatting characters (such as **text**) or renders "
"images instead of their link."
msgstr ""

#: source/win-preferences/schema/editor.ts:65
msgid "Render Citations"
msgstr "Generovat citace"

#: source/win-preferences/schema/editor.ts:70
msgid "Render Iframes"
msgstr "Generovat Iframes"

#: source/win-preferences/schema/editor.ts:75
msgid "Render Images"
msgstr "Generovat obrázky"

#: source/win-preferences/schema/editor.ts:80
msgid "Render Links"
msgstr "Generovat odkazy"

#: source/win-preferences/schema/editor.ts:85
msgid "Render Formulae"
msgstr "Generovat vzorce"

#: source/win-preferences/schema/editor.ts:90
msgid "Render Tasks"
msgstr "Generovat seznamy úkolů"

#: source/win-preferences/schema/editor.ts:95
msgid "Hide heading characters"
msgstr "Skrýt znaky záhlaví"

#: source/win-preferences/schema/editor.ts:100
msgid "Render emphasis"
msgstr "Vykreslit zvýraznění"

#: source/win-preferences/schema/editor.ts:109
msgid "Formatting characters for bold and italic"
msgstr ""

#: source/win-preferences/schema/editor.ts:136
msgid "Check Markdown for style issues"
msgstr "Zkontrolovat stylové problémy v Markdown"

#: source/win-preferences/schema/editor.ts:142
#, fuzzy
msgid "Table Editor"
msgstr "Povolit Editor tabulek"

#: source/win-preferences/schema/editor.ts:153
msgid ""
"The Table Editor is an interactive interface that simplifies creation and "
"editing of tables. It provides buttons for common functionality, and takes "
"care of Markdown formatting."
msgstr ""

#: source/win-preferences/schema/editor.ts:158
#, fuzzy
msgid "Distraction-free mode"
msgstr "Režim soustředění"

#: source/win-preferences/schema/editor.ts:164
msgid "Mute non-focused lines in distraction-free mode"
msgstr "V režimu soustředění ztlumit neaktivní řádky"

#: source/win-preferences/schema/editor.ts:169
msgid "Hide toolbar in distraction free mode"
msgstr "Skrýt nástrojovou lištu v režimu soustředění"

#: source/win-preferences/schema/editor.ts:175
#, fuzzy
msgid "Word counter"
msgstr "Počet slov"

#: source/win-preferences/schema/editor.ts:182
msgid "Count characters instead of words (e.g., for Chinese)"
msgstr "Počítat znaky místo slov (např. pro čínštinu)"

#: source/win-preferences/schema/editor.ts:188
#, fuzzy
msgid "Readability mode"
msgstr "Režim čitelnosti (%s)"

#: source/win-preferences/schema/editor.ts:195
msgid "Algorithm"
msgstr ""

#: source/win-preferences/schema/editor.ts:207
#, fuzzy
msgid "Image size"
msgstr "Obrázek"

#: source/win-preferences/schema/editor.ts:213
#, fuzzy
msgid "Maximum width of images (%s %)"
msgstr "Maximální šířka obrázků (procenta)"

#: source/win-preferences/schema/editor.ts:220
#, fuzzy
msgid "Maximum height of images (%s %)"
msgstr "Maximální výška obrázků (procenta)"

#: source/win-preferences/schema/editor.ts:228
#, fuzzy
msgid "Other settings"
msgstr "Další soubory"

#: source/win-preferences/schema/editor.ts:234
#, fuzzy
msgid "Font size"
msgstr "Velikost písma v editoru"

#: source/win-preferences/schema/editor.ts:241
#, fuzzy
msgid "Indentation size (number of spaces)"
msgstr "Odsadit o určený počet mezer"

#: source/win-preferences/schema/editor.ts:248
#, fuzzy
msgid "Indent using tabs instead of spaces"
msgstr "Odsadit pomocí tabulátorů"

#: source/win-preferences/schema/editor.ts:255
#, fuzzy
msgid "Suggest emojis during autocompletion"
msgstr "Automatické doplňování včetně mezer"

#: source/win-preferences/schema/editor.ts:260
msgid "Show link previews"
msgstr "Zobrazit náhled odkazu"

#: source/win-preferences/schema/editor.ts:266
msgid "Automatically close matching character pairs"
msgstr "Automaticky uzavírat odpovídající párové znaky"

#: source/win-preferences/schema/import-export.ts:23
msgid "Import and export profiles"
msgstr ""
=======
#: source/win-preferences/schema/autocorrect.ts:99
msgid "When checked, AutoCorrect will never replace parts of words"
msgstr "Pokud je vybráno, AutoCorrect nikdy nenahrazuje části slov"

#: source/win-preferences/schema/autocorrect.ts:106
#, fuzzy
msgid "Replace"
msgstr "Náhrada"

#: source/win-preferences/schema/autocorrect.ts:106
msgid "With"
msgstr ""

#: source/win-preferences/schema/file-manager.ts:7
#, fuzzy
msgid "Display mode"
msgstr "Zobrazit název"

#: source/win-preferences/schema/file-manager.ts:16
msgid "Thin"
msgstr ""

#: source/win-preferences/schema/file-manager.ts:17
msgid "Expanded"
msgstr ""

#: source/win-preferences/schema/file-manager.ts:18
msgid "Combined"
msgstr ""

#: source/win-preferences/schema/file-manager.ts:24
msgid ""
"The Thin mode shows your directories and files separately. Select a "
"directory to have its contents displayed in the file list. Switch between "
"file list and directory tree by clicking on directories or the arrow button "
"which appears at the top left corner of the file list."
msgstr ""

#: source/win-preferences/schema/file-manager.ts:29
msgid "Show file information"
msgstr "Zobrazit informace o souboru"

#: source/win-preferences/schema/file-manager.ts:34
msgid "Show folders above files"
msgstr "Zobrazit složky před soubory"

#: source/win-preferences/schema/file-manager.ts:40
msgid "Markdown document name display"
msgstr ""

#: source/win-preferences/schema/file-manager.ts:48
msgid "Filename only"
msgstr "Pouze názvy souborů"

#: source/win-preferences/schema/file-manager.ts:49
msgid "Title if applicable"
msgstr "Název, pokud je to možné"

#: source/win-preferences/schema/file-manager.ts:50
msgid "First heading level 1 if applicable"
msgstr "První nadpis první úrovně"

#: source/win-preferences/schema/file-manager.ts:51
msgid "Title or first heading level 1 if applicable"
msgstr "Název nebo první nadpis první úrovně"

#: source/win-preferences/schema/file-manager.ts:57
msgid "Display Markdown file extensions"
msgstr "Zobrazit přípony souborů markdown"

#: source/win-preferences/schema/file-manager.ts:64
msgid "Time display"
msgstr ""

#: source/win-preferences/schema/file-manager.ts:72
msgid "Last modification time"
msgstr "Čas poslední změny"

#: source/win-preferences/schema/file-manager.ts:73
msgid "File creation time"
msgstr "Čas vytvoření souboru"

#: source/win-preferences/schema/file-manager.ts:79
#, fuzzy
msgid "Sorting"
msgstr "Probíhá export…"

#: source/win-preferences/schema/file-manager.ts:85
#, fuzzy
msgid "When sorting documents…"
msgstr "Nedávné dokumenty"

#: source/win-preferences/schema/file-manager.ts:88
#, fuzzy
msgid "Use natural order (2 comes before 10)"
msgstr "Přirozené pořadí (10 po 2)"

#: source/win-preferences/schema/file-manager.ts:89
#, fuzzy
msgid "Use ASCII order (2 comes after 10)"
msgstr "ASCII pořadí (2 po 10)"

#: source/win-preferences/schema/spellchecking.ts:22
#, fuzzy
msgid "LanguageTool"
msgstr "Použít LanguageTool"

#: source/win-preferences/schema/spellchecking.ts:32
msgid "Strictness"
msgstr "Přesnost"

#: source/win-preferences/schema/spellchecking.ts:35
msgid "Standard"
msgstr "Běžná"

#: source/win-preferences/schema/spellchecking.ts:36
msgid "Picky"
msgstr "Přísná"

#: source/win-preferences/schema/spellchecking.ts:45
#, fuzzy
msgid "Mother language"
msgstr "Mateřský jazyk"

#: source/win-preferences/schema/spellchecking.ts:51
msgid "Not set"
msgstr "Není nastaveno"

#: source/win-preferences/schema/spellchecking.ts:59
msgid "LanguageTool Provider"
msgstr "Poskytovatel LanguageTool"

#: source/win-preferences/schema/spellchecking.ts:63
msgid "Custom server"
msgstr "Vlastní server"

#: source/win-preferences/schema/spellchecking.ts:70
#, fuzzy
msgid "Custom server address"
msgstr "Vlastní server"

#: source/win-preferences/schema/spellchecking.ts:79
#, fuzzy
msgid "LanguageTool Premium"
msgstr "Poskytovatel LanguageTool"

#: source/win-preferences/schema/spellchecking.ts:84
msgid ""
"Zettlr will ignore the \"LanguageTool provider\" settings if you enter any "
"credentials here."
msgstr ""

#: source/win-preferences/schema/spellchecking.ts:88
msgid "LanguageTool Username"
msgstr "Uživatelské jméno LanguageTool"

#: source/win-preferences/schema/spellchecking.ts:95
msgid "LanguageTool API key"
msgstr "API klíč LanguageTool"

#: source/win-preferences/schema/spellchecking.ts:103
msgid "Spellchecking"
msgstr ""

#: source/win-preferences/schema/spellchecking.ts:112
msgid "Active"
msgstr "Aktivní"

#: source/win-preferences/schema/spellchecking.ts:112
#, fuzzy
msgid "Language"
msgstr "Kód jazyka"

#: source/win-preferences/schema/spellchecking.ts:112
#: source/common/modules/markdown-editor/tooltips/formatting-toolbar.ts:67
msgid "Code"
msgstr "Kód"

#: source/win-preferences/schema/spellchecking.ts:113
msgid ""
"Select the languages for which you want to enable automatic spell checking."
msgstr ""
"Vyberte jazyky, pro které chcete zapnout automatickou kontrolu pravopisu."

#: source/win-preferences/schema/spellchecking.ts:125
msgid "User dictionary. Remove words by clicking them."
msgstr "Uživatelský slovník. Slova odstraníte klepnutím na ně."

#: source/win-preferences/schema/spellchecking.ts:127
msgid "Dictionary entry"
msgstr "Záznam ve slovníku"

#: source/win-preferences/schema/spellchecking.ts:130
msgid "Search for entries …"
msgstr "Hledat položky …"

#: source/win-main/tabs-context.ts:38
#: source/app/service-providers/menu/menu.darwin.ts:601
#: source/app/service-providers/menu/menu.win32.ts:574
msgid "Close Tab"
msgstr "Zavřít panel"

#: source/win-main/tabs-context.ts:44
msgid "Close other tabs"
msgstr "Zavřít ostatní karty"

#: source/win-main/tabs-context.ts:50
msgid "Close all tabs"
msgstr "Zavřít všechny karty"

#: source/win-main/tabs-context.ts:59
msgid "Unpin tab"
msgstr "Odepnout"

#: source/win-main/tabs-context.ts:59
msgid "Pin tab"
msgstr "Připnout"

#: source/win-main/tabs-context.ts:68
#: source/win-main/file-manager/util/file-item-context.ts:72
msgid "Copy filename"
msgstr "Kopírovat název souboru"

#: source/win-main/tabs-context.ts:74
msgid "Copy full path"
msgstr "Zkopírovat plnou cestu"

#: source/win-main/tabs-context.ts:80
#: source/win-main/file-manager/util/file-item-context.ts:78
#: source/app/service-providers/menu/menu.darwin.ts:414
#: source/app/service-providers/menu/menu.win32.ts:415
msgid "Copy ID"
msgstr "Kopírovat ID"

#: source/win-main/file-manager/util/dir-item-context.ts:28
#: source/win-main/file-manager/util/file-item-context.ts:34
msgid "Properties"
msgstr "Vlastnosti"

#: source/win-main/file-manager/util/dir-item-context.ts:37
#: source/app/service-providers/menu/menu.darwin.ts:116
#: source/app/service-providers/menu/menu.win32.ts:90
msgid "New File…"
msgstr "Nový soubor…"

#: source/win-main/file-manager/util/dir-item-context.ts:43
#: source/app/service-providers/menu/menu.darwin.ts:155
#: source/app/service-providers/menu/menu.win32.ts:129
msgid "New directory…"
msgstr "Nová složka…"

#: source/win-main/file-manager/util/dir-item-context.ts:52
msgid "Rename directory"
msgstr "Přejmenovat složku"

#: source/win-main/file-manager/util/dir-item-context.ts:58
#: source/app/service-providers/menu/menu.darwin.ts:306
#: source/app/service-providers/menu/menu.win32.ts:299
msgid "Delete directory"
msgstr "Smazat složku"

#: source/win-main/file-manager/util/dir-item-context.ts:67
#: source/win-main/file-manager/util/file-item-context.ts:66
msgid "Copy path"
msgstr "Zkopírovat cestu"

#: source/win-main/file-manager/util/dir-item-context.ts:76
#: source/win-main/file-manager/util/file-item-context.ts:87
#: source/common/modules/markdown-editor/context-menu/link-image-menu.ts:104
msgid "Reveal in Finder"
msgstr "Otevřít ve Finderu"

#: source/win-main/file-manager/util/dir-item-context.ts:76
#: source/win-main/file-manager/util/file-item-context.ts:87
msgid "Reveal in Explorer"
msgstr "Otevřít v Průzkumníku"

#: source/win-main/file-manager/util/dir-item-context.ts:76
#: source/win-main/file-manager/util/file-item-context.ts:87
msgid "Reveal in File Browser"
msgstr "Otevřít v prohlížeči souborů"

#: source/win-main/file-manager/util/dir-item-context.ts:87
msgid "Check for directory …"
msgstr "Hledat složku…"

#: source/win-main/file-manager/util/dir-item-context.ts:104
msgid "Export Project"
msgstr "Exportovat projekt"

#: source/win-main/file-manager/util/dir-item-context.ts:116
msgid "Close Workspace"
msgstr "Zavřít pracovní prostor"

#: source/win-main/file-manager/util/file-item-context.ts:28
#: source/common/modules/markdown-editor/tooltips/file-preview.ts:137
#: source/tmp/GlobalSearch.vue.ts:53
msgid "Open in a new tab"
msgstr "Otevřít na nové záložce"

#: source/win-main/file-manager/util/file-item-context.ts:43
#: source/app/service-providers/menu/menu.darwin.ts:287
#: source/app/service-providers/menu/menu.win32.ts:281
#: source/tmp/Defaults.vue.ts:76
msgid "Rename file"
msgstr "Přejmenovat soubor"

#: source/win-main/file-manager/util/file-item-context.ts:50
#: source/app/service-providers/menu/menu.darwin.ts:298
#: source/app/service-providers/menu/menu.win32.ts:292
msgid "Delete file"
msgstr "Smazat soubor"

#: source/win-main/file-manager/util/file-item-context.ts:57
msgid "Duplicate file"
msgstr "Duplikovat soubor"

#: source/win-main/file-manager/util/file-item-context.ts:100
msgid "Close file"
msgstr "Zavřít soubor"

#: source/common/modules/window-register/register-default-context.ts:76
#: source/common/modules/markdown-editor/context-menu/default-menu.ts:210
#: source/app/service-providers/menu/menu.darwin.ts:337
#: source/app/service-providers/menu/menu.win32.ts:338
msgid "Cut"
msgstr "Vyjmout"

#: source/common/modules/window-register/register-default-context.ts:83
#: source/common/modules/markdown-editor/context-menu/default-menu.ts:217
#: source/app/service-providers/menu/menu.darwin.ts:343
#: source/app/service-providers/menu/menu.win32.ts:344
msgid "Copy"
msgstr "Kopírovat"

#: source/common/modules/window-register/register-default-context.ts:90
#: source/common/modules/markdown-editor/context-menu/default-menu.ts:231
#: source/app/service-providers/menu/menu.darwin.ts:357
#: source/app/service-providers/menu/menu.win32.ts:358
msgid "Paste"
msgstr "Vložit"

#: source/common/modules/window-register/register-default-context.ts:100
#: source/common/modules/markdown-editor/context-menu/default-menu.ts:248
#: source/app/service-providers/menu/menu.darwin.ts:371
#: source/app/service-providers/menu/menu.win32.ts:372
msgid "Select all"
msgstr "Vybrat vše"

#: source/common/modules/markdown-editor/context-menu/equation-menu.ts:31
msgid "Copy equation code"
msgstr "Zkopírovat kód rovnice"

#: source/common/modules/markdown-editor/context-menu/default-menu.ts:133
msgid "No suggestions"
msgstr "Bez návrhů"

#: source/common/modules/markdown-editor/context-menu/default-menu.ts:142
msgid "Add to dictionary"
msgstr "Přidat do složky"

#: source/common/modules/markdown-editor/context-menu/default-menu.ts:159
msgid "Italic"
msgstr "Kurzíva"

#: source/common/modules/markdown-editor/context-menu/default-menu.ts:169
msgid "Insert link"
msgstr "Vložit odkaz"

#: source/common/modules/markdown-editor/context-menu/default-menu.ts:176
msgid "Insert numbered list"
msgstr "Vložit číslovaný seznam"

#: source/common/modules/markdown-editor/context-menu/default-menu.ts:182
msgid "Insert unordered list"
msgstr "Vložit odrážkový seznam"

#: source/common/modules/markdown-editor/context-menu/default-menu.ts:188
msgid "Insert tasklist"
msgstr "Vložit seznam úloh"

#: source/common/modules/markdown-editor/context-menu/default-menu.ts:195
msgid "Blockquote"
msgstr "Bloková citace"

#: source/common/modules/markdown-editor/context-menu/default-menu.ts:201
msgid "Insert Table"
msgstr "Vložit tabulku"

#: source/common/modules/markdown-editor/context-menu/default-menu.ts:224
#: source/app/service-providers/menu/menu.darwin.ts:348
#: source/app/service-providers/menu/menu.win32.ts:349
msgid "Copy as HTML"
msgstr "Zkopírovat jako HTML"

#: source/common/modules/markdown-editor/context-menu/default-menu.ts:238
#: source/app/service-providers/menu/menu.darwin.ts:362
#: source/app/service-providers/menu/menu.win32.ts:363
msgid "Paste without style"
msgstr "Vložit bez formátování"

#: source/common/modules/markdown-editor/context-menu/link-image-menu.ts:73
msgid "Open Link"
msgstr "Otevřít odkaz"

#: source/common/modules/markdown-editor/context-menu/link-image-menu.ts:82
msgid "Copy Mail Address"
msgstr "Zkopírovat emailovou adresu"

#: source/common/modules/markdown-editor/context-menu/link-image-menu.ts:82
msgid "Copy Link"
msgstr "Kopírovat odkaz"

#: source/common/modules/markdown-editor/context-menu/link-image-menu.ts:92
msgid "Copy image to clipboard"
msgstr "Zkopírovat obrázek do schránky"

#: source/common/modules/markdown-editor/context-menu/link-image-menu.ts:98
#, fuzzy
msgid "Open image"
msgstr "Otevřít soubor"

#: source/common/modules/markdown-editor/context-menu/link-image-menu.ts:104
#, fuzzy
msgid "Open in File Browser"
msgstr "Otevřít v prohlížeči souborů"

#: source/common/modules/markdown-editor/statusbar/language-tool.ts:146
msgid "Detect automatically"
msgstr "Automatická detekce"

#: source/common/modules/markdown-editor/statusbar/info-fields.ts:53
#: source/tmp/FileItem.vue.ts:123 source/tmp/FileItem.vue.ts:186
#: source/tmp/PopoverDirProps.vue.ts:140 source/tmp/PopoverFileProps.vue.ts:56
#: source/tmp/PopoverDocInfo.vue.ts:73
#, javascript-format
msgid "%s words"
msgstr "%s slov"

#: source/common/modules/markdown-editor/statusbar/info-fields.ts:72
#: source/tmp/FileItem.vue.ts:121 source/tmp/FileItem.vue.ts:184
#: source/tmp/PopoverDocInfo.vue.ts:71
#, javascript-format
msgid "%s characters"
msgstr "%s znaků"

#: source/common/modules/markdown-editor/statusbar/diagnostics.ts:46
msgid "Open diagnostics panel"
msgstr "Otevřít panel diagnostiky"

#: source/common/modules/markdown-editor/statusbar/magic-quotes.ts:128
msgid "Disabled"
msgstr "Zakázáno"

#: source/common/modules/markdown-editor/statusbar/magic-quotes.ts:135
msgid "Custom"
msgstr "Vlastní"

#: source/common/modules/markdown-editor/plugins/footnote-gutter.ts:31
msgid "Go to footnote reference"
msgstr "Přejít na poznámku pod čarou"

#: source/common/modules/markdown-editor/linters/spellcheck.ts:149
msgid "Spelling mistake"
msgstr "Pravopisná chyba"

#: source/common/modules/markdown-editor/tooltips/file-preview.ts:55
#, javascript-format
msgid "File %s does not exist."
msgstr "Soubor %s neexistuje."

#: source/common/modules/markdown-editor/tooltips/file-preview.ts:96
msgid "Word count"
msgstr "Počet slov"

#: source/common/modules/markdown-editor/tooltips/file-preview.ts:98
#: source/tmp/PopoverDirProps.vue.ts:30 source/tmp/PopoverFileProps.vue.ts:36
msgid "Modified"
msgstr "Upraveno"

#: source/common/modules/markdown-editor/tooltips/file-preview.ts:116
#: source/app/service-providers/menu/menu.darwin.ts:166
#: source/app/service-providers/menu/menu.win32.ts:140
msgid "Open…"
msgstr "Otevřít …"

#: source/common/modules/markdown-editor/tooltips/footnotes.ts:90
msgid "No footnote text found."
msgstr "Nebyl nalezen text poznámky pod čarou."

#: source/common/modules/markdown-editor/tooltips/footnotes.ts:107
#: source/app/service-providers/menu/menu.darwin.ts:317
#: source/app/service-providers/menu/menu.win32.ts:318
msgid "Edit"
msgstr "Úpravy"

#: source/common/modules/markdown-editor/tooltips/formatting-toolbar.ts:52
msgid "Link"
msgstr "Odkaz"

#: source/common/modules/markdown-editor/tooltips/formatting-toolbar.ts:57
msgid "Image"
msgstr "Obrázek"

#: source/common/modules/markdown-editor/tooltips/formatting-toolbar.ts:62
msgid "Comment"
msgstr "Komentář"

#: source/common/modules/markdown-editor/renderers/render-images.ts:98
#, javascript-format
msgid "Image not found: %s"
msgstr "Obrázek nenalezen: %s"

#: source/common/modules/markdown-editor/renderers/readability.ts:39
#, javascript-format
msgid "Readability mode (%s)"
msgstr "Režim čitelnosti (%s)"

#: source/common/modules/markdown-editor/renderers/render-mermaid.ts:54
msgid "Rendering mermaid graph …"
msgstr "Mermaid vytváří graf…"

#: source/common/modules/markdown-editor/renderers/render-mermaid.ts:59
msgid "Could not render Graph:"
msgstr "Nelze vytvořit graf:"

#: source/common/modules/markdown-editor/autocomplete/code-blocks.ts:42
msgid "No highlighting"
msgstr "Žádné zvýraznění"

#: source/common/modules/markdown-utils/plain-link-highlighter.ts:25
msgid "Cmd/Ctrl-click to follow this link"
msgstr "Pro otevření odkazu klepněte se stisknutou klávesou Cmd/Ctrl"

#: source/common/util/format-date.ts:33
msgid "just now"
msgstr "Ihned"

#: source/common/util/localise-number.ts:28
msgid ","
msgstr "&nbsp;"

#: source/common/util/localise-number.ts:29
msgid "."
msgstr ","

#: source/common/util/map-lang-code.ts:33
msgid "Afrikaans"
msgstr "Afrikánština"

#: source/common/util/map-lang-code.ts:34
msgid "Arabic"
msgstr "Arabština"

#: source/common/util/map-lang-code.ts:35
msgid "Asturian"
msgstr "Asturština"

#: source/common/util/map-lang-code.ts:36
msgid "Belarus"
msgstr "Běloruština"

#: source/common/util/map-lang-code.ts:37
msgid "Bulgarian"
msgstr "Bulharština"

#: source/common/util/map-lang-code.ts:38
msgid "Breton"
msgstr "Bretonština"

#: source/common/util/map-lang-code.ts:39
msgid "Bosnian"
msgstr "Bosenština"

#: source/common/util/map-lang-code.ts:40
msgid "Catalan"
msgstr "Katalánština"

#: source/common/util/map-lang-code.ts:41
msgid "Czech"
msgstr "Čeština"

#: source/common/util/map-lang-code.ts:42
msgid "Danish"
msgstr "Dánština"

#: source/common/util/map-lang-code.ts:43
msgid "German (Austria)"
msgstr "Němčina (Rakousko)"

#: source/common/util/map-lang-code.ts:44
msgid "German (Switzerland)"
msgstr "Němčina (Švýcarsko)"

#: source/common/util/map-lang-code.ts:45
msgid "German (simple)"
msgstr "Němčina (jednoduchá)"

#: source/common/util/map-lang-code.ts:46
msgid "German (Germany)"
msgstr "Němčina (Německo)"

#: source/common/util/map-lang-code.ts:47
msgid "German (Luxembourg)"
msgstr "Němčina (Lucembursko)"

#: source/common/util/map-lang-code.ts:48
msgid "German"
msgstr "Němčina"

#: source/common/util/map-lang-code.ts:49
msgid "Greek"
msgstr "Řečtina"

#: source/common/util/map-lang-code.ts:50
msgid "English (Australia)"
msgstr "Angličtina (Austrálie)"

#: source/common/util/map-lang-code.ts:51
msgid "English (Canada)"
msgstr "Angličtina (Kanada)"

#: source/common/util/map-lang-code.ts:52
msgid "English (United Kingdom)"
msgstr "Angličtina (Spojené království)"

#: source/common/util/map-lang-code.ts:53
msgid "English (India)"
msgstr "Angličtina (Indie)"

#: source/common/util/map-lang-code.ts:54
msgid "English (New Zealand)"
msgstr "Angličtina (Nový Zéland)"

#: source/common/util/map-lang-code.ts:55
msgid "English (United States)"
msgstr "Angličtina (Spojené státy)"

#: source/common/util/map-lang-code.ts:56
msgid "English (South Africa)"
msgstr "Angličtina (Jižní Afrika)"

#: source/common/util/map-lang-code.ts:57
msgid "English"
msgstr "Angličtina"

#: source/common/util/map-lang-code.ts:58
msgid "Esperanto"
msgstr "Esperanto"

#: source/common/util/map-lang-code.ts:59
msgid "Spanish (Argentina)"
msgstr "Španělština (Argentina)"

#: source/common/util/map-lang-code.ts:60
msgid "Spanish (Spain)"
msgstr "Španělština (Španělsko)"

#: source/common/util/map-lang-code.ts:61
msgid "Spanish"
msgstr "Španělština"

#: source/common/util/map-lang-code.ts:62
msgid "Estonian"
msgstr "Estonština"

#: source/common/util/map-lang-code.ts:63
msgid "Basque"
msgstr "Baskičtina"

#: source/common/util/map-lang-code.ts:64
msgid "Persian (Farsi)"
msgstr "Perština (Farsi)"

#: source/common/util/map-lang-code.ts:65
msgid "Finnish"
msgstr "Finština"

#: source/common/util/map-lang-code.ts:66
msgid "Faroese"
msgstr "Faerština"

#: source/common/util/map-lang-code.ts:67
msgid "French (Belgium)"
msgstr "Francouzština (Belgie)"

#: source/common/util/map-lang-code.ts:68
msgid "French (Switzerland)"
msgstr "Francouzština (Švýcarsko)"

#: source/common/util/map-lang-code.ts:69
msgid "French (France)"
msgstr "Francouzština (Francie)"

#: source/common/util/map-lang-code.ts:70
msgid "French (Luxembourg)"
msgstr "Francouzština (Lucembursko)"

#: source/common/util/map-lang-code.ts:71
msgid "French (Principality of Monaco)"
msgstr "Francouzština (Monako)"

#: source/common/util/map-lang-code.ts:72
msgid "French"
msgstr "Francouzština"

#: source/common/util/map-lang-code.ts:73
msgid "Irish"
msgstr "Irština"

#: source/common/util/map-lang-code.ts:74
msgid "Scottish (Gaelic)"
msgstr "Skotská gaelština"

#: source/common/util/map-lang-code.ts:75
msgid "Galician"
msgstr "Galicijština (Španělsko)"

#: source/common/util/map-lang-code.ts:76
msgid "Hebrew"
msgstr "Hebrejština"

#: source/common/util/map-lang-code.ts:77
msgid "Hindi"
msgstr "Hindština"

#: source/common/util/map-lang-code.ts:78
msgid "Croatian"
msgstr "Chorvatština"

#: source/common/util/map-lang-code.ts:79
msgid "Hungarian"
msgstr "Maďarština"

#: source/common/util/map-lang-code.ts:80
msgid "Armenian"
msgstr "Arménština"

#: source/common/util/map-lang-code.ts:81
msgid "Indonesian"
msgstr "Indonéština"

#: source/common/util/map-lang-code.ts:82
msgid "Icelandic"
msgstr "Islandština"

#: source/common/util/map-lang-code.ts:83
msgid "Italian (Switzerland)"
msgstr "Italština (Švýcarsko)"

#: source/common/util/map-lang-code.ts:84
msgid "Italian (Italy)"
msgstr "Italština (Itálie)"

#: source/common/util/map-lang-code.ts:85
msgid "Italian"
msgstr "Italština"

#: source/common/util/map-lang-code.ts:86
msgid "Japanese"
msgstr "Japonština"

#: source/common/util/map-lang-code.ts:87
msgid "Georgian"
msgstr "Gruzínština"

#: source/common/util/map-lang-code.ts:88
msgid "Khmer (Cambodia)"
msgstr "Khmerština"

#: source/common/util/map-lang-code.ts:89
msgid "Korean"
msgstr "Korejština"

#: source/common/util/map-lang-code.ts:90
msgid "Latin"
msgstr "Latina"

#: source/common/util/map-lang-code.ts:91
msgid "Luxembourgian"
msgstr "Lucemburština"

#: source/common/util/map-lang-code.ts:92
msgid "Lithuanian"
msgstr "Litevština"

#: source/common/util/map-lang-code.ts:93
msgid "Latvian"
msgstr "Lotyština"

#: source/common/util/map-lang-code.ts:94
msgid "Macedonian"
msgstr "Makedonština"

#: source/common/util/map-lang-code.ts:95
msgid "Mongolian"
msgstr "Mongolština"

#: source/common/util/map-lang-code.ts:96
msgid "Malaysian (Brunei Darussalam)"
msgstr "Malajština (Brunej)"

#: source/common/util/map-lang-code.ts:97
msgid "Malaysian (Malaysia)"
msgstr "Malajština (Malajsie)"

#: source/common/util/map-lang-code.ts:98
msgid "Malaysian"
msgstr "Malajština (Malajsie)"

#: source/common/util/map-lang-code.ts:99
msgid "Norwegian (Bokmål)"
msgstr "Norština (Bokmål)"

#: source/common/util/map-lang-code.ts:100
msgid "Nepalese"
msgstr "Nepálština"

#: source/common/util/map-lang-code.ts:101
msgid "Dutch (Belgium)"
msgstr "Nizozemština (Belgie)"

#: source/common/util/map-lang-code.ts:102
msgid "Dutch (Netherlands)"
msgstr "Nizozemština (Nizozemí)"

#: source/common/util/map-lang-code.ts:103
msgid "Dutch"
msgstr "Nizozemština"

#: source/common/util/map-lang-code.ts:104
msgid "Norwegian (Nyorsk)"
msgstr "Norština (Nyorsk)"

#: source/common/util/map-lang-code.ts:105
msgid "Norwegian"
msgstr "Norština"

#: source/common/util/map-lang-code.ts:106
msgid "Polish"
msgstr "Polština"

#: source/common/util/map-lang-code.ts:107
msgid "Portuguese (Angola)"
msgstr "Portugalština (Angola)"

#: source/common/util/map-lang-code.ts:108
msgid "Portuguese (Brazil)"
msgstr "Portugalština (Brazílie)"

#: source/common/util/map-lang-code.ts:109
msgid "Portuguese (Mozambique)"
msgstr "Portugalština (Mozambik)"

#: source/common/util/map-lang-code.ts:110
msgid "Portuguese (Portugal)"
msgstr "Portugalština (Portugalsko)"

#: source/common/util/map-lang-code.ts:111
msgid "Portuguese"
msgstr "Portugalština"

#: source/common/util/map-lang-code.ts:112
msgid "Romanian"
msgstr "Rumunština"

#: source/common/util/map-lang-code.ts:113
msgid "Russian"
msgstr "Ruština"

#: source/common/util/map-lang-code.ts:114
msgid "Rwandan (Kinyarwanda)"
msgstr "Rwandština (Kinyarwanda)"

#: source/common/util/map-lang-code.ts:115
msgid "Slovakian"
msgstr "Slovenština"

#: source/common/util/map-lang-code.ts:116
msgid "Slovenian"
msgstr "Slovinština"

#: source/common/util/map-lang-code.ts:117
msgid "Serbian"
msgstr "Srbština"

#: source/common/util/map-lang-code.ts:118
msgid "Albanian"
msgstr "Albánština"

#: source/common/util/map-lang-code.ts:119
msgid "Albanian (Albania)"
msgstr "Albánština (Albánie)"

#: source/common/util/map-lang-code.ts:120
msgid "Swedish"
msgstr "Švédština"

#: source/common/util/map-lang-code.ts:121
msgid "Tamil (India)"
msgstr "Tamilština (Indie)"

#: source/common/util/map-lang-code.ts:122
msgid "Thai"
msgstr "Thajština"

#: source/common/util/map-lang-code.ts:123
msgid "Tagalog (Filipino)"
msgstr "Tagalština (Filipíny)"

#: source/common/util/map-lang-code.ts:124
msgid "Turkish"
msgstr "Turečtina"

#: source/common/util/map-lang-code.ts:125
msgid "Ukrainian"
msgstr "Ukrajinština"

#: source/common/util/map-lang-code.ts:126
msgid "Urdu"
msgstr "Urdština"

#: source/common/util/map-lang-code.ts:127
msgid "Vietnamese"
msgstr "Vietnamština"

#. NOTE: According to ISO 639-2, while hsb and dsb denote Higher and Lower
#. Sorbian, wen denotes the language family as such
#: source/common/util/map-lang-code.ts:130
msgid "Sorbian"
msgstr "Lužická srbština"

#: source/common/util/map-lang-code.ts:131
msgid "Chinese (China)"
msgstr "Čínština (Čína)"

#: source/common/util/map-lang-code.ts:132
msgid "Chinese (Taiwan)"
msgstr "Čínština (Taiwan)"

#: source/common/util/map-lang-code.ts:133
msgid "Chinese"
msgstr "Čínština"

#: source/app/service-providers/workspaces/index.ts:163
#, javascript-format
msgid "Loading workspace %s"
msgstr "Nahrává se pracovní prostor %s"
>>>>>>> 6a1ca0b8

#: source/win-preferences/schema/import-export.ts:29
msgid "Open import profiles editor"
msgstr ""

#: source/win-preferences/schema/import-export.ts:43
msgid "Open export profiles editor"
msgstr ""

#: source/win-preferences/schema/import-export.ts:58
#, fuzzy
msgid "Export settings"
msgstr "Probíhá export do %s"

#. TODO: Must be radio; second option "Use system-wide Pandoc for exports"
#: source/win-preferences/schema/import-export.ts:64
#, fuzzy
msgid "Use Zettlr's internal Pandoc for exports"
msgstr "Použít pro export interní pandoc"

#: source/win-preferences/schema/import-export.ts:70
#, fuzzy
msgid "Remove tags from files when exporting"
msgstr "Odstranit ze souborů štítky"

<<<<<<< HEAD
#: source/win-preferences/schema/import-export.ts:76
#: source/win-preferences/schema/zettelkasten.ts:42
#, fuzzy
msgid "Internal links"
msgstr "Odpojit interní odkazy"

#: source/win-preferences/schema/import-export.ts:79
msgid "Remove internal links completely"
msgstr "Zcela odstranit interní odkazy"

#: source/win-preferences/schema/import-export.ts:80
msgid "Unlink internal links"
msgstr "Odpojit interní odkazy"

#: source/win-preferences/schema/import-export.ts:81
msgid "Don't touch internal links"
msgstr "Interní odkazy nechat být"

#: source/win-preferences/schema/import-export.ts:87
msgid "Destination folder for exported files"
msgstr ""

#. TODO: Add info-strings
#: source/win-preferences/schema/import-export.ts:91
msgid "Temporary folder"
msgstr ""

#: source/win-preferences/schema/import-export.ts:92
#, fuzzy
msgid "Same as file location"
msgstr "Zobrazit informace o souboru"

#: source/win-preferences/schema/import-export.ts:93
msgid "Ask for folder when exporting"
msgstr ""

#: source/win-preferences/schema/import-export.ts:99
=======
#: source/app/service-providers/tray/index.ts:160
msgid "Show Zettlr"
msgstr "Zobrazit Zettlr"

#: source/app/service-providers/tray/index.ts:166
#: source/app/service-providers/menu/menu.darwin.ts:104
#: source/app/service-providers/menu/menu.win32.ts:308
msgid "Quit"
msgstr "Ukončit"

#: source/app/service-providers/tray/index.ts:173
msgid "Zettlr"
msgstr "Zettlr"

#: source/app/service-providers/citeproc/index.ts:248
#: source/app/service-providers/citeproc/index.ts:455
msgid "The citation database could not be loaded"
msgstr "Databázi citací nelze nahrát"

#: source/app/service-providers/citeproc/index.ts:443
msgid "Changes to the library file detected. Reloading …"
msgstr "Zjištěna změna souboru knihovny. Načítá se znovu…"

#: source/app/service-providers/commands/language-tool.ts:187
msgid "Document too long"
msgstr "Dokument je příliš dlouhý"

#: source/app/service-providers/commands/language-tool.ts:192
msgid "offline"
msgstr "offline"

#: source/app/service-providers/commands/export.ts:55
#: source/app/service-providers/commands/export.ts:157
msgid "Export failed"
msgstr "Export selhal"

#: source/app/service-providers/commands/export.ts:56
#, javascript-format
msgid "An error occurred during export: %s"
msgstr "Během exportu se objevila chyba: %s"

#: source/app/service-providers/commands/export.ts:114
msgid "Choose export destination"
msgstr "Vyberte místo exportu"

#: source/app/service-providers/commands/export.ts:114
#: source/app/service-providers/menu/menu.darwin.ts:197
#: source/app/service-providers/menu/menu.win32.ts:162
#: source/tmp/CustomCSS.vue.ts:42 source/tmp/CustomCSS.vue.ts:56
#: source/tmp/Defaults.vue.ts:114 source/tmp/SnippetsTab.vue.ts:47
msgid "Save"
msgstr "Uložit"

#: source/app/service-providers/commands/export.ts:145
#, javascript-format
msgid "Exporting to %s"
msgstr "Probíhá export do %s"

#: source/app/service-providers/commands/export.ts:158
#, javascript-format
msgid "An error occurred on export: %s"
msgstr "Během exportu se objevila chyba: %s"

#: source/app/service-providers/commands/save-image-from-clipboard.ts:37
msgid "The requested file was not found."
msgstr "Požadovaný soubor nebyl nalezen."

#: source/app/service-providers/commands/save-image-from-clipboard.ts:54
msgid "The provided name did not contain any allowed letters."
msgstr "Dodaný název neobsahuje žádná povolené písmena."

#: source/app/service-providers/commands/save-image-from-clipboard.ts:75
msgid "The requested directory was not found."
msgstr "Požadovaná složka nebyla nalezena."

#: source/app/service-providers/commands/save-image-from-clipboard.ts:86
msgid "Could not save image"
msgstr "Nelze uložit obrázek"

#: source/app/service-providers/commands/exporter/pdf-exporter.ts:37
#: source/app/service-providers/commands/exporter/default-exporter.ts:33
#: source/app/service-providers/commands/importer/index.ts:47
>>>>>>> 6a1ca0b8
msgid ""
"Warning! Files in the temporary folder are regularly deleted. Choosing the "
"same location as the file overwrites files with identical filenames if they "
"already exist."
msgstr ""

<<<<<<< HEAD
#: source/win-preferences/schema/import-export.ts:104
msgid "Custom export commands"
msgstr ""

#: source/win-preferences/schema/import-export.ts:112
msgid "Display name"
msgstr "Zobrazit název"

#: source/win-preferences/schema/import-export.ts:112
msgid "Command"
msgstr "Příkaz"

#: source/win-preferences/schema/import-export.ts:113
msgid ""
"Enter custom commands to run the exporter with. Each command receives as its "
"first argument the file or project folder to be exported."
msgstr ""
"Vložte vlastní příkazy, se kterými proběhne export. Každý příkaz obdrží jako "
"první argument soubor nebo adresář projektu, který se exportuje."

#: source/win-preferences/schema/spellchecking.ts:22
#, fuzzy
msgid "LanguageTool"
msgstr "Použít LanguageTool"

#: source/win-preferences/schema/spellchecking.ts:32
msgid "Strictness"
msgstr "Přesnost"

#: source/win-preferences/schema/spellchecking.ts:35
msgid "Standard"
msgstr "Běžná"

#: source/win-preferences/schema/spellchecking.ts:36
msgid "Picky"
msgstr "Přísná"

#: source/win-preferences/schema/spellchecking.ts:45
#, fuzzy
msgid "Mother language"
msgstr "Mateřský jazyk"

#: source/win-preferences/schema/spellchecking.ts:51
msgid "Not set"
msgstr "Není nastaveno"

#: source/win-preferences/schema/spellchecking.ts:59
msgid "LanguageTool Provider"
msgstr "Poskytovatel LanguageTool"

#: source/win-preferences/schema/spellchecking.ts:63
msgid "Custom server"
msgstr "Vlastní server"

#: source/win-preferences/schema/spellchecking.ts:70
#, fuzzy
msgid "Custom server address"
msgstr "Vlastní server"

#: source/win-preferences/schema/spellchecking.ts:79
#, fuzzy
msgid "LanguageTool Premium"
msgstr "Poskytovatel LanguageTool"

#: source/win-preferences/schema/spellchecking.ts:84
msgid ""
"Zettlr will ignore the \"LanguageTool provider\" settings if you enter any "
"credentials here."
msgstr ""

#: source/win-preferences/schema/spellchecking.ts:88
msgid "LanguageTool Username"
msgstr "Uživatelské jméno LanguageTool"

#: source/win-preferences/schema/spellchecking.ts:95
msgid "LanguageTool API key"
msgstr "API klíč LanguageTool"

#: source/win-preferences/schema/spellchecking.ts:103
msgid "Spellchecking"
msgstr ""

#: source/win-preferences/schema/spellchecking.ts:112
msgid "Active"
msgstr "Aktivní"

#: source/win-preferences/schema/spellchecking.ts:112
#, fuzzy
msgid "Language"
msgstr "Kód jazyka"

#: source/win-preferences/schema/spellchecking.ts:113
msgid ""
"Select the languages for which you want to enable automatic spell checking."
msgstr ""
"Vyberte jazyky, pro které chcete zapnout automatickou kontrolu pravopisu."

#: source/win-preferences/schema/spellchecking.ts:125
msgid "User dictionary. Remove words by clicking them."
msgstr "Uživatelský slovník. Slova odstraníte klepnutím na ně."

#: source/win-preferences/schema/spellchecking.ts:127
msgid "Dictionary entry"
msgstr "Záznam ve slovníku"

#: source/win-preferences/schema/spellchecking.ts:130
msgid "Search for entries …"
msgstr "Hledat položky …"

#: source/win-preferences/schema/file-manager.ts:7
#, fuzzy
msgid "Display mode"
msgstr "Zobrazit název"

#: source/win-preferences/schema/file-manager.ts:16
msgid "Thin"
msgstr ""

#: source/win-preferences/schema/file-manager.ts:17
msgid "Expanded"
msgstr ""
=======
#: source/app/service-providers/commands/file-rename.ts:108
#: source/app/service-providers/commands/rename-tag.ts:43
#: source/app/service-providers/config/index.ts:488
msgid "Confirm"
msgstr "Potvrdit"

#: source/app/service-providers/commands/file-rename.ts:109
#, javascript-format
msgid "Update %s internal links to file %s?"
msgstr "Aktualizovat interní odkazy %s do souboru %s?"

#: source/app/service-providers/commands/file-rename.ts:111
#: source/app/service-providers/commands/rename-tag.ts:46
#: source/app/service-providers/windows/dialog/ask-save-changes.ts:32
msgid "Yes"
msgstr "Ano"

#. 0: Save all changes
#: source/app/service-providers/commands/file-rename.ts:112
#: source/app/service-providers/windows/dialog/ask-save-changes.ts:33
msgid "No"
msgstr "Ne"

#: source/app/service-providers/commands/dir-delete.ts:35
#: source/app/service-providers/commands/file-delete.ts:36
#: source/app/service-providers/windows/dialog/should-overwrite-file.ts:33
#: source/app/service-providers/windows/dialog/should-replace-file.ts:37
#: source/app/service-providers/windows/dialog/prompt.ts:32
msgid "Ok"
msgstr "OK"

#. 1: Omit all changes
#: source/app/service-providers/commands/dir-delete.ts:36
#: source/app/service-providers/commands/rename-tag.ts:47
#: source/app/service-providers/commands/file-delete.ts:37
#: source/app/service-providers/menu/menu.darwin.ts:712
#: source/app/service-providers/menu/menu.win32.ts:685
#: source/app/service-providers/windows/dialog/should-overwrite-file.ts:32
#: source/app/service-providers/windows/dialog/should-replace-file.ts:36
#: source/app/service-providers/windows/dialog/ask-save-changes.ts:34
#: source/tmp/CustomCSS.vue.ts:49
msgid "Cancel"
msgstr "Zrušit"

#: source/app/service-providers/commands/dir-delete.ts:40
#: source/app/service-providers/commands/file-delete.ts:41
msgid "Really delete?"
msgstr "Opravdu smazat?"

#: source/app/service-providers/commands/dir-delete.ts:41
#: source/app/service-providers/commands/file-delete.ts:42
#, javascript-format
msgid "Do you really want to remove %s?"
msgstr "Opravdu chcete odstranit %s?"

#: source/app/service-providers/commands/root-open.ts:62
#: source/tmp/FileItem.vue.ts:105 source/tmp/FileItem.vue.ts:107
#: source/tmp/PopoverDirProps.vue.ts:32
msgid "Files"
msgstr "Soubory"

#. TODO: Move this to a command
#. The user wants to open another file or directory.
#: source/app/service-providers/commands/root-open.ts:75
#: source/app/service-providers/windows/index.ts:221
msgid "Open project folder"
msgstr "Otevřít složku projektu"

#: source/app/service-providers/commands/root-open.ts:85
msgid "Cannot open directory"
msgstr "Složku nelze otevřít"

#: source/app/service-providers/commands/root-open.ts:86
#, javascript-format
msgid "Directory &quot;%s&quot; cannot be opened by Zettlr."
msgstr "Aplikace nemůže otevřít složku &quot;%s&quot;."

#: source/app/service-providers/commands/import.ts:36
msgid "You have to select a directory to import to."
msgstr "Musíte vybrat složku, do které import proběhne."

#. Prepare the list of file filters
#. The "All Files" filter should be at the top
#: source/app/service-providers/commands/import.ts:42
#: source/app/service-providers/windows/dialog/ask-file.ts:47
#: source/tmp/FileControl.vue.ts:57
msgid "All Files"
msgstr "Všechny soubory"
>>>>>>> 6a1ca0b8

#: source/win-preferences/schema/file-manager.ts:18
msgid "Combined"
msgstr ""

<<<<<<< HEAD
#: source/win-preferences/schema/file-manager.ts:24
=======
#. This callback gets called whenever there is an error while running pandoc.
#: source/app/service-providers/commands/import.ts:67
#, javascript-format
msgid "Couldn't import %s."
msgstr "%s nelze importovat."

#: source/app/service-providers/commands/import.ts:71
#, javascript-format
msgid "%s imported successfully."
msgstr "%s úspěšně importován."

#. Some files failed to import.
#: source/app/service-providers/commands/import.ts:76
#, javascript-format
>>>>>>> 6a1ca0b8
msgid ""
"The Thin mode shows your directories and files separately. Select a "
"directory to have its contents displayed in the file list. Switch between "
"file list and directory tree by clicking on directories or the arrow button "
"which appears at the top left corner of the file list."
msgstr ""

<<<<<<< HEAD
#: source/win-preferences/schema/file-manager.ts:29
msgid "Show file information"
msgstr "Zobrazit informace o souboru"

#: source/win-preferences/schema/file-manager.ts:34
msgid "Show folders above files"
msgstr "Zobrazit složky před soubory"

#: source/win-preferences/schema/file-manager.ts:40
msgid "Markdown document name display"
msgstr ""

#: source/win-preferences/schema/file-manager.ts:48
msgid "Filename only"
msgstr "Pouze názvy souborů"

#: source/win-preferences/schema/file-manager.ts:49
msgid "Title if applicable"
msgstr "Název, pokud je to možné"

#: source/win-preferences/schema/file-manager.ts:50
msgid "First heading level 1 if applicable"
msgstr "První nadpis první úrovně"

#: source/win-preferences/schema/file-manager.ts:51
msgid "Title or first heading level 1 if applicable"
msgstr "Název nebo první nadpis první úrovně"
=======
#: source/app/service-providers/commands/import.ts:82
#, fuzzy
msgid "Import failed"
msgstr "Export selhal"

#: source/app/service-providers/commands/dir-project-export.ts:74
msgid "Cannot export project"
msgstr "Projekt nelze exportovat"

#: source/app/service-providers/commands/dir-project-export.ts:75
msgid ""
"After applying your glob-filters, no files remained to export. Please adjust "
"them in the project settings."
msgstr ""
"Po použití vašich filtrů není co exportovat. Upravte prosím filtry v "
"nastavení projektu."

#: source/app/service-providers/commands/dir-project-export.ts:147
#, javascript-format
msgid "Project \"%s\" successfully exported. Click to show."
msgstr "Projekt „%s“ byl úspěšně exportován. Klikněte pro zobrazení."

#: source/app/service-providers/commands/dir-project-export.ts:148
msgid "Project Export"
msgstr "Exportovat projekt"

#: source/app/service-providers/commands/file-new.ts:151
#: source/app/service-providers/commands/file-duplicate.ts:42
#: source/app/service-providers/commands/file-duplicate.ts:59
msgid "Could not create file"
msgstr "Nelze vytvořit soubor"

#: source/app/service-providers/commands/rename-tag.ts:44
#, javascript-format
msgid "Replace tag \"%s\" with \"%s\" across %s files?"
msgstr "Nahradit štítek „%s“ za „%s“ v %s souborech?"

#. Better error message
#: source/app/service-providers/commands/open-attachment.ts:113
#, javascript-format
msgid "The reference with key %s does not appear to have attachments."
msgstr "Odkaz s klíčem %s zřejmě nemá přílohy."

#: source/app/service-providers/commands/open-attachment.ts:118
msgid "Could not open attachment. Is Zotero running?"
msgstr "Přílohu nejde otevřít. Běží aplikace Zotero?"

#: source/app/service-providers/commands/importer/import-textbundle.ts:63
#: source/app/service-providers/commands/importer/import-textbundle.ts:69
#, javascript-format
msgid "Malformed Textbundle: %s"
msgstr "Chybný Textbundle: %s"

#: source/app/service-providers/commands/importer/index.ts:104
#: source/app/service-providers/commands/importer/index.ts:105
msgid "Select import profile"
msgstr ""

#: source/app/service-providers/commands/importer/index.ts:106
#, javascript-format
msgid "There are multiple profiles that can import %s. Please choose one."
msgstr ""

#. We need to generate our own filename. First, attempt to just use 'copy of'
#: source/app/service-providers/commands/file-duplicate.ts:71
#, javascript-format
msgid "Copy of %s"
msgstr "Kopie %s"

#. Else standard val for new dirs.
#: source/app/service-providers/commands/dir-new.ts:31
#: source/tmp/TreeItem.vue.ts:240
msgid "Untitled"
msgstr "Bez názvu"

#: source/app/service-providers/commands/dir-new.ts:37
#: source/app/service-providers/commands/dir-new.ts:38
#: source/app/service-providers/commands/dir-new.ts:50
msgid "Could not create directory"
msgstr "Nelze vytvořit složku"
>>>>>>> 6a1ca0b8

#: source/win-preferences/schema/file-manager.ts:57
msgid "Display Markdown file extensions"
msgstr "Zobrazit přípony souborů markdown"

#: source/win-preferences/schema/file-manager.ts:64
msgid "Time display"
msgstr ""

<<<<<<< HEAD
#: source/win-preferences/schema/file-manager.ts:72
msgid "Last modification time"
msgstr "Čas poslední změny"

#: source/win-preferences/schema/file-manager.ts:73
msgid "File creation time"
msgstr "Čas vytvoření souboru"

#: source/win-preferences/schema/file-manager.ts:79
#, fuzzy
msgid "Sorting"
msgstr "Probíhá export…"

#: source/win-preferences/schema/file-manager.ts:85
#, fuzzy
msgid "When sorting documents…"
msgstr "Nedávné dokumenty"

#: source/win-preferences/schema/file-manager.ts:88
#, fuzzy
msgid "Use natural order (2 comes before 10)"
msgstr "Přirozené pořadí (10 po 2)"

#: source/win-preferences/schema/file-manager.ts:89
#, fuzzy
msgid "Use ASCII order (2 comes after 10)"
msgstr "ASCII pořadí (2 po 10)"

#: source/win-preferences/schema/citations.ts:21
#, fuzzy
msgid "Citations"
msgstr "Generovat citace"

#: source/win-preferences/schema/citations.ts:27
msgid "How would you like autocomplete to insert your citations?"
msgstr "Jak má automatické dokončování vkládat citace?"

#: source/win-preferences/schema/citations.ts:38
msgid "Citation Database (CSL JSON or BibTex)"
msgstr "Databáze citací (CSL JSON nebo BibTex)"

#: source/win-preferences/schema/citations.ts:40
#: source/win-preferences/schema/citations.ts:52
#, fuzzy
msgid "Path to file"
msgstr "Přidat do souboru"

#: source/win-preferences/schema/citations.ts:50
msgid "CSL-Style (optional)"
msgstr "CSL style (volitelné)"

#: source/win-preferences/schema/general.ts:21
msgid "Application language"
msgstr "Jazyk aplikace"

#: source/win-preferences/schema/general.ts:32
msgid "Autosave"
msgstr "Automatické ukládání"

#: source/win-preferences/schema/general.ts:42
#, fuzzy
msgid "Save modifications"
msgstr "Čas poslední změny"

#: source/win-preferences/schema/general.ts:46
#: source/win-preferences/schema/appearance.ts:25
msgid "Off"
msgstr "Vyp."

#: source/win-preferences/schema/general.ts:47
msgid "Immediately"
msgstr "Ihned"

#: source/win-preferences/schema/general.ts:48
msgid "After a short delay"
msgstr "Po krátké prodlevě"

#: source/win-preferences/schema/general.ts:54
msgid "Default image folder"
msgstr ""

#: source/win-preferences/schema/general.ts:66
msgid ""
"Click \"Select folder…\" or type an absolute or relative path directly into "
"the input field."
msgstr ""

#: source/win-preferences/schema/general.ts:71
#, fuzzy
msgid "Behavior"
msgstr "Chování zvětšování"

#: source/win-preferences/schema/general.ts:77
#: source/app/service-providers/windows/dialog/should-replace-file.ts:33
msgid "Always load remote changes to the current file"
msgstr "Vždy aktualizovat vzdálené změny aktuálního souboru"

#: source/win-preferences/schema/general.ts:82
msgid "Avoid opening files in new tabs if possible"
msgstr "Pokud možno, neotevírat soubory v nových záložkách"

#: source/win-preferences/schema/general.ts:88
#, fuzzy
msgid "Updates"
msgstr "Aktualizace"

#: source/win-preferences/schema/general.ts:94
msgid "Automatically check for updates"
msgstr "Automaticky zjišťovat aktualizace"

#: source/win-preferences/schema/appearance.ts:10
#: source/app/service-providers/menu/menu.darwin.ts:448
#: source/app/service-providers/menu/menu.win32.ts:430
msgid "Dark mode"
msgstr "Tmavý režim"

#: source/win-preferences/schema/appearance.ts:21
msgid "Schedule"
msgstr "Plán"

#: source/win-preferences/schema/appearance.ts:26
#, fuzzy
msgid "Follow system"
msgstr "Podle operačního systému"

#: source/win-preferences/schema/appearance.ts:27
msgid "On"
msgstr ""

#: source/win-preferences/schema/appearance.ts:36
#: source/tmp/PopoverPomodoro.vue.ts:77
msgid "Start"
msgstr "Spustit"

#: source/win-preferences/schema/appearance.ts:43
msgid "End"
msgstr ""

#: source/win-preferences/schema/appearance.ts:53
msgid "Theme"
msgstr ""

#: source/win-preferences/schema/appearance.ts:60
msgid "Here you can choose the theme for the app."
msgstr "Vyberte grafické téma aplikace."

#: source/win-preferences/schema/appearance.ts:102
msgid "Toolbar options"
msgstr ""

#: source/win-preferences/schema/appearance.ts:109
msgid "Left section buttons"
msgstr ""

#: source/win-preferences/schema/appearance.ts:113
msgid "Display \"Open Preferences\" button"
msgstr "Zobrazit tlačítko \"Otevřít dialog nastavení\""

#: source/win-preferences/schema/appearance.ts:118
msgid "Display \"New File\" button"
msgstr "Zobrazit tlačítko \"Nový soubor\""

#: source/win-preferences/schema/appearance.ts:123
msgid "Display \"Previous File\" button"
msgstr "Zobrazit tlačítko \"Předchozí soubor\""

#: source/win-preferences/schema/appearance.ts:128
msgid "Display \"Next File\" button"
msgstr "Zobrazit tlačítko \"Další soubor\""

#: source/win-preferences/schema/appearance.ts:135
msgid "Center section buttons"
msgstr ""

#: source/win-preferences/schema/appearance.ts:139
msgid "Display readability button"
msgstr "Zobrazit tlačítko ověření čitelnosti"

#: source/win-preferences/schema/appearance.ts:144
msgid "Display \"Insert Comment\" button"
msgstr "Zobrazit tlačítko \"Vložit komentář\""

#: source/win-preferences/schema/appearance.ts:149
msgid "Display link button"
msgstr "Zobrazit tlačítko \"Odkaz\""

#: source/win-preferences/schema/appearance.ts:154
msgid "Display image button"
msgstr "Zobrazit tlačítko \"Obrázek\""

#: source/win-preferences/schema/appearance.ts:159
msgid "Display task list button"
msgstr "Zobrazit tlačítko \"Seznam úloh\""

#: source/win-preferences/schema/appearance.ts:164
msgid "Display \"Insert Table\" button"
msgstr "Zobrazit tlačítko \"Vložit tabulku\""

#: source/win-preferences/schema/appearance.ts:169
msgid "Display \"Insert Footnote\" button"
msgstr "Zobrazit tlačítko \"Vložit poznámku pod čarou\""

#: source/win-preferences/schema/appearance.ts:176
msgid "Right section buttons"
msgstr ""

#: source/win-preferences/schema/appearance.ts:180
msgid "Display document info"
msgstr "Zobrazit informace o dokumentu"

#: source/win-preferences/schema/appearance.ts:185
msgid "Display Pomodoro-timer"
msgstr "Zobrazit Pomodoro časovač"

#: source/win-preferences/schema/appearance.ts:191
#, fuzzy
msgid "Status bar"
msgstr "Zobrazit stavovou lištu"

#: source/win-preferences/schema/appearance.ts:197
msgid "Show statusbar"
msgstr "Zobrazit stavovou lištu"

#: source/win-preferences/schema/appearance.ts:203
#: source/tmp/CustomCSS.vue.ts:31
msgid "Custom CSS"
msgstr "Vlastní CSS"

#: source/win-preferences/schema/appearance.ts:208
#, fuzzy
msgid "Open CSS editor"
msgstr "Otevřít složku"

#: source/win-preferences/schema/snippets.ts:23
msgid "Snippets"
msgstr ""

#: source/win-preferences/schema/snippets.ts:29
msgid "Open snippets editor"
msgstr ""

#: source/win-preferences/schema/zettelkasten.ts:21
msgid "Zettelkasten IDs"
msgstr ""

#: source/win-preferences/schema/zettelkasten.ts:27
#, fuzzy
msgid "Pattern for Zettelkasten IDs"
msgstr "Vzor pro generování nových ID"

#: source/win-preferences/schema/zettelkasten.ts:28
#, fuzzy
msgid "Uses ECMAScript regular expressions"
msgstr "Regulární výraz ID"

#: source/win-preferences/schema/zettelkasten.ts:34
msgid "Pattern used to generate new IDs"
msgstr "Vzor pro generování nových ID"

#: source/win-preferences/schema/zettelkasten.ts:37
#, javascript-format
msgid "Available Variables: %s"
msgstr ""

#: source/win-preferences/schema/zettelkasten.ts:48
msgid "Link with filename only"
msgstr "Vytvářet odkaz jen z názvu souboru"

#: source/win-preferences/schema/zettelkasten.ts:53
#, fuzzy
msgid "When linking files, add the document name …"
msgstr "Při vytváření odkazů mezi soubory, zobrazovat název …"

#: source/win-preferences/schema/zettelkasten.ts:56
#, fuzzy
msgid "Always"
msgstr "vždy"

#: source/win-preferences/schema/zettelkasten.ts:57
#, fuzzy
msgid "Only when linking using the ID"
msgstr "pouze při propojování za použití ID"

#: source/win-preferences/schema/zettelkasten.ts:58
#, fuzzy
msgid "Never"
msgstr "nikdy"

#: source/win-preferences/schema/zettelkasten.ts:65
#, fuzzy
msgid "Start a full-text search when following internal links"
msgstr "Spustit hledání při následování odkazů kartotéky"

#: source/win-preferences/schema/zettelkasten.ts:66
msgid "The search string will match the content between the brackets: [[ ]]."
msgstr ""

#: source/win-preferences/schema/zettelkasten.ts:75
#, fuzzy
msgid ""
"Automatically create non-existing files in this folder when following "
"internal links"
msgstr ""
"Automaticky vytvářet neexistující soubory při následování vnitřních odkazů"

#: source/win-preferences/schema/zettelkasten.ts:80
msgid "For this to work, the folder must be open as a Workspace in Zettlr."
msgstr ""

#: source/win-preferences/schema/zettelkasten.ts:85
msgid "Path to folder"
msgstr ""

#: source/win-main/file-manager/util/file-item-context.ts:34
#: source/win-main/file-manager/util/dir-item-context.ts:28
msgid "Properties"
msgstr "Vlastnosti"

#: source/win-main/file-manager/util/file-item-context.ts:43
#: source/app/service-providers/menu/menu.darwin.ts:287
#: source/app/service-providers/menu/menu.win32.ts:281
#: source/tmp/Defaults.vue.ts:76
msgid "Rename file"
msgstr "Přejmenovat soubor"

#: source/win-main/file-manager/util/file-item-context.ts:50
#: source/app/service-providers/menu/menu.darwin.ts:298
#: source/app/service-providers/menu/menu.win32.ts:292
msgid "Delete file"
msgstr "Smazat soubor"

#: source/win-main/file-manager/util/file-item-context.ts:57
msgid "Duplicate file"
msgstr "Duplikovat soubor"

#: source/win-main/file-manager/util/file-item-context.ts:66
#: source/win-main/file-manager/util/dir-item-context.ts:67
msgid "Copy path"
msgstr "Zkopírovat cestu"

#: source/win-main/file-manager/util/file-item-context.ts:72
#: source/win-main/tabs-context.ts:68
msgid "Copy filename"
msgstr "Kopírovat název souboru"

#: source/win-main/file-manager/util/file-item-context.ts:78
#: source/win-main/tabs-context.ts:80
#: source/app/service-providers/menu/menu.darwin.ts:414
#: source/app/service-providers/menu/menu.win32.ts:415
msgid "Copy ID"
msgstr "Kopírovat ID"

#: source/win-main/file-manager/util/file-item-context.ts:87
#: source/win-main/file-manager/util/dir-item-context.ts:76
msgid "Reveal in Explorer"
msgstr "Otevřít v Průzkumníku"

#: source/win-main/file-manager/util/file-item-context.ts:87
#: source/win-main/file-manager/util/dir-item-context.ts:76
msgid "Reveal in File Browser"
msgstr "Otevřít v prohlížeči souborů"

#: source/win-main/file-manager/util/file-item-context.ts:100
msgid "Close file"
msgstr "Zavřít soubor"

#: source/win-main/file-manager/util/dir-item-context.ts:37
#: source/app/service-providers/menu/menu.darwin.ts:116
#: source/app/service-providers/menu/menu.win32.ts:90
msgid "New File…"
msgstr "Nový soubor…"

#: source/win-main/file-manager/util/dir-item-context.ts:43
#: source/app/service-providers/menu/menu.darwin.ts:155
#: source/app/service-providers/menu/menu.win32.ts:129
msgid "New directory…"
msgstr "Nová složka…"

#: source/win-main/file-manager/util/dir-item-context.ts:52
msgid "Rename directory"
msgstr "Přejmenovat složku"

#: source/win-main/file-manager/util/dir-item-context.ts:58
#: source/app/service-providers/menu/menu.darwin.ts:306
#: source/app/service-providers/menu/menu.win32.ts:299
msgid "Delete directory"
msgstr "Smazat složku"

#: source/win-main/file-manager/util/dir-item-context.ts:87
msgid "Check for directory …"
msgstr "Hledat složku…"

#: source/win-main/file-manager/util/dir-item-context.ts:104
msgid "Export Project"
msgstr "Exportovat projekt"

#: source/win-main/file-manager/util/dir-item-context.ts:116
msgid "Close Workspace"
msgstr "Zavřít pracovní prostor"

#: source/win-main/tabs-context.ts:38
#: source/app/service-providers/menu/menu.darwin.ts:601
#: source/app/service-providers/menu/menu.win32.ts:574
msgid "Close Tab"
msgstr "Zavřít panel"

#: source/win-main/tabs-context.ts:44
msgid "Close other tabs"
msgstr "Zavřít ostatní karty"

#: source/win-main/tabs-context.ts:50
msgid "Close all tabs"
msgstr "Zavřít všechny karty"

#: source/win-main/tabs-context.ts:59
msgid "Unpin tab"
msgstr "Odepnout"

#: source/win-main/tabs-context.ts:59
msgid "Pin tab"
msgstr "Připnout"

#: source/win-main/tabs-context.ts:74
msgid "Copy full path"
msgstr "Zkopírovat plnou cestu"

#: source/app/service-providers/menu/menu.darwin.ts:46
#: source/app/service-providers/menu/menu.darwin.ts:641
#: source/app/service-providers/menu/menu.win32.ts:614
msgid "About Zettlr"
msgstr "O aplikaci"

#: source/app/service-providers/menu/menu.darwin.ts:51
#: source/app/service-providers/menu/menu.win32.ts:222
#: source/app/service-providers/menu/menu.win32.ts:226
msgid "Preferences…"
msgstr "Možnosti…"

#: source/app/service-providers/menu/menu.darwin.ts:59
#: source/app/service-providers/menu/menu.win32.ts:234
msgid "Assets Manager"
msgstr "Správce prostředků"

#: source/app/service-providers/menu/menu.darwin.ts:67
#: source/app/service-providers/menu/menu.win32.ts:242
msgid "Manage Tags…"
msgstr "Správa štítků…"

#: source/app/service-providers/menu/menu.darwin.ts:77
msgid "Services"
msgstr "Služby"

#: source/app/service-providers/menu/menu.darwin.ts:86
msgid "Hide"
msgstr "Skrýt"

#: source/app/service-providers/menu/menu.darwin.ts:91
msgid "Hide others"
msgstr "Skrýt ostatní"

#: source/app/service-providers/menu/menu.darwin.ts:96
msgid "Show"
msgstr "Zobrazit"

#: source/app/service-providers/menu/menu.darwin.ts:104
#: source/app/service-providers/menu/menu.win32.ts:308
#: source/app/service-providers/tray/index.ts:166
msgid "Quit"
msgstr "Ukončit"

#: source/app/service-providers/menu/menu.darwin.ts:113
#: source/app/service-providers/menu/menu.win32.ts:87
msgid "File"
msgstr "Soubor"

#: source/app/service-providers/menu/menu.darwin.ts:175
#: source/app/service-providers/menu/menu.win32.ts:149
msgid "Open Workspace …"
msgstr "Otevřít pracovní prostor…"

#: source/app/service-providers/menu/menu.darwin.ts:184
#: source/app/service-providers/menu/menu.win32.ts:44
#: source/app/service-providers/menu/menu.win32.ts:56
msgid "Recent documents"
msgstr "Nedávné dokumenty"

#: source/app/service-providers/menu/menu.darwin.ts:188
#: source/app/service-providers/menu/menu.win32.ts:48
#: source/app/service-providers/menu/menu.win32.ts:60
msgid "Empty"
msgstr "Vymazat seznam"

#: source/app/service-providers/menu/menu.darwin.ts:197
#: source/app/service-providers/menu/menu.win32.ts:162
#: source/app/service-providers/commands/export.ts:114
#: source/tmp/CustomCSS.vue.ts:42 source/tmp/CustomCSS.vue.ts:56
#: source/tmp/Defaults.vue.ts:114 source/tmp/SnippetsTab.vue.ts:47
msgid "Save"
msgstr "Uložit"

#: source/app/service-providers/menu/menu.darwin.ts:208
#: source/app/service-providers/menu/menu.win32.ts:173
msgid "Previous file"
msgstr "Předchozí soubor"

#: source/app/service-providers/menu/menu.darwin.ts:219
#: source/app/service-providers/menu/menu.win32.ts:184
msgid "Next file"
msgstr "Další soubor"

#: source/app/service-providers/menu/menu.darwin.ts:233
#: source/app/service-providers/menu/menu.win32.ts:198
msgid "Import files…"
msgstr "Importovat soubory…"

#: source/app/service-providers/menu/menu.darwin.ts:241
#: source/app/service-providers/menu/menu.win32.ts:206
msgid "Export…"
msgstr "Exportovat…"

#: source/app/service-providers/menu/menu.darwin.ts:249
#: source/app/service-providers/menu/menu.win32.ts:214
msgid "Print…"
msgstr "Tisk…"

#: source/app/service-providers/menu/menu.darwin.ts:260
#: source/app/service-providers/menu/menu.win32.ts:254
msgid "Import translation…"
msgstr "Importovat překlad…"

#: source/app/service-providers/menu/menu.darwin.ts:268
#: source/app/service-providers/menu/menu.win32.ts:262
msgid "Import dictionary…"
msgstr "Importovat slovník…"

#: source/app/service-providers/menu/menu.darwin.ts:322
#: source/app/service-providers/menu/menu.win32.ts:323
msgid "Undo"
msgstr "Zpět"

#: source/app/service-providers/menu/menu.darwin.ts:328
#: source/app/service-providers/menu/menu.win32.ts:329
msgid "Redo"
msgstr "Znovu"

#: source/app/service-providers/menu/menu.darwin.ts:379
#: source/app/service-providers/menu/menu.win32.ts:380
msgid "Find in file"
msgstr "Najít v souboru"

#: source/app/service-providers/menu/menu.darwin.ts:387
#: source/app/service-providers/menu/menu.win32.ts:388
msgid "Find in directory"
msgstr "Najít ve složce"

#: source/app/service-providers/menu/menu.darwin.ts:395
#: source/app/service-providers/menu/menu.win32.ts:396
msgid "Filter files"
msgstr "Filtrovat soubory"

#: source/app/service-providers/menu/menu.darwin.ts:406
#: source/app/service-providers/menu/menu.win32.ts:407
msgid "Generate new ID"
msgstr "Generovat nové ID"

#: source/app/service-providers/menu/menu.darwin.ts:425
msgid "Speech"
msgstr "Řeč"

#: source/app/service-providers/menu/menu.darwin.ts:429
msgid "Start speaking"
msgstr "Spustit předčítání"

#: source/app/service-providers/menu/menu.darwin.ts:434
msgid "Stop speaking"
msgstr "Zastavit předčítání"

#: source/app/service-providers/menu/menu.darwin.ts:444
#: source/app/service-providers/menu/menu.win32.ts:426
msgid "View"
msgstr "Zobrazit"

#: source/app/service-providers/menu/menu.darwin.ts:458
#: source/app/service-providers/menu/menu.win32.ts:440
msgid "Additional Information"
msgstr "Další informace"

#: source/app/service-providers/menu/menu.darwin.ts:468
#: source/app/service-providers/menu/menu.win32.ts:450
msgid "Distraction free mode"
msgstr "Režim soustředění"

#: source/app/service-providers/menu/menu.darwin.ts:476
#: source/app/service-providers/menu/menu.win32.ts:458
msgid "Typewriter Mode"
msgstr "Režim psacího stroje"

#: source/app/service-providers/menu/menu.darwin.ts:487
#: source/app/service-providers/menu/menu.win32.ts:469
msgid "Toggle file manager"
msgstr "Přepnout zobrazení správce souborů"

#: source/app/service-providers/menu/menu.darwin.ts:495
#: source/app/service-providers/menu/menu.win32.ts:477
msgid "Toggle Sidebar"
msgstr "Boční lišta"

#: source/app/service-providers/menu/menu.darwin.ts:509
#: source/app/service-providers/menu/menu.win32.ts:488
msgid "Reset zoom"
msgstr "Resetovat přiblížení"

#: source/app/service-providers/menu/menu.darwin.ts:518
#: source/app/service-providers/menu/menu.win32.ts:497
msgid "Zoom in"
msgstr "Přiblížit"

#: source/app/service-providers/menu/menu.darwin.ts:525
#: source/app/service-providers/menu/menu.win32.ts:504
msgid "Zoom out"
msgstr "Oddálit"

#: source/app/service-providers/menu/menu.darwin.ts:535
#: source/app/service-providers/menu/menu.win32.ts:514
msgid "Toggle fullscreen"
msgstr "Přepnout celoobrazovkový režim"

#: source/app/service-providers/menu/menu.darwin.ts:543
#: source/app/service-providers/menu/menu.win32.ts:523
msgid "Develop"
msgstr "Vývojářský režim"

#: source/app/service-providers/menu/menu.darwin.ts:547
#: source/app/service-providers/menu/menu.win32.ts:527
msgid "Reload"
msgstr "Načíst znovu"

#: source/app/service-providers/menu/menu.darwin.ts:555
#: source/app/service-providers/menu/menu.win32.ts:535
msgid "Toggle developer tools"
msgstr "Přepnout vývojářské nástroje"

#: source/app/service-providers/menu/menu.darwin.ts:563
#: source/app/service-providers/menu/menu.win32.ts:543
msgid "Open Logs"
msgstr "Otevřít logy"

#: source/app/service-providers/menu/menu.darwin.ts:574
#: source/app/service-providers/menu/menu.win32.ts:554
msgid "Window"
msgstr "Okno"

#: source/app/service-providers/menu/menu.darwin.ts:579
#: source/app/service-providers/menu/menu.win32.ts:559
msgid "Minimize"
msgstr "Minimalizovat"

#: source/app/service-providers/menu/menu.darwin.ts:587
#: source/app/service-providers/menu/menu.win32.ts:565
msgid "Close"
msgstr "Zavřít"

#: source/app/service-providers/menu/menu.darwin.ts:593
msgid "Bring All to Front"
msgstr "Vše do popředí"

#: source/app/service-providers/menu/menu.darwin.ts:609
#: source/app/service-providers/menu/menu.win32.ts:582
msgid "Previous Tab"
msgstr "Předchozí panel"

#: source/app/service-providers/menu/menu.darwin.ts:617
#: source/app/service-providers/menu/menu.win32.ts:590
msgid "Next Tab"
msgstr "Další panel"

#: source/app/service-providers/menu/menu.darwin.ts:625
#: source/app/service-providers/menu/menu.win32.ts:598
#, fuzzy
msgid "New window"
msgstr "Okno"

#: source/app/service-providers/menu/menu.darwin.ts:636
#: source/app/service-providers/menu/menu.win32.ts:609
msgid "Help"
msgstr "Nápověda"

#: source/app/service-providers/menu/menu.darwin.ts:648
#: source/app/service-providers/menu/menu.win32.ts:621 source/tmp/App.vue.ts:94
msgid "Check for updates"
msgstr "Zkontrolovat aktualizace"

#: source/app/service-providers/menu/menu.darwin.ts:660
#: source/app/service-providers/menu/menu.win32.ts:633
msgid "Support Zettlr"
msgstr "Podpořte Zettlr"

#: source/app/service-providers/menu/menu.darwin.ts:670
#: source/app/service-providers/menu/menu.win32.ts:643
msgid "Visit website"
msgstr "Přejít na web"

#: source/app/service-providers/menu/menu.darwin.ts:680
#: source/app/service-providers/menu/menu.win32.ts:653
msgid "Open user manual"
msgstr "Otevřít uživatelskou příručku"

#: source/app/service-providers/menu/menu.darwin.ts:694
#: source/app/service-providers/menu/menu.win32.ts:667
msgid "Open Tutorial"
msgstr "Otevřít Tutoriál"

#: source/app/service-providers/menu/menu.darwin.ts:702
#: source/app/service-providers/menu/menu.win32.ts:675
msgid "Clear FSAL cache …"
msgstr "Vymazat FSAL cache…"

#: source/app/service-providers/menu/menu.darwin.ts:706
#: source/app/service-providers/menu/menu.win32.ts:679
msgid "Clear FSAL Cache"
msgstr "Vymazat FSAL cache"

#: source/app/service-providers/menu/menu.darwin.ts:707
#: source/app/service-providers/menu/menu.win32.ts:680
msgid "Clearing the FSAL cache requires a restart."
msgstr "Pro vymazání FSAL cache je nutný restart."

#: source/app/service-providers/menu/menu.darwin.ts:708
#: source/app/service-providers/menu/menu.win32.ts:681
msgid ""
"After the restart, Zettlr will recreate the entire cache, which may take a "
"few moments, depending on the amount of files you have loaded and the speed "
"of your disk. The window(s) will show afterward."
msgstr ""
"Po restartu Zettlr znovu vytvoří celou cache. V závislosti na množství "
"vašich souborů a rychlosti disku to může chvíli trvat. Okno aplikace se "
"zobrazí po obnovení cache."

#: source/app/service-providers/menu/menu.darwin.ts:711
#: source/app/service-providers/menu/menu.win32.ts:684
#: source/app/service-providers/config/index.ts:483
msgid "Restart now"
msgstr "Restartovat"

#. 1: Omit all changes
#: source/app/service-providers/menu/menu.darwin.ts:712
#: source/app/service-providers/menu/menu.win32.ts:685
#: source/app/service-providers/windows/dialog/should-replace-file.ts:36
#: source/app/service-providers/windows/dialog/should-overwrite-file.ts:32
#: source/app/service-providers/windows/dialog/ask-save-changes.ts:34
#: source/app/service-providers/commands/rename-tag.ts:47
#: source/app/service-providers/commands/file-delete.ts:37
#: source/app/service-providers/commands/dir-delete.ts:36
#: source/tmp/CustomCSS.vue.ts:49
msgid "Cancel"
msgstr "Zrušit"

#: source/app/service-providers/config/config-validation.ts:278
#, javascript-format
msgid "Option %s has to be of type %s."
msgstr "Možnost %s musí být typu %s."

#: source/app/service-providers/config/config-validation.ts:281
#, javascript-format
msgid "Option %s must be one of: %s."
msgstr "Možnost %s musí být jednou z: %s."

#: source/app/service-providers/config/config-validation.ts:284
#, javascript-format
msgid "Option %s must be between %s and %s (characters long)."
msgstr "Možnost %s musí mít délku %s až %s (znaků)."

#: source/app/service-providers/config/config-validation.ts:287
#, javascript-format
msgid "Option %s may not exceed %s (characters)."
msgstr "Možnost %s nesmí být delší než %s (znaků)."

#: source/app/service-providers/config/config-validation.ts:290
#, javascript-format
msgid "Option %s must be at least %s (characters long)."
msgstr "Možnost %s musí být nejméně %s (znaků dlouhá)."

#: source/app/service-providers/config/config-validation.ts:293
#, javascript-format
msgid "Option %s is required."
msgstr "Možnost %s je vyžadována."

#: source/app/service-providers/config/index.ts:480
msgid "Changing this option requires a restart to take effect."
msgstr "Aby se změna projevila, je nutný restart."

#: source/app/service-providers/config/index.ts:484
msgid "Restart later"
msgstr "Restartovat později"

#: source/app/service-providers/config/index.ts:488
#: source/app/service-providers/commands/rename-tag.ts:43
#: source/app/service-providers/commands/file-rename.ts:108
msgid "Confirm"
msgstr "Potvrdit"

#. Prepare the list of file filters
#. The "All Files" filter should be at the top
#: source/app/service-providers/windows/dialog/ask-file.ts:47
#: source/app/service-providers/commands/import.ts:42
#: source/tmp/FileControl.vue.ts:57
msgid "All Files"
msgstr "Všechny soubory"

#: source/app/service-providers/windows/dialog/ask-file.ts:54
msgid "Open file"
msgstr "Otevřít soubor"

#: source/app/service-providers/windows/dialog/prompt.ts:32
#: source/app/service-providers/windows/dialog/should-replace-file.ts:37
#: source/app/service-providers/windows/dialog/should-overwrite-file.ts:33
#: source/app/service-providers/commands/file-delete.ts:36
#: source/app/service-providers/commands/dir-delete.ts:35
msgid "Ok"
msgstr "OK"

#: source/app/service-providers/windows/dialog/save-dialog.ts:58
msgid "Save file"
msgstr "Uložit soubor"

#: source/app/service-providers/windows/dialog/should-replace-file.ts:31
msgid "Replace file"
msgstr "Nahradit soubor"

#: source/app/service-providers/windows/dialog/should-replace-file.ts:32
#, javascript-format
msgid ""
"File %s has been modified remotely. Replace the loaded version with the "
"newer one from disk?"
msgstr ""
"Soubor %s byl změněn vzdáleně. Chcete ho nahradit novější verzí z disku?"

#: source/app/service-providers/windows/dialog/should-overwrite-file.ts:29
msgid "Overwrite existing file"
msgstr "Přepsat existující soubor"

#: source/app/service-providers/windows/dialog/should-overwrite-file.ts:30
#, javascript-format
msgid "The file %s already exists in this directory. Overwrite?"
msgstr "Soubor %s ve složce již existuje. Přepsat?"

#: source/app/service-providers/windows/dialog/ask-save-changes.ts:32
#: source/app/service-providers/commands/rename-tag.ts:46
#: source/app/service-providers/commands/file-rename.ts:111
msgid "Yes"
msgstr "Ano"

#. 0: Save all changes
#: source/app/service-providers/windows/dialog/ask-save-changes.ts:33
#: source/app/service-providers/commands/file-rename.ts:112
msgid "No"
msgstr "Ne"

#. If the user cancels, do not omit (the default) but actually cancel
#: source/app/service-providers/windows/dialog/ask-save-changes.ts:38
#: source/app/service-providers/documents/index.ts:349
#: source/tmp/CustomCSS.vue.ts:65 source/tmp/Defaults.vue.ts:132
#: source/tmp/SnippetsTab.vue.ts:65
msgid "Unsaved changes"
msgstr "Neuložené změny"

#: source/app/service-providers/windows/dialog/ask-save-changes.ts:39
msgid "There are unsaved changes. Do you want to save them first?"
msgstr "V aktuálním souboru jsou neuložené změny. Chcete je nejprve uložit?"

#. TODO: Move this to a command
#. The user wants to open another file or directory.
#: source/app/service-providers/windows/index.ts:221
#: source/app/service-providers/commands/root-open.ts:75
msgid "Open project folder"
msgstr "Otevřít složku projektu"

#: source/app/service-providers/updates/index.ts:294
#, javascript-format
msgid "Could not check for updates: Server Error (Status code: %s)"
msgstr "Nelze zkontrolovat aktualizace: Chyba serveru (Stavový kód: %s)"

#: source/app/service-providers/updates/index.ts:296
#, javascript-format
msgid "Could not check for updates: Client Error (Status code: %s)"
msgstr ""
"Nelze zkontrolovat aktualizace: Chyba na straně klienta (Stavový kód: %s)"

#: source/app/service-providers/updates/index.ts:298
#, javascript-format
msgid ""
"Could not check for updates: The server tried to redirect (Status code: %s)"
msgstr ""
"Nelze zkontrolovat aktualizace: Server se pokoušel o přesměrování (Stavový "
"kód: %s)"

#. getaddrinfo has reported that the host has not been found.
#. This normally only happens if the networking interface is
#. offline.
#: source/app/service-providers/updates/index.ts:303
msgid "Could not check for updates: Could not establish connection"
msgstr "Nelze zkontrolovat aktualizace: Nelze se spojit"

#. Something else has occurred. GotError objects have a name property.
#: source/app/service-providers/updates/index.ts:306
#, javascript-format
msgid "Could not check for updates. %s: %s"
msgstr "Aktualizace nelze ověřit. %s: %s"

#: source/app/service-providers/updates/index.ts:322
msgid "Could not check for updates: Server hasn't sent any data"
msgstr "Nelze zkontrolovat aktualizace: Server neodeslal žádná data"

#: source/app/service-providers/updates/index.ts:579
#, javascript-format
msgid "An update to version %s is available!"
msgstr "Je dostupná novější verze %s."

#: source/app/service-providers/commands/rename-tag.ts:44
#, javascript-format
msgid "Replace tag \"%s\" with \"%s\" across %s files?"
msgstr "Nahradit štítek „%s“ za „%s“ v %s souborech?"

#: source/app/service-providers/commands/import-lang-file.ts:60
#, javascript-format
msgid "Language file imported: %s"
msgstr "Importován jazykový soubor: %s"

#: source/app/service-providers/commands/import-lang-file.ts:62
#: source/app/service-providers/commands/import-lang-file.ts:65
#, javascript-format
msgid "Could not import language file %s!"
msgstr "Nelze importovat jazykový soubor %s!"

#: source/app/service-providers/commands/dir-project-export.ts:74
msgid "Cannot export project"
msgstr "Projekt nelze exportovat"

#: source/app/service-providers/commands/dir-project-export.ts:75
msgid ""
"After applying your glob-filters, no files remained to export. Please adjust "
"them in the project settings."
msgstr ""
"Po použití vašich filtrů není co exportovat. Upravte prosím filtry v "
"nastavení projektu."

#: source/app/service-providers/commands/dir-project-export.ts:147
#, javascript-format
msgid "Project \"%s\" successfully exported. Click to show."
msgstr "Projekt „%s“ byl úspěšně exportován. Klikněte pro zobrazení."

#: source/app/service-providers/commands/dir-project-export.ts:148
msgid "Project Export"
msgstr "Exportovat projekt"

#: source/app/service-providers/commands/file-delete.ts:41
#: source/app/service-providers/commands/dir-delete.ts:40
msgid "Really delete?"
msgstr "Opravdu smazat?"

#: source/app/service-providers/commands/file-delete.ts:42
#: source/app/service-providers/commands/dir-delete.ts:41
#, javascript-format
msgid "Do you really want to remove %s?"
msgstr "Opravdu chcete odstranit %s?"

#. Else standard val for new dirs.
#: source/app/service-providers/commands/dir-new.ts:31
#: source/tmp/TreeItem.vue.ts:240
msgid "Untitled"
msgstr "Bez názvu"

#: source/app/service-providers/commands/dir-new.ts:37
#: source/app/service-providers/commands/dir-new.ts:38
#: source/app/service-providers/commands/dir-new.ts:50
msgid "Could not create directory"
msgstr "Nelze vytvořit složku"

#: source/app/service-providers/commands/export.ts:55
#: source/app/service-providers/commands/export.ts:157
msgid "Export failed"
msgstr "Export selhal"

#: source/app/service-providers/commands/export.ts:56
#, javascript-format
msgid "An error occurred during export: %s"
msgstr "Během exportu se objevila chyba: %s"

#: source/app/service-providers/commands/export.ts:114
msgid "Choose export destination"
msgstr "Vyberte místo exportu"

#: source/app/service-providers/commands/export.ts:145
#, javascript-format
msgid "Exporting to %s"
msgstr "Probíhá export do %s"

#: source/app/service-providers/commands/export.ts:158
#, javascript-format
msgid "An error occurred on export: %s"
msgstr "Během exportu se objevila chyba: %s"

#: source/app/service-providers/commands/importer/import-textbundle.ts:63
#: source/app/service-providers/commands/importer/import-textbundle.ts:69
#, javascript-format
msgid "Malformed Textbundle: %s"
msgstr "Chybný Textbundle: %s"

#: source/app/service-providers/commands/importer/index.ts:47
#: source/app/service-providers/commands/exporter/default-exporter.ts:33
#: source/app/service-providers/commands/exporter/pdf-exporter.ts:37
msgid ""
"Pandoc has not been found on this system. Please install Pandoc prior to "
"exporting or importing files."
msgstr ""
"Nebyl nalezen pandoc. Před importem nebo exportem souborů prosím "
"nainstalujte pandoc."

#: source/app/service-providers/commands/importer/index.ts:104
#: source/app/service-providers/commands/importer/index.ts:105
msgid "Select import profile"
msgstr ""

#: source/app/service-providers/commands/importer/index.ts:106
#, javascript-format
msgid "There are multiple profiles that can import %s. Please choose one."
msgstr ""

#: source/app/service-providers/commands/file-new.ts:151
#: source/app/service-providers/commands/file-duplicate.ts:42
#: source/app/service-providers/commands/file-duplicate.ts:59
msgid "Could not create file"
msgstr "Nelze vytvořit soubor"

#: source/app/service-providers/commands/import.ts:36
msgid "You have to select a directory to import to."
msgstr "Musíte vybrat složku, do které import proběhne."

#. Now import.
#: source/app/service-providers/commands/import.ts:59
msgid "Importing. Please wait …"
msgstr "Čekejte, probíhá import …"

#. This callback gets called whenever there is an error while running pandoc.
#: source/app/service-providers/commands/import.ts:67
#, javascript-format
msgid "Couldn't import %s."
msgstr "%s nelze importovat."

#: source/app/service-providers/commands/import.ts:71
#, javascript-format
msgid "%s imported successfully."
msgstr "%s úspěšně importován."

#. Some files failed to import.
#: source/app/service-providers/commands/import.ts:76
#, javascript-format
msgid ""
"The following %s files could not be imported, because their filetype is "
"unknown: %s"
msgstr ""
"Následujících %s souborů nelze importovat, protože není známý jejich typ: %s"

#: source/app/service-providers/commands/import.ts:82
#, fuzzy
msgid "Import failed"
msgstr "Export selhal"

#. Better error message
#: source/app/service-providers/commands/open-attachment.ts:113
#, javascript-format
msgid "The reference with key %s does not appear to have attachments."
msgstr "Odkaz s klíčem %s zřejmě nemá přílohy."

#: source/app/service-providers/commands/open-attachment.ts:118
msgid "Could not open attachment. Is Zotero running?"
msgstr "Přílohu nejde otevřít. Běží aplikace Zotero?"

#: source/app/service-providers/commands/language-tool.ts:187
msgid "Document too long"
msgstr "Dokument je příliš dlouhý"

#: source/app/service-providers/commands/language-tool.ts:192
msgid "offline"
msgstr "offline"

#: source/app/service-providers/commands/file-rename.ts:109
#, javascript-format
msgid "Update %s internal links to file %s?"
msgstr "Aktualizovat interní odkazy %s do souboru %s?"

#: source/app/service-providers/commands/root-open.ts:62
#: source/tmp/FileItem.vue.ts:104 source/tmp/FileItem.vue.ts:106
#: source/tmp/PopoverDirProps.vue.ts:178
msgid "Files"
msgstr "Soubory"

#: source/app/service-providers/commands/root-open.ts:85
msgid "Cannot open directory"
msgstr "Složku nelze otevřít"

#: source/app/service-providers/commands/root-open.ts:86
#, javascript-format
msgid "Directory &quot;%s&quot; cannot be opened by Zettlr."
msgstr "Aplikace nemůže otevřít složku &quot;%s&quot;."

#: source/app/service-providers/commands/request-move.ts:53
msgid "Cannot move directory"
msgstr "Složku nelze přesunout"

#: source/app/service-providers/commands/request-move.ts:54
msgid "You cannot move a directory into one of its subdirectories."
msgstr "Složku nelze přesunout do její podsložky."

#: source/app/service-providers/commands/request-move.ts:63
msgid "Cannot move directory or file"
msgstr "Složku nebo soubor nelze přesunout"

#: source/app/service-providers/commands/request-move.ts:64
#, javascript-format
msgid "The file/directory %s already exists in target."
msgstr "Soubor nebo složka %s už existuje."

#: source/app/service-providers/commands/save-image-from-clipboard.ts:37
msgid "The requested file was not found."
msgstr "Požadovaný soubor nebyl nalezen."

#: source/app/service-providers/commands/save-image-from-clipboard.ts:54
msgid "The provided name did not contain any allowed letters."
msgstr "Dodaný název neobsahuje žádná povolené písmena."

#: source/app/service-providers/commands/save-image-from-clipboard.ts:75
msgid "The requested directory was not found."
msgstr "Požadovaná složka nebyla nalezena."

#: source/app/service-providers/commands/save-image-from-clipboard.ts:86
msgid "Could not save image"
msgstr "Nelze uložit obrázek"

#. We need to generate our own filename. First, attempt to just use 'copy of'
#: source/app/service-providers/commands/file-duplicate.ts:71
#, javascript-format
msgid "Copy of %s"
msgstr "Kopie %s"

#: source/app/service-providers/workspaces/index.ts:163
#, javascript-format
msgid "Loading workspace %s"
msgstr "Nahrává se pracovní prostor %s"

#: source/app/service-providers/tray/index.ts:160
msgid "Show Zettlr"
msgstr "Zobrazit Zettlr"

#: source/app/service-providers/tray/index.ts:173
msgid "Zettlr"
msgstr "Zettlr"

#: source/app/service-providers/documents/index.ts:345
#, fuzzy
msgid "Save changes"
msgstr "Neuložené změny"

#: source/app/service-providers/documents/index.ts:346
#, fuzzy
msgid "Discard changes"
msgstr "Neuložené změny"

#: source/app/service-providers/documents/index.ts:350
#, fuzzy
msgid "There are unsaved changes. Do you want to save or discard them?"
msgstr "V aktuálním souboru jsou neuložené změny. Chcete je nejprve uložit?"

#: source/app/service-providers/documents/index.ts:996
#, fuzzy
msgid "File changed on disk"
msgstr "Režim správce souborů"

#: source/app/service-providers/documents/index.ts:997
#, javascript-format
msgid "%s changed on disk"
msgstr ""

#: source/app/service-providers/documents/index.ts:999
#, javascript-format
msgid ""
"%s has changed on disk, but the editor contains unsaved changes. Do you want "
"to keep the current editor contents or load the file from disk?"
msgstr ""

#: source/app/service-providers/documents/index.ts:1000
msgid ""
"Do you want to keep the current editor contents or load the file from disk?"
msgstr ""

#: source/app/service-providers/documents/index.ts:1003
msgid "Keep editor contents"
msgstr ""

#: source/app/service-providers/documents/index.ts:1004
msgid "Load changes from disk"
msgstr ""

#: source/app/service-providers/documents/index.ts:1007
msgid ""
"Always load changes from disk if there are no unsaved changes in the editor"
msgstr ""

#: source/app/service-providers/citeproc/index.ts:248
#: source/app/service-providers/citeproc/index.ts:455
msgid "The citation database could not be loaded"
msgstr "Databázi citací nelze nahrát"

#: source/app/service-providers/citeproc/index.ts:443
msgid "Changes to the library file detected. Reloading …"
msgstr "Zjištěna změna souboru knihovny. Načítá se znovu…"

#. Static properties
#: source/tmp/ChartView.vue.ts:39
msgid "Charts"
msgstr "Grafy"

#: source/tmp/FileList.vue.ts:47
msgid "No results"
msgstr "Žádné výsledky"

#: source/tmp/FileList.vue.ts:48
msgid "No directory selected"
msgstr "Není vybrána žádná složka"

#: source/tmp/FileList.vue.ts:49
msgid "Empty directory"
msgstr "Prázdná složka"

#: source/tmp/OtherFilesTab.vue.ts:11 source/tmp/MainSidebar.vue.ts:57
msgid "Other files"
msgstr "Další soubory"

#: source/tmp/OtherFilesTab.vue.ts:12
msgid "Open directory"
msgstr "Otevřít složku"

#: source/tmp/OtherFilesTab.vue.ts:13
msgid "No other files"
msgstr "Žádné další soubory"
=======
#: source/app/service-providers/commands/request-move.ts:53
msgid "Cannot move directory"
msgstr "Složku nelze přesunout"

#: source/app/service-providers/commands/request-move.ts:54
msgid "You cannot move a directory into one of its subdirectories."
msgstr "Složku nelze přesunout do její podsložky."

#: source/app/service-providers/commands/request-move.ts:63
msgid "Cannot move directory or file"
msgstr "Složku nebo soubor nelze přesunout"

#: source/app/service-providers/commands/request-move.ts:64
#, javascript-format
msgid "The file/directory %s already exists in target."
msgstr "Soubor nebo složka %s už existuje."

#: source/app/service-providers/config/config-validation.ts:278
#, javascript-format
msgid "Option %s has to be of type %s."
msgstr "Možnost %s musí být typu %s."

#: source/app/service-providers/config/config-validation.ts:281
#, javascript-format
msgid "Option %s must be one of: %s."
msgstr "Možnost %s musí být jednou z: %s."

#: source/app/service-providers/config/config-validation.ts:284
#, javascript-format
msgid "Option %s must be between %s and %s (characters long)."
msgstr "Možnost %s musí mít délku %s až %s (znaků)."

#: source/app/service-providers/config/config-validation.ts:287
#, javascript-format
msgid "Option %s may not exceed %s (characters)."
msgstr "Možnost %s nesmí být delší než %s (znaků)."

#: source/app/service-providers/config/config-validation.ts:290
#, javascript-format
msgid "Option %s must be at least %s (characters long)."
msgstr "Možnost %s musí být nejméně %s (znaků dlouhá)."

#: source/app/service-providers/config/config-validation.ts:293
#, javascript-format
msgid "Option %s is required."
msgstr "Možnost %s je vyžadována."

#: source/app/service-providers/config/index.ts:480
msgid "Changing this option requires a restart to take effect."
msgstr "Aby se změna projevila, je nutný restart."

#: source/app/service-providers/config/index.ts:483
#: source/app/service-providers/menu/menu.darwin.ts:711
#: source/app/service-providers/menu/menu.win32.ts:684
msgid "Restart now"
msgstr "Restartovat"

#: source/app/service-providers/config/index.ts:484
msgid "Restart later"
msgstr "Restartovat později"

#: source/app/service-providers/menu/menu.darwin.ts:46
#: source/app/service-providers/menu/menu.darwin.ts:641
#: source/app/service-providers/menu/menu.win32.ts:614
msgid "About Zettlr"
msgstr "O aplikaci"

#: source/app/service-providers/menu/menu.darwin.ts:51
#: source/app/service-providers/menu/menu.win32.ts:222
#: source/app/service-providers/menu/menu.win32.ts:226
msgid "Preferences…"
msgstr "Možnosti…"

#: source/app/service-providers/menu/menu.darwin.ts:59
#: source/app/service-providers/menu/menu.win32.ts:234
msgid "Assets Manager"
msgstr "Správce prostředků"

#: source/app/service-providers/menu/menu.darwin.ts:67
#: source/app/service-providers/menu/menu.win32.ts:242
msgid "Manage Tags…"
msgstr "Správa štítků…"

#: source/app/service-providers/menu/menu.darwin.ts:77
msgid "Services"
msgstr "Služby"

#: source/app/service-providers/menu/menu.darwin.ts:86
msgid "Hide"
msgstr "Skrýt"

#: source/app/service-providers/menu/menu.darwin.ts:91
msgid "Hide others"
msgstr "Skrýt ostatní"

#: source/app/service-providers/menu/menu.darwin.ts:96
msgid "Show"
msgstr "Zobrazit"

#: source/app/service-providers/menu/menu.darwin.ts:113
#: source/app/service-providers/menu/menu.win32.ts:87
msgid "File"
msgstr "Soubor"

#: source/app/service-providers/menu/menu.darwin.ts:175
#: source/app/service-providers/menu/menu.win32.ts:149
msgid "Open Workspace …"
msgstr "Otevřít pracovní prostor…"

#: source/app/service-providers/menu/menu.darwin.ts:184
#: source/app/service-providers/menu/menu.win32.ts:44
#: source/app/service-providers/menu/menu.win32.ts:56
msgid "Recent documents"
msgstr "Nedávné dokumenty"

#: source/app/service-providers/menu/menu.darwin.ts:188
#: source/app/service-providers/menu/menu.win32.ts:48
#: source/app/service-providers/menu/menu.win32.ts:60
msgid "Empty"
msgstr "Vymazat seznam"

#: source/app/service-providers/menu/menu.darwin.ts:208
#: source/app/service-providers/menu/menu.win32.ts:173
msgid "Previous file"
msgstr "Předchozí soubor"

#: source/app/service-providers/menu/menu.darwin.ts:219
#: source/app/service-providers/menu/menu.win32.ts:184
msgid "Next file"
msgstr "Další soubor"

#: source/app/service-providers/menu/menu.darwin.ts:233
#: source/app/service-providers/menu/menu.win32.ts:198
msgid "Import files…"
msgstr "Importovat soubory…"

#: source/app/service-providers/menu/menu.darwin.ts:241
#: source/app/service-providers/menu/menu.win32.ts:206
msgid "Export…"
msgstr "Exportovat…"

#: source/app/service-providers/menu/menu.darwin.ts:249
#: source/app/service-providers/menu/menu.win32.ts:214
msgid "Print…"
msgstr "Tisk…"

#: source/app/service-providers/menu/menu.darwin.ts:260
#: source/app/service-providers/menu/menu.win32.ts:254
msgid "Import translation…"
msgstr "Importovat překlad…"

#: source/app/service-providers/menu/menu.darwin.ts:268
#: source/app/service-providers/menu/menu.win32.ts:262
msgid "Import dictionary…"
msgstr "Importovat slovník…"

#: source/app/service-providers/menu/menu.darwin.ts:322
#: source/app/service-providers/menu/menu.win32.ts:323
msgid "Undo"
msgstr "Zpět"

#: source/app/service-providers/menu/menu.darwin.ts:328
#: source/app/service-providers/menu/menu.win32.ts:329
msgid "Redo"
msgstr "Znovu"

#: source/app/service-providers/menu/menu.darwin.ts:379
#: source/app/service-providers/menu/menu.win32.ts:380
msgid "Find in file"
msgstr "Najít v souboru"

#: source/app/service-providers/menu/menu.darwin.ts:387
#: source/app/service-providers/menu/menu.win32.ts:388
msgid "Find in directory"
msgstr "Najít ve složce"

#: source/app/service-providers/menu/menu.darwin.ts:395
#: source/app/service-providers/menu/menu.win32.ts:396
msgid "Filter files"
msgstr "Filtrovat soubory"

#: source/app/service-providers/menu/menu.darwin.ts:406
#: source/app/service-providers/menu/menu.win32.ts:407
msgid "Generate new ID"
msgstr "Generovat nové ID"

#: source/app/service-providers/menu/menu.darwin.ts:425
msgid "Speech"
msgstr "Řeč"

#: source/app/service-providers/menu/menu.darwin.ts:429
msgid "Start speaking"
msgstr "Spustit předčítání"

#: source/app/service-providers/menu/menu.darwin.ts:434
msgid "Stop speaking"
msgstr "Zastavit předčítání"

#: source/app/service-providers/menu/menu.darwin.ts:444
#: source/app/service-providers/menu/menu.win32.ts:426
msgid "View"
msgstr "Zobrazit"

#: source/app/service-providers/menu/menu.darwin.ts:458
#: source/app/service-providers/menu/menu.win32.ts:440
msgid "Additional Information"
msgstr "Další informace"

#: source/app/service-providers/menu/menu.darwin.ts:468
#: source/app/service-providers/menu/menu.win32.ts:450
msgid "Distraction free mode"
msgstr "Režim soustředění"

#: source/app/service-providers/menu/menu.darwin.ts:476
#: source/app/service-providers/menu/menu.win32.ts:458
msgid "Typewriter Mode"
msgstr "Režim psacího stroje"

#: source/app/service-providers/menu/menu.darwin.ts:487
#: source/app/service-providers/menu/menu.win32.ts:469
msgid "Toggle file manager"
msgstr "Přepnout zobrazení správce souborů"

#: source/app/service-providers/menu/menu.darwin.ts:495
#: source/app/service-providers/menu/menu.win32.ts:477
msgid "Toggle Sidebar"
msgstr "Boční lišta"

#: source/app/service-providers/menu/menu.darwin.ts:509
#: source/app/service-providers/menu/menu.win32.ts:488
msgid "Reset zoom"
msgstr "Resetovat přiblížení"

#: source/app/service-providers/menu/menu.darwin.ts:518
#: source/app/service-providers/menu/menu.win32.ts:497
msgid "Zoom in"
msgstr "Přiblížit"

#: source/app/service-providers/menu/menu.darwin.ts:525
#: source/app/service-providers/menu/menu.win32.ts:504
msgid "Zoom out"
msgstr "Oddálit"

#: source/app/service-providers/menu/menu.darwin.ts:535
#: source/app/service-providers/menu/menu.win32.ts:514
msgid "Toggle fullscreen"
msgstr "Přepnout celoobrazovkový režim"

#: source/app/service-providers/menu/menu.darwin.ts:543
#: source/app/service-providers/menu/menu.win32.ts:523
msgid "Develop"
msgstr "Vývojářský režim"

#: source/app/service-providers/menu/menu.darwin.ts:547
#: source/app/service-providers/menu/menu.win32.ts:527
msgid "Reload"
msgstr "Načíst znovu"

#: source/app/service-providers/menu/menu.darwin.ts:555
#: source/app/service-providers/menu/menu.win32.ts:535
msgid "Toggle developer tools"
msgstr "Přepnout vývojářské nástroje"

#: source/app/service-providers/menu/menu.darwin.ts:563
#: source/app/service-providers/menu/menu.win32.ts:543
msgid "Open Logs"
msgstr "Otevřít logy"

#: source/app/service-providers/menu/menu.darwin.ts:574
#: source/app/service-providers/menu/menu.win32.ts:554
msgid "Window"
msgstr "Okno"

#: source/app/service-providers/menu/menu.darwin.ts:579
#: source/app/service-providers/menu/menu.win32.ts:559
msgid "Minimize"
msgstr "Minimalizovat"

#: source/app/service-providers/menu/menu.darwin.ts:587
#: source/app/service-providers/menu/menu.win32.ts:565
msgid "Close"
msgstr "Zavřít"

#: source/app/service-providers/menu/menu.darwin.ts:593
msgid "Bring All to Front"
msgstr "Vše do popředí"

#: source/app/service-providers/menu/menu.darwin.ts:609
#: source/app/service-providers/menu/menu.win32.ts:582
msgid "Previous Tab"
msgstr "Předchozí panel"

#: source/app/service-providers/menu/menu.darwin.ts:617
#: source/app/service-providers/menu/menu.win32.ts:590
msgid "Next Tab"
msgstr "Další panel"

#: source/app/service-providers/menu/menu.darwin.ts:625
#: source/app/service-providers/menu/menu.win32.ts:598
#, fuzzy
msgid "New window"
msgstr "Okno"

#: source/app/service-providers/menu/menu.darwin.ts:636
#: source/app/service-providers/menu/menu.win32.ts:609
msgid "Help"
msgstr "Nápověda"

#: source/app/service-providers/menu/menu.darwin.ts:648
#: source/app/service-providers/menu/menu.win32.ts:621 source/tmp/App.vue.ts:94
msgid "Check for updates"
msgstr "Zkontrolovat aktualizace"

#: source/app/service-providers/menu/menu.darwin.ts:660
#: source/app/service-providers/menu/menu.win32.ts:633
msgid "Support Zettlr"
msgstr "Podpořte Zettlr"

#: source/app/service-providers/menu/menu.darwin.ts:670
#: source/app/service-providers/menu/menu.win32.ts:643
msgid "Visit website"
msgstr "Přejít na web"

#: source/app/service-providers/menu/menu.darwin.ts:680
#: source/app/service-providers/menu/menu.win32.ts:653
msgid "Open user manual"
msgstr "Otevřít uživatelskou příručku"

#: source/app/service-providers/menu/menu.darwin.ts:694
#: source/app/service-providers/menu/menu.win32.ts:667
msgid "Open Tutorial"
msgstr "Otevřít Tutoriál"

#: source/app/service-providers/menu/menu.darwin.ts:702
#: source/app/service-providers/menu/menu.win32.ts:675
msgid "Clear FSAL cache …"
msgstr "Vymazat FSAL cache…"

#: source/app/service-providers/menu/menu.darwin.ts:706
#: source/app/service-providers/menu/menu.win32.ts:679
msgid "Clear FSAL Cache"
msgstr "Vymazat FSAL cache"

#: source/app/service-providers/menu/menu.darwin.ts:707
#: source/app/service-providers/menu/menu.win32.ts:680
msgid "Clearing the FSAL cache requires a restart."
msgstr "Pro vymazání FSAL cache je nutný restart."

#: source/app/service-providers/menu/menu.darwin.ts:708
#: source/app/service-providers/menu/menu.win32.ts:681
msgid ""
"After the restart, Zettlr will recreate the entire cache, which may take a "
"few moments, depending on the amount of files you have loaded and the speed "
"of your disk. The window(s) will show afterward."
msgstr ""
"Po restartu Zettlr znovu vytvoří celou cache. V závislosti na množství "
"vašich souborů a rychlosti disku to může chvíli trvat. Okno aplikace se "
"zobrazí po obnovení cache."

#: source/app/service-providers/windows/dialog/ask-file.ts:54
msgid "Open file"
msgstr "Otevřít soubor"

#: source/app/service-providers/windows/dialog/should-overwrite-file.ts:29
msgid "Overwrite existing file"
msgstr "Přepsat existující soubor"

#: source/app/service-providers/windows/dialog/should-overwrite-file.ts:30
#, javascript-format
msgid "The file %s already exists in this directory. Overwrite?"
msgstr "Soubor %s ve složce již existuje. Přepsat?"

#: source/app/service-providers/windows/dialog/should-replace-file.ts:31
msgid "Replace file"
msgstr "Nahradit soubor"

#: source/app/service-providers/windows/dialog/should-replace-file.ts:32
#, javascript-format
msgid ""
"File %s has been modified remotely. Replace the loaded version with the "
"newer one from disk?"
msgstr ""
"Soubor %s byl změněn vzdáleně. Chcete ho nahradit novější verzí z disku?"

#. If the user cancels, do not omit (the default) but actually cancel
#: source/app/service-providers/windows/dialog/ask-save-changes.ts:38
#: source/app/service-providers/documents/index.ts:349
#: source/tmp/CustomCSS.vue.ts:65 source/tmp/Defaults.vue.ts:132
#: source/tmp/SnippetsTab.vue.ts:65
msgid "Unsaved changes"
msgstr "Neuložené změny"

#: source/app/service-providers/windows/dialog/ask-save-changes.ts:39
msgid "There are unsaved changes. Do you want to save them first?"
msgstr "V aktuálním souboru jsou neuložené změny. Chcete je nejprve uložit?"

#: source/app/service-providers/windows/dialog/save-dialog.ts:58
msgid "Save file"
msgstr "Uložit soubor"

#: source/app/service-providers/documents/index.ts:345
#, fuzzy
msgid "Save changes"
msgstr "Neuložené změny"

#: source/app/service-providers/documents/index.ts:346
#, fuzzy
msgid "Discard changes"
msgstr "Neuložené změny"

#: source/app/service-providers/documents/index.ts:350
#, fuzzy
msgid "There are unsaved changes. Do you want to save or discard them?"
msgstr "V aktuálním souboru jsou neuložené změny. Chcete je nejprve uložit?"

#: source/app/service-providers/documents/index.ts:996
#, fuzzy
msgid "File changed on disk"
msgstr "Režim správce souborů"

#: source/app/service-providers/documents/index.ts:997
#, javascript-format
msgid "%s changed on disk"
msgstr ""

#: source/app/service-providers/documents/index.ts:999
#, javascript-format
msgid ""
"%s has changed on disk, but the editor contains unsaved changes. Do you want "
"to keep the current editor contents or load the file from disk?"
msgstr ""

#: source/app/service-providers/documents/index.ts:1000
msgid ""
"Do you want to keep the current editor contents or load the file from disk?"
msgstr ""

#: source/app/service-providers/documents/index.ts:1003
msgid "Keep editor contents"
msgstr ""

#: source/app/service-providers/documents/index.ts:1004
msgid "Load changes from disk"
msgstr ""

#: source/app/service-providers/documents/index.ts:1007
msgid ""
"Always load changes from disk if there are no unsaved changes in the editor"
msgstr ""

#: source/tmp/Projects-Tab.vue.ts:24
msgid "Zettlr also makes use of these projects:"
msgstr "Zettlr používá také tyto projekty:"

#. Static properties
#: source/tmp/ChartView.vue.ts:39
msgid "Charts"
msgstr "Grafy"

#: source/tmp/ListControl.vue.ts:76
msgid "Add"
msgstr "Přidat"

#: source/tmp/ListControl.vue.ts:77
msgid "Actions"
msgstr "Akce"

#: source/tmp/ListControl.vue.ts:78
msgid "Delete"
msgstr "Smazat"

#: source/tmp/PopoverExport.vue.ts:6
msgid "Exporting…"
msgstr "Probíhá export…"

#: source/tmp/PopoverExport.vue.ts:6
msgid "Export"
msgstr "Exportovat"

#: source/tmp/PopoverExport.vue.ts:27
msgid "command"
msgstr "příkaz"

#: source/tmp/FileItem.vue.ts:98 source/tmp/FileItem.vue.ts:100
#: source/tmp/PopoverDirProps.vue.ts:29
msgid "Directories"
msgstr "Složky"

#: source/tmp/FileItem.vue.ts:171 source/tmp/PopoverFileProps.vue.ts:39
msgid "Characters"
msgstr "Znaků"

#: source/tmp/FileItem.vue.ts:173 source/tmp/PopoverFileProps.vue.ts:34
msgid "Words"
msgstr "Slov"

#: source/tmp/GlobalSearch.vue.ts:34
msgid "Full-Text Search"
msgstr "Fulltextové hledání"

#: source/tmp/GlobalSearch.vue.ts:35
msgid "Enter your search terms below"
msgstr "Níže zadejte hledané výrazy"

#: source/tmp/GlobalSearch.vue.ts:36
msgid "Find …"
msgstr "Najít …"

#: source/tmp/GlobalSearch.vue.ts:37 source/tmp/FileManager.vue.ts:48
msgid "Filter …"
msgstr "Filtrovat …"

#: source/tmp/GlobalSearch.vue.ts:38
msgid "Filter search results"
msgstr "Filtrovat výsledky hledání"

#: source/tmp/GlobalSearch.vue.ts:39
msgid "Restrict search to directory"
msgstr "Hledat pouze ve složce"

#: source/tmp/GlobalSearch.vue.ts:40
msgid "Restrict to directory …"
msgstr "Hledat ve složce …"

#: source/tmp/GlobalSearch.vue.ts:41
msgid "Search"
msgstr "Hledat"

#: source/tmp/GlobalSearch.vue.ts:42
msgid "Clear search"
msgstr "Vyčistit pole"

#: source/tmp/GlobalSearch.vue.ts:43
msgid "Toggle results"
msgstr "Rozbalit výsledky"

#: source/tmp/GlobalSearch.vue.ts:109
#, javascript-format
msgid "%s matches"
msgstr "%s shod"

#: source/tmp/MainSidebar.vue.ts:39 source/tmp/ToCTab.vue.ts:35
#: source/tmp/ToCTab.vue.ts:43
msgid "Table of Contents"
msgstr "Obsah"

#: source/tmp/MainSidebar.vue.ts:45 source/tmp/ReferencesTab.vue.ts:32
msgid "References"
msgstr "Odkazy"

#: source/tmp/MainSidebar.vue.ts:51 source/tmp/RelatedFilesTab.vue.ts:33
msgid "Related files"
msgstr "Související soubory"

#: source/tmp/MainSidebar.vue.ts:57 source/tmp/OtherFilesTab.vue.ts:11
msgid "Other files"
msgstr "Další soubory"

#: source/tmp/PopoverDirProps.vue.ts:31 source/tmp/PopoverFileProps.vue.ts:35
msgid "Created"
msgstr "Vytvořeno"
>>>>>>> 6a1ca0b8

#: source/tmp/PopoverDirProps.vue.ts:33
msgid "Project Settings…"
msgstr "Nastavení projektu…"

#: source/tmp/NumberControl.vue.ts:40 source/tmp/PopoverFileProps.vue.ts:37
#: source/tmp/ColorControl.vue.ts:35 source/tmp/ShortcutChooser.vue.ts:61
msgid "Reset"
msgstr "Reset"

#: source/tmp/PopoverFileProps.vue.ts:38
msgid "Set writing target…"
msgstr "Nastavit autorský cíl …"

#: source/tmp/ReferencesTab.vue.ts:42
msgid "There are no citations in this document."
msgstr "V dokumentu nejsou žádné citace."

#: source/tmp/CustomCSS.vue.ts:32
msgid ""
"Here you can override the styles of Zettlr to customise it even further. "
"<strong>Attention: This file overrides all CSS directives! Never alter the "
"geometry of elements, otherwise the app may expose unwanted behaviour!</"
"strong>"
msgstr ""
"Zde si můžete přizpůsobit styly, které Zettlr používá. <strong>Pozor: Tento "
"soubor přepíše všechny CSS direktivy! Nikdy neměňte geometrii prvků, jinak "
"se může aplikace chovat nepředvídatelně!</strong>"

#: source/tmp/CustomCSS.vue.ts:88 source/tmp/Defaults.vue.ts:196
#: source/tmp/SnippetsTab.vue.ts:124
msgid "Saving …"
msgstr "Ukládá se …"

#: source/tmp/CustomCSS.vue.ts:97
msgid "Saving failed"
msgstr "Ukládání selhalo"

#: source/tmp/OtherFilesTab.vue.ts:12
msgid "Open directory"
msgstr "Otevřít složku"

#: source/tmp/OtherFilesTab.vue.ts:13
msgid "No other files"
msgstr "Žádné další soubory"

#: source/tmp/FileItem.vue.ts:97 source/tmp/FileItem.vue.ts:99
#: source/tmp/PopoverDirProps.vue.ts:169
msgid "Directories"
msgstr "Složky"

#: source/tmp/FileItem.vue.ts:170 source/tmp/PopoverFileProps.vue.ts:113
msgid "Characters"
msgstr "Znaků"

#: source/tmp/FileItem.vue.ts:172 source/tmp/PopoverFileProps.vue.ts:98
msgid "Words"
msgstr "Slov"

#. STATIC VARIABLES
#: source/tmp/CalendarView.vue.ts:26
msgid "Calendar"
msgstr "Kalendář"

#: source/tmp/CalendarView.vue.ts:28
msgid "January"
msgstr "Leden"

#: source/tmp/CalendarView.vue.ts:29
msgid "February"
msgstr "Únor"

#: source/tmp/CalendarView.vue.ts:30
msgid "March"
msgstr "Březen"

#: source/tmp/CalendarView.vue.ts:31
msgid "April"
msgstr "Duben"

#: source/tmp/CalendarView.vue.ts:32
msgid "May"
msgstr "Květen"

#: source/tmp/CalendarView.vue.ts:33
msgid "June"
msgstr "Červen"

#: source/tmp/CalendarView.vue.ts:34
msgid "July"
msgstr "Červenec"

#: source/tmp/CalendarView.vue.ts:35
msgid "August"
msgstr "Srpen"

<<<<<<< HEAD
#: source/tmp/CalendarView.vue.ts:36
msgid "September"
msgstr "Září"

#: source/tmp/CalendarView.vue.ts:37
msgid "October"
msgstr "Říjen"

#: source/tmp/CalendarView.vue.ts:38
msgid "November"
msgstr "Listopad"

#: source/tmp/CalendarView.vue.ts:39
msgid "December"
msgstr "Prosinec"

#: source/tmp/CalendarView.vue.ts:41
msgid "Below the monthly average"
msgstr "Méně než měsíční průměr"

#: source/tmp/CalendarView.vue.ts:42
msgid "Over the monthly average"
msgstr "Více než měsíční průměr"

#: source/tmp/CalendarView.vue.ts:43
msgid "More than twice the monthly average"
msgstr "Více než dvojnásobek měsíčního průměru"

#: source/tmp/Projects-Tab.vue.ts:24
msgid "Zettlr also makes use of these projects:"
msgstr "Zettlr používá také tyto projekty:"
=======
#: source/tmp/Defaults.vue.ts:111
msgid "Edit the default settings for imports or exports here."
msgstr "Zde upravíte výchozí nastavení pro import a export."

#: source/tmp/Defaults.vue.ts:205 source/tmp/SnippetsTab.vue.ts:134
msgid "Saved!"
msgstr "Uloženo!"

#: source/tmp/FileList.vue.ts:46
msgid "No results"
msgstr "Žádné výsledky"

#: source/tmp/FileList.vue.ts:47
msgid "No directory selected"
msgstr "Není vybrána žádná složka"

#: source/tmp/FileList.vue.ts:48
msgid "Empty directory"
msgstr "Prázdná složka"
>>>>>>> 6a1ca0b8

#: source/tmp/App.vue.ts:34
msgid "Updater"
msgstr "Aktualizace"

#. True as soon as the update starts
#: source/tmp/App.vue.ts:36
msgid "Click to start update"
msgstr "Klepnutím spustíte aktualizaci"

#: source/tmp/App.vue.ts:76
msgid "New update available"
msgstr "Je dostupná aktualizace"

#: source/tmp/App.vue.ts:79
msgid "Your version"
msgstr "Vaše verze"

#: source/tmp/App.vue.ts:82
msgid ""
"There is a new version of Zettlr available to download. Please read the "
"changelog below."
msgstr "Zettlr je k dispozici v novější verzi. Přečtěte si changelog níže."

#: source/tmp/App.vue.ts:85
msgid "Downloading your update"
msgstr "Aktualizace se stahuje"

#: source/tmp/App.vue.ts:88
msgid "No update available. You have the most recent version."
msgstr "Máte nejnovější verzi."

#: source/tmp/App.vue.ts:133
msgid "Starting update …"
msgstr "Spouští se aktualizace …"

<<<<<<< HEAD
#: source/tmp/PopoverExport.vue.ts:6
msgid "Exporting…"
msgstr "Probíhá export…"

#: source/tmp/PopoverExport.vue.ts:6
msgid "Export"
msgstr "Exportovat"

#: source/tmp/PopoverExport.vue.ts:27
msgid "command"
msgstr "příkaz"

#: source/tmp/MainSidebar.vue.ts:39 source/tmp/ToCTab.vue.ts:34
#: source/tmp/ToCTab.vue.ts:42
msgid "Table of Contents"
msgstr "Obsah"

#: source/tmp/MainSidebar.vue.ts:45 source/tmp/ReferencesTab.vue.ts:32
msgid "References"
msgstr "Odkazy"

#: source/tmp/MainSidebar.vue.ts:51 source/tmp/RelatedFilesTab.vue.ts:32
msgid "Related files"
msgstr "Související soubory"

#: source/tmp/PopoverDocInfo.vue.ts:45
msgid "No open document"
msgstr "Žádný otevřený dokument"

#: source/tmp/PopoverDocInfo.vue.ts:48
msgid "words"
msgstr "slov"

#: source/tmp/PopoverDocInfo.vue.ts:51
msgid "characters"
msgstr "znaků"

#: source/tmp/CustomCSS.vue.ts:32
msgid ""
"Here you can override the styles of Zettlr to customise it even further. "
"<strong>Attention: This file overrides all CSS directives! Never alter the "
"geometry of elements, otherwise the app may expose unwanted behaviour!</"
"strong>"
msgstr ""
"Zde si můžete přizpůsobit styly, které Zettlr používá. <strong>Pozor: Tento "
"soubor přepíše všechny CSS direktivy! Nikdy neměňte geometrii prvků, jinak "
"se může aplikace chovat nepředvídatelně!</strong>"

#: source/tmp/CustomCSS.vue.ts:88 source/tmp/Defaults.vue.ts:196
#: source/tmp/SnippetsTab.vue.ts:124
msgid "Saving …"
msgstr "Ukládá se …"

#: source/tmp/CustomCSS.vue.ts:97
msgid "Saving failed"
msgstr "Ukládání selhalo"

#: source/tmp/ReferencesTab.vue.ts:42
msgid "There are no citations in this document."
msgstr "V dokumentu nejsou žádné citace."

#: source/tmp/ShortcutChooser.vue.ts:61 source/tmp/ColorControl.vue.ts:35
#: source/tmp/NumberControl.vue.ts:40 source/tmp/PopoverFileProps.vue.ts:107
msgid "Reset"
msgstr "Reset"

#: source/tmp/FileControl.vue.ts:42
#, fuzzy
msgid "Select folder…"
msgstr "Otevřít složku projektu"

#: source/tmp/FileControl.vue.ts:42
#, fuzzy
msgid "Select file…"
msgstr "Smazat soubor"

#: source/tmp/PopoverDirProps.vue.ts:175 source/tmp/PopoverFileProps.vue.ts:101
msgid "Created"
msgstr "Vytvořeno"

#: source/tmp/PopoverDirProps.vue.ts:184
msgid "Project Settings…"
msgstr "Nastavení projektu…"

#: source/tmp/Defaults.vue.ts:70
msgid ""
"This profile is protected. This means that it will be restored when you "
"remove or rename it."
msgstr ""
"Tento profil je chráněný. To znamená, že bude obnoven, pokud ho odstraníte "
"nebo přejmenujete."

#: source/tmp/Defaults.vue.ts:73
msgid ""
"This profile is invalid. It may contain errors, or it may be missing the "
"writer or reader property."
msgstr ""
"Tento profil je neplatný. Buď obsahuje chyby, nebo není nastavená vlastnost "
"writer nebo reader."

#: source/tmp/Defaults.vue.ts:111
msgid "Edit the default settings for imports or exports here."
msgstr "Zde upravíte výchozí nastavení pro import a export."

#: source/tmp/Defaults.vue.ts:205 source/tmp/SnippetsTab.vue.ts:134
msgid "Saved!"
msgstr "Uloženo!"

#: source/tmp/GlobalSearch.vue.ts:34
msgid "Full-Text Search"
msgstr "Fulltextové hledání"

#: source/tmp/GlobalSearch.vue.ts:35
msgid "Enter your search terms below"
msgstr "Níže zadejte hledané výrazy"

#: source/tmp/GlobalSearch.vue.ts:36
msgid "Find …"
msgstr "Najít …"

#: source/tmp/GlobalSearch.vue.ts:37 source/tmp/FileManager.vue.ts:48
msgid "Filter …"
msgstr "Filtrovat …"

#: source/tmp/GlobalSearch.vue.ts:38
msgid "Filter search results"
msgstr "Filtrovat výsledky hledání"

#: source/tmp/GlobalSearch.vue.ts:39
msgid "Restrict search to directory"
msgstr "Hledat pouze ve složce"

#: source/tmp/GlobalSearch.vue.ts:40
msgid "Restrict to directory …"
msgstr "Hledat ve složce …"

#: source/tmp/GlobalSearch.vue.ts:41
msgid "Search"
msgstr "Hledat"

#: source/tmp/GlobalSearch.vue.ts:42
msgid "Clear search"
msgstr "Vyčistit pole"

#: source/tmp/GlobalSearch.vue.ts:43
msgid "Toggle results"
msgstr "Rozbalit výsledky"

#: source/tmp/GlobalSearch.vue.ts:109
#, javascript-format
msgid "%s matches"
msgstr "%s shod"

#: source/tmp/PopoverTags.vue.ts:48
msgid "Name"
msgstr "Název"

#: source/tmp/PopoverTags.vue.ts:49
msgid "Count"
msgstr "Počet"

#: source/tmp/PopoverTags.vue.ts:67
msgid "Filter tags…"
msgstr "Filtrovat štítky…"

#: source/tmp/PopoverTags.vue.ts:70
msgid "Tag Cloud"
msgstr "Tag cloud"

#: source/tmp/PopoverTags.vue.ts:73
msgid "Suggested tags for the current file"
msgstr "Navrhované štítky pro aktuální soubor"

#: source/tmp/PopoverTags.vue.ts:76
msgid "Add to file"
msgstr "Přidat do souboru"

#: source/tmp/PopoverPomodoro.vue.ts:80
msgid "Stop"
msgstr "Zastavit"

#: source/tmp/PopoverPomodoro.vue.ts:83
msgid "Work"
msgstr "Práce"

#: source/tmp/PopoverPomodoro.vue.ts:86
msgid "Short break"
msgstr "Krátká pauza"

#: source/tmp/PopoverPomodoro.vue.ts:89
msgid "Break"
msgstr "Pauza"

#: source/tmp/PopoverPomodoro.vue.ts:92
msgid "Sound Effect"
msgstr "Zvukový efekt"

#: source/tmp/PopoverPomodoro.vue.ts:95
msgid "Volume"
msgstr "Hlasitost"

#: source/tmp/RelatedFilesTab.vue.ts:33
msgid "No related files"
msgstr "Žádné související soubory"

#: source/tmp/RelatedFilesTab.vue.ts:34
msgid "This relation is based on a bidirectional link."
msgstr "Tento vztah je založen na obousměrném odkazu."

#: source/tmp/RelatedFilesTab.vue.ts:35
msgid "This relation is based on an outbound link."
msgstr "Tento vztah je založen na odchozím odkazu."

#: source/tmp/RelatedFilesTab.vue.ts:36
msgid "This relation is based on a backlink."
msgstr "Tento vztah je založen na zpětném odkazu."

#: source/tmp/RelatedFilesTab.vue.ts:221
#, javascript-format
msgid "This relation is based on %s shared tags: %s"
msgstr "Tento vztah je založen na %s sdílených štítků: %s"

#: source/tmp/SnippetsTab.vue.ts:50
msgid "Rename snippet"
msgstr "Přejmenovat útržek"

#: source/tmp/SnippetsTab.vue.ts:53
msgid "Snippets let you define reusable pieces of text with variables."
msgstr ""
"Útržky vám umožňují definovat opakovaně použitelné části textu s proměnnými."

#: source/tmp/PopoverFileProps.vue.ts:110
msgid "Set writing target…"
msgstr "Nastavit autorský cíl …"

#: source/tmp/PopoverStats.vue.ts:79
msgid "words last month"
msgstr "slov minulý měsíc"

#: source/tmp/PopoverStats.vue.ts:82
msgid "daily average"
msgstr "denní průměr"

#: source/tmp/PopoverStats.vue.ts:85
msgid "words today"
msgstr "slov dnes"

#: source/tmp/PopoverStats.vue.ts:88
msgid "🔥 You're on fire!"
msgstr "🥇 Jste šampión!"

#: source/tmp/PopoverStats.vue.ts:91
msgid "💪 You're close to hitting your daily average!"
msgstr "💪 Jste blízko dosažení svého denního průměru!"

#: source/tmp/PopoverStats.vue.ts:94
msgid "✍🏼 Get writing to surpass your daily average."
msgstr "✍🏼 Pište, a překonáte svůj denní průměr."

#: source/tmp/PopoverStats.vue.ts:97
msgid "More statistics …"
msgstr "Další statistiky …"

#: source/tmp/ListControl.vue.ts:76
msgid "Add"
msgstr "Přidat"

#: source/tmp/ListControl.vue.ts:77
msgid "Actions"
msgstr "Akce"

#: source/tmp/ListControl.vue.ts:78
msgid "Delete"
msgstr "Smazat"

#~ msgid "Open in browser"
#~ msgstr "Otevřít v prohlížeči"

#~ msgid "Show file"
#~ msgstr "Zobrazit soubor"

#~ msgid "Directory not found"
#~ msgstr "Složka nebyla nalezena"

#, javascript-format
#~ msgid "Opening new root %s …"
#~ msgstr "Otevírá se nový kořen %s …"

#, javascript-format
#~ msgid "%s has been loaded."
#~ msgstr "%s byl nahrán."

#, javascript-format
#~ msgid "Could not open workspace %s."
#~ msgstr "Nelze otevřít pracovní prostor %s."

#~ msgid "selected"
#~ msgstr "vybráno"

#~ msgid "click to select"
#~ msgstr "klepněte pro výběr"

#~ msgid "Workspaces"
#~ msgstr "Pracovní plochy"

#~ msgid "No open files or folders"
#~ msgstr "Žádné otevřené soubory nebo složky"

#~ msgid "Automatically switch to dark mode"
#~ msgstr "Automaticky přepnout do tmavého režimu"

#~ msgid "Start dark mode at"
#~ msgstr "Tmavý režim zahájit"

#~ msgid "End dark mode at"
#~ msgstr "Tmavý režim ukončit"

#~ msgid "File manager mode"
#~ msgstr "Režim správce souborů"

#~ msgid "Thin &mdash; show either file tree or file list"
#~ msgstr "Útlý &mdash; zobrazit buď adresářovou strukturu nebo seznam souborů"

#~ msgid "Expanded &mdash; show both file tree and file list"
#~ msgstr "Rozšířený &mdash; zobrazit adresářovou strukturu a seznam souborů"

#~ msgid "Combined &mdash; show files and directories in the file tree"
#~ msgstr "Kombinovaný &mdash; zobrazit ve stromovém pohledu soubory i složky"

#~ msgid "Display files using"
#~ msgstr "Zobrazení souborů"

#~ msgid "Sorting order for files (used for sorting by name)"
#~ msgstr "Pořadí řazení souborů (pro řazení podle názvu)"

#~ msgid "When sorting by time, sort by"
#~ msgstr "Při řazení podle času, řadit podle"

#~ msgid "In the file metadata display"
#~ msgstr "Zobrazit metadata souboru"

#~ msgid ""
#~ "Choose the formatting characters that the bold/emphasis commands should "
#~ "use"
#~ msgstr ""
#~ "Vyberte formátovací znaky,  které se mají použít pro formátování tučného/"
#~ "zvýrazněného písma"

#~ msgid "Default image path (relative or absolute)"
#~ msgstr "Výchozí cesta k obrázkům (relativní nebo absolutní)"

#~ msgid "Algorithm to use for the readability mode"
#~ msgstr "Algoritmus pro ověření čitelnosti"

#~ msgid "Primary Magic Quotes"
#~ msgstr "Primární kouzelné citace"

#~ msgid "Secondary Magic Quotes"
#~ msgstr "Sekundární kouzelné citace"

#~ msgid "String"
#~ msgstr "Řetězec"

#~ msgid ""
#~ "Here you can define certain strings that will be replaced when "
#~ "AutoCorrect is on. The characters on the left side will be replaced with "
#~ "whatever comes on the right."
#~ msgstr ""
#~ "Zde můžete definovat řetězce, které budou nahrazeny při zapnutých "
#~ "automatických opravách. Znaky vlevo budou nahrazené tím co je vpravo."

#~ msgid "Search for dictionaries…"
#~ msgstr "Hledat slovníky…"

#~ msgid ""
#~ "Put auto-created files into this directory (must be loaded in Zettlr)"
#~ msgstr ""
#~ "Automaticky vytvářené soubory ukládat do složky (musí být nahraná do "
#~ "Zettlr)"

#~ msgid ""
#~ "Target directory for exported files. <em>Attention:</em> Selecting the "
#~ "current working directory will overwrite files without warning!"
#~ msgstr ""
#~ "Cílová složka pro export souborů. <em>Pozor:</em> Výběr aktuální pracovní "
#~ "složky přepíše soubory v ní bez varování!"

#~ msgid "Temporary directory: is regularly expunged"
#~ msgstr "Dočasný adresář: pravidelně se promazává"

#~ msgid ""
#~ "Current working directory: exported files will be saved into the "
#~ "currently selected directory."
#~ msgstr ""
#~ "Aktuální pracovní složka: exportované soubory se uloží do aktuálně "
#~ "vybrané složky."

#~ msgid "Ask for directory"
#~ msgstr "Vyžádat adresář"

#~ msgid ""
#~ "Enter all file extensions that you want to see in your attachment "
#~ "sidebar. Separate them with a comma. Changes are recognised after a "
#~ "restart."
#~ msgstr ""
#~ "Zapište všechny přípony souborů, které chcete vidět v liště příloh. "
#~ "Oddělujte čárkami. Změny se projeví po restartu."

#~ msgid "Use the operating system's accent colour instead of the theme colour"
#~ msgstr "Použít systémovou barvu zvýraznění místo barvy tématu"

=======
#: source/tmp/PopoverPomodoro.vue.ts:80
msgid "Stop"
msgstr "Zastavit"

#: source/tmp/PopoverPomodoro.vue.ts:83
msgid "Work"
msgstr "Práce"

#: source/tmp/PopoverPomodoro.vue.ts:86
msgid "Short break"
msgstr "Krátká pauza"

#: source/tmp/PopoverPomodoro.vue.ts:89
msgid "Break"
msgstr "Pauza"

#: source/tmp/PopoverPomodoro.vue.ts:92
msgid "Sound Effect"
msgstr "Zvukový efekt"

#: source/tmp/PopoverPomodoro.vue.ts:95
msgid "Volume"
msgstr "Hlasitost"

#: source/tmp/SnippetsTab.vue.ts:50
msgid "Rename snippet"
msgstr "Přejmenovat útržek"

#: source/tmp/SnippetsTab.vue.ts:53
msgid "Snippets let you define reusable pieces of text with variables."
msgstr ""
"Útržky vám umožňují definovat opakovaně použitelné části textu s proměnnými."

#: source/tmp/FileControl.vue.ts:42
#, fuzzy
msgid "Select folder…"
msgstr "Otevřít složku projektu"

#: source/tmp/FileControl.vue.ts:42
#, fuzzy
msgid "Select file…"
msgstr "Smazat soubor"

#: source/tmp/General-Tab.vue.ts:23
msgid ""
"Zettlr is a project by Hendrik Erz, licensed under the GNU GPL v3 license. "
"It is Open Source, free of charge and based upon the Electron framework. "
"Zettlr would like to thank the developers of Electron, the Node.js framework "
"and the CodeMirror editor for their work. Without them, Zettlr would not be "
"possible. Below you can find all projects that Zettlr uses."
msgstr ""
"Zettlr vyvíjí Hendrik Erz pod licencí GNU GPL v3. Jedná se o svobodný "
"software šířený zdarma založený na frameworku Electron. Zettlr děkuje "
"vývojářům frameworku Electron, Node.js a editoru CodeMirror za jejich práci. "
"Bez nich by Zettlr nemohl existovat. Níže jsou uvedené všechny projekty, "
"které Zettlr používá."

#: source/tmp/General-Tab.vue.ts:24
msgid ""
"Zettlr makes use of citeproc to display citations directly in the editor. To "
"this end, Zettlr uses the CitationStyleLanguage (CSL) language and style "
"files. The files have been shipped unaltered with author metadata. More "
"information:"
msgstr ""
"Zettlr pro korektní zobrazení citací v editoru používá citeproc. K tomuto "
"účelu Zettlr používá jazyk CSL (CitationStyleLanguage) a soubory stylů. "
"Soubory jsou dodány beze změn. Další informace:"

#: source/tmp/General-Tab.vue.ts:25
msgid ""
"All logos and brand names are subject to their rightful owners. Besides "
"using their code, Zettlr is in no way affiliated with any of these projects. "
"Node.js is a trademark of Joyent, Inc."
msgstr ""
"Všechna loga a značky patří jejich právoplatným majitelům. Zettlr nemá jiné "
"vazby s kterýmkoli z těchto projektů, kromě používání jejich kódu. Node.js "
"je ochranná známka společnosti Joyent, Inc."

#: source/tmp/General-Tab.vue.ts:26
msgid ""
"Zettlr offers an integration with LanguageTool.org, a service provided by "
"LanguageTooler GmbH. Using this service requires an internet connection and "
"is subject to the privacy policy of LanguageTooler GmbH or the corresponding "
"server that you use."
msgstr ""
"Zettlr nabízí možnost integrace s LanguageTool.org. Jde o službu, kterou "
"poskytuje LanguageTooler GmbH. Použití této služby vyžaduje internetové "
"připojení a vztahují se na něj zásady ochrany osobních údajů společnosti "
"LanguageTooler GmbH nebo odpovídajícího serveru, který použijete."

#: source/tmp/RelatedFilesTab.vue.ts:34
msgid "No related files"
msgstr "Žádné související soubory"

#: source/tmp/RelatedFilesTab.vue.ts:35
msgid "This relation is based on a bidirectional link."
msgstr "Tento vztah je založen na obousměrném odkazu."

#: source/tmp/RelatedFilesTab.vue.ts:36
msgid "This relation is based on an outbound link."
msgstr "Tento vztah je založen na odchozím odkazu."

#: source/tmp/RelatedFilesTab.vue.ts:37
msgid "This relation is based on a backlink."
msgstr "Tento vztah je založen na zpětném odkazu."

#: source/tmp/RelatedFilesTab.vue.ts:221
#, javascript-format
msgid "This relation is based on %s shared tags: %s"
msgstr "Tento vztah je založen na %s sdílených štítků: %s"

#: source/tmp/PopoverDocInfo.vue.ts:45
msgid "No open document"
msgstr "Žádný otevřený dokument"

#: source/tmp/PopoverDocInfo.vue.ts:48
msgid "words"
msgstr "slov"

#: source/tmp/PopoverDocInfo.vue.ts:51
msgid "characters"
msgstr "znaků"

#: source/tmp/PopoverTags.vue.ts:39
msgid "Name"
msgstr "Název"

#: source/tmp/PopoverTags.vue.ts:40
msgid "Count"
msgstr "Počet"

#: source/tmp/PopoverTags.vue.ts:47
msgid "Filter tags…"
msgstr "Filtrovat štítky…"

#: source/tmp/PopoverTags.vue.ts:48
msgid "Tag Cloud"
msgstr "Tag cloud"

#: source/tmp/PopoverStats.vue.ts:79
msgid "words last month"
msgstr "slov minulý měsíc"

#: source/tmp/PopoverStats.vue.ts:82
msgid "daily average"
msgstr "denní průměr"

#: source/tmp/PopoverStats.vue.ts:85
msgid "words today"
msgstr "slov dnes"

#: source/tmp/PopoverStats.vue.ts:88
msgid "🔥 You're on fire!"
msgstr "🥇 Jste šampión!"

#: source/tmp/PopoverStats.vue.ts:91
msgid "💪 You're close to hitting your daily average!"
msgstr "💪 Jste blízko dosažení svého denního průměru!"

#: source/tmp/PopoverStats.vue.ts:94
msgid "✍🏼 Get writing to surpass your daily average."
msgstr "✍🏼 Pište, a překonáte svůj denní průměr."

#: source/tmp/PopoverStats.vue.ts:97
msgid "More statistics …"
msgstr "Další statistiky …"

#. STATIC VARIABLES
#: source/tmp/CalendarView.vue.ts:26
msgid "Calendar"
msgstr "Kalendář"

#: source/tmp/CalendarView.vue.ts:28
msgid "January"
msgstr "Leden"

#: source/tmp/CalendarView.vue.ts:29
msgid "February"
msgstr "Únor"

#: source/tmp/CalendarView.vue.ts:30
msgid "March"
msgstr "Březen"

#: source/tmp/CalendarView.vue.ts:31
msgid "April"
msgstr "Duben"

#: source/tmp/CalendarView.vue.ts:32
msgid "May"
msgstr "Květen"

#: source/tmp/CalendarView.vue.ts:33
msgid "June"
msgstr "Červen"

#: source/tmp/CalendarView.vue.ts:34
msgid "July"
msgstr "Červenec"

#: source/tmp/CalendarView.vue.ts:35
msgid "August"
msgstr "Srpen"

#: source/tmp/CalendarView.vue.ts:36
msgid "September"
msgstr "Září"

#: source/tmp/CalendarView.vue.ts:37
msgid "October"
msgstr "Říjen"

#: source/tmp/CalendarView.vue.ts:38
msgid "November"
msgstr "Listopad"

#: source/tmp/CalendarView.vue.ts:39
msgid "December"
msgstr "Prosinec"

#: source/tmp/CalendarView.vue.ts:41
msgid "Below the monthly average"
msgstr "Méně než měsíční průměr"

#: source/tmp/CalendarView.vue.ts:42
msgid "Over the monthly average"
msgstr "Více než měsíční průměr"

#: source/tmp/CalendarView.vue.ts:43
msgid "More than twice the monthly average"
msgstr "Více než dvojnásobek měsíčního průměru"

#~ msgid "Suggested tags for the current file"
#~ msgstr "Navrhované štítky pro aktuální soubor"

#~ msgid "Add to file"
#~ msgstr "Přidat do souboru"

#~ msgid "Open in browser"
#~ msgstr "Otevřít v prohlížeči"

#~ msgid "Show file"
#~ msgstr "Zobrazit soubor"

#~ msgid "Directory not found"
#~ msgstr "Složka nebyla nalezena"

#, javascript-format
#~ msgid "Opening new root %s …"
#~ msgstr "Otevírá se nový kořen %s …"

#, javascript-format
#~ msgid "%s has been loaded."
#~ msgstr "%s byl nahrán."

#, javascript-format
#~ msgid "Could not open workspace %s."
#~ msgstr "Nelze otevřít pracovní prostor %s."

#~ msgid "selected"
#~ msgstr "vybráno"

#~ msgid "click to select"
#~ msgstr "klepněte pro výběr"

#~ msgid "Workspaces"
#~ msgstr "Pracovní plochy"

#~ msgid "No open files or folders"
#~ msgstr "Žádné otevřené soubory nebo složky"

#~ msgid "Automatically switch to dark mode"
#~ msgstr "Automaticky přepnout do tmavého režimu"

#~ msgid "Start dark mode at"
#~ msgstr "Tmavý režim zahájit"

#~ msgid "End dark mode at"
#~ msgstr "Tmavý režim ukončit"

#~ msgid "File manager mode"
#~ msgstr "Režim správce souborů"

#~ msgid "Thin &mdash; show either file tree or file list"
#~ msgstr "Útlý &mdash; zobrazit buď adresářovou strukturu nebo seznam souborů"

#~ msgid "Expanded &mdash; show both file tree and file list"
#~ msgstr "Rozšířený &mdash; zobrazit adresářovou strukturu a seznam souborů"

#~ msgid "Combined &mdash; show files and directories in the file tree"
#~ msgstr "Kombinovaný &mdash; zobrazit ve stromovém pohledu soubory i složky"

#~ msgid "Display files using"
#~ msgstr "Zobrazení souborů"

#~ msgid "Sorting order for files (used for sorting by name)"
#~ msgstr "Pořadí řazení souborů (pro řazení podle názvu)"

#~ msgid "When sorting by time, sort by"
#~ msgstr "Při řazení podle času, řadit podle"

#~ msgid "In the file metadata display"
#~ msgstr "Zobrazit metadata souboru"

#~ msgid ""
#~ "Choose the formatting characters that the bold/emphasis commands should "
#~ "use"
#~ msgstr ""
#~ "Vyberte formátovací znaky,  které se mají použít pro formátování tučného/"
#~ "zvýrazněného písma"

#~ msgid "Default image path (relative or absolute)"
#~ msgstr "Výchozí cesta k obrázkům (relativní nebo absolutní)"

#~ msgid "Algorithm to use for the readability mode"
#~ msgstr "Algoritmus pro ověření čitelnosti"

#~ msgid "Primary Magic Quotes"
#~ msgstr "Primární kouzelné citace"

#~ msgid "Secondary Magic Quotes"
#~ msgstr "Sekundární kouzelné citace"

#~ msgid "String"
#~ msgstr "Řetězec"

#~ msgid ""
#~ "Here you can define certain strings that will be replaced when "
#~ "AutoCorrect is on. The characters on the left side will be replaced with "
#~ "whatever comes on the right."
#~ msgstr ""
#~ "Zde můžete definovat řetězce, které budou nahrazeny při zapnutých "
#~ "automatických opravách. Znaky vlevo budou nahrazené tím co je vpravo."

#~ msgid "Search for dictionaries…"
#~ msgstr "Hledat slovníky…"

#~ msgid ""
#~ "Put auto-created files into this directory (must be loaded in Zettlr)"
#~ msgstr ""
#~ "Automaticky vytvářené soubory ukládat do složky (musí být nahraná do "
#~ "Zettlr)"

#~ msgid ""
#~ "Target directory for exported files. <em>Attention:</em> Selecting the "
#~ "current working directory will overwrite files without warning!"
#~ msgstr ""
#~ "Cílová složka pro export souborů. <em>Pozor:</em> Výběr aktuální pracovní "
#~ "složky přepíše soubory v ní bez varování!"

#~ msgid "Temporary directory: is regularly expunged"
#~ msgstr "Dočasný adresář: pravidelně se promazává"

#~ msgid ""
#~ "Current working directory: exported files will be saved into the "
#~ "currently selected directory."
#~ msgstr ""
#~ "Aktuální pracovní složka: exportované soubory se uloží do aktuálně "
#~ "vybrané složky."

#~ msgid "Ask for directory"
#~ msgstr "Vyžádat adresář"

#~ msgid ""
#~ "Enter all file extensions that you want to see in your attachment "
#~ "sidebar. Separate them with a comma. Changes are recognised after a "
#~ "restart."
#~ msgstr ""
#~ "Zapište všechny přípony souborů, které chcete vidět v liště příloh. "
#~ "Oddělujte čárkami. Změny se projeví po restartu."

#~ msgid "Use the operating system's accent colour instead of the theme colour"
#~ msgstr "Použít systémovou barvu zvýraznění místo barvy tématu"

>>>>>>> 6a1ca0b8
#~ msgid "This setting is only available on Windows and macOS"
#~ msgstr "Tato volba je dostupná pouze na Windows a macOS"

#~ msgid "These options determine which elements are rendered in documents."
#~ msgstr "Tato nastavení určují, které prvky se v dokumentech vygenerují."

#~ msgid "With these controls you can constrain the image previews."
#~ msgstr "Zde můžete omezit náhledy obrázků."

#~ msgid "Options for ZKN elements"
#~ msgstr "Možnosti ZKN prvků"

#~ msgid "Item"
#~ msgstr "Položka"

#~ msgid "Get LaTeX"
#~ msgstr "Získat LaTeX"

#~ msgid "characters (w/o spaces)"
#~ msgstr "znaků (bez mezer)"

#~ msgid ""
#~ "This profile appears to be either missing the writer or reader property. "
#~ "Make sure to set both so that Zettlr can use this profile."
#~ msgstr ""
#~ "V tomto profilu chybí buď vlastnost zápis nebo čtení. Ujistěte se, že "
#~ "jsou obě nastavené, aby Zettlr mohl profil používat."

#~ msgid "Application language (<strong>Restart required!</strong>)"
#~ msgstr "Jazyk aplikace (<strong>Vyžaduje restart!</strong>)"

#~ msgid "Find…"
#~ msgstr "Najít ..."

#~ msgid "Replace with"
#~ msgstr "Nahradit čím"

#~ msgid "Replace next occurrence"
#~ msgstr "Nahradit další"

#~ msgid "Replace all occurrences"
#~ msgstr "Nahradit vše"

#~ msgid "Close search"
#~ msgstr "Zavřít vyhledávání"

#~ msgid "Toggle regular expression search"
#~ msgstr "Přepnout hledání regulárních výrazů"

#~ msgid "Link start"
#~ msgstr "Začátek odkazu"

#~ msgid "Link ending"
#~ msgstr "Konec odkazu"

#~ msgid "Proceed without saving"
#~ msgstr "Pokračovat bez uložení"

#~ msgid "Omit unsaved changes?"
#~ msgstr "Zahodit neuložené změny?"

#~ msgid "Afrikaans (South Africa)"
#~ msgstr "afrikánština (Jižní Afrika)"

#~ msgid "Catalan (Catalonia)"
#~ msgstr "katalánština (Katalánsko)"

#~ msgid "Czech (Czech Republic)"
#~ msgstr "čeština (Česká republika)"

#~ msgid "Urdu (Pakistan)"
#~ msgstr "urdu (Pákistán)"

#~ msgid ""
#~ "Use the CodeMirror default actions for <kbd>Home</kbd> and <kbd>End</kbd>."
#~ msgstr ""
#~ "Použít výchozí akce CodeMirror pro klávesy <kbd>Home</kbd> a <kbd>End</"
#~ "kbd>."

#~ msgid "Use left-to-right (LTR) writing direction"
#~ msgstr "Použít směr zápisu zleva doprava (LTR)"

#~ msgid "Use right-to-left (RTL) writing direction"
#~ msgstr "Použít směr zápisu zprava doleva (RTL)"

#~ msgid "Use visual order for arrow key movement while in RTL-mode"
#~ msgstr "Při pohybu pomocí šipek v režimu RTL použít vizuální pořadí"

#~ msgid "Word style (replace immediately without pressing Space/Enter)"
#~ msgstr "Styl pro Word"

#~ msgid "LibreOffice style (press Space or Enter to replace)"
#~ msgstr "Styl pro LibreOffice"

#~ msgid "Check for updated translations on start"
#~ msgstr "Zkontrolovat aktualizace překladů při spuštění"<|MERGE_RESOLUTION|>--- conflicted
+++ resolved
@@ -7,11 +7,7 @@
 msgstr ""
 "Project-Id-Version: Zettlr 2.3.0\n"
 "Report-Msgid-Bugs-To: https://github.com/Zettlr/Zettlr/issues\n"
-<<<<<<< HEAD
-"POT-Creation-Date: 2024-02-07 10:22+0000\n"
-=======
 "POT-Creation-Date: 2024-02-12 15:20+0000\n"
->>>>>>> 6a1ca0b8
 "PO-Revision-Date: 2023-09-23 23:15+0200\n"
 "Last-Translator: Ales Nehyba <neal.cz@gmail.com>\n"
 "Language-Team: \n"
@@ -21,11 +17,6 @@
 "Content-Transfer-Encoding: 8bit\n"
 "X-Generator: Poedit 3.3.2\n"
 
-<<<<<<< HEAD
-#: source/common/util/format-date.ts:33
-msgid "just now"
-msgstr "Ihned"
-=======
 #: source/win-preferences/schema/appearance.ts:10
 #: source/app/service-providers/menu/menu.darwin.ts:448
 #: source/app/service-providers/menu/menu.win32.ts:430
@@ -35,7 +26,6 @@
 #: source/win-preferences/schema/appearance.ts:21
 msgid "Schedule"
 msgstr "Plán"
->>>>>>> 6a1ca0b8
 
 #: source/win-preferences/schema/appearance.ts:25
 #: source/win-preferences/schema/general.ts:46
@@ -483,45 +473,9 @@
 "images instead of their link."
 msgstr ""
 
-<<<<<<< HEAD
-#: source/common/util/localise-number.ts:28
-msgid ","
-msgstr "&nbsp;"
-
-#: source/common/util/localise-number.ts:29
-msgid "."
-msgstr ","
-
-#: source/common/modules/markdown-utils/plain-link-highlighter.ts:25
-msgid "Cmd/Ctrl-click to follow this link"
-msgstr "Pro otevření odkazu klepněte se stisknutou klávesou Cmd/Ctrl"
-
-#: source/common/modules/markdown-editor/autocomplete/code-blocks.ts:42
-msgid "No highlighting"
-msgstr "Žádné zvýraznění"
-
-#: source/common/modules/markdown-editor/renderers/render-mermaid.ts:54
-msgid "Rendering mermaid graph …"
-msgstr "Mermaid vytváří graf…"
-
-#: source/common/modules/markdown-editor/renderers/render-mermaid.ts:59
-msgid "Could not render Graph:"
-msgstr "Nelze vytvořit graf:"
-
-#: source/common/modules/markdown-editor/renderers/readability.ts:39
-#, javascript-format
-msgid "Readability mode (%s)"
-msgstr "Režim čitelnosti (%s)"
-
-#: source/common/modules/markdown-editor/renderers/render-images.ts:98
-#, javascript-format
-msgid "Image not found: %s"
-msgstr "Obrázek nenalezen: %s"
-=======
 #: source/win-preferences/schema/editor.ts:65
 msgid "Render Citations"
 msgstr "Generovat citace"
->>>>>>> 6a1ca0b8
 
 #: source/win-preferences/schema/editor.ts:70
 msgid "Render Iframes"
@@ -558,23 +512,13 @@
 #: source/win-preferences/schema/editor.ts:119
 #: source/win-preferences/schema/editor.ts:120
 #: source/common/modules/markdown-editor/context-menu/default-menu.ts:152
-<<<<<<< HEAD
-#: source/win-preferences/schema/editor.ts:119
-#: source/win-preferences/schema/editor.ts:120
-=======
 #: source/common/modules/markdown-editor/tooltips/formatting-toolbar.ts:42
->>>>>>> 6a1ca0b8
 msgid "Bold"
 msgstr "Tučné"
 
 #: source/win-preferences/schema/editor.ts:127
 #: source/win-preferences/schema/editor.ts:128
 #: source/common/modules/markdown-editor/tooltips/formatting-toolbar.ts:47
-<<<<<<< HEAD
-#: source/win-preferences/schema/editor.ts:127
-#: source/win-preferences/schema/editor.ts:128
-=======
->>>>>>> 6a1ca0b8
 msgid "Italics"
 msgstr "Kurzíva"
 
@@ -594,27 +538,6 @@
 "care of Markdown formatting."
 msgstr ""
 
-<<<<<<< HEAD
-#: source/common/modules/markdown-editor/tooltips/formatting-toolbar.ts:67
-#: source/win-preferences/schema/spellchecking.ts:112
-msgid "Code"
-msgstr "Kód"
-
-#: source/common/modules/markdown-editor/tooltips/footnotes.ts:90
-msgid "No footnote text found."
-msgstr "Nebyl nalezen text poznámky pod čarou."
-
-#: source/common/modules/markdown-editor/tooltips/footnotes.ts:107
-#: source/app/service-providers/menu/menu.darwin.ts:317
-#: source/app/service-providers/menu/menu.win32.ts:318
-msgid "Edit"
-msgstr "Úpravy"
-
-#: source/common/modules/markdown-editor/tooltips/file-preview.ts:55
-#, javascript-format
-msgid "File %s does not exist."
-msgstr "Soubor %s neexistuje."
-=======
 #: source/win-preferences/schema/editor.ts:158
 #, fuzzy
 msgid "Distraction-free mode"
@@ -623,7 +546,6 @@
 #: source/win-preferences/schema/editor.ts:164
 msgid "Mute non-focused lines in distraction-free mode"
 msgstr "V režimu soustředění ztlumit neaktivní řádky"
->>>>>>> 6a1ca0b8
 
 #: source/win-preferences/schema/editor.ts:169
 msgid "Hide toolbar in distraction free mode"
@@ -634,92 +556,15 @@
 msgid "Word counter"
 msgstr "Počet slov"
 
-<<<<<<< HEAD
-#: source/common/modules/markdown-editor/tooltips/file-preview.ts:98
-#: source/tmp/PopoverDirProps.vue.ts:172 source/tmp/PopoverFileProps.vue.ts:104
-msgid "Modified"
-msgstr "Upraveno"
-=======
 #: source/win-preferences/schema/editor.ts:182
 msgid "Count characters instead of words (e.g., for Chinese)"
 msgstr "Počítat znaky místo slov (např. pro čínštinu)"
->>>>>>> 6a1ca0b8
 
 #: source/win-preferences/schema/editor.ts:188
 #, fuzzy
 msgid "Readability mode"
 msgstr "Režim čitelnosti (%s)"
 
-<<<<<<< HEAD
-#: source/common/modules/markdown-editor/tooltips/file-preview.ts:137
-#: source/win-main/file-manager/util/file-item-context.ts:28
-#: source/tmp/GlobalSearch.vue.ts:53
-msgid "Open in a new tab"
-msgstr "Otevřít na nové záložce"
-
-#: source/common/modules/markdown-editor/statusbar/magic-quotes.ts:128
-msgid "Disabled"
-msgstr "Zakázáno"
-
-#: source/common/modules/markdown-editor/statusbar/magic-quotes.ts:135
-msgid "Custom"
-msgstr "Vlastní"
-
-#: source/common/modules/markdown-editor/statusbar/diagnostics.ts:46
-msgid "Open diagnostics panel"
-msgstr "Otevřít panel diagnostiky"
-
-#: source/common/modules/markdown-editor/statusbar/info-fields.ts:53
-#: source/tmp/FileItem.vue.ts:122 source/tmp/FileItem.vue.ts:185
-#: source/tmp/PopoverDocInfo.vue.ts:73 source/tmp/PopoverDirProps.vue.ts:158
-#: source/tmp/PopoverDirProps.vue.ts:166 source/tmp/PopoverFileProps.vue.ts:125
-#, javascript-format
-msgid "%s words"
-msgstr "%s slov"
-
-#: source/common/modules/markdown-editor/statusbar/info-fields.ts:72
-#: source/tmp/FileItem.vue.ts:120 source/tmp/FileItem.vue.ts:183
-#: source/tmp/PopoverDocInfo.vue.ts:71
-#, javascript-format
-msgid "%s characters"
-msgstr "%s znaků"
-
-#: source/common/modules/markdown-editor/statusbar/language-tool.ts:146
-msgid "Detect automatically"
-msgstr "Automatická detekce"
-
-#: source/common/modules/markdown-editor/context-menu/link-image-menu.ts:73
-msgid "Open Link"
-msgstr "Otevřít odkaz"
-
-#: source/common/modules/markdown-editor/context-menu/link-image-menu.ts:82
-msgid "Copy Mail Address"
-msgstr "Zkopírovat emailovou adresu"
-
-#: source/common/modules/markdown-editor/context-menu/link-image-menu.ts:82
-msgid "Copy Link"
-msgstr "Kopírovat odkaz"
-
-#: source/common/modules/markdown-editor/context-menu/link-image-menu.ts:92
-msgid "Copy image to clipboard"
-msgstr "Zkopírovat obrázek do schránky"
-
-#: source/common/modules/markdown-editor/context-menu/link-image-menu.ts:98
-#, fuzzy
-msgid "Open image"
-msgstr "Otevřít soubor"
-
-#: source/common/modules/markdown-editor/context-menu/link-image-menu.ts:104
-#: source/win-main/file-manager/util/file-item-context.ts:87
-#: source/win-main/file-manager/util/dir-item-context.ts:76
-msgid "Reveal in Finder"
-msgstr "Otevřít ve Finderu"
-
-#: source/common/modules/markdown-editor/context-menu/link-image-menu.ts:104
-#, fuzzy
-msgid "Open in File Browser"
-msgstr "Otevřít v prohlížeči souborů"
-=======
 #: source/win-preferences/schema/editor.ts:195
 msgid "Algorithm"
 msgstr ""
@@ -771,7 +616,6 @@
 #: source/win-preferences/schema/editor.ts:266
 msgid "Automatically close matching character pairs"
 msgstr "Automaticky uzavírat odpovídající párové znaky"
->>>>>>> 6a1ca0b8
 
 #: source/win-preferences/schema/zettelkasten.ts:21
 msgid "Zettelkasten IDs"
@@ -845,15 +689,6 @@
 msgid "Path to folder"
 msgstr ""
 
-<<<<<<< HEAD
-#: source/common/modules/markdown-editor/context-menu/equation-menu.ts:31
-msgid "Copy equation code"
-msgstr "Zkopírovat kód rovnice"
-
-#: source/common/modules/markdown-editor/linters/spellcheck.ts:149
-msgid "Spelling mistake"
-msgstr "Pravopisná chyba"
-=======
 #: source/win-preferences/schema/autocorrect.ts:21
 #, fuzzy
 msgid "Autocorrect"
@@ -881,345 +716,11 @@
 #: source/win-preferences/schema/autocorrect.ts:94
 msgid "Text-replacement patterns"
 msgstr ""
->>>>>>> 6a1ca0b8
 
 #: source/win-preferences/schema/autocorrect.ts:98
 msgid "Match whole words"
 msgstr "Shoda v celých slovech"
 
-<<<<<<< HEAD
-#: source/win-preferences/schema/advanced.ts:28
-#, fuzzy
-msgid "Pattern for new file names"
-msgstr "Šablona pro nové názvy souborů"
-
-#: source/win-preferences/schema/advanced.ts:34
-#, fuzzy
-msgid "Define a pattern for new file names"
-msgstr "Šablona pro nové názvy souborů"
-
-#: source/win-preferences/schema/advanced.ts:36
-#, javascript-format
-msgid "Available variables: %s"
-msgstr ""
-
-#: source/win-preferences/schema/advanced.ts:42
-msgid "Do not prompt for filename when creating new files"
-msgstr "Nepožadovat zadání názvu souboru při vytváření nových souborů"
-
-#: source/win-preferences/schema/advanced.ts:49
-msgid "Appearance"
-msgstr ""
-
-#: source/win-preferences/schema/advanced.ts:55
-msgid "Use native window appearance"
-msgstr "Použít nativní vzhled oken"
-
-#: source/win-preferences/schema/advanced.ts:56
-msgid "Only available on Linux; this is the default for macOS and Windows."
-msgstr ""
-
-#: source/win-preferences/schema/advanced.ts:62
-msgid "Enable window vibrancy"
-msgstr ""
-
-#: source/win-preferences/schema/advanced.ts:63
-msgid "Only available on macOS; makes the window background opaque."
-msgstr ""
-
-#: source/win-preferences/schema/advanced.ts:70
-msgid "Show app in the notification area"
-msgstr "Zobrazit aplikaci v oznamovací oblasti"
-
-#: source/win-preferences/schema/advanced.ts:71
-msgid "Leave app running in the notification area"
-msgstr "Nechat aplikaci běžet v oznamovací oblasti"
-
-#: source/win-preferences/schema/advanced.ts:80
-msgid "Zoom behavior"
-msgstr "Chování zvětšování"
-
-#: source/win-preferences/schema/advanced.ts:83
-#, fuzzy
-msgid "Resizes the whole GUI"
-msgstr "Zvětšování mění velikost celého GUI"
-
-#: source/win-preferences/schema/advanced.ts:84
-#, fuzzy
-msgid "Changes the editor font size"
-msgstr "Zvětšování mění velikost písma editoru"
-
-#: source/win-preferences/schema/advanced.ts:90
-msgid "Attachments sidebar"
-msgstr ""
-
-#: source/win-preferences/schema/advanced.ts:96
-msgid "File extensions to be visible in the Attachments sidebar"
-msgstr ""
-
-#: source/win-preferences/schema/advanced.ts:102
-#, fuzzy
-msgid "Iframe rendering whitelist"
-msgstr "Whitelist pro vykreslení iFrame"
-
-#: source/win-preferences/schema/advanced.ts:111
-msgid "Hostname"
-msgstr "Hostname"
-
-#: source/win-preferences/schema/advanced.ts:113
-#: source/win-preferences/schema/autocorrect.ts:111
-#: source/win-preferences/schema/spellchecking.ts:118
-#, fuzzy
-msgid "Filter"
-msgstr "Filtrovat …"
-
-#: source/win-preferences/schema/advanced.ts:118
-#, fuzzy
-msgid "Watchdog polling"
-msgstr "Aktivovat hlídání změn"
-
-#: source/win-preferences/schema/advanced.ts:124
-msgid "Activate Watchdog polling"
-msgstr "Aktivovat hlídání změn"
-
-#: source/win-preferences/schema/advanced.ts:129
-msgid "Time to wait before writing a file is considered done (in ms)"
-msgstr "Jak dlouho čekat než je zápis souboru považován za ukončený (v ms)"
-
-#: source/win-preferences/schema/advanced.ts:136
-#, fuzzy
-msgid "Deleting items"
-msgstr "Smazat soubor"
-
-#: source/win-preferences/schema/advanced.ts:142
-msgid "Delete items irreversibly, if moving them to trash fails"
-msgstr "Položku, kterou nelze přesunout do koše, smazat trvale"
-
-#: source/win-preferences/schema/advanced.ts:148
-#, fuzzy
-msgid "Debug mode"
-msgstr "Povolit vývojářský režim"
-
-#: source/win-preferences/schema/advanced.ts:154
-msgid "Enable debug mode"
-msgstr "Povolit vývojářský režim"
-
-#: source/win-preferences/schema/advanced.ts:161
-msgid "Beta releases"
-msgstr ""
-
-#: source/win-preferences/schema/advanced.ts:167
-msgid "Notify me about beta releases"
-msgstr "Informovat o beta vydáních"
-
-#: source/win-preferences/schema/autocorrect.ts:21
-#, fuzzy
-msgid "Autocorrect"
-msgstr "Zapnout automatické opravy"
-
-#: source/win-preferences/schema/autocorrect.ts:31
-msgid "Smart quotes"
-msgstr ""
-
-#: source/win-preferences/schema/autocorrect.ts:44
-#, fuzzy
-msgid "Double Quotes"
-msgstr "Žádný"
-
-#: source/win-preferences/schema/autocorrect.ts:47
-#: source/win-preferences/schema/autocorrect.ts:69
-msgid "Disable Magic Quotes"
-msgstr "Žádný"
-
-#: source/win-preferences/schema/autocorrect.ts:66
-#, fuzzy
-msgid "Single Quotes"
-msgstr "Žádný"
-
-#: source/win-preferences/schema/autocorrect.ts:94
-msgid "Text-replacement patterns"
-msgstr ""
-
-#: source/win-preferences/schema/autocorrect.ts:98
-msgid "Match whole words"
-msgstr "Shoda v celých slovech"
-
-#: source/win-preferences/schema/autocorrect.ts:99
-msgid "When checked, AutoCorrect will never replace parts of words"
-msgstr "Pokud je vybráno, AutoCorrect nikdy nenahrazuje části slov"
-
-#: source/win-preferences/schema/autocorrect.ts:106
-#, fuzzy
-msgid "Replace"
-msgstr "Náhrada"
-
-#: source/win-preferences/schema/autocorrect.ts:106
-msgid "With"
-msgstr ""
-
-#: source/win-preferences/schema/editor.ts:21
-#, fuzzy
-msgid "Input mode"
-msgstr "Režim editoru"
-
-#: source/win-preferences/schema/editor.ts:37
-msgid ""
-"The input mode determines how you interact with the editor. We recommend "
-"keeping this setting at \"Normal\". Only choose \"Vim\" or \"Emacs\" if you "
-"know what this implies."
-msgstr ""
-
-#: source/win-preferences/schema/editor.ts:42
-#, fuzzy
-msgid "Writing direction"
-msgstr "Najít ve složce"
-
-#: source/win-preferences/schema/editor.ts:50
-msgid "Markdown rendering"
-msgstr ""
-
-#: source/win-preferences/schema/editor.ts:57
-msgid ""
-"Check to enable live rendering of various Markdown elements to formatted "
-"appearance. This hides formatting characters (such as **text**) or renders "
-"images instead of their link."
-msgstr ""
-
-#: source/win-preferences/schema/editor.ts:65
-msgid "Render Citations"
-msgstr "Generovat citace"
-
-#: source/win-preferences/schema/editor.ts:70
-msgid "Render Iframes"
-msgstr "Generovat Iframes"
-
-#: source/win-preferences/schema/editor.ts:75
-msgid "Render Images"
-msgstr "Generovat obrázky"
-
-#: source/win-preferences/schema/editor.ts:80
-msgid "Render Links"
-msgstr "Generovat odkazy"
-
-#: source/win-preferences/schema/editor.ts:85
-msgid "Render Formulae"
-msgstr "Generovat vzorce"
-
-#: source/win-preferences/schema/editor.ts:90
-msgid "Render Tasks"
-msgstr "Generovat seznamy úkolů"
-
-#: source/win-preferences/schema/editor.ts:95
-msgid "Hide heading characters"
-msgstr "Skrýt znaky záhlaví"
-
-#: source/win-preferences/schema/editor.ts:100
-msgid "Render emphasis"
-msgstr "Vykreslit zvýraznění"
-
-#: source/win-preferences/schema/editor.ts:109
-msgid "Formatting characters for bold and italic"
-msgstr ""
-
-#: source/win-preferences/schema/editor.ts:136
-msgid "Check Markdown for style issues"
-msgstr "Zkontrolovat stylové problémy v Markdown"
-
-#: source/win-preferences/schema/editor.ts:142
-#, fuzzy
-msgid "Table Editor"
-msgstr "Povolit Editor tabulek"
-
-#: source/win-preferences/schema/editor.ts:153
-msgid ""
-"The Table Editor is an interactive interface that simplifies creation and "
-"editing of tables. It provides buttons for common functionality, and takes "
-"care of Markdown formatting."
-msgstr ""
-
-#: source/win-preferences/schema/editor.ts:158
-#, fuzzy
-msgid "Distraction-free mode"
-msgstr "Režim soustředění"
-
-#: source/win-preferences/schema/editor.ts:164
-msgid "Mute non-focused lines in distraction-free mode"
-msgstr "V režimu soustředění ztlumit neaktivní řádky"
-
-#: source/win-preferences/schema/editor.ts:169
-msgid "Hide toolbar in distraction free mode"
-msgstr "Skrýt nástrojovou lištu v režimu soustředění"
-
-#: source/win-preferences/schema/editor.ts:175
-#, fuzzy
-msgid "Word counter"
-msgstr "Počet slov"
-
-#: source/win-preferences/schema/editor.ts:182
-msgid "Count characters instead of words (e.g., for Chinese)"
-msgstr "Počítat znaky místo slov (např. pro čínštinu)"
-
-#: source/win-preferences/schema/editor.ts:188
-#, fuzzy
-msgid "Readability mode"
-msgstr "Režim čitelnosti (%s)"
-
-#: source/win-preferences/schema/editor.ts:195
-msgid "Algorithm"
-msgstr ""
-
-#: source/win-preferences/schema/editor.ts:207
-#, fuzzy
-msgid "Image size"
-msgstr "Obrázek"
-
-#: source/win-preferences/schema/editor.ts:213
-#, fuzzy
-msgid "Maximum width of images (%s %)"
-msgstr "Maximální šířka obrázků (procenta)"
-
-#: source/win-preferences/schema/editor.ts:220
-#, fuzzy
-msgid "Maximum height of images (%s %)"
-msgstr "Maximální výška obrázků (procenta)"
-
-#: source/win-preferences/schema/editor.ts:228
-#, fuzzy
-msgid "Other settings"
-msgstr "Další soubory"
-
-#: source/win-preferences/schema/editor.ts:234
-#, fuzzy
-msgid "Font size"
-msgstr "Velikost písma v editoru"
-
-#: source/win-preferences/schema/editor.ts:241
-#, fuzzy
-msgid "Indentation size (number of spaces)"
-msgstr "Odsadit o určený počet mezer"
-
-#: source/win-preferences/schema/editor.ts:248
-#, fuzzy
-msgid "Indent using tabs instead of spaces"
-msgstr "Odsadit pomocí tabulátorů"
-
-#: source/win-preferences/schema/editor.ts:255
-#, fuzzy
-msgid "Suggest emojis during autocompletion"
-msgstr "Automatické doplňování včetně mezer"
-
-#: source/win-preferences/schema/editor.ts:260
-msgid "Show link previews"
-msgstr "Zobrazit náhled odkazu"
-
-#: source/win-preferences/schema/editor.ts:266
-msgid "Automatically close matching character pairs"
-msgstr "Automaticky uzavírat odpovídající párové znaky"
-
-#: source/win-preferences/schema/import-export.ts:23
-msgid "Import and export profiles"
-msgstr ""
-=======
 #: source/win-preferences/schema/autocorrect.ts:99
 msgid "When checked, AutoCorrect will never replace parts of words"
 msgstr "Pokud je vybráno, AutoCorrect nikdy nenahrazuje části slov"
@@ -2168,71 +1669,48 @@
 #, javascript-format
 msgid "Loading workspace %s"
 msgstr "Nahrává se pracovní prostor %s"
->>>>>>> 6a1ca0b8
-
-#: source/win-preferences/schema/import-export.ts:29
-msgid "Open import profiles editor"
-msgstr ""
-
-#: source/win-preferences/schema/import-export.ts:43
-msgid "Open export profiles editor"
-msgstr ""
-
-#: source/win-preferences/schema/import-export.ts:58
-#, fuzzy
-msgid "Export settings"
-msgstr "Probíhá export do %s"
-
-#. TODO: Must be radio; second option "Use system-wide Pandoc for exports"
-#: source/win-preferences/schema/import-export.ts:64
-#, fuzzy
-msgid "Use Zettlr's internal Pandoc for exports"
-msgstr "Použít pro export interní pandoc"
-
-#: source/win-preferences/schema/import-export.ts:70
-#, fuzzy
-msgid "Remove tags from files when exporting"
-msgstr "Odstranit ze souborů štítky"
-
-<<<<<<< HEAD
-#: source/win-preferences/schema/import-export.ts:76
-#: source/win-preferences/schema/zettelkasten.ts:42
-#, fuzzy
-msgid "Internal links"
-msgstr "Odpojit interní odkazy"
-
-#: source/win-preferences/schema/import-export.ts:79
-msgid "Remove internal links completely"
-msgstr "Zcela odstranit interní odkazy"
-
-#: source/win-preferences/schema/import-export.ts:80
-msgid "Unlink internal links"
-msgstr "Odpojit interní odkazy"
-
-#: source/win-preferences/schema/import-export.ts:81
-msgid "Don't touch internal links"
-msgstr "Interní odkazy nechat být"
-
-#: source/win-preferences/schema/import-export.ts:87
-msgid "Destination folder for exported files"
-msgstr ""
-
-#. TODO: Add info-strings
-#: source/win-preferences/schema/import-export.ts:91
-msgid "Temporary folder"
-msgstr ""
-
-#: source/win-preferences/schema/import-export.ts:92
-#, fuzzy
-msgid "Same as file location"
-msgstr "Zobrazit informace o souboru"
-
-#: source/win-preferences/schema/import-export.ts:93
-msgid "Ask for folder when exporting"
-msgstr ""
-
-#: source/win-preferences/schema/import-export.ts:99
-=======
+
+#: source/app/service-providers/updates/index.ts:294
+#, javascript-format
+msgid "Could not check for updates: Server Error (Status code: %s)"
+msgstr "Nelze zkontrolovat aktualizace: Chyba serveru (Stavový kód: %s)"
+
+#: source/app/service-providers/updates/index.ts:296
+#, javascript-format
+msgid "Could not check for updates: Client Error (Status code: %s)"
+msgstr ""
+"Nelze zkontrolovat aktualizace: Chyba na straně klienta (Stavový kód: %s)"
+
+#: source/app/service-providers/updates/index.ts:298
+#, javascript-format
+msgid ""
+"Could not check for updates: The server tried to redirect (Status code: %s)"
+msgstr ""
+"Nelze zkontrolovat aktualizace: Server se pokoušel o přesměrování (Stavový "
+"kód: %s)"
+
+#. getaddrinfo has reported that the host has not been found.
+#. This normally only happens if the networking interface is
+#. offline.
+#: source/app/service-providers/updates/index.ts:303
+msgid "Could not check for updates: Could not establish connection"
+msgstr "Nelze zkontrolovat aktualizace: Nelze se spojit"
+
+#. Something else has occurred. GotError objects have a name property.
+#: source/app/service-providers/updates/index.ts:306
+#, javascript-format
+msgid "Could not check for updates. %s: %s"
+msgstr "Aktualizace nelze ověřit. %s: %s"
+
+#: source/app/service-providers/updates/index.ts:322
+msgid "Could not check for updates: Server hasn't sent any data"
+msgstr "Nelze zkontrolovat aktualizace: Server neodeslal žádná data"
+
+#: source/app/service-providers/updates/index.ts:579
+#, javascript-format
+msgid "An update to version %s is available!"
+msgstr "Je dostupná novější verze %s."
+
 #: source/app/service-providers/tray/index.ts:160
 msgid "Show Zettlr"
 msgstr "Zobrazit Zettlr"
@@ -2315,136 +1793,13 @@
 #: source/app/service-providers/commands/exporter/pdf-exporter.ts:37
 #: source/app/service-providers/commands/exporter/default-exporter.ts:33
 #: source/app/service-providers/commands/importer/index.ts:47
->>>>>>> 6a1ca0b8
 msgid ""
-"Warning! Files in the temporary folder are regularly deleted. Choosing the "
-"same location as the file overwrites files with identical filenames if they "
-"already exist."
-msgstr ""
-
-<<<<<<< HEAD
-#: source/win-preferences/schema/import-export.ts:104
-msgid "Custom export commands"
-msgstr ""
-
-#: source/win-preferences/schema/import-export.ts:112
-msgid "Display name"
-msgstr "Zobrazit název"
-
-#: source/win-preferences/schema/import-export.ts:112
-msgid "Command"
-msgstr "Příkaz"
-
-#: source/win-preferences/schema/import-export.ts:113
-msgid ""
-"Enter custom commands to run the exporter with. Each command receives as its "
-"first argument the file or project folder to be exported."
-msgstr ""
-"Vložte vlastní příkazy, se kterými proběhne export. Každý příkaz obdrží jako "
-"první argument soubor nebo adresář projektu, který se exportuje."
-
-#: source/win-preferences/schema/spellchecking.ts:22
-#, fuzzy
-msgid "LanguageTool"
-msgstr "Použít LanguageTool"
-
-#: source/win-preferences/schema/spellchecking.ts:32
-msgid "Strictness"
-msgstr "Přesnost"
-
-#: source/win-preferences/schema/spellchecking.ts:35
-msgid "Standard"
-msgstr "Běžná"
-
-#: source/win-preferences/schema/spellchecking.ts:36
-msgid "Picky"
-msgstr "Přísná"
-
-#: source/win-preferences/schema/spellchecking.ts:45
-#, fuzzy
-msgid "Mother language"
-msgstr "Mateřský jazyk"
-
-#: source/win-preferences/schema/spellchecking.ts:51
-msgid "Not set"
-msgstr "Není nastaveno"
-
-#: source/win-preferences/schema/spellchecking.ts:59
-msgid "LanguageTool Provider"
-msgstr "Poskytovatel LanguageTool"
-
-#: source/win-preferences/schema/spellchecking.ts:63
-msgid "Custom server"
-msgstr "Vlastní server"
-
-#: source/win-preferences/schema/spellchecking.ts:70
-#, fuzzy
-msgid "Custom server address"
-msgstr "Vlastní server"
-
-#: source/win-preferences/schema/spellchecking.ts:79
-#, fuzzy
-msgid "LanguageTool Premium"
-msgstr "Poskytovatel LanguageTool"
-
-#: source/win-preferences/schema/spellchecking.ts:84
-msgid ""
-"Zettlr will ignore the \"LanguageTool provider\" settings if you enter any "
-"credentials here."
-msgstr ""
-
-#: source/win-preferences/schema/spellchecking.ts:88
-msgid "LanguageTool Username"
-msgstr "Uživatelské jméno LanguageTool"
-
-#: source/win-preferences/schema/spellchecking.ts:95
-msgid "LanguageTool API key"
-msgstr "API klíč LanguageTool"
-
-#: source/win-preferences/schema/spellchecking.ts:103
-msgid "Spellchecking"
-msgstr ""
-
-#: source/win-preferences/schema/spellchecking.ts:112
-msgid "Active"
-msgstr "Aktivní"
-
-#: source/win-preferences/schema/spellchecking.ts:112
-#, fuzzy
-msgid "Language"
-msgstr "Kód jazyka"
-
-#: source/win-preferences/schema/spellchecking.ts:113
-msgid ""
-"Select the languages for which you want to enable automatic spell checking."
-msgstr ""
-"Vyberte jazyky, pro které chcete zapnout automatickou kontrolu pravopisu."
-
-#: source/win-preferences/schema/spellchecking.ts:125
-msgid "User dictionary. Remove words by clicking them."
-msgstr "Uživatelský slovník. Slova odstraníte klepnutím na ně."
-
-#: source/win-preferences/schema/spellchecking.ts:127
-msgid "Dictionary entry"
-msgstr "Záznam ve slovníku"
-
-#: source/win-preferences/schema/spellchecking.ts:130
-msgid "Search for entries …"
-msgstr "Hledat položky …"
-
-#: source/win-preferences/schema/file-manager.ts:7
-#, fuzzy
-msgid "Display mode"
-msgstr "Zobrazit název"
-
-#: source/win-preferences/schema/file-manager.ts:16
-msgid "Thin"
-msgstr ""
-
-#: source/win-preferences/schema/file-manager.ts:17
-msgid "Expanded"
-msgstr ""
-=======
+"Pandoc has not been found on this system. Please install Pandoc prior to "
+"exporting or importing files."
+msgstr ""
+"Nebyl nalezen pandoc. Před importem nebo exportem souborů prosím "
+"nainstalujte pandoc."
+
 #: source/app/service-providers/commands/file-rename.ts:108
 #: source/app/service-providers/commands/rename-tag.ts:43
 #: source/app/service-providers/config/index.ts:488
@@ -2533,15 +1888,12 @@
 #: source/tmp/FileControl.vue.ts:57
 msgid "All Files"
 msgstr "Všechny soubory"
->>>>>>> 6a1ca0b8
-
-#: source/win-preferences/schema/file-manager.ts:18
-msgid "Combined"
-msgstr ""
-
-<<<<<<< HEAD
-#: source/win-preferences/schema/file-manager.ts:24
-=======
+
+#. Now import.
+#: source/app/service-providers/commands/import.ts:59
+msgid "Importing. Please wait …"
+msgstr "Čekejte, probíhá import …"
+
 #. This callback gets called whenever there is an error while running pandoc.
 #: source/app/service-providers/commands/import.ts:67
 #, javascript-format
@@ -2556,43 +1908,12 @@
 #. Some files failed to import.
 #: source/app/service-providers/commands/import.ts:76
 #, javascript-format
->>>>>>> 6a1ca0b8
 msgid ""
-"The Thin mode shows your directories and files separately. Select a "
-"directory to have its contents displayed in the file list. Switch between "
-"file list and directory tree by clicking on directories or the arrow button "
-"which appears at the top left corner of the file list."
-msgstr ""
-
-<<<<<<< HEAD
-#: source/win-preferences/schema/file-manager.ts:29
-msgid "Show file information"
-msgstr "Zobrazit informace o souboru"
-
-#: source/win-preferences/schema/file-manager.ts:34
-msgid "Show folders above files"
-msgstr "Zobrazit složky před soubory"
-
-#: source/win-preferences/schema/file-manager.ts:40
-msgid "Markdown document name display"
-msgstr ""
-
-#: source/win-preferences/schema/file-manager.ts:48
-msgid "Filename only"
-msgstr "Pouze názvy souborů"
-
-#: source/win-preferences/schema/file-manager.ts:49
-msgid "Title if applicable"
-msgstr "Název, pokud je to možné"
-
-#: source/win-preferences/schema/file-manager.ts:50
-msgid "First heading level 1 if applicable"
-msgstr "První nadpis první úrovně"
-
-#: source/win-preferences/schema/file-manager.ts:51
-msgid "Title or first heading level 1 if applicable"
-msgstr "Název nebo první nadpis první úrovně"
-=======
+"The following %s files could not be imported, because their filetype is "
+"unknown: %s"
+msgstr ""
+"Následujících %s souborů nelze importovat, protože není známý jejich typ: %s"
+
 #: source/app/service-providers/commands/import.ts:82
 #, fuzzy
 msgid "Import failed"
@@ -2673,442 +1994,78 @@
 #: source/app/service-providers/commands/dir-new.ts:50
 msgid "Could not create directory"
 msgstr "Nelze vytvořit složku"
->>>>>>> 6a1ca0b8
-
-#: source/win-preferences/schema/file-manager.ts:57
-msgid "Display Markdown file extensions"
-msgstr "Zobrazit přípony souborů markdown"
-
-#: source/win-preferences/schema/file-manager.ts:64
-msgid "Time display"
-msgstr ""
-
-<<<<<<< HEAD
-#: source/win-preferences/schema/file-manager.ts:72
-msgid "Last modification time"
-msgstr "Čas poslední změny"
-
-#: source/win-preferences/schema/file-manager.ts:73
-msgid "File creation time"
-msgstr "Čas vytvoření souboru"
-
-#: source/win-preferences/schema/file-manager.ts:79
-#, fuzzy
-msgid "Sorting"
-msgstr "Probíhá export…"
-
-#: source/win-preferences/schema/file-manager.ts:85
-#, fuzzy
-msgid "When sorting documents…"
-msgstr "Nedávné dokumenty"
-
-#: source/win-preferences/schema/file-manager.ts:88
-#, fuzzy
-msgid "Use natural order (2 comes before 10)"
-msgstr "Přirozené pořadí (10 po 2)"
-
-#: source/win-preferences/schema/file-manager.ts:89
-#, fuzzy
-msgid "Use ASCII order (2 comes after 10)"
-msgstr "ASCII pořadí (2 po 10)"
-
-#: source/win-preferences/schema/citations.ts:21
-#, fuzzy
-msgid "Citations"
-msgstr "Generovat citace"
-
-#: source/win-preferences/schema/citations.ts:27
-msgid "How would you like autocomplete to insert your citations?"
-msgstr "Jak má automatické dokončování vkládat citace?"
-
-#: source/win-preferences/schema/citations.ts:38
-msgid "Citation Database (CSL JSON or BibTex)"
-msgstr "Databáze citací (CSL JSON nebo BibTex)"
-
-#: source/win-preferences/schema/citations.ts:40
-#: source/win-preferences/schema/citations.ts:52
-#, fuzzy
-msgid "Path to file"
-msgstr "Přidat do souboru"
-
-#: source/win-preferences/schema/citations.ts:50
-msgid "CSL-Style (optional)"
-msgstr "CSL style (volitelné)"
-
-#: source/win-preferences/schema/general.ts:21
-msgid "Application language"
-msgstr "Jazyk aplikace"
-
-#: source/win-preferences/schema/general.ts:32
-msgid "Autosave"
-msgstr "Automatické ukládání"
-
-#: source/win-preferences/schema/general.ts:42
-#, fuzzy
-msgid "Save modifications"
-msgstr "Čas poslední změny"
-
-#: source/win-preferences/schema/general.ts:46
-#: source/win-preferences/schema/appearance.ts:25
-msgid "Off"
-msgstr "Vyp."
-
-#: source/win-preferences/schema/general.ts:47
-msgid "Immediately"
-msgstr "Ihned"
-
-#: source/win-preferences/schema/general.ts:48
-msgid "After a short delay"
-msgstr "Po krátké prodlevě"
-
-#: source/win-preferences/schema/general.ts:54
-msgid "Default image folder"
-msgstr ""
-
-#: source/win-preferences/schema/general.ts:66
-msgid ""
-"Click \"Select folder…\" or type an absolute or relative path directly into "
-"the input field."
-msgstr ""
-
-#: source/win-preferences/schema/general.ts:71
-#, fuzzy
-msgid "Behavior"
-msgstr "Chování zvětšování"
-
-#: source/win-preferences/schema/general.ts:77
-#: source/app/service-providers/windows/dialog/should-replace-file.ts:33
-msgid "Always load remote changes to the current file"
-msgstr "Vždy aktualizovat vzdálené změny aktuálního souboru"
-
-#: source/win-preferences/schema/general.ts:82
-msgid "Avoid opening files in new tabs if possible"
-msgstr "Pokud možno, neotevírat soubory v nových záložkách"
-
-#: source/win-preferences/schema/general.ts:88
-#, fuzzy
-msgid "Updates"
-msgstr "Aktualizace"
-
-#: source/win-preferences/schema/general.ts:94
-msgid "Automatically check for updates"
-msgstr "Automaticky zjišťovat aktualizace"
-
-#: source/win-preferences/schema/appearance.ts:10
-#: source/app/service-providers/menu/menu.darwin.ts:448
-#: source/app/service-providers/menu/menu.win32.ts:430
-msgid "Dark mode"
-msgstr "Tmavý režim"
-
-#: source/win-preferences/schema/appearance.ts:21
-msgid "Schedule"
-msgstr "Plán"
-
-#: source/win-preferences/schema/appearance.ts:26
-#, fuzzy
-msgid "Follow system"
-msgstr "Podle operačního systému"
-
-#: source/win-preferences/schema/appearance.ts:27
-msgid "On"
-msgstr ""
-
-#: source/win-preferences/schema/appearance.ts:36
-#: source/tmp/PopoverPomodoro.vue.ts:77
-msgid "Start"
-msgstr "Spustit"
-
-#: source/win-preferences/schema/appearance.ts:43
-msgid "End"
-msgstr ""
-
-#: source/win-preferences/schema/appearance.ts:53
-msgid "Theme"
-msgstr ""
-
-#: source/win-preferences/schema/appearance.ts:60
-msgid "Here you can choose the theme for the app."
-msgstr "Vyberte grafické téma aplikace."
-
-#: source/win-preferences/schema/appearance.ts:102
-msgid "Toolbar options"
-msgstr ""
-
-#: source/win-preferences/schema/appearance.ts:109
-msgid "Left section buttons"
-msgstr ""
-
-#: source/win-preferences/schema/appearance.ts:113
-msgid "Display \"Open Preferences\" button"
-msgstr "Zobrazit tlačítko \"Otevřít dialog nastavení\""
-
-#: source/win-preferences/schema/appearance.ts:118
-msgid "Display \"New File\" button"
-msgstr "Zobrazit tlačítko \"Nový soubor\""
-
-#: source/win-preferences/schema/appearance.ts:123
-msgid "Display \"Previous File\" button"
-msgstr "Zobrazit tlačítko \"Předchozí soubor\""
-
-#: source/win-preferences/schema/appearance.ts:128
-msgid "Display \"Next File\" button"
-msgstr "Zobrazit tlačítko \"Další soubor\""
-
-#: source/win-preferences/schema/appearance.ts:135
-msgid "Center section buttons"
-msgstr ""
-
-#: source/win-preferences/schema/appearance.ts:139
-msgid "Display readability button"
-msgstr "Zobrazit tlačítko ověření čitelnosti"
-
-#: source/win-preferences/schema/appearance.ts:144
-msgid "Display \"Insert Comment\" button"
-msgstr "Zobrazit tlačítko \"Vložit komentář\""
-
-#: source/win-preferences/schema/appearance.ts:149
-msgid "Display link button"
-msgstr "Zobrazit tlačítko \"Odkaz\""
-
-#: source/win-preferences/schema/appearance.ts:154
-msgid "Display image button"
-msgstr "Zobrazit tlačítko \"Obrázek\""
-
-#: source/win-preferences/schema/appearance.ts:159
-msgid "Display task list button"
-msgstr "Zobrazit tlačítko \"Seznam úloh\""
-
-#: source/win-preferences/schema/appearance.ts:164
-msgid "Display \"Insert Table\" button"
-msgstr "Zobrazit tlačítko \"Vložit tabulku\""
-
-#: source/win-preferences/schema/appearance.ts:169
-msgid "Display \"Insert Footnote\" button"
-msgstr "Zobrazit tlačítko \"Vložit poznámku pod čarou\""
-
-#: source/win-preferences/schema/appearance.ts:176
-msgid "Right section buttons"
-msgstr ""
-
-#: source/win-preferences/schema/appearance.ts:180
-msgid "Display document info"
-msgstr "Zobrazit informace o dokumentu"
-
-#: source/win-preferences/schema/appearance.ts:185
-msgid "Display Pomodoro-timer"
-msgstr "Zobrazit Pomodoro časovač"
-
-#: source/win-preferences/schema/appearance.ts:191
-#, fuzzy
-msgid "Status bar"
-msgstr "Zobrazit stavovou lištu"
-
-#: source/win-preferences/schema/appearance.ts:197
-msgid "Show statusbar"
-msgstr "Zobrazit stavovou lištu"
-
-#: source/win-preferences/schema/appearance.ts:203
-#: source/tmp/CustomCSS.vue.ts:31
-msgid "Custom CSS"
-msgstr "Vlastní CSS"
-
-#: source/win-preferences/schema/appearance.ts:208
-#, fuzzy
-msgid "Open CSS editor"
-msgstr "Otevřít složku"
-
-#: source/win-preferences/schema/snippets.ts:23
-msgid "Snippets"
-msgstr ""
-
-#: source/win-preferences/schema/snippets.ts:29
-msgid "Open snippets editor"
-msgstr ""
-
-#: source/win-preferences/schema/zettelkasten.ts:21
-msgid "Zettelkasten IDs"
-msgstr ""
-
-#: source/win-preferences/schema/zettelkasten.ts:27
-#, fuzzy
-msgid "Pattern for Zettelkasten IDs"
-msgstr "Vzor pro generování nových ID"
-
-#: source/win-preferences/schema/zettelkasten.ts:28
-#, fuzzy
-msgid "Uses ECMAScript regular expressions"
-msgstr "Regulární výraz ID"
-
-#: source/win-preferences/schema/zettelkasten.ts:34
-msgid "Pattern used to generate new IDs"
-msgstr "Vzor pro generování nových ID"
-
-#: source/win-preferences/schema/zettelkasten.ts:37
-#, javascript-format
-msgid "Available Variables: %s"
-msgstr ""
-
-#: source/win-preferences/schema/zettelkasten.ts:48
-msgid "Link with filename only"
-msgstr "Vytvářet odkaz jen z názvu souboru"
-
-#: source/win-preferences/schema/zettelkasten.ts:53
-#, fuzzy
-msgid "When linking files, add the document name …"
-msgstr "Při vytváření odkazů mezi soubory, zobrazovat název …"
-
-#: source/win-preferences/schema/zettelkasten.ts:56
-#, fuzzy
-msgid "Always"
-msgstr "vždy"
-
-#: source/win-preferences/schema/zettelkasten.ts:57
-#, fuzzy
-msgid "Only when linking using the ID"
-msgstr "pouze při propojování za použití ID"
-
-#: source/win-preferences/schema/zettelkasten.ts:58
-#, fuzzy
-msgid "Never"
-msgstr "nikdy"
-
-#: source/win-preferences/schema/zettelkasten.ts:65
-#, fuzzy
-msgid "Start a full-text search when following internal links"
-msgstr "Spustit hledání při následování odkazů kartotéky"
-
-#: source/win-preferences/schema/zettelkasten.ts:66
-msgid "The search string will match the content between the brackets: [[ ]]."
-msgstr ""
-
-#: source/win-preferences/schema/zettelkasten.ts:75
-#, fuzzy
-msgid ""
-"Automatically create non-existing files in this folder when following "
-"internal links"
-msgstr ""
-"Automaticky vytvářet neexistující soubory při následování vnitřních odkazů"
-
-#: source/win-preferences/schema/zettelkasten.ts:80
-msgid "For this to work, the folder must be open as a Workspace in Zettlr."
-msgstr ""
-
-#: source/win-preferences/schema/zettelkasten.ts:85
-msgid "Path to folder"
-msgstr ""
-
-#: source/win-main/file-manager/util/file-item-context.ts:34
-#: source/win-main/file-manager/util/dir-item-context.ts:28
-msgid "Properties"
-msgstr "Vlastnosti"
-
-#: source/win-main/file-manager/util/file-item-context.ts:43
-#: source/app/service-providers/menu/menu.darwin.ts:287
-#: source/app/service-providers/menu/menu.win32.ts:281
-#: source/tmp/Defaults.vue.ts:76
-msgid "Rename file"
-msgstr "Přejmenovat soubor"
-
-#: source/win-main/file-manager/util/file-item-context.ts:50
-#: source/app/service-providers/menu/menu.darwin.ts:298
-#: source/app/service-providers/menu/menu.win32.ts:292
-msgid "Delete file"
-msgstr "Smazat soubor"
-
-#: source/win-main/file-manager/util/file-item-context.ts:57
-msgid "Duplicate file"
-msgstr "Duplikovat soubor"
-
-#: source/win-main/file-manager/util/file-item-context.ts:66
-#: source/win-main/file-manager/util/dir-item-context.ts:67
-msgid "Copy path"
-msgstr "Zkopírovat cestu"
-
-#: source/win-main/file-manager/util/file-item-context.ts:72
-#: source/win-main/tabs-context.ts:68
-msgid "Copy filename"
-msgstr "Kopírovat název souboru"
-
-#: source/win-main/file-manager/util/file-item-context.ts:78
-#: source/win-main/tabs-context.ts:80
-#: source/app/service-providers/menu/menu.darwin.ts:414
-#: source/app/service-providers/menu/menu.win32.ts:415
-msgid "Copy ID"
-msgstr "Kopírovat ID"
-
-#: source/win-main/file-manager/util/file-item-context.ts:87
-#: source/win-main/file-manager/util/dir-item-context.ts:76
-msgid "Reveal in Explorer"
-msgstr "Otevřít v Průzkumníku"
-
-#: source/win-main/file-manager/util/file-item-context.ts:87
-#: source/win-main/file-manager/util/dir-item-context.ts:76
-msgid "Reveal in File Browser"
-msgstr "Otevřít v prohlížeči souborů"
-
-#: source/win-main/file-manager/util/file-item-context.ts:100
-msgid "Close file"
-msgstr "Zavřít soubor"
-
-#: source/win-main/file-manager/util/dir-item-context.ts:37
-#: source/app/service-providers/menu/menu.darwin.ts:116
-#: source/app/service-providers/menu/menu.win32.ts:90
-msgid "New File…"
-msgstr "Nový soubor…"
-
-#: source/win-main/file-manager/util/dir-item-context.ts:43
-#: source/app/service-providers/menu/menu.darwin.ts:155
-#: source/app/service-providers/menu/menu.win32.ts:129
-msgid "New directory…"
-msgstr "Nová složka…"
-
-#: source/win-main/file-manager/util/dir-item-context.ts:52
-msgid "Rename directory"
-msgstr "Přejmenovat složku"
-
-#: source/win-main/file-manager/util/dir-item-context.ts:58
-#: source/app/service-providers/menu/menu.darwin.ts:306
-#: source/app/service-providers/menu/menu.win32.ts:299
-msgid "Delete directory"
-msgstr "Smazat složku"
-
-#: source/win-main/file-manager/util/dir-item-context.ts:87
-msgid "Check for directory …"
-msgstr "Hledat složku…"
-
-#: source/win-main/file-manager/util/dir-item-context.ts:104
-msgid "Export Project"
-msgstr "Exportovat projekt"
-
-#: source/win-main/file-manager/util/dir-item-context.ts:116
-msgid "Close Workspace"
-msgstr "Zavřít pracovní prostor"
-
-#: source/win-main/tabs-context.ts:38
-#: source/app/service-providers/menu/menu.darwin.ts:601
-#: source/app/service-providers/menu/menu.win32.ts:574
-msgid "Close Tab"
-msgstr "Zavřít panel"
-
-#: source/win-main/tabs-context.ts:44
-msgid "Close other tabs"
-msgstr "Zavřít ostatní karty"
-
-#: source/win-main/tabs-context.ts:50
-msgid "Close all tabs"
-msgstr "Zavřít všechny karty"
-
-#: source/win-main/tabs-context.ts:59
-msgid "Unpin tab"
-msgstr "Odepnout"
-
-#: source/win-main/tabs-context.ts:59
-msgid "Pin tab"
-msgstr "Připnout"
-
-#: source/win-main/tabs-context.ts:74
-msgid "Copy full path"
-msgstr "Zkopírovat plnou cestu"
+
+#: source/app/service-providers/commands/import-lang-file.ts:60
+#, javascript-format
+msgid "Language file imported: %s"
+msgstr "Importován jazykový soubor: %s"
+
+#: source/app/service-providers/commands/import-lang-file.ts:62
+#: source/app/service-providers/commands/import-lang-file.ts:65
+#, javascript-format
+msgid "Could not import language file %s!"
+msgstr "Nelze importovat jazykový soubor %s!"
+
+#: source/app/service-providers/commands/request-move.ts:53
+msgid "Cannot move directory"
+msgstr "Složku nelze přesunout"
+
+#: source/app/service-providers/commands/request-move.ts:54
+msgid "You cannot move a directory into one of its subdirectories."
+msgstr "Složku nelze přesunout do její podsložky."
+
+#: source/app/service-providers/commands/request-move.ts:63
+msgid "Cannot move directory or file"
+msgstr "Složku nebo soubor nelze přesunout"
+
+#: source/app/service-providers/commands/request-move.ts:64
+#, javascript-format
+msgid "The file/directory %s already exists in target."
+msgstr "Soubor nebo složka %s už existuje."
+
+#: source/app/service-providers/config/config-validation.ts:278
+#, javascript-format
+msgid "Option %s has to be of type %s."
+msgstr "Možnost %s musí být typu %s."
+
+#: source/app/service-providers/config/config-validation.ts:281
+#, javascript-format
+msgid "Option %s must be one of: %s."
+msgstr "Možnost %s musí být jednou z: %s."
+
+#: source/app/service-providers/config/config-validation.ts:284
+#, javascript-format
+msgid "Option %s must be between %s and %s (characters long)."
+msgstr "Možnost %s musí mít délku %s až %s (znaků)."
+
+#: source/app/service-providers/config/config-validation.ts:287
+#, javascript-format
+msgid "Option %s may not exceed %s (characters)."
+msgstr "Možnost %s nesmí být delší než %s (znaků)."
+
+#: source/app/service-providers/config/config-validation.ts:290
+#, javascript-format
+msgid "Option %s must be at least %s (characters long)."
+msgstr "Možnost %s musí být nejméně %s (znaků dlouhá)."
+
+#: source/app/service-providers/config/config-validation.ts:293
+#, javascript-format
+msgid "Option %s is required."
+msgstr "Možnost %s je vyžadována."
+
+#: source/app/service-providers/config/index.ts:480
+msgid "Changing this option requires a restart to take effect."
+msgstr "Aby se změna projevila, je nutný restart."
+
+#: source/app/service-providers/config/index.ts:483
+#: source/app/service-providers/menu/menu.darwin.ts:711
+#: source/app/service-providers/menu/menu.win32.ts:684
+msgid "Restart now"
+msgstr "Restartovat"
+
+#: source/app/service-providers/config/index.ts:484
+msgid "Restart later"
+msgstr "Restartovat později"
 
 #: source/app/service-providers/menu/menu.darwin.ts:46
 #: source/app/service-providers/menu/menu.darwin.ts:641
@@ -3148,12 +2105,6 @@
 msgid "Show"
 msgstr "Zobrazit"
 
-#: source/app/service-providers/menu/menu.darwin.ts:104
-#: source/app/service-providers/menu/menu.win32.ts:308
-#: source/app/service-providers/tray/index.ts:166
-msgid "Quit"
-msgstr "Ukončit"
-
 #: source/app/service-providers/menu/menu.darwin.ts:113
 #: source/app/service-providers/menu/menu.win32.ts:87
 msgid "File"
@@ -3175,14 +2126,6 @@
 #: source/app/service-providers/menu/menu.win32.ts:60
 msgid "Empty"
 msgstr "Vymazat seznam"
-
-#: source/app/service-providers/menu/menu.darwin.ts:197
-#: source/app/service-providers/menu/menu.win32.ts:162
-#: source/app/service-providers/commands/export.ts:114
-#: source/tmp/CustomCSS.vue.ts:42 source/tmp/CustomCSS.vue.ts:56
-#: source/tmp/Defaults.vue.ts:114 source/tmp/SnippetsTab.vue.ts:47
-msgid "Save"
-msgstr "Uložit"
 
 #: source/app/service-providers/menu/menu.darwin.ts:208
 #: source/app/service-providers/menu/menu.win32.ts:173
@@ -3422,105 +2365,10 @@
 "vašich souborů a rychlosti disku to může chvíli trvat. Okno aplikace se "
 "zobrazí po obnovení cache."
 
-#: source/app/service-providers/menu/menu.darwin.ts:711
-#: source/app/service-providers/menu/menu.win32.ts:684
-#: source/app/service-providers/config/index.ts:483
-msgid "Restart now"
-msgstr "Restartovat"
-
-#. 1: Omit all changes
-#: source/app/service-providers/menu/menu.darwin.ts:712
-#: source/app/service-providers/menu/menu.win32.ts:685
-#: source/app/service-providers/windows/dialog/should-replace-file.ts:36
-#: source/app/service-providers/windows/dialog/should-overwrite-file.ts:32
-#: source/app/service-providers/windows/dialog/ask-save-changes.ts:34
-#: source/app/service-providers/commands/rename-tag.ts:47
-#: source/app/service-providers/commands/file-delete.ts:37
-#: source/app/service-providers/commands/dir-delete.ts:36
-#: source/tmp/CustomCSS.vue.ts:49
-msgid "Cancel"
-msgstr "Zrušit"
-
-#: source/app/service-providers/config/config-validation.ts:278
-#, javascript-format
-msgid "Option %s has to be of type %s."
-msgstr "Možnost %s musí být typu %s."
-
-#: source/app/service-providers/config/config-validation.ts:281
-#, javascript-format
-msgid "Option %s must be one of: %s."
-msgstr "Možnost %s musí být jednou z: %s."
-
-#: source/app/service-providers/config/config-validation.ts:284
-#, javascript-format
-msgid "Option %s must be between %s and %s (characters long)."
-msgstr "Možnost %s musí mít délku %s až %s (znaků)."
-
-#: source/app/service-providers/config/config-validation.ts:287
-#, javascript-format
-msgid "Option %s may not exceed %s (characters)."
-msgstr "Možnost %s nesmí být delší než %s (znaků)."
-
-#: source/app/service-providers/config/config-validation.ts:290
-#, javascript-format
-msgid "Option %s must be at least %s (characters long)."
-msgstr "Možnost %s musí být nejméně %s (znaků dlouhá)."
-
-#: source/app/service-providers/config/config-validation.ts:293
-#, javascript-format
-msgid "Option %s is required."
-msgstr "Možnost %s je vyžadována."
-
-#: source/app/service-providers/config/index.ts:480
-msgid "Changing this option requires a restart to take effect."
-msgstr "Aby se změna projevila, je nutný restart."
-
-#: source/app/service-providers/config/index.ts:484
-msgid "Restart later"
-msgstr "Restartovat později"
-
-#: source/app/service-providers/config/index.ts:488
-#: source/app/service-providers/commands/rename-tag.ts:43
-#: source/app/service-providers/commands/file-rename.ts:108
-msgid "Confirm"
-msgstr "Potvrdit"
-
-#. Prepare the list of file filters
-#. The "All Files" filter should be at the top
-#: source/app/service-providers/windows/dialog/ask-file.ts:47
-#: source/app/service-providers/commands/import.ts:42
-#: source/tmp/FileControl.vue.ts:57
-msgid "All Files"
-msgstr "Všechny soubory"
-
 #: source/app/service-providers/windows/dialog/ask-file.ts:54
 msgid "Open file"
 msgstr "Otevřít soubor"
 
-#: source/app/service-providers/windows/dialog/prompt.ts:32
-#: source/app/service-providers/windows/dialog/should-replace-file.ts:37
-#: source/app/service-providers/windows/dialog/should-overwrite-file.ts:33
-#: source/app/service-providers/commands/file-delete.ts:36
-#: source/app/service-providers/commands/dir-delete.ts:35
-msgid "Ok"
-msgstr "OK"
-
-#: source/app/service-providers/windows/dialog/save-dialog.ts:58
-msgid "Save file"
-msgstr "Uložit soubor"
-
-#: source/app/service-providers/windows/dialog/should-replace-file.ts:31
-msgid "Replace file"
-msgstr "Nahradit soubor"
-
-#: source/app/service-providers/windows/dialog/should-replace-file.ts:32
-#, javascript-format
-msgid ""
-"File %s has been modified remotely. Replace the loaded version with the "
-"newer one from disk?"
-msgstr ""
-"Soubor %s byl změněn vzdáleně. Chcete ho nahradit novější verzí z disku?"
-
 #: source/app/service-providers/windows/dialog/should-overwrite-file.ts:29
 msgid "Overwrite existing file"
 msgstr "Přepsat existující soubor"
@@ -3530,17 +2378,14 @@
 msgid "The file %s already exists in this directory. Overwrite?"
 msgstr "Soubor %s ve složce již existuje. Přepsat?"
 
-#: source/app/service-providers/windows/dialog/ask-save-changes.ts:32
-#: source/app/service-providers/commands/rename-tag.ts:46
-#: source/app/service-providers/commands/file-rename.ts:111
-msgid "Yes"
-msgstr "Ano"
-
-#. 0: Save all changes
-#: source/app/service-providers/windows/dialog/ask-save-changes.ts:33
-#: source/app/service-providers/commands/file-rename.ts:112
-msgid "No"
-msgstr "Ne"
+#: source/app/service-providers/commands/request-move.ts:63
+msgid "Cannot move directory or file"
+msgstr "Složku nebo soubor nelze přesunout"
+
+#: source/app/service-providers/commands/request-move.ts:64
+#, javascript-format
+msgid "The file/directory %s already exists in target."
+msgstr "Soubor nebo složka %s už existuje."
 
 #. If the user cancels, do not omit (the default) but actually cancel
 #: source/app/service-providers/windows/dialog/ask-save-changes.ts:38
@@ -3554,293 +2399,9 @@
 msgid "There are unsaved changes. Do you want to save them first?"
 msgstr "V aktuálním souboru jsou neuložené změny. Chcete je nejprve uložit?"
 
-#. TODO: Move this to a command
-#. The user wants to open another file or directory.
-#: source/app/service-providers/windows/index.ts:221
-#: source/app/service-providers/commands/root-open.ts:75
-msgid "Open project folder"
-msgstr "Otevřít složku projektu"
-
-#: source/app/service-providers/updates/index.ts:294
-#, javascript-format
-msgid "Could not check for updates: Server Error (Status code: %s)"
-msgstr "Nelze zkontrolovat aktualizace: Chyba serveru (Stavový kód: %s)"
-
-#: source/app/service-providers/updates/index.ts:296
-#, javascript-format
-msgid "Could not check for updates: Client Error (Status code: %s)"
-msgstr ""
-"Nelze zkontrolovat aktualizace: Chyba na straně klienta (Stavový kód: %s)"
-
-#: source/app/service-providers/updates/index.ts:298
-#, javascript-format
-msgid ""
-"Could not check for updates: The server tried to redirect (Status code: %s)"
-msgstr ""
-"Nelze zkontrolovat aktualizace: Server se pokoušel o přesměrování (Stavový "
-"kód: %s)"
-
-#. getaddrinfo has reported that the host has not been found.
-#. This normally only happens if the networking interface is
-#. offline.
-#: source/app/service-providers/updates/index.ts:303
-msgid "Could not check for updates: Could not establish connection"
-msgstr "Nelze zkontrolovat aktualizace: Nelze se spojit"
-
-#. Something else has occurred. GotError objects have a name property.
-#: source/app/service-providers/updates/index.ts:306
-#, javascript-format
-msgid "Could not check for updates. %s: %s"
-msgstr "Aktualizace nelze ověřit. %s: %s"
-
-#: source/app/service-providers/updates/index.ts:322
-msgid "Could not check for updates: Server hasn't sent any data"
-msgstr "Nelze zkontrolovat aktualizace: Server neodeslal žádná data"
-
-#: source/app/service-providers/updates/index.ts:579
-#, javascript-format
-msgid "An update to version %s is available!"
-msgstr "Je dostupná novější verze %s."
-
-#: source/app/service-providers/commands/rename-tag.ts:44
-#, javascript-format
-msgid "Replace tag \"%s\" with \"%s\" across %s files?"
-msgstr "Nahradit štítek „%s“ za „%s“ v %s souborech?"
-
-#: source/app/service-providers/commands/import-lang-file.ts:60
-#, javascript-format
-msgid "Language file imported: %s"
-msgstr "Importován jazykový soubor: %s"
-
-#: source/app/service-providers/commands/import-lang-file.ts:62
-#: source/app/service-providers/commands/import-lang-file.ts:65
-#, javascript-format
-msgid "Could not import language file %s!"
-msgstr "Nelze importovat jazykový soubor %s!"
-
-#: source/app/service-providers/commands/dir-project-export.ts:74
-msgid "Cannot export project"
-msgstr "Projekt nelze exportovat"
-
-#: source/app/service-providers/commands/dir-project-export.ts:75
-msgid ""
-"After applying your glob-filters, no files remained to export. Please adjust "
-"them in the project settings."
-msgstr ""
-"Po použití vašich filtrů není co exportovat. Upravte prosím filtry v "
-"nastavení projektu."
-
-#: source/app/service-providers/commands/dir-project-export.ts:147
-#, javascript-format
-msgid "Project \"%s\" successfully exported. Click to show."
-msgstr "Projekt „%s“ byl úspěšně exportován. Klikněte pro zobrazení."
-
-#: source/app/service-providers/commands/dir-project-export.ts:148
-msgid "Project Export"
-msgstr "Exportovat projekt"
-
-#: source/app/service-providers/commands/file-delete.ts:41
-#: source/app/service-providers/commands/dir-delete.ts:40
-msgid "Really delete?"
-msgstr "Opravdu smazat?"
-
-#: source/app/service-providers/commands/file-delete.ts:42
-#: source/app/service-providers/commands/dir-delete.ts:41
-#, javascript-format
-msgid "Do you really want to remove %s?"
-msgstr "Opravdu chcete odstranit %s?"
-
-#. Else standard val for new dirs.
-#: source/app/service-providers/commands/dir-new.ts:31
-#: source/tmp/TreeItem.vue.ts:240
-msgid "Untitled"
-msgstr "Bez názvu"
-
-#: source/app/service-providers/commands/dir-new.ts:37
-#: source/app/service-providers/commands/dir-new.ts:38
-#: source/app/service-providers/commands/dir-new.ts:50
-msgid "Could not create directory"
-msgstr "Nelze vytvořit složku"
-
-#: source/app/service-providers/commands/export.ts:55
-#: source/app/service-providers/commands/export.ts:157
-msgid "Export failed"
-msgstr "Export selhal"
-
-#: source/app/service-providers/commands/export.ts:56
-#, javascript-format
-msgid "An error occurred during export: %s"
-msgstr "Během exportu se objevila chyba: %s"
-
-#: source/app/service-providers/commands/export.ts:114
-msgid "Choose export destination"
-msgstr "Vyberte místo exportu"
-
-#: source/app/service-providers/commands/export.ts:145
-#, javascript-format
-msgid "Exporting to %s"
-msgstr "Probíhá export do %s"
-
-#: source/app/service-providers/commands/export.ts:158
-#, javascript-format
-msgid "An error occurred on export: %s"
-msgstr "Během exportu se objevila chyba: %s"
-
-#: source/app/service-providers/commands/importer/import-textbundle.ts:63
-#: source/app/service-providers/commands/importer/import-textbundle.ts:69
-#, javascript-format
-msgid "Malformed Textbundle: %s"
-msgstr "Chybný Textbundle: %s"
-
-#: source/app/service-providers/commands/importer/index.ts:47
-#: source/app/service-providers/commands/exporter/default-exporter.ts:33
-#: source/app/service-providers/commands/exporter/pdf-exporter.ts:37
-msgid ""
-"Pandoc has not been found on this system. Please install Pandoc prior to "
-"exporting or importing files."
-msgstr ""
-"Nebyl nalezen pandoc. Před importem nebo exportem souborů prosím "
-"nainstalujte pandoc."
-
-#: source/app/service-providers/commands/importer/index.ts:104
-#: source/app/service-providers/commands/importer/index.ts:105
-msgid "Select import profile"
-msgstr ""
-
-#: source/app/service-providers/commands/importer/index.ts:106
-#, javascript-format
-msgid "There are multiple profiles that can import %s. Please choose one."
-msgstr ""
-
-#: source/app/service-providers/commands/file-new.ts:151
-#: source/app/service-providers/commands/file-duplicate.ts:42
-#: source/app/service-providers/commands/file-duplicate.ts:59
-msgid "Could not create file"
-msgstr "Nelze vytvořit soubor"
-
-#: source/app/service-providers/commands/import.ts:36
-msgid "You have to select a directory to import to."
-msgstr "Musíte vybrat složku, do které import proběhne."
-
-#. Now import.
-#: source/app/service-providers/commands/import.ts:59
-msgid "Importing. Please wait …"
-msgstr "Čekejte, probíhá import …"
-
-#. This callback gets called whenever there is an error while running pandoc.
-#: source/app/service-providers/commands/import.ts:67
-#, javascript-format
-msgid "Couldn't import %s."
-msgstr "%s nelze importovat."
-
-#: source/app/service-providers/commands/import.ts:71
-#, javascript-format
-msgid "%s imported successfully."
-msgstr "%s úspěšně importován."
-
-#. Some files failed to import.
-#: source/app/service-providers/commands/import.ts:76
-#, javascript-format
-msgid ""
-"The following %s files could not be imported, because their filetype is "
-"unknown: %s"
-msgstr ""
-"Následujících %s souborů nelze importovat, protože není známý jejich typ: %s"
-
-#: source/app/service-providers/commands/import.ts:82
-#, fuzzy
-msgid "Import failed"
-msgstr "Export selhal"
-
-#. Better error message
-#: source/app/service-providers/commands/open-attachment.ts:113
-#, javascript-format
-msgid "The reference with key %s does not appear to have attachments."
-msgstr "Odkaz s klíčem %s zřejmě nemá přílohy."
-
-#: source/app/service-providers/commands/open-attachment.ts:118
-msgid "Could not open attachment. Is Zotero running?"
-msgstr "Přílohu nejde otevřít. Běží aplikace Zotero?"
-
-#: source/app/service-providers/commands/language-tool.ts:187
-msgid "Document too long"
-msgstr "Dokument je příliš dlouhý"
-
-#: source/app/service-providers/commands/language-tool.ts:192
-msgid "offline"
-msgstr "offline"
-
-#: source/app/service-providers/commands/file-rename.ts:109
-#, javascript-format
-msgid "Update %s internal links to file %s?"
-msgstr "Aktualizovat interní odkazy %s do souboru %s?"
-
-#: source/app/service-providers/commands/root-open.ts:62
-#: source/tmp/FileItem.vue.ts:104 source/tmp/FileItem.vue.ts:106
-#: source/tmp/PopoverDirProps.vue.ts:178
-msgid "Files"
-msgstr "Soubory"
-
-#: source/app/service-providers/commands/root-open.ts:85
-msgid "Cannot open directory"
-msgstr "Složku nelze otevřít"
-
-#: source/app/service-providers/commands/root-open.ts:86
-#, javascript-format
-msgid "Directory &quot;%s&quot; cannot be opened by Zettlr."
-msgstr "Aplikace nemůže otevřít složku &quot;%s&quot;."
-
-#: source/app/service-providers/commands/request-move.ts:53
-msgid "Cannot move directory"
-msgstr "Složku nelze přesunout"
-
-#: source/app/service-providers/commands/request-move.ts:54
-msgid "You cannot move a directory into one of its subdirectories."
-msgstr "Složku nelze přesunout do její podsložky."
-
-#: source/app/service-providers/commands/request-move.ts:63
-msgid "Cannot move directory or file"
-msgstr "Složku nebo soubor nelze přesunout"
-
-#: source/app/service-providers/commands/request-move.ts:64
-#, javascript-format
-msgid "The file/directory %s already exists in target."
-msgstr "Soubor nebo složka %s už existuje."
-
-#: source/app/service-providers/commands/save-image-from-clipboard.ts:37
-msgid "The requested file was not found."
-msgstr "Požadovaný soubor nebyl nalezen."
-
-#: source/app/service-providers/commands/save-image-from-clipboard.ts:54
-msgid "The provided name did not contain any allowed letters."
-msgstr "Dodaný název neobsahuje žádná povolené písmena."
-
-#: source/app/service-providers/commands/save-image-from-clipboard.ts:75
-msgid "The requested directory was not found."
-msgstr "Požadovaná složka nebyla nalezena."
-
-#: source/app/service-providers/commands/save-image-from-clipboard.ts:86
-msgid "Could not save image"
-msgstr "Nelze uložit obrázek"
-
-#. We need to generate our own filename. First, attempt to just use 'copy of'
-#: source/app/service-providers/commands/file-duplicate.ts:71
-#, javascript-format
-msgid "Copy of %s"
-msgstr "Kopie %s"
-
-#: source/app/service-providers/workspaces/index.ts:163
-#, javascript-format
-msgid "Loading workspace %s"
-msgstr "Nahrává se pracovní prostor %s"
-
-#: source/app/service-providers/tray/index.ts:160
-msgid "Show Zettlr"
-msgstr "Zobrazit Zettlr"
-
-#: source/app/service-providers/tray/index.ts:173
-msgid "Zettlr"
-msgstr "Zettlr"
+#: source/app/service-providers/windows/dialog/save-dialog.ts:58
+msgid "Save file"
+msgstr "Uložit soubor"
 
 #: source/app/service-providers/documents/index.ts:345
 #, fuzzy
@@ -3892,503 +2453,15 @@
 "Always load changes from disk if there are no unsaved changes in the editor"
 msgstr ""
 
-#: source/app/service-providers/citeproc/index.ts:248
-#: source/app/service-providers/citeproc/index.ts:455
-msgid "The citation database could not be loaded"
-msgstr "Databázi citací nelze nahrát"
-
-#: source/app/service-providers/citeproc/index.ts:443
-msgid "Changes to the library file detected. Reloading …"
-msgstr "Zjištěna změna souboru knihovny. Načítá se znovu…"
+#: source/tmp/Projects-Tab.vue.ts:24
+msgid "Zettlr also makes use of these projects:"
+msgstr "Zettlr používá také tyto projekty:"
 
 #. Static properties
 #: source/tmp/ChartView.vue.ts:39
 msgid "Charts"
 msgstr "Grafy"
 
-#: source/tmp/FileList.vue.ts:47
-msgid "No results"
-msgstr "Žádné výsledky"
-
-#: source/tmp/FileList.vue.ts:48
-msgid "No directory selected"
-msgstr "Není vybrána žádná složka"
-
-#: source/tmp/FileList.vue.ts:49
-msgid "Empty directory"
-msgstr "Prázdná složka"
-
-#: source/tmp/OtherFilesTab.vue.ts:11 source/tmp/MainSidebar.vue.ts:57
-msgid "Other files"
-msgstr "Další soubory"
-
-#: source/tmp/OtherFilesTab.vue.ts:12
-msgid "Open directory"
-msgstr "Otevřít složku"
-
-#: source/tmp/OtherFilesTab.vue.ts:13
-msgid "No other files"
-msgstr "Žádné další soubory"
-=======
-#: source/app/service-providers/commands/request-move.ts:53
-msgid "Cannot move directory"
-msgstr "Složku nelze přesunout"
-
-#: source/app/service-providers/commands/request-move.ts:54
-msgid "You cannot move a directory into one of its subdirectories."
-msgstr "Složku nelze přesunout do její podsložky."
-
-#: source/app/service-providers/commands/request-move.ts:63
-msgid "Cannot move directory or file"
-msgstr "Složku nebo soubor nelze přesunout"
-
-#: source/app/service-providers/commands/request-move.ts:64
-#, javascript-format
-msgid "The file/directory %s already exists in target."
-msgstr "Soubor nebo složka %s už existuje."
-
-#: source/app/service-providers/config/config-validation.ts:278
-#, javascript-format
-msgid "Option %s has to be of type %s."
-msgstr "Možnost %s musí být typu %s."
-
-#: source/app/service-providers/config/config-validation.ts:281
-#, javascript-format
-msgid "Option %s must be one of: %s."
-msgstr "Možnost %s musí být jednou z: %s."
-
-#: source/app/service-providers/config/config-validation.ts:284
-#, javascript-format
-msgid "Option %s must be between %s and %s (characters long)."
-msgstr "Možnost %s musí mít délku %s až %s (znaků)."
-
-#: source/app/service-providers/config/config-validation.ts:287
-#, javascript-format
-msgid "Option %s may not exceed %s (characters)."
-msgstr "Možnost %s nesmí být delší než %s (znaků)."
-
-#: source/app/service-providers/config/config-validation.ts:290
-#, javascript-format
-msgid "Option %s must be at least %s (characters long)."
-msgstr "Možnost %s musí být nejméně %s (znaků dlouhá)."
-
-#: source/app/service-providers/config/config-validation.ts:293
-#, javascript-format
-msgid "Option %s is required."
-msgstr "Možnost %s je vyžadována."
-
-#: source/app/service-providers/config/index.ts:480
-msgid "Changing this option requires a restart to take effect."
-msgstr "Aby se změna projevila, je nutný restart."
-
-#: source/app/service-providers/config/index.ts:483
-#: source/app/service-providers/menu/menu.darwin.ts:711
-#: source/app/service-providers/menu/menu.win32.ts:684
-msgid "Restart now"
-msgstr "Restartovat"
-
-#: source/app/service-providers/config/index.ts:484
-msgid "Restart later"
-msgstr "Restartovat později"
-
-#: source/app/service-providers/menu/menu.darwin.ts:46
-#: source/app/service-providers/menu/menu.darwin.ts:641
-#: source/app/service-providers/menu/menu.win32.ts:614
-msgid "About Zettlr"
-msgstr "O aplikaci"
-
-#: source/app/service-providers/menu/menu.darwin.ts:51
-#: source/app/service-providers/menu/menu.win32.ts:222
-#: source/app/service-providers/menu/menu.win32.ts:226
-msgid "Preferences…"
-msgstr "Možnosti…"
-
-#: source/app/service-providers/menu/menu.darwin.ts:59
-#: source/app/service-providers/menu/menu.win32.ts:234
-msgid "Assets Manager"
-msgstr "Správce prostředků"
-
-#: source/app/service-providers/menu/menu.darwin.ts:67
-#: source/app/service-providers/menu/menu.win32.ts:242
-msgid "Manage Tags…"
-msgstr "Správa štítků…"
-
-#: source/app/service-providers/menu/menu.darwin.ts:77
-msgid "Services"
-msgstr "Služby"
-
-#: source/app/service-providers/menu/menu.darwin.ts:86
-msgid "Hide"
-msgstr "Skrýt"
-
-#: source/app/service-providers/menu/menu.darwin.ts:91
-msgid "Hide others"
-msgstr "Skrýt ostatní"
-
-#: source/app/service-providers/menu/menu.darwin.ts:96
-msgid "Show"
-msgstr "Zobrazit"
-
-#: source/app/service-providers/menu/menu.darwin.ts:113
-#: source/app/service-providers/menu/menu.win32.ts:87
-msgid "File"
-msgstr "Soubor"
-
-#: source/app/service-providers/menu/menu.darwin.ts:175
-#: source/app/service-providers/menu/menu.win32.ts:149
-msgid "Open Workspace …"
-msgstr "Otevřít pracovní prostor…"
-
-#: source/app/service-providers/menu/menu.darwin.ts:184
-#: source/app/service-providers/menu/menu.win32.ts:44
-#: source/app/service-providers/menu/menu.win32.ts:56
-msgid "Recent documents"
-msgstr "Nedávné dokumenty"
-
-#: source/app/service-providers/menu/menu.darwin.ts:188
-#: source/app/service-providers/menu/menu.win32.ts:48
-#: source/app/service-providers/menu/menu.win32.ts:60
-msgid "Empty"
-msgstr "Vymazat seznam"
-
-#: source/app/service-providers/menu/menu.darwin.ts:208
-#: source/app/service-providers/menu/menu.win32.ts:173
-msgid "Previous file"
-msgstr "Předchozí soubor"
-
-#: source/app/service-providers/menu/menu.darwin.ts:219
-#: source/app/service-providers/menu/menu.win32.ts:184
-msgid "Next file"
-msgstr "Další soubor"
-
-#: source/app/service-providers/menu/menu.darwin.ts:233
-#: source/app/service-providers/menu/menu.win32.ts:198
-msgid "Import files…"
-msgstr "Importovat soubory…"
-
-#: source/app/service-providers/menu/menu.darwin.ts:241
-#: source/app/service-providers/menu/menu.win32.ts:206
-msgid "Export…"
-msgstr "Exportovat…"
-
-#: source/app/service-providers/menu/menu.darwin.ts:249
-#: source/app/service-providers/menu/menu.win32.ts:214
-msgid "Print…"
-msgstr "Tisk…"
-
-#: source/app/service-providers/menu/menu.darwin.ts:260
-#: source/app/service-providers/menu/menu.win32.ts:254
-msgid "Import translation…"
-msgstr "Importovat překlad…"
-
-#: source/app/service-providers/menu/menu.darwin.ts:268
-#: source/app/service-providers/menu/menu.win32.ts:262
-msgid "Import dictionary…"
-msgstr "Importovat slovník…"
-
-#: source/app/service-providers/menu/menu.darwin.ts:322
-#: source/app/service-providers/menu/menu.win32.ts:323
-msgid "Undo"
-msgstr "Zpět"
-
-#: source/app/service-providers/menu/menu.darwin.ts:328
-#: source/app/service-providers/menu/menu.win32.ts:329
-msgid "Redo"
-msgstr "Znovu"
-
-#: source/app/service-providers/menu/menu.darwin.ts:379
-#: source/app/service-providers/menu/menu.win32.ts:380
-msgid "Find in file"
-msgstr "Najít v souboru"
-
-#: source/app/service-providers/menu/menu.darwin.ts:387
-#: source/app/service-providers/menu/menu.win32.ts:388
-msgid "Find in directory"
-msgstr "Najít ve složce"
-
-#: source/app/service-providers/menu/menu.darwin.ts:395
-#: source/app/service-providers/menu/menu.win32.ts:396
-msgid "Filter files"
-msgstr "Filtrovat soubory"
-
-#: source/app/service-providers/menu/menu.darwin.ts:406
-#: source/app/service-providers/menu/menu.win32.ts:407
-msgid "Generate new ID"
-msgstr "Generovat nové ID"
-
-#: source/app/service-providers/menu/menu.darwin.ts:425
-msgid "Speech"
-msgstr "Řeč"
-
-#: source/app/service-providers/menu/menu.darwin.ts:429
-msgid "Start speaking"
-msgstr "Spustit předčítání"
-
-#: source/app/service-providers/menu/menu.darwin.ts:434
-msgid "Stop speaking"
-msgstr "Zastavit předčítání"
-
-#: source/app/service-providers/menu/menu.darwin.ts:444
-#: source/app/service-providers/menu/menu.win32.ts:426
-msgid "View"
-msgstr "Zobrazit"
-
-#: source/app/service-providers/menu/menu.darwin.ts:458
-#: source/app/service-providers/menu/menu.win32.ts:440
-msgid "Additional Information"
-msgstr "Další informace"
-
-#: source/app/service-providers/menu/menu.darwin.ts:468
-#: source/app/service-providers/menu/menu.win32.ts:450
-msgid "Distraction free mode"
-msgstr "Režim soustředění"
-
-#: source/app/service-providers/menu/menu.darwin.ts:476
-#: source/app/service-providers/menu/menu.win32.ts:458
-msgid "Typewriter Mode"
-msgstr "Režim psacího stroje"
-
-#: source/app/service-providers/menu/menu.darwin.ts:487
-#: source/app/service-providers/menu/menu.win32.ts:469
-msgid "Toggle file manager"
-msgstr "Přepnout zobrazení správce souborů"
-
-#: source/app/service-providers/menu/menu.darwin.ts:495
-#: source/app/service-providers/menu/menu.win32.ts:477
-msgid "Toggle Sidebar"
-msgstr "Boční lišta"
-
-#: source/app/service-providers/menu/menu.darwin.ts:509
-#: source/app/service-providers/menu/menu.win32.ts:488
-msgid "Reset zoom"
-msgstr "Resetovat přiblížení"
-
-#: source/app/service-providers/menu/menu.darwin.ts:518
-#: source/app/service-providers/menu/menu.win32.ts:497
-msgid "Zoom in"
-msgstr "Přiblížit"
-
-#: source/app/service-providers/menu/menu.darwin.ts:525
-#: source/app/service-providers/menu/menu.win32.ts:504
-msgid "Zoom out"
-msgstr "Oddálit"
-
-#: source/app/service-providers/menu/menu.darwin.ts:535
-#: source/app/service-providers/menu/menu.win32.ts:514
-msgid "Toggle fullscreen"
-msgstr "Přepnout celoobrazovkový režim"
-
-#: source/app/service-providers/menu/menu.darwin.ts:543
-#: source/app/service-providers/menu/menu.win32.ts:523
-msgid "Develop"
-msgstr "Vývojářský režim"
-
-#: source/app/service-providers/menu/menu.darwin.ts:547
-#: source/app/service-providers/menu/menu.win32.ts:527
-msgid "Reload"
-msgstr "Načíst znovu"
-
-#: source/app/service-providers/menu/menu.darwin.ts:555
-#: source/app/service-providers/menu/menu.win32.ts:535
-msgid "Toggle developer tools"
-msgstr "Přepnout vývojářské nástroje"
-
-#: source/app/service-providers/menu/menu.darwin.ts:563
-#: source/app/service-providers/menu/menu.win32.ts:543
-msgid "Open Logs"
-msgstr "Otevřít logy"
-
-#: source/app/service-providers/menu/menu.darwin.ts:574
-#: source/app/service-providers/menu/menu.win32.ts:554
-msgid "Window"
-msgstr "Okno"
-
-#: source/app/service-providers/menu/menu.darwin.ts:579
-#: source/app/service-providers/menu/menu.win32.ts:559
-msgid "Minimize"
-msgstr "Minimalizovat"
-
-#: source/app/service-providers/menu/menu.darwin.ts:587
-#: source/app/service-providers/menu/menu.win32.ts:565
-msgid "Close"
-msgstr "Zavřít"
-
-#: source/app/service-providers/menu/menu.darwin.ts:593
-msgid "Bring All to Front"
-msgstr "Vše do popředí"
-
-#: source/app/service-providers/menu/menu.darwin.ts:609
-#: source/app/service-providers/menu/menu.win32.ts:582
-msgid "Previous Tab"
-msgstr "Předchozí panel"
-
-#: source/app/service-providers/menu/menu.darwin.ts:617
-#: source/app/service-providers/menu/menu.win32.ts:590
-msgid "Next Tab"
-msgstr "Další panel"
-
-#: source/app/service-providers/menu/menu.darwin.ts:625
-#: source/app/service-providers/menu/menu.win32.ts:598
-#, fuzzy
-msgid "New window"
-msgstr "Okno"
-
-#: source/app/service-providers/menu/menu.darwin.ts:636
-#: source/app/service-providers/menu/menu.win32.ts:609
-msgid "Help"
-msgstr "Nápověda"
-
-#: source/app/service-providers/menu/menu.darwin.ts:648
-#: source/app/service-providers/menu/menu.win32.ts:621 source/tmp/App.vue.ts:94
-msgid "Check for updates"
-msgstr "Zkontrolovat aktualizace"
-
-#: source/app/service-providers/menu/menu.darwin.ts:660
-#: source/app/service-providers/menu/menu.win32.ts:633
-msgid "Support Zettlr"
-msgstr "Podpořte Zettlr"
-
-#: source/app/service-providers/menu/menu.darwin.ts:670
-#: source/app/service-providers/menu/menu.win32.ts:643
-msgid "Visit website"
-msgstr "Přejít na web"
-
-#: source/app/service-providers/menu/menu.darwin.ts:680
-#: source/app/service-providers/menu/menu.win32.ts:653
-msgid "Open user manual"
-msgstr "Otevřít uživatelskou příručku"
-
-#: source/app/service-providers/menu/menu.darwin.ts:694
-#: source/app/service-providers/menu/menu.win32.ts:667
-msgid "Open Tutorial"
-msgstr "Otevřít Tutoriál"
-
-#: source/app/service-providers/menu/menu.darwin.ts:702
-#: source/app/service-providers/menu/menu.win32.ts:675
-msgid "Clear FSAL cache …"
-msgstr "Vymazat FSAL cache…"
-
-#: source/app/service-providers/menu/menu.darwin.ts:706
-#: source/app/service-providers/menu/menu.win32.ts:679
-msgid "Clear FSAL Cache"
-msgstr "Vymazat FSAL cache"
-
-#: source/app/service-providers/menu/menu.darwin.ts:707
-#: source/app/service-providers/menu/menu.win32.ts:680
-msgid "Clearing the FSAL cache requires a restart."
-msgstr "Pro vymazání FSAL cache je nutný restart."
-
-#: source/app/service-providers/menu/menu.darwin.ts:708
-#: source/app/service-providers/menu/menu.win32.ts:681
-msgid ""
-"After the restart, Zettlr will recreate the entire cache, which may take a "
-"few moments, depending on the amount of files you have loaded and the speed "
-"of your disk. The window(s) will show afterward."
-msgstr ""
-"Po restartu Zettlr znovu vytvoří celou cache. V závislosti na množství "
-"vašich souborů a rychlosti disku to může chvíli trvat. Okno aplikace se "
-"zobrazí po obnovení cache."
-
-#: source/app/service-providers/windows/dialog/ask-file.ts:54
-msgid "Open file"
-msgstr "Otevřít soubor"
-
-#: source/app/service-providers/windows/dialog/should-overwrite-file.ts:29
-msgid "Overwrite existing file"
-msgstr "Přepsat existující soubor"
-
-#: source/app/service-providers/windows/dialog/should-overwrite-file.ts:30
-#, javascript-format
-msgid "The file %s already exists in this directory. Overwrite?"
-msgstr "Soubor %s ve složce již existuje. Přepsat?"
-
-#: source/app/service-providers/windows/dialog/should-replace-file.ts:31
-msgid "Replace file"
-msgstr "Nahradit soubor"
-
-#: source/app/service-providers/windows/dialog/should-replace-file.ts:32
-#, javascript-format
-msgid ""
-"File %s has been modified remotely. Replace the loaded version with the "
-"newer one from disk?"
-msgstr ""
-"Soubor %s byl změněn vzdáleně. Chcete ho nahradit novější verzí z disku?"
-
-#. If the user cancels, do not omit (the default) but actually cancel
-#: source/app/service-providers/windows/dialog/ask-save-changes.ts:38
-#: source/app/service-providers/documents/index.ts:349
-#: source/tmp/CustomCSS.vue.ts:65 source/tmp/Defaults.vue.ts:132
-#: source/tmp/SnippetsTab.vue.ts:65
-msgid "Unsaved changes"
-msgstr "Neuložené změny"
-
-#: source/app/service-providers/windows/dialog/ask-save-changes.ts:39
-msgid "There are unsaved changes. Do you want to save them first?"
-msgstr "V aktuálním souboru jsou neuložené změny. Chcete je nejprve uložit?"
-
-#: source/app/service-providers/windows/dialog/save-dialog.ts:58
-msgid "Save file"
-msgstr "Uložit soubor"
-
-#: source/app/service-providers/documents/index.ts:345
-#, fuzzy
-msgid "Save changes"
-msgstr "Neuložené změny"
-
-#: source/app/service-providers/documents/index.ts:346
-#, fuzzy
-msgid "Discard changes"
-msgstr "Neuložené změny"
-
-#: source/app/service-providers/documents/index.ts:350
-#, fuzzy
-msgid "There are unsaved changes. Do you want to save or discard them?"
-msgstr "V aktuálním souboru jsou neuložené změny. Chcete je nejprve uložit?"
-
-#: source/app/service-providers/documents/index.ts:996
-#, fuzzy
-msgid "File changed on disk"
-msgstr "Režim správce souborů"
-
-#: source/app/service-providers/documents/index.ts:997
-#, javascript-format
-msgid "%s changed on disk"
-msgstr ""
-
-#: source/app/service-providers/documents/index.ts:999
-#, javascript-format
-msgid ""
-"%s has changed on disk, but the editor contains unsaved changes. Do you want "
-"to keep the current editor contents or load the file from disk?"
-msgstr ""
-
-#: source/app/service-providers/documents/index.ts:1000
-msgid ""
-"Do you want to keep the current editor contents or load the file from disk?"
-msgstr ""
-
-#: source/app/service-providers/documents/index.ts:1003
-msgid "Keep editor contents"
-msgstr ""
-
-#: source/app/service-providers/documents/index.ts:1004
-msgid "Load changes from disk"
-msgstr ""
-
-#: source/app/service-providers/documents/index.ts:1007
-msgid ""
-"Always load changes from disk if there are no unsaved changes in the editor"
-msgstr ""
-
-#: source/tmp/Projects-Tab.vue.ts:24
-msgid "Zettlr also makes use of these projects:"
-msgstr "Zettlr používá také tyto projekty:"
-
-#. Static properties
-#: source/tmp/ChartView.vue.ts:39
-msgid "Charts"
-msgstr "Grafy"
-
 #: source/tmp/ListControl.vue.ts:76
 msgid "Add"
 msgstr "Přidat"
@@ -4491,7 +2564,6 @@
 #: source/tmp/PopoverDirProps.vue.ts:31 source/tmp/PopoverFileProps.vue.ts:35
 msgid "Created"
 msgstr "Vytvořeno"
->>>>>>> 6a1ca0b8
 
 #: source/tmp/PopoverDirProps.vue.ts:33
 msgid "Project Settings…"
@@ -4538,89 +2610,22 @@
 msgid "No other files"
 msgstr "Žádné další soubory"
 
-#: source/tmp/FileItem.vue.ts:97 source/tmp/FileItem.vue.ts:99
-#: source/tmp/PopoverDirProps.vue.ts:169
-msgid "Directories"
-msgstr "Složky"
-
-#: source/tmp/FileItem.vue.ts:170 source/tmp/PopoverFileProps.vue.ts:113
-msgid "Characters"
-msgstr "Znaků"
-
-#: source/tmp/FileItem.vue.ts:172 source/tmp/PopoverFileProps.vue.ts:98
-msgid "Words"
-msgstr "Slov"
-
-#. STATIC VARIABLES
-#: source/tmp/CalendarView.vue.ts:26
-msgid "Calendar"
-msgstr "Kalendář"
-
-#: source/tmp/CalendarView.vue.ts:28
-msgid "January"
-msgstr "Leden"
-
-#: source/tmp/CalendarView.vue.ts:29
-msgid "February"
-msgstr "Únor"
-
-#: source/tmp/CalendarView.vue.ts:30
-msgid "March"
-msgstr "Březen"
-
-#: source/tmp/CalendarView.vue.ts:31
-msgid "April"
-msgstr "Duben"
-
-#: source/tmp/CalendarView.vue.ts:32
-msgid "May"
-msgstr "Květen"
-
-#: source/tmp/CalendarView.vue.ts:33
-msgid "June"
-msgstr "Červen"
-
-#: source/tmp/CalendarView.vue.ts:34
-msgid "July"
-msgstr "Červenec"
-
-#: source/tmp/CalendarView.vue.ts:35
-msgid "August"
-msgstr "Srpen"
-
-<<<<<<< HEAD
-#: source/tmp/CalendarView.vue.ts:36
-msgid "September"
-msgstr "Září"
-
-#: source/tmp/CalendarView.vue.ts:37
-msgid "October"
-msgstr "Říjen"
-
-#: source/tmp/CalendarView.vue.ts:38
-msgid "November"
-msgstr "Listopad"
-
-#: source/tmp/CalendarView.vue.ts:39
-msgid "December"
-msgstr "Prosinec"
-
-#: source/tmp/CalendarView.vue.ts:41
-msgid "Below the monthly average"
-msgstr "Méně než měsíční průměr"
-
-#: source/tmp/CalendarView.vue.ts:42
-msgid "Over the monthly average"
-msgstr "Více než měsíční průměr"
-
-#: source/tmp/CalendarView.vue.ts:43
-msgid "More than twice the monthly average"
-msgstr "Více než dvojnásobek měsíčního průměru"
-
-#: source/tmp/Projects-Tab.vue.ts:24
-msgid "Zettlr also makes use of these projects:"
-msgstr "Zettlr používá také tyto projekty:"
-=======
+#: source/tmp/Defaults.vue.ts:70
+msgid ""
+"This profile is protected. This means that it will be restored when you "
+"remove or rename it."
+msgstr ""
+"Tento profil je chráněný. To znamená, že bude obnoven, pokud ho odstraníte "
+"nebo přejmenujete."
+
+#: source/tmp/Defaults.vue.ts:73
+msgid ""
+"This profile is invalid. It may contain errors, or it may be missing the "
+"writer or reader property."
+msgstr ""
+"Tento profil je neplatný. Buď obsahuje chyby, nebo není nastavená vlastnost "
+"writer nebo reader."
+
 #: source/tmp/Defaults.vue.ts:111
 msgid "Edit the default settings for imports or exports here."
 msgstr "Zde upravíte výchozí nastavení pro import a export."
@@ -4640,7 +2645,6 @@
 #: source/tmp/FileList.vue.ts:48
 msgid "Empty directory"
 msgstr "Prázdná složka"
->>>>>>> 6a1ca0b8
 
 #: source/tmp/App.vue.ts:34
 msgid "Updater"
@@ -4677,31 +2681,116 @@
 msgid "Starting update …"
 msgstr "Spouští se aktualizace …"
 
-<<<<<<< HEAD
-#: source/tmp/PopoverExport.vue.ts:6
-msgid "Exporting…"
-msgstr "Probíhá export…"
-
-#: source/tmp/PopoverExport.vue.ts:6
-msgid "Export"
-msgstr "Exportovat"
-
-#: source/tmp/PopoverExport.vue.ts:27
-msgid "command"
-msgstr "příkaz"
-
-#: source/tmp/MainSidebar.vue.ts:39 source/tmp/ToCTab.vue.ts:34
-#: source/tmp/ToCTab.vue.ts:42
-msgid "Table of Contents"
-msgstr "Obsah"
-
-#: source/tmp/MainSidebar.vue.ts:45 source/tmp/ReferencesTab.vue.ts:32
-msgid "References"
-msgstr "Odkazy"
-
-#: source/tmp/MainSidebar.vue.ts:51 source/tmp/RelatedFilesTab.vue.ts:32
-msgid "Related files"
-msgstr "Související soubory"
+#: source/tmp/PopoverPomodoro.vue.ts:80
+msgid "Stop"
+msgstr "Zastavit"
+
+#: source/tmp/PopoverPomodoro.vue.ts:83
+msgid "Work"
+msgstr "Práce"
+
+#: source/tmp/PopoverPomodoro.vue.ts:86
+msgid "Short break"
+msgstr "Krátká pauza"
+
+#: source/tmp/PopoverPomodoro.vue.ts:89
+msgid "Break"
+msgstr "Pauza"
+
+#: source/tmp/PopoverPomodoro.vue.ts:92
+msgid "Sound Effect"
+msgstr "Zvukový efekt"
+
+#: source/tmp/PopoverPomodoro.vue.ts:95
+msgid "Volume"
+msgstr "Hlasitost"
+
+#: source/tmp/SnippetsTab.vue.ts:50
+msgid "Rename snippet"
+msgstr "Přejmenovat útržek"
+
+#: source/tmp/SnippetsTab.vue.ts:53
+msgid "Snippets let you define reusable pieces of text with variables."
+msgstr ""
+"Útržky vám umožňují definovat opakovaně použitelné části textu s proměnnými."
+
+#: source/tmp/FileControl.vue.ts:42
+#, fuzzy
+msgid "Select folder…"
+msgstr "Otevřít složku projektu"
+
+#: source/tmp/FileControl.vue.ts:42
+#, fuzzy
+msgid "Select file…"
+msgstr "Smazat soubor"
+
+#: source/tmp/General-Tab.vue.ts:23
+msgid ""
+"Zettlr is a project by Hendrik Erz, licensed under the GNU GPL v3 license. "
+"It is Open Source, free of charge and based upon the Electron framework. "
+"Zettlr would like to thank the developers of Electron, the Node.js framework "
+"and the CodeMirror editor for their work. Without them, Zettlr would not be "
+"possible. Below you can find all projects that Zettlr uses."
+msgstr ""
+"Zettlr vyvíjí Hendrik Erz pod licencí GNU GPL v3. Jedná se o svobodný "
+"software šířený zdarma založený na frameworku Electron. Zettlr děkuje "
+"vývojářům frameworku Electron, Node.js a editoru CodeMirror za jejich práci. "
+"Bez nich by Zettlr nemohl existovat. Níže jsou uvedené všechny projekty, "
+"které Zettlr používá."
+
+#: source/tmp/General-Tab.vue.ts:24
+msgid ""
+"Zettlr makes use of citeproc to display citations directly in the editor. To "
+"this end, Zettlr uses the CitationStyleLanguage (CSL) language and style "
+"files. The files have been shipped unaltered with author metadata. More "
+"information:"
+msgstr ""
+"Zettlr pro korektní zobrazení citací v editoru používá citeproc. K tomuto "
+"účelu Zettlr používá jazyk CSL (CitationStyleLanguage) a soubory stylů. "
+"Soubory jsou dodány beze změn. Další informace:"
+
+#: source/tmp/General-Tab.vue.ts:25
+msgid ""
+"All logos and brand names are subject to their rightful owners. Besides "
+"using their code, Zettlr is in no way affiliated with any of these projects. "
+"Node.js is a trademark of Joyent, Inc."
+msgstr ""
+"Všechna loga a značky patří jejich právoplatným majitelům. Zettlr nemá jiné "
+"vazby s kterýmkoli z těchto projektů, kromě používání jejich kódu. Node.js "
+"je ochranná známka společnosti Joyent, Inc."
+
+#: source/tmp/General-Tab.vue.ts:26
+msgid ""
+"Zettlr offers an integration with LanguageTool.org, a service provided by "
+"LanguageTooler GmbH. Using this service requires an internet connection and "
+"is subject to the privacy policy of LanguageTooler GmbH or the corresponding "
+"server that you use."
+msgstr ""
+"Zettlr nabízí možnost integrace s LanguageTool.org. Jde o službu, kterou "
+"poskytuje LanguageTooler GmbH. Použití této služby vyžaduje internetové "
+"připojení a vztahují se na něj zásady ochrany osobních údajů společnosti "
+"LanguageTooler GmbH nebo odpovídajícího serveru, který použijete."
+
+#: source/tmp/RelatedFilesTab.vue.ts:34
+msgid "No related files"
+msgstr "Žádné související soubory"
+
+#: source/tmp/RelatedFilesTab.vue.ts:35
+msgid "This relation is based on a bidirectional link."
+msgstr "Tento vztah je založen na obousměrném odkazu."
+
+#: source/tmp/RelatedFilesTab.vue.ts:36
+msgid "This relation is based on an outbound link."
+msgstr "Tento vztah je založen na odchozím odkazu."
+
+#: source/tmp/RelatedFilesTab.vue.ts:37
+msgid "This relation is based on a backlink."
+msgstr "Tento vztah je založen na zpětném odkazu."
+
+#: source/tmp/RelatedFilesTab.vue.ts:221
+#, javascript-format
+msgid "This relation is based on %s shared tags: %s"
+msgstr "Tento vztah je založen na %s sdílených štítků: %s"
 
 #: source/tmp/PopoverDocInfo.vue.ts:45
 msgid "No open document"
@@ -4715,203 +2804,21 @@
 msgid "characters"
 msgstr "znaků"
 
-#: source/tmp/CustomCSS.vue.ts:32
-msgid ""
-"Here you can override the styles of Zettlr to customise it even further. "
-"<strong>Attention: This file overrides all CSS directives! Never alter the "
-"geometry of elements, otherwise the app may expose unwanted behaviour!</"
-"strong>"
-msgstr ""
-"Zde si můžete přizpůsobit styly, které Zettlr používá. <strong>Pozor: Tento "
-"soubor přepíše všechny CSS direktivy! Nikdy neměňte geometrii prvků, jinak "
-"se může aplikace chovat nepředvídatelně!</strong>"
-
-#: source/tmp/CustomCSS.vue.ts:88 source/tmp/Defaults.vue.ts:196
-#: source/tmp/SnippetsTab.vue.ts:124
-msgid "Saving …"
-msgstr "Ukládá se …"
-
-#: source/tmp/CustomCSS.vue.ts:97
-msgid "Saving failed"
-msgstr "Ukládání selhalo"
-
-#: source/tmp/ReferencesTab.vue.ts:42
-msgid "There are no citations in this document."
-msgstr "V dokumentu nejsou žádné citace."
-
-#: source/tmp/ShortcutChooser.vue.ts:61 source/tmp/ColorControl.vue.ts:35
-#: source/tmp/NumberControl.vue.ts:40 source/tmp/PopoverFileProps.vue.ts:107
-msgid "Reset"
-msgstr "Reset"
-
-#: source/tmp/FileControl.vue.ts:42
-#, fuzzy
-msgid "Select folder…"
-msgstr "Otevřít složku projektu"
-
-#: source/tmp/FileControl.vue.ts:42
-#, fuzzy
-msgid "Select file…"
-msgstr "Smazat soubor"
-
-#: source/tmp/PopoverDirProps.vue.ts:175 source/tmp/PopoverFileProps.vue.ts:101
-msgid "Created"
-msgstr "Vytvořeno"
-
-#: source/tmp/PopoverDirProps.vue.ts:184
-msgid "Project Settings…"
-msgstr "Nastavení projektu…"
-
-#: source/tmp/Defaults.vue.ts:70
-msgid ""
-"This profile is protected. This means that it will be restored when you "
-"remove or rename it."
-msgstr ""
-"Tento profil je chráněný. To znamená, že bude obnoven, pokud ho odstraníte "
-"nebo přejmenujete."
-
-#: source/tmp/Defaults.vue.ts:73
-msgid ""
-"This profile is invalid. It may contain errors, or it may be missing the "
-"writer or reader property."
-msgstr ""
-"Tento profil je neplatný. Buď obsahuje chyby, nebo není nastavená vlastnost "
-"writer nebo reader."
-
-#: source/tmp/Defaults.vue.ts:111
-msgid "Edit the default settings for imports or exports here."
-msgstr "Zde upravíte výchozí nastavení pro import a export."
-
-#: source/tmp/Defaults.vue.ts:205 source/tmp/SnippetsTab.vue.ts:134
-msgid "Saved!"
-msgstr "Uloženo!"
-
-#: source/tmp/GlobalSearch.vue.ts:34
-msgid "Full-Text Search"
-msgstr "Fulltextové hledání"
-
-#: source/tmp/GlobalSearch.vue.ts:35
-msgid "Enter your search terms below"
-msgstr "Níže zadejte hledané výrazy"
-
-#: source/tmp/GlobalSearch.vue.ts:36
-msgid "Find …"
-msgstr "Najít …"
-
-#: source/tmp/GlobalSearch.vue.ts:37 source/tmp/FileManager.vue.ts:48
-msgid "Filter …"
-msgstr "Filtrovat …"
-
-#: source/tmp/GlobalSearch.vue.ts:38
-msgid "Filter search results"
-msgstr "Filtrovat výsledky hledání"
-
-#: source/tmp/GlobalSearch.vue.ts:39
-msgid "Restrict search to directory"
-msgstr "Hledat pouze ve složce"
-
-#: source/tmp/GlobalSearch.vue.ts:40
-msgid "Restrict to directory …"
-msgstr "Hledat ve složce …"
-
-#: source/tmp/GlobalSearch.vue.ts:41
-msgid "Search"
-msgstr "Hledat"
-
-#: source/tmp/GlobalSearch.vue.ts:42
-msgid "Clear search"
-msgstr "Vyčistit pole"
-
-#: source/tmp/GlobalSearch.vue.ts:43
-msgid "Toggle results"
-msgstr "Rozbalit výsledky"
-
-#: source/tmp/GlobalSearch.vue.ts:109
-#, javascript-format
-msgid "%s matches"
-msgstr "%s shod"
-
-#: source/tmp/PopoverTags.vue.ts:48
+#: source/tmp/PopoverTags.vue.ts:39
 msgid "Name"
 msgstr "Název"
 
-#: source/tmp/PopoverTags.vue.ts:49
+#: source/tmp/PopoverTags.vue.ts:40
 msgid "Count"
 msgstr "Počet"
 
-#: source/tmp/PopoverTags.vue.ts:67
+#: source/tmp/PopoverTags.vue.ts:47
 msgid "Filter tags…"
 msgstr "Filtrovat štítky…"
 
-#: source/tmp/PopoverTags.vue.ts:70
+#: source/tmp/PopoverTags.vue.ts:48
 msgid "Tag Cloud"
 msgstr "Tag cloud"
-
-#: source/tmp/PopoverTags.vue.ts:73
-msgid "Suggested tags for the current file"
-msgstr "Navrhované štítky pro aktuální soubor"
-
-#: source/tmp/PopoverTags.vue.ts:76
-msgid "Add to file"
-msgstr "Přidat do souboru"
-
-#: source/tmp/PopoverPomodoro.vue.ts:80
-msgid "Stop"
-msgstr "Zastavit"
-
-#: source/tmp/PopoverPomodoro.vue.ts:83
-msgid "Work"
-msgstr "Práce"
-
-#: source/tmp/PopoverPomodoro.vue.ts:86
-msgid "Short break"
-msgstr "Krátká pauza"
-
-#: source/tmp/PopoverPomodoro.vue.ts:89
-msgid "Break"
-msgstr "Pauza"
-
-#: source/tmp/PopoverPomodoro.vue.ts:92
-msgid "Sound Effect"
-msgstr "Zvukový efekt"
-
-#: source/tmp/PopoverPomodoro.vue.ts:95
-msgid "Volume"
-msgstr "Hlasitost"
-
-#: source/tmp/RelatedFilesTab.vue.ts:33
-msgid "No related files"
-msgstr "Žádné související soubory"
-
-#: source/tmp/RelatedFilesTab.vue.ts:34
-msgid "This relation is based on a bidirectional link."
-msgstr "Tento vztah je založen na obousměrném odkazu."
-
-#: source/tmp/RelatedFilesTab.vue.ts:35
-msgid "This relation is based on an outbound link."
-msgstr "Tento vztah je založen na odchozím odkazu."
-
-#: source/tmp/RelatedFilesTab.vue.ts:36
-msgid "This relation is based on a backlink."
-msgstr "Tento vztah je založen na zpětném odkazu."
-
-#: source/tmp/RelatedFilesTab.vue.ts:221
-#, javascript-format
-msgid "This relation is based on %s shared tags: %s"
-msgstr "Tento vztah je založen na %s sdílených štítků: %s"
-
-#: source/tmp/SnippetsTab.vue.ts:50
-msgid "Rename snippet"
-msgstr "Přejmenovat útržek"
-
-#: source/tmp/SnippetsTab.vue.ts:53
-msgid "Snippets let you define reusable pieces of text with variables."
-msgstr ""
-"Útržky vám umožňují definovat opakovaně použitelné části textu s proměnnými."
-
-#: source/tmp/PopoverFileProps.vue.ts:110
-msgid "Set writing target…"
-msgstr "Nastavit autorský cíl …"
 
 #: source/tmp/PopoverStats.vue.ts:79
 msgid "words last month"
@@ -4941,17 +2848,76 @@
 msgid "More statistics …"
 msgstr "Další statistiky …"
 
-#: source/tmp/ListControl.vue.ts:76
-msgid "Add"
-msgstr "Přidat"
-
-#: source/tmp/ListControl.vue.ts:77
-msgid "Actions"
-msgstr "Akce"
-
-#: source/tmp/ListControl.vue.ts:78
-msgid "Delete"
-msgstr "Smazat"
+#. STATIC VARIABLES
+#: source/tmp/CalendarView.vue.ts:26
+msgid "Calendar"
+msgstr "Kalendář"
+
+#: source/tmp/CalendarView.vue.ts:28
+msgid "January"
+msgstr "Leden"
+
+#: source/tmp/CalendarView.vue.ts:29
+msgid "February"
+msgstr "Únor"
+
+#: source/tmp/CalendarView.vue.ts:30
+msgid "March"
+msgstr "Březen"
+
+#: source/tmp/CalendarView.vue.ts:31
+msgid "April"
+msgstr "Duben"
+
+#: source/tmp/CalendarView.vue.ts:32
+msgid "May"
+msgstr "Květen"
+
+#: source/tmp/CalendarView.vue.ts:33
+msgid "June"
+msgstr "Červen"
+
+#: source/tmp/CalendarView.vue.ts:34
+msgid "July"
+msgstr "Červenec"
+
+#: source/tmp/CalendarView.vue.ts:35
+msgid "August"
+msgstr "Srpen"
+
+#: source/tmp/CalendarView.vue.ts:36
+msgid "September"
+msgstr "Září"
+
+#: source/tmp/CalendarView.vue.ts:37
+msgid "October"
+msgstr "Říjen"
+
+#: source/tmp/CalendarView.vue.ts:38
+msgid "November"
+msgstr "Listopad"
+
+#: source/tmp/CalendarView.vue.ts:39
+msgid "December"
+msgstr "Prosinec"
+
+#: source/tmp/CalendarView.vue.ts:41
+msgid "Below the monthly average"
+msgstr "Méně než měsíční průměr"
+
+#: source/tmp/CalendarView.vue.ts:42
+msgid "Over the monthly average"
+msgstr "Více než měsíční průměr"
+
+#: source/tmp/CalendarView.vue.ts:43
+msgid "More than twice the monthly average"
+msgstr "Více než dvojnásobek měsíčního průměru"
+
+#~ msgid "Suggested tags for the current file"
+#~ msgstr "Navrhované štítky pro aktuální soubor"
+
+#~ msgid "Add to file"
+#~ msgstr "Přidat do souboru"
 
 #~ msgid "Open in browser"
 #~ msgstr "Otevřít v prohlížeči"
@@ -5089,382 +3055,6 @@
 #~ msgid "Use the operating system's accent colour instead of the theme colour"
 #~ msgstr "Použít systémovou barvu zvýraznění místo barvy tématu"
 
-=======
-#: source/tmp/PopoverPomodoro.vue.ts:80
-msgid "Stop"
-msgstr "Zastavit"
-
-#: source/tmp/PopoverPomodoro.vue.ts:83
-msgid "Work"
-msgstr "Práce"
-
-#: source/tmp/PopoverPomodoro.vue.ts:86
-msgid "Short break"
-msgstr "Krátká pauza"
-
-#: source/tmp/PopoverPomodoro.vue.ts:89
-msgid "Break"
-msgstr "Pauza"
-
-#: source/tmp/PopoverPomodoro.vue.ts:92
-msgid "Sound Effect"
-msgstr "Zvukový efekt"
-
-#: source/tmp/PopoverPomodoro.vue.ts:95
-msgid "Volume"
-msgstr "Hlasitost"
-
-#: source/tmp/SnippetsTab.vue.ts:50
-msgid "Rename snippet"
-msgstr "Přejmenovat útržek"
-
-#: source/tmp/SnippetsTab.vue.ts:53
-msgid "Snippets let you define reusable pieces of text with variables."
-msgstr ""
-"Útržky vám umožňují definovat opakovaně použitelné části textu s proměnnými."
-
-#: source/tmp/FileControl.vue.ts:42
-#, fuzzy
-msgid "Select folder…"
-msgstr "Otevřít složku projektu"
-
-#: source/tmp/FileControl.vue.ts:42
-#, fuzzy
-msgid "Select file…"
-msgstr "Smazat soubor"
-
-#: source/tmp/General-Tab.vue.ts:23
-msgid ""
-"Zettlr is a project by Hendrik Erz, licensed under the GNU GPL v3 license. "
-"It is Open Source, free of charge and based upon the Electron framework. "
-"Zettlr would like to thank the developers of Electron, the Node.js framework "
-"and the CodeMirror editor for their work. Without them, Zettlr would not be "
-"possible. Below you can find all projects that Zettlr uses."
-msgstr ""
-"Zettlr vyvíjí Hendrik Erz pod licencí GNU GPL v3. Jedná se o svobodný "
-"software šířený zdarma založený na frameworku Electron. Zettlr děkuje "
-"vývojářům frameworku Electron, Node.js a editoru CodeMirror za jejich práci. "
-"Bez nich by Zettlr nemohl existovat. Níže jsou uvedené všechny projekty, "
-"které Zettlr používá."
-
-#: source/tmp/General-Tab.vue.ts:24
-msgid ""
-"Zettlr makes use of citeproc to display citations directly in the editor. To "
-"this end, Zettlr uses the CitationStyleLanguage (CSL) language and style "
-"files. The files have been shipped unaltered with author metadata. More "
-"information:"
-msgstr ""
-"Zettlr pro korektní zobrazení citací v editoru používá citeproc. K tomuto "
-"účelu Zettlr používá jazyk CSL (CitationStyleLanguage) a soubory stylů. "
-"Soubory jsou dodány beze změn. Další informace:"
-
-#: source/tmp/General-Tab.vue.ts:25
-msgid ""
-"All logos and brand names are subject to their rightful owners. Besides "
-"using their code, Zettlr is in no way affiliated with any of these projects. "
-"Node.js is a trademark of Joyent, Inc."
-msgstr ""
-"Všechna loga a značky patří jejich právoplatným majitelům. Zettlr nemá jiné "
-"vazby s kterýmkoli z těchto projektů, kromě používání jejich kódu. Node.js "
-"je ochranná známka společnosti Joyent, Inc."
-
-#: source/tmp/General-Tab.vue.ts:26
-msgid ""
-"Zettlr offers an integration with LanguageTool.org, a service provided by "
-"LanguageTooler GmbH. Using this service requires an internet connection and "
-"is subject to the privacy policy of LanguageTooler GmbH or the corresponding "
-"server that you use."
-msgstr ""
-"Zettlr nabízí možnost integrace s LanguageTool.org. Jde o službu, kterou "
-"poskytuje LanguageTooler GmbH. Použití této služby vyžaduje internetové "
-"připojení a vztahují se na něj zásady ochrany osobních údajů společnosti "
-"LanguageTooler GmbH nebo odpovídajícího serveru, který použijete."
-
-#: source/tmp/RelatedFilesTab.vue.ts:34
-msgid "No related files"
-msgstr "Žádné související soubory"
-
-#: source/tmp/RelatedFilesTab.vue.ts:35
-msgid "This relation is based on a bidirectional link."
-msgstr "Tento vztah je založen na obousměrném odkazu."
-
-#: source/tmp/RelatedFilesTab.vue.ts:36
-msgid "This relation is based on an outbound link."
-msgstr "Tento vztah je založen na odchozím odkazu."
-
-#: source/tmp/RelatedFilesTab.vue.ts:37
-msgid "This relation is based on a backlink."
-msgstr "Tento vztah je založen na zpětném odkazu."
-
-#: source/tmp/RelatedFilesTab.vue.ts:221
-#, javascript-format
-msgid "This relation is based on %s shared tags: %s"
-msgstr "Tento vztah je založen na %s sdílených štítků: %s"
-
-#: source/tmp/PopoverDocInfo.vue.ts:45
-msgid "No open document"
-msgstr "Žádný otevřený dokument"
-
-#: source/tmp/PopoverDocInfo.vue.ts:48
-msgid "words"
-msgstr "slov"
-
-#: source/tmp/PopoverDocInfo.vue.ts:51
-msgid "characters"
-msgstr "znaků"
-
-#: source/tmp/PopoverTags.vue.ts:39
-msgid "Name"
-msgstr "Název"
-
-#: source/tmp/PopoverTags.vue.ts:40
-msgid "Count"
-msgstr "Počet"
-
-#: source/tmp/PopoverTags.vue.ts:47
-msgid "Filter tags…"
-msgstr "Filtrovat štítky…"
-
-#: source/tmp/PopoverTags.vue.ts:48
-msgid "Tag Cloud"
-msgstr "Tag cloud"
-
-#: source/tmp/PopoverStats.vue.ts:79
-msgid "words last month"
-msgstr "slov minulý měsíc"
-
-#: source/tmp/PopoverStats.vue.ts:82
-msgid "daily average"
-msgstr "denní průměr"
-
-#: source/tmp/PopoverStats.vue.ts:85
-msgid "words today"
-msgstr "slov dnes"
-
-#: source/tmp/PopoverStats.vue.ts:88
-msgid "🔥 You're on fire!"
-msgstr "🥇 Jste šampión!"
-
-#: source/tmp/PopoverStats.vue.ts:91
-msgid "💪 You're close to hitting your daily average!"
-msgstr "💪 Jste blízko dosažení svého denního průměru!"
-
-#: source/tmp/PopoverStats.vue.ts:94
-msgid "✍🏼 Get writing to surpass your daily average."
-msgstr "✍🏼 Pište, a překonáte svůj denní průměr."
-
-#: source/tmp/PopoverStats.vue.ts:97
-msgid "More statistics …"
-msgstr "Další statistiky …"
-
-#. STATIC VARIABLES
-#: source/tmp/CalendarView.vue.ts:26
-msgid "Calendar"
-msgstr "Kalendář"
-
-#: source/tmp/CalendarView.vue.ts:28
-msgid "January"
-msgstr "Leden"
-
-#: source/tmp/CalendarView.vue.ts:29
-msgid "February"
-msgstr "Únor"
-
-#: source/tmp/CalendarView.vue.ts:30
-msgid "March"
-msgstr "Březen"
-
-#: source/tmp/CalendarView.vue.ts:31
-msgid "April"
-msgstr "Duben"
-
-#: source/tmp/CalendarView.vue.ts:32
-msgid "May"
-msgstr "Květen"
-
-#: source/tmp/CalendarView.vue.ts:33
-msgid "June"
-msgstr "Červen"
-
-#: source/tmp/CalendarView.vue.ts:34
-msgid "July"
-msgstr "Červenec"
-
-#: source/tmp/CalendarView.vue.ts:35
-msgid "August"
-msgstr "Srpen"
-
-#: source/tmp/CalendarView.vue.ts:36
-msgid "September"
-msgstr "Září"
-
-#: source/tmp/CalendarView.vue.ts:37
-msgid "October"
-msgstr "Říjen"
-
-#: source/tmp/CalendarView.vue.ts:38
-msgid "November"
-msgstr "Listopad"
-
-#: source/tmp/CalendarView.vue.ts:39
-msgid "December"
-msgstr "Prosinec"
-
-#: source/tmp/CalendarView.vue.ts:41
-msgid "Below the monthly average"
-msgstr "Méně než měsíční průměr"
-
-#: source/tmp/CalendarView.vue.ts:42
-msgid "Over the monthly average"
-msgstr "Více než měsíční průměr"
-
-#: source/tmp/CalendarView.vue.ts:43
-msgid "More than twice the monthly average"
-msgstr "Více než dvojnásobek měsíčního průměru"
-
-#~ msgid "Suggested tags for the current file"
-#~ msgstr "Navrhované štítky pro aktuální soubor"
-
-#~ msgid "Add to file"
-#~ msgstr "Přidat do souboru"
-
-#~ msgid "Open in browser"
-#~ msgstr "Otevřít v prohlížeči"
-
-#~ msgid "Show file"
-#~ msgstr "Zobrazit soubor"
-
-#~ msgid "Directory not found"
-#~ msgstr "Složka nebyla nalezena"
-
-#, javascript-format
-#~ msgid "Opening new root %s …"
-#~ msgstr "Otevírá se nový kořen %s …"
-
-#, javascript-format
-#~ msgid "%s has been loaded."
-#~ msgstr "%s byl nahrán."
-
-#, javascript-format
-#~ msgid "Could not open workspace %s."
-#~ msgstr "Nelze otevřít pracovní prostor %s."
-
-#~ msgid "selected"
-#~ msgstr "vybráno"
-
-#~ msgid "click to select"
-#~ msgstr "klepněte pro výběr"
-
-#~ msgid "Workspaces"
-#~ msgstr "Pracovní plochy"
-
-#~ msgid "No open files or folders"
-#~ msgstr "Žádné otevřené soubory nebo složky"
-
-#~ msgid "Automatically switch to dark mode"
-#~ msgstr "Automaticky přepnout do tmavého režimu"
-
-#~ msgid "Start dark mode at"
-#~ msgstr "Tmavý režim zahájit"
-
-#~ msgid "End dark mode at"
-#~ msgstr "Tmavý režim ukončit"
-
-#~ msgid "File manager mode"
-#~ msgstr "Režim správce souborů"
-
-#~ msgid "Thin &mdash; show either file tree or file list"
-#~ msgstr "Útlý &mdash; zobrazit buď adresářovou strukturu nebo seznam souborů"
-
-#~ msgid "Expanded &mdash; show both file tree and file list"
-#~ msgstr "Rozšířený &mdash; zobrazit adresářovou strukturu a seznam souborů"
-
-#~ msgid "Combined &mdash; show files and directories in the file tree"
-#~ msgstr "Kombinovaný &mdash; zobrazit ve stromovém pohledu soubory i složky"
-
-#~ msgid "Display files using"
-#~ msgstr "Zobrazení souborů"
-
-#~ msgid "Sorting order for files (used for sorting by name)"
-#~ msgstr "Pořadí řazení souborů (pro řazení podle názvu)"
-
-#~ msgid "When sorting by time, sort by"
-#~ msgstr "Při řazení podle času, řadit podle"
-
-#~ msgid "In the file metadata display"
-#~ msgstr "Zobrazit metadata souboru"
-
-#~ msgid ""
-#~ "Choose the formatting characters that the bold/emphasis commands should "
-#~ "use"
-#~ msgstr ""
-#~ "Vyberte formátovací znaky,  které se mají použít pro formátování tučného/"
-#~ "zvýrazněného písma"
-
-#~ msgid "Default image path (relative or absolute)"
-#~ msgstr "Výchozí cesta k obrázkům (relativní nebo absolutní)"
-
-#~ msgid "Algorithm to use for the readability mode"
-#~ msgstr "Algoritmus pro ověření čitelnosti"
-
-#~ msgid "Primary Magic Quotes"
-#~ msgstr "Primární kouzelné citace"
-
-#~ msgid "Secondary Magic Quotes"
-#~ msgstr "Sekundární kouzelné citace"
-
-#~ msgid "String"
-#~ msgstr "Řetězec"
-
-#~ msgid ""
-#~ "Here you can define certain strings that will be replaced when "
-#~ "AutoCorrect is on. The characters on the left side will be replaced with "
-#~ "whatever comes on the right."
-#~ msgstr ""
-#~ "Zde můžete definovat řetězce, které budou nahrazeny při zapnutých "
-#~ "automatických opravách. Znaky vlevo budou nahrazené tím co je vpravo."
-
-#~ msgid "Search for dictionaries…"
-#~ msgstr "Hledat slovníky…"
-
-#~ msgid ""
-#~ "Put auto-created files into this directory (must be loaded in Zettlr)"
-#~ msgstr ""
-#~ "Automaticky vytvářené soubory ukládat do složky (musí být nahraná do "
-#~ "Zettlr)"
-
-#~ msgid ""
-#~ "Target directory for exported files. <em>Attention:</em> Selecting the "
-#~ "current working directory will overwrite files without warning!"
-#~ msgstr ""
-#~ "Cílová složka pro export souborů. <em>Pozor:</em> Výběr aktuální pracovní "
-#~ "složky přepíše soubory v ní bez varování!"
-
-#~ msgid "Temporary directory: is regularly expunged"
-#~ msgstr "Dočasný adresář: pravidelně se promazává"
-
-#~ msgid ""
-#~ "Current working directory: exported files will be saved into the "
-#~ "currently selected directory."
-#~ msgstr ""
-#~ "Aktuální pracovní složka: exportované soubory se uloží do aktuálně "
-#~ "vybrané složky."
-
-#~ msgid "Ask for directory"
-#~ msgstr "Vyžádat adresář"
-
-#~ msgid ""
-#~ "Enter all file extensions that you want to see in your attachment "
-#~ "sidebar. Separate them with a comma. Changes are recognised after a "
-#~ "restart."
-#~ msgstr ""
-#~ "Zapište všechny přípony souborů, které chcete vidět v liště příloh. "
-#~ "Oddělujte čárkami. Změny se projeví po restartu."
-
-#~ msgid "Use the operating system's accent colour instead of the theme colour"
-#~ msgstr "Použít systémovou barvu zvýraznění místo barvy tématu"
-
->>>>>>> 6a1ca0b8
 #~ msgid "This setting is only available on Windows and macOS"
 #~ msgstr "Tato volba je dostupná pouze na Windows a macOS"
 
