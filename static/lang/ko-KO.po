# SOME DESCRIPTIVE TITLE.
# Copyright (C) YEAR Hendrik Erz <info@zettlr.com>
# This file is distributed under the same license as the Zettlr package.
# FIRST AUTHOR <EMAIL@ADDRESS>, YEAR.
#
#, fuzzy
msgid ""
msgstr ""
"Project-Id-Version: Zettlr 2.3.0\n"
"Report-Msgid-Bugs-To: https://github.com/Zettlr/Zettlr/issues\n"
<<<<<<< HEAD
"POT-Creation-Date: 2024-02-07 10:22+0000\n"
=======
"POT-Creation-Date: 2024-02-12 15:20+0000\n"
>>>>>>> 6a1ca0b8
"PO-Revision-Date: YEAR-MO-DA HO:MI+ZONE\n"
"Last-Translator: FULL NAME <EMAIL@ADDRESS>\n"
"Language-Team: LANGUAGE <LL@li.org>\n"
"Language: ko-KO\n"
"MIME-Version: 1.0\n"
"Content-Type: text/plain; charset=UTF-8\n"
"Content-Transfer-Encoding: 8bit\n"

<<<<<<< HEAD
#: source/common/util/format-date.ts:33
msgid "just now"
msgstr ""
=======
#: source/win-preferences/schema/appearance.ts:10
#: source/app/service-providers/menu/menu.darwin.ts:448
#: source/app/service-providers/menu/menu.win32.ts:430
msgid "Dark mode"
msgstr "다크 모드"

#: source/win-preferences/schema/appearance.ts:21
msgid "Schedule"
msgstr "일정"
>>>>>>> 6a1ca0b8

#: source/win-preferences/schema/appearance.ts:25
#: source/win-preferences/schema/general.ts:46
msgid "Off"
msgstr "끄기"

#: source/win-preferences/schema/appearance.ts:26
#, fuzzy
msgid "Follow system"
msgstr "운영체제를 따름"

#: source/win-preferences/schema/appearance.ts:27
msgid "On"
msgstr ""

#: source/win-preferences/schema/appearance.ts:36
#: source/tmp/PopoverPomodoro.vue.ts:77
msgid "Start"
msgstr "시작"

#: source/win-preferences/schema/appearance.ts:43
msgid "End"
msgstr ""

#: source/win-preferences/schema/appearance.ts:53
msgid "Theme"
msgstr ""

#: source/win-preferences/schema/appearance.ts:60
msgid "Here you can choose the theme for the app."
msgstr "앱의 테마를 선택할 수 있습니다."

#: source/win-preferences/schema/appearance.ts:102
msgid "Toolbar options"
msgstr ""

#: source/win-preferences/schema/appearance.ts:109
msgid "Left section buttons"
msgstr ""

#: source/win-preferences/schema/appearance.ts:113
msgid "Display \"Open Preferences\" button"
msgstr ""

#: source/win-preferences/schema/appearance.ts:118
msgid "Display \"New File\" button"
msgstr ""

#: source/win-preferences/schema/appearance.ts:123
msgid "Display \"Previous File\" button"
msgstr ""

#: source/win-preferences/schema/appearance.ts:128
msgid "Display \"Next File\" button"
msgstr ""

#: source/win-preferences/schema/appearance.ts:135
msgid "Center section buttons"
msgstr ""

#: source/win-preferences/schema/appearance.ts:139
msgid "Display readability button"
msgstr ""

#: source/win-preferences/schema/appearance.ts:144
msgid "Display \"Insert Comment\" button"
msgstr ""

#: source/win-preferences/schema/appearance.ts:149
msgid "Display link button"
msgstr ""

#: source/win-preferences/schema/appearance.ts:154
msgid "Display image button"
msgstr ""

#: source/win-preferences/schema/appearance.ts:159
msgid "Display task list button"
msgstr ""

#: source/win-preferences/schema/appearance.ts:164
msgid "Display \"Insert Table\" button"
msgstr ""

#: source/win-preferences/schema/appearance.ts:169
msgid "Display \"Insert Footnote\" button"
msgstr ""

#: source/win-preferences/schema/appearance.ts:176
msgid "Right section buttons"
msgstr ""

#: source/win-preferences/schema/appearance.ts:180
msgid "Display document info"
msgstr ""

#: source/win-preferences/schema/appearance.ts:185
msgid "Display Pomodoro-timer"
msgstr ""

#: source/win-preferences/schema/appearance.ts:191
#, fuzzy
msgid "Status bar"
msgstr "Zettlr 보기"

#: source/win-preferences/schema/appearance.ts:197
#, fuzzy
msgid "Show statusbar"
msgstr "Zettlr 보기"

#: source/win-preferences/schema/appearance.ts:203
#: source/tmp/CustomCSS.vue.ts:31
msgid "Custom CSS"
msgstr "커스텀 CSS"

#: source/win-preferences/schema/appearance.ts:208
#, fuzzy
msgid "Open CSS editor"
msgstr "디렉토리 열기"

#: source/win-preferences/schema/advanced.ts:28
#, fuzzy
msgid "Pattern for new file names"
msgstr "새 파일 이름 패턴"

#: source/win-preferences/schema/advanced.ts:34
#, fuzzy
msgid "Define a pattern for new file names"
msgstr "새 파일 이름 패턴"

#: source/win-preferences/schema/advanced.ts:36
#, javascript-format
msgid "Available variables: %s"
msgstr ""

#: source/win-preferences/schema/advanced.ts:42
msgid "Do not prompt for filename when creating new files"
msgstr "새 파일을 만들 때 파일 이름을 물어보지 않음"

#: source/win-preferences/schema/advanced.ts:49
msgid "Appearance"
msgstr ""

#: source/win-preferences/schema/advanced.ts:55
msgid "Use native window appearance"
msgstr "기본 창 모양 사용"

#: source/win-preferences/schema/advanced.ts:56
msgid "Only available on Linux; this is the default for macOS and Windows."
msgstr ""

#: source/win-preferences/schema/advanced.ts:62
#, fuzzy
msgid "Enable window vibrancy"
msgstr "기본 창 모양 사용"

#: source/win-preferences/schema/advanced.ts:63
msgid "Only available on macOS; makes the window background opaque."
msgstr ""

#: source/win-preferences/schema/advanced.ts:70
msgid "Show app in the notification area"
msgstr ""

#: source/win-preferences/schema/advanced.ts:71
msgid "Leave app running in the notification area"
msgstr ""

#: source/win-preferences/schema/advanced.ts:80
msgid "Zoom behavior"
msgstr ""

#: source/win-preferences/schema/advanced.ts:83
msgid "Resizes the whole GUI"
msgstr ""

#: source/win-preferences/schema/advanced.ts:84
#, fuzzy
msgid "Changes the editor font size"
msgstr "편집기 폰트 크기"

#: source/win-preferences/schema/advanced.ts:90
msgid "Attachments sidebar"
msgstr ""

#: source/win-preferences/schema/advanced.ts:96
msgid "File extensions to be visible in the Attachments sidebar"
msgstr ""

#: source/win-preferences/schema/advanced.ts:102
msgid "Iframe rendering whitelist"
msgstr ""

#: source/win-preferences/schema/advanced.ts:111
msgid "Hostname"
msgstr ""

#: source/win-preferences/schema/advanced.ts:113
#: source/win-preferences/schema/autocorrect.ts:111
#: source/win-preferences/schema/spellchecking.ts:118
#, fuzzy
msgid "Filter"
msgstr "필터 태그..."

#: source/win-preferences/schema/advanced.ts:118
#, fuzzy
msgid "Watchdog polling"
msgstr "와치독 폴링 활성화"

#: source/win-preferences/schema/advanced.ts:124
msgid "Activate Watchdog polling"
msgstr "와치독 폴링 활성화"

#: source/win-preferences/schema/advanced.ts:129
msgid "Time to wait before writing a file is considered done (in ms)"
msgstr "파일 쓰기가 완료된 것으로 간주하기 전에 대기할 시간 (밀리초)"

#: source/win-preferences/schema/advanced.ts:136
#, fuzzy
msgid "Deleting items"
msgstr "파일 삭제"

#: source/win-preferences/schema/advanced.ts:142
msgid "Delete items irreversibly, if moving them to trash fails"
msgstr "항목을 휴지통으로 옮기는 데 실패하면, 되돌릴 수 없게 삭제"

#: source/win-preferences/schema/advanced.ts:148
#, fuzzy
msgid "Debug mode"
msgstr "디버그 모드 활성화"

#: source/win-preferences/schema/advanced.ts:154
msgid "Enable debug mode"
msgstr "디버그 모드 활성화"

#: source/win-preferences/schema/advanced.ts:161
msgid "Beta releases"
msgstr ""

#: source/win-preferences/schema/advanced.ts:167
msgid "Notify me about beta releases"
msgstr "베타 출시를 알림"

#: source/win-preferences/schema/import-export.ts:23
msgid "Import and export profiles"
msgstr ""

#: source/win-preferences/schema/import-export.ts:29
msgid "Open import profiles editor"
msgstr ""

#: source/win-preferences/schema/import-export.ts:43
msgid "Open export profiles editor"
msgstr ""

#: source/win-preferences/schema/import-export.ts:58
#, fuzzy
msgid "Export settings"
msgstr "%s 로 내보내는 중"

#. TODO: Must be radio; second option "Use system-wide Pandoc for exports"
#: source/win-preferences/schema/import-export.ts:64
#, fuzzy
msgid "Use Zettlr's internal Pandoc for exports"
msgstr "내보내기에 내장 Pandoc 사용"

#: source/win-preferences/schema/import-export.ts:70
#, fuzzy
msgid "Remove tags from files when exporting"
msgstr "파일에서 태그 제거"

#: source/win-preferences/schema/import-export.ts:76
#: source/win-preferences/schema/zettelkasten.ts:42
#, fuzzy
msgid "Internal links"
msgstr "내부 링크 연결 해제"

#: source/win-preferences/schema/import-export.ts:79
msgid "Remove internal links completely"
msgstr "내부 링크를 완전히 제거"

#: source/win-preferences/schema/import-export.ts:80
msgid "Unlink internal links"
msgstr "내부 링크 연결 해제"

#: source/win-preferences/schema/import-export.ts:81
msgid "Don't touch internal links"
msgstr "내부 링크를 수정하지 않음"

#: source/win-preferences/schema/import-export.ts:87
msgid "Destination folder for exported files"
msgstr ""

#. TODO: Add info-strings
#: source/win-preferences/schema/import-export.ts:91
msgid "Temporary folder"
msgstr ""

#: source/win-preferences/schema/import-export.ts:92
#, fuzzy
msgid "Same as file location"
msgstr "파일 정보 표시"

#: source/win-preferences/schema/import-export.ts:93
msgid "Ask for folder when exporting"
msgstr ""

#: source/win-preferences/schema/import-export.ts:99
msgid ""
"Warning! Files in the temporary folder are regularly deleted. Choosing the "
"same location as the file overwrites files with identical filenames if they "
"already exist."
msgstr ""

#: source/win-preferences/schema/import-export.ts:104
msgid "Custom export commands"
msgstr ""

#: source/win-preferences/schema/import-export.ts:112
msgid "Display name"
msgstr ""

#: source/win-preferences/schema/import-export.ts:112
#, fuzzy
msgid "Command"
msgstr "주석"

#: source/win-preferences/schema/import-export.ts:113
msgid ""
"Enter custom commands to run the exporter with. Each command receives as its "
"first argument the file or project folder to be exported."
msgstr ""

#: source/win-preferences/schema/snippets.ts:23
msgid "Snippets"
msgstr ""

#: source/win-preferences/schema/snippets.ts:29
msgid "Open snippets editor"
msgstr ""

#: source/win-preferences/schema/citations.ts:21
#, fuzzy
msgid "Citations"
msgstr "인용(Citation) 보이기"

#: source/win-preferences/schema/citations.ts:27
msgid "How would you like autocomplete to insert your citations?"
msgstr "인용이 자동 완성되는 방식을 선택할 수 있습니다."

#: source/win-preferences/schema/citations.ts:38
msgid "Citation Database (CSL JSON or BibTex)"
msgstr "인용(citation) 데이터베이스 (CSL JSON 또는 BibTex)"

#: source/win-preferences/schema/citations.ts:40
#: source/win-preferences/schema/citations.ts:52
#, fuzzy
msgid "Path to file"
msgstr "파일 보기"

#: source/win-preferences/schema/citations.ts:50
msgid "CSL-Style (optional)"
msgstr "CSL-스타일 (선택적)"

#: source/win-preferences/schema/general.ts:21
msgid "Application language"
msgstr ""

#: source/win-preferences/schema/general.ts:32
msgid "Autosave"
msgstr "자동 저장"

#: source/win-preferences/schema/general.ts:42
#, fuzzy
msgid "Save modifications"
msgstr "마지막 수정 시간"

#: source/win-preferences/schema/general.ts:47
msgid "Immediately"
msgstr "즉시"

#: source/win-preferences/schema/general.ts:48
msgid "After a short delay"
msgstr "잠시 쉴 때"

#: source/win-preferences/schema/general.ts:54
msgid "Default image folder"
msgstr ""

#: source/win-preferences/schema/general.ts:66
msgid ""
"Click \"Select folder…\" or type an absolute or relative path directly into "
"the input field."
msgstr ""

#: source/win-preferences/schema/general.ts:71
msgid "Behavior"
msgstr ""

#: source/win-preferences/schema/general.ts:77
#: source/app/service-providers/windows/dialog/should-replace-file.ts:33
msgid "Always load remote changes to the current file"
msgstr "현재 파일의 외부 수정을 항상 반영"

#: source/win-preferences/schema/general.ts:82
msgid "Avoid opening files in new tabs if possible"
msgstr "가능하면 파일을 새로운 탭으로 열지 않기"

#: source/win-preferences/schema/general.ts:88
msgid "Updates"
msgstr ""

#: source/win-preferences/schema/general.ts:94
msgid "Automatically check for updates"
msgstr "자동으로 업데이트를 확인"

#: source/win-preferences/schema/editor.ts:21
#, fuzzy
msgid "Input mode"
msgstr "편집기 입력 모드"

#: source/win-preferences/schema/editor.ts:37
msgid ""
"The input mode determines how you interact with the editor. We recommend "
"keeping this setting at \"Normal\". Only choose \"Vim\" or \"Emacs\" if you "
"know what this implies."
msgstr ""

#: source/win-preferences/schema/editor.ts:42
#, fuzzy
msgid "Writing direction"
msgstr "디렉토리 안에서 찾기..."

#: source/win-preferences/schema/editor.ts:50
msgid "Markdown rendering"
msgstr ""

<<<<<<< HEAD
#: source/common/util/localise-number.ts:28
msgid ","
msgstr ","

#: source/common/util/localise-number.ts:29
msgid "."
msgstr "."

#: source/common/modules/markdown-utils/plain-link-highlighter.ts:25
msgid "Cmd/Ctrl-click to follow this link"
msgstr ""

#: source/common/modules/markdown-editor/autocomplete/code-blocks.ts:42
msgid "No highlighting"
msgstr ""

#: source/common/modules/markdown-editor/renderers/render-mermaid.ts:54
msgid "Rendering mermaid graph …"
msgstr ""

#: source/common/modules/markdown-editor/renderers/render-mermaid.ts:59
#, fuzzy
msgid "Could not render Graph:"
msgstr "파일을 생성할 수 없습니다"

#: source/common/modules/markdown-editor/renderers/readability.ts:39
#, javascript-format
msgid "Readability mode (%s)"
msgstr ""

#: source/common/modules/markdown-editor/renderers/render-images.ts:98
#, javascript-format
msgid "Image not found: %s"
=======
#: source/win-preferences/schema/editor.ts:57
msgid ""
"Check to enable live rendering of various Markdown elements to formatted "
"appearance. This hides formatting characters (such as **text**) or renders "
"images instead of their link."
>>>>>>> 6a1ca0b8
msgstr ""

#: source/win-preferences/schema/editor.ts:65
msgid "Render Citations"
msgstr "인용(Citation) 보이기"

#: source/win-preferences/schema/editor.ts:70
msgid "Render Iframes"
msgstr "iframe 보이기"

#: source/win-preferences/schema/editor.ts:75
msgid "Render Images"
msgstr "이미지 보이기"

#: source/win-preferences/schema/editor.ts:80
msgid "Render Links"
msgstr "링크 보이기"

#: source/win-preferences/schema/editor.ts:85
msgid "Render Formulae"
msgstr "수식 보이기"

#: source/win-preferences/schema/editor.ts:90
msgid "Render Tasks"
msgstr "테스크 보이기"

#: source/win-preferences/schema/editor.ts:95
msgid "Hide heading characters"
msgstr "헤딩(heading) 문자 숨기기"

#: source/win-preferences/schema/editor.ts:100
msgid "Render emphasis"
msgstr ""

#: source/win-preferences/schema/editor.ts:109
msgid "Formatting characters for bold and italic"
msgstr ""

#: source/win-preferences/schema/editor.ts:119
#: source/win-preferences/schema/editor.ts:120
#: source/common/modules/markdown-editor/context-menu/default-menu.ts:152
<<<<<<< HEAD
#: source/win-preferences/schema/editor.ts:119
#: source/win-preferences/schema/editor.ts:120
=======
#: source/common/modules/markdown-editor/tooltips/formatting-toolbar.ts:42
>>>>>>> 6a1ca0b8
msgid "Bold"
msgstr "굵게"

#: source/win-preferences/schema/editor.ts:127
#: source/win-preferences/schema/editor.ts:128
#: source/common/modules/markdown-editor/tooltips/formatting-toolbar.ts:47
<<<<<<< HEAD
#: source/win-preferences/schema/editor.ts:127
#: source/win-preferences/schema/editor.ts:128
=======
>>>>>>> 6a1ca0b8
msgid "Italics"
msgstr "이탤릭체"

#: source/win-preferences/schema/editor.ts:136
msgid "Check Markdown for style issues"
msgstr ""

#: source/win-preferences/schema/editor.ts:142
#, fuzzy
msgid "Table Editor"
msgstr "테이블 편집기 사용"

#: source/win-preferences/schema/editor.ts:153
msgid ""
"The Table Editor is an interactive interface that simplifies creation and "
"editing of tables. It provides buttons for common functionality, and takes "
"care of Markdown formatting."
msgstr ""

<<<<<<< HEAD
#: source/common/modules/markdown-editor/tooltips/formatting-toolbar.ts:67
#: source/win-preferences/schema/spellchecking.ts:112
msgid "Code"
msgstr "코드"

#: source/common/modules/markdown-editor/tooltips/footnotes.ts:90
msgid "No footnote text found."
msgstr ""

#: source/common/modules/markdown-editor/tooltips/footnotes.ts:107
#: source/app/service-providers/menu/menu.darwin.ts:317
#: source/app/service-providers/menu/menu.win32.ts:318
msgid "Edit"
msgstr "편집"

#: source/common/modules/markdown-editor/tooltips/file-preview.ts:55
#, javascript-format
msgid "File %s does not exist."
msgstr ""
=======
#: source/win-preferences/schema/editor.ts:158
#, fuzzy
msgid "Distraction-free mode"
msgstr "집중 모드"

#: source/win-preferences/schema/editor.ts:164
msgid "Mute non-focused lines in distraction-free mode"
msgstr "집중 모드에서 포커스를 가지지 않은 라인 감추기"
>>>>>>> 6a1ca0b8

#: source/win-preferences/schema/editor.ts:169
msgid "Hide toolbar in distraction free mode"
msgstr "방해 금지 모드에서 도구 막대를 숨김"

<<<<<<< HEAD
#: source/common/modules/markdown-editor/tooltips/file-preview.ts:98
#: source/tmp/PopoverDirProps.vue.ts:172 source/tmp/PopoverFileProps.vue.ts:104
msgid "Modified"
=======
#: source/win-preferences/schema/editor.ts:175
msgid "Word counter"
>>>>>>> 6a1ca0b8
msgstr ""

#: source/win-preferences/schema/editor.ts:182
msgid "Count characters instead of words (e.g., for Chinese)"
msgstr "단어 대신 문자 세기 (예 : 중국어)"

<<<<<<< HEAD
#: source/common/modules/markdown-editor/tooltips/file-preview.ts:137
#: source/win-main/file-manager/util/file-item-context.ts:28
#: source/tmp/GlobalSearch.vue.ts:53
msgid "Open in a new tab"
msgstr "새 탭에서 열기"

#: source/common/modules/markdown-editor/statusbar/magic-quotes.ts:128
msgid "Disabled"
msgstr ""

#: source/common/modules/markdown-editor/statusbar/magic-quotes.ts:135
#, fuzzy
msgid "Custom"
msgstr "커스텀 CSS"

#: source/common/modules/markdown-editor/statusbar/diagnostics.ts:46
msgid "Open diagnostics panel"
msgstr ""

#: source/common/modules/markdown-editor/statusbar/info-fields.ts:53
#: source/tmp/FileItem.vue.ts:122 source/tmp/FileItem.vue.ts:185
#: source/tmp/PopoverDocInfo.vue.ts:73 source/tmp/PopoverDirProps.vue.ts:158
#: source/tmp/PopoverDirProps.vue.ts:166 source/tmp/PopoverFileProps.vue.ts:125
#, javascript-format
msgid "%s words"
msgstr "%s 단어"

#: source/common/modules/markdown-editor/statusbar/info-fields.ts:72
#: source/tmp/FileItem.vue.ts:120 source/tmp/FileItem.vue.ts:183
#: source/tmp/PopoverDocInfo.vue.ts:71
#, javascript-format
msgid "%s characters"
msgstr ""

#: source/common/modules/markdown-editor/statusbar/language-tool.ts:146
msgid "Detect automatically"
msgstr ""

#: source/common/modules/markdown-editor/context-menu/link-image-menu.ts:73
msgid "Open Link"
msgstr "링크 열기"

#: source/common/modules/markdown-editor/context-menu/link-image-menu.ts:82
msgid "Copy Mail Address"
msgstr "메일 주소 복사"

#: source/common/modules/markdown-editor/context-menu/link-image-menu.ts:82
msgid "Copy Link"
msgstr "링크 복사"

#: source/common/modules/markdown-editor/context-menu/link-image-menu.ts:92
msgid "Copy image to clipboard"
msgstr "이미지를 클립 보드에 복사"

#: source/common/modules/markdown-editor/context-menu/link-image-menu.ts:98
#, fuzzy
msgid "Open image"
msgstr "파일 열기"

#: source/common/modules/markdown-editor/context-menu/link-image-menu.ts:104
#: source/win-main/file-manager/util/file-item-context.ts:87
#: source/win-main/file-manager/util/dir-item-context.ts:76
msgid "Reveal in Finder"
msgstr ""

#: source/common/modules/markdown-editor/context-menu/link-image-menu.ts:104
#, fuzzy
msgid "Open in File Browser"
msgstr "브라우저에서 열기"

#: source/common/modules/markdown-editor/context-menu/default-menu.ts:133
msgid "No suggestions"
msgstr "제안 없음"

#: source/common/modules/markdown-editor/context-menu/default-menu.ts:142
msgid "Add to dictionary"
msgstr "사전 추가"
=======
#: source/win-preferences/schema/editor.ts:188
msgid "Readability mode"
msgstr ""

#: source/win-preferences/schema/editor.ts:195
msgid "Algorithm"
msgstr ""

#: source/win-preferences/schema/editor.ts:207
#, fuzzy
msgid "Image size"
msgstr "그림"

#: source/win-preferences/schema/editor.ts:213
#, fuzzy
msgid "Maximum width of images (%s %)"
msgstr "이미지의 가로 최대 크기(퍼센트)"

#: source/win-preferences/schema/editor.ts:220
#, fuzzy
msgid "Maximum height of images (%s %)"
msgstr "이미지의 세로 최대 크기(퍼센트)"

#: source/win-preferences/schema/editor.ts:228
msgid "Other settings"
msgstr ""

#: source/win-preferences/schema/editor.ts:234
#, fuzzy
msgid "Font size"
msgstr "편집기 폰트 크기"

#: source/win-preferences/schema/editor.ts:241
#, fuzzy
msgid "Indentation size (number of spaces)"
msgstr "다음 공백만큼 들여쓰기"

#: source/win-preferences/schema/editor.ts:248
#, fuzzy
msgid "Indent using tabs instead of spaces"
msgstr "다음 공백만큼 들여쓰기"

#: source/win-preferences/schema/editor.ts:255
#, fuzzy
msgid "Suggest emojis during autocompletion"
msgstr "자동완성 중에 공백 허용"

#: source/win-preferences/schema/editor.ts:260
msgid "Show link previews"
msgstr ""

#: source/win-preferences/schema/editor.ts:266
msgid "Automatically close matching character pairs"
msgstr "일치하는 문자 쌍 자동으로 닫기"
>>>>>>> 6a1ca0b8

#: source/win-preferences/schema/zettelkasten.ts:21
msgid "Zettelkasten IDs"
msgstr ""

#: source/win-preferences/schema/zettelkasten.ts:27
#, fuzzy
msgid "Pattern for Zettelkasten IDs"
msgstr "새로운 ID를 생성하는데 사용할 패턴"

#: source/win-preferences/schema/zettelkasten.ts:28
#, fuzzy
msgid "Uses ECMAScript regular expressions"
msgstr "ID 정규표현식"

#: source/win-preferences/schema/zettelkasten.ts:34
msgid "Pattern used to generate new IDs"
msgstr "새로운 ID를 생성하는데 사용할 패턴"

#: source/win-preferences/schema/zettelkasten.ts:37
#, javascript-format
msgid "Available Variables: %s"
msgstr ""

#: source/win-preferences/schema/zettelkasten.ts:48
msgid "Link with filename only"
msgstr ""

#: source/win-preferences/schema/zettelkasten.ts:53
#, fuzzy
msgid "When linking files, add the document name …"
msgstr "파일을 연결할 때, 파일 이름 추가…"

#: source/win-preferences/schema/zettelkasten.ts:56
#, fuzzy
msgid "Always"
msgstr "항상"

#: source/win-preferences/schema/zettelkasten.ts:57
#, fuzzy
msgid "Only when linking using the ID"
msgstr "ID를 사용하여 연결하는 경우에만"

#: source/win-preferences/schema/zettelkasten.ts:58
#, fuzzy
msgid "Never"
msgstr "안함"

#: source/win-preferences/schema/zettelkasten.ts:65
#, fuzzy
msgid "Start a full-text search when following internal links"
msgstr "제텔카스텐 링크를 따라갈 때 검색 시작"

#: source/win-preferences/schema/zettelkasten.ts:66
msgid "The search string will match the content between the brackets: [[ ]]."
msgstr ""

#: source/win-preferences/schema/zettelkasten.ts:75
#, fuzzy
msgid ""
"Automatically create non-existing files in this folder when following "
"internal links"
msgstr "내부 링크를 따라갈 때 존재하지 않는 파일을 자동으로 생성"

<<<<<<< HEAD
#: source/common/modules/markdown-editor/context-menu/equation-menu.ts:31
msgid "Copy equation code"
msgstr ""

#: source/common/modules/markdown-editor/linters/spellcheck.ts:149
msgid "Spelling mistake"
msgstr ""

#: source/common/modules/markdown-editor/plugins/footnote-gutter.ts:31
msgid "Go to footnote reference"
msgstr ""

#: source/win-preferences/schema/advanced.ts:28
#, fuzzy
msgid "Pattern for new file names"
msgstr "새 파일 이름 패턴"

#: source/win-preferences/schema/advanced.ts:34
#, fuzzy
msgid "Define a pattern for new file names"
msgstr "새 파일 이름 패턴"

#: source/win-preferences/schema/advanced.ts:36
#, javascript-format
msgid "Available variables: %s"
msgstr ""

#: source/win-preferences/schema/advanced.ts:42
msgid "Do not prompt for filename when creating new files"
msgstr "새 파일을 만들 때 파일 이름을 물어보지 않음"

#: source/win-preferences/schema/advanced.ts:49
msgid "Appearance"
msgstr ""

#: source/win-preferences/schema/advanced.ts:55
msgid "Use native window appearance"
msgstr "기본 창 모양 사용"

#: source/win-preferences/schema/advanced.ts:56
msgid "Only available on Linux; this is the default for macOS and Windows."
msgstr ""

#: source/win-preferences/schema/advanced.ts:62
#, fuzzy
msgid "Enable window vibrancy"
msgstr "기본 창 모양 사용"

#: source/win-preferences/schema/advanced.ts:63
msgid "Only available on macOS; makes the window background opaque."
msgstr ""

#: source/win-preferences/schema/advanced.ts:70
msgid "Show app in the notification area"
msgstr ""

#: source/win-preferences/schema/advanced.ts:71
msgid "Leave app running in the notification area"
msgstr ""

#: source/win-preferences/schema/advanced.ts:80
msgid "Zoom behavior"
msgstr ""

#: source/win-preferences/schema/advanced.ts:83
msgid "Resizes the whole GUI"
msgstr ""

#: source/win-preferences/schema/advanced.ts:84
#, fuzzy
msgid "Changes the editor font size"
msgstr "편집기 폰트 크기"

#: source/win-preferences/schema/advanced.ts:90
msgid "Attachments sidebar"
msgstr ""

#: source/win-preferences/schema/advanced.ts:96
msgid "File extensions to be visible in the Attachments sidebar"
msgstr ""

#: source/win-preferences/schema/advanced.ts:102
msgid "Iframe rendering whitelist"
msgstr ""

#: source/win-preferences/schema/advanced.ts:111
msgid "Hostname"
msgstr ""

#: source/win-preferences/schema/advanced.ts:113
#: source/win-preferences/schema/autocorrect.ts:111
#: source/win-preferences/schema/spellchecking.ts:118
#, fuzzy
msgid "Filter"
msgstr "필터 태그..."

#: source/win-preferences/schema/advanced.ts:118
#, fuzzy
msgid "Watchdog polling"
msgstr "와치독 폴링 활성화"

#: source/win-preferences/schema/advanced.ts:124
msgid "Activate Watchdog polling"
msgstr "와치독 폴링 활성화"

#: source/win-preferences/schema/advanced.ts:129
msgid "Time to wait before writing a file is considered done (in ms)"
msgstr "파일 쓰기가 완료된 것으로 간주하기 전에 대기할 시간 (밀리초)"

#: source/win-preferences/schema/advanced.ts:136
#, fuzzy
msgid "Deleting items"
msgstr "파일 삭제"

#: source/win-preferences/schema/advanced.ts:142
msgid "Delete items irreversibly, if moving them to trash fails"
msgstr "항목을 휴지통으로 옮기는 데 실패하면, 되돌릴 수 없게 삭제"

#: source/win-preferences/schema/advanced.ts:148
#, fuzzy
msgid "Debug mode"
msgstr "디버그 모드 활성화"

#: source/win-preferences/schema/advanced.ts:154
msgid "Enable debug mode"
msgstr "디버그 모드 활성화"

#: source/win-preferences/schema/advanced.ts:161
msgid "Beta releases"
msgstr ""

#: source/win-preferences/schema/advanced.ts:167
msgid "Notify me about beta releases"
msgstr "베타 출시를 알림"

#: source/win-preferences/schema/autocorrect.ts:21
#, fuzzy
msgid "Autocorrect"
msgstr "자동 수정 켜기"

#: source/win-preferences/schema/autocorrect.ts:31
msgid "Smart quotes"
msgstr ""

#: source/win-preferences/schema/autocorrect.ts:44
#, fuzzy
msgid "Double Quotes"
msgstr "없음"

#: source/win-preferences/schema/autocorrect.ts:47
#: source/win-preferences/schema/autocorrect.ts:69
msgid "Disable Magic Quotes"
msgstr "없음"

#: source/win-preferences/schema/autocorrect.ts:66
#, fuzzy
msgid "Single Quotes"
msgstr "없음"

#: source/win-preferences/schema/autocorrect.ts:94
msgid "Text-replacement patterns"
msgstr ""

#: source/win-preferences/schema/autocorrect.ts:98
msgid "Match whole words"
msgstr ""

#: source/win-preferences/schema/autocorrect.ts:99
msgid "When checked, AutoCorrect will never replace parts of words"
msgstr ""

#: source/win-preferences/schema/autocorrect.ts:106
#, fuzzy
msgid "Replace"
msgstr "파일 바꾸기"

#: source/win-preferences/schema/autocorrect.ts:106
msgid "With"
msgstr ""

#: source/win-preferences/schema/editor.ts:21
#, fuzzy
msgid "Input mode"
msgstr "편집기 입력 모드"

#: source/win-preferences/schema/editor.ts:37
msgid ""
"The input mode determines how you interact with the editor. We recommend "
"keeping this setting at \"Normal\". Only choose \"Vim\" or \"Emacs\" if you "
"know what this implies."
msgstr ""

#: source/win-preferences/schema/editor.ts:42
#, fuzzy
msgid "Writing direction"
msgstr "디렉토리 안에서 찾기..."

#: source/win-preferences/schema/editor.ts:50
msgid "Markdown rendering"
msgstr ""

#: source/win-preferences/schema/editor.ts:57
msgid ""
"Check to enable live rendering of various Markdown elements to formatted "
"appearance. This hides formatting characters (such as **text**) or renders "
"images instead of their link."
msgstr ""

#: source/win-preferences/schema/editor.ts:65
msgid "Render Citations"
msgstr "인용(Citation) 보이기"

#: source/win-preferences/schema/editor.ts:70
msgid "Render Iframes"
msgstr "iframe 보이기"

#: source/win-preferences/schema/editor.ts:75
msgid "Render Images"
msgstr "이미지 보이기"

#: source/win-preferences/schema/editor.ts:80
msgid "Render Links"
msgstr "링크 보이기"

#: source/win-preferences/schema/editor.ts:85
msgid "Render Formulae"
msgstr "수식 보이기"

#: source/win-preferences/schema/editor.ts:90
msgid "Render Tasks"
msgstr "테스크 보이기"

#: source/win-preferences/schema/editor.ts:95
msgid "Hide heading characters"
msgstr "헤딩(heading) 문자 숨기기"

#: source/win-preferences/schema/editor.ts:100
msgid "Render emphasis"
msgstr ""

#: source/win-preferences/schema/editor.ts:109
msgid "Formatting characters for bold and italic"
msgstr ""

#: source/win-preferences/schema/editor.ts:136
msgid "Check Markdown for style issues"
msgstr ""

#: source/win-preferences/schema/editor.ts:142
#, fuzzy
msgid "Table Editor"
msgstr "테이블 편집기 사용"

#: source/win-preferences/schema/editor.ts:153
msgid ""
"The Table Editor is an interactive interface that simplifies creation and "
"editing of tables. It provides buttons for common functionality, and takes "
"care of Markdown formatting."
msgstr ""

#: source/win-preferences/schema/editor.ts:158
#, fuzzy
msgid "Distraction-free mode"
msgstr "집중 모드"

#: source/win-preferences/schema/editor.ts:164
msgid "Mute non-focused lines in distraction-free mode"
msgstr "집중 모드에서 포커스를 가지지 않은 라인 감추기"

#: source/win-preferences/schema/editor.ts:169
msgid "Hide toolbar in distraction free mode"
msgstr "방해 금지 모드에서 도구 막대를 숨김"

#: source/win-preferences/schema/editor.ts:175
msgid "Word counter"
msgstr ""

#: source/win-preferences/schema/editor.ts:182
msgid "Count characters instead of words (e.g., for Chinese)"
msgstr "단어 대신 문자 세기 (예 : 중국어)"

#: source/win-preferences/schema/editor.ts:188
msgid "Readability mode"
msgstr ""

#: source/win-preferences/schema/editor.ts:195
msgid "Algorithm"
msgstr ""

#: source/win-preferences/schema/editor.ts:207
#, fuzzy
msgid "Image size"
msgstr "그림"

#: source/win-preferences/schema/editor.ts:213
#, fuzzy
msgid "Maximum width of images (%s %)"
msgstr "이미지의 가로 최대 크기(퍼센트)"

#: source/win-preferences/schema/editor.ts:220
#, fuzzy
msgid "Maximum height of images (%s %)"
msgstr "이미지의 세로 최대 크기(퍼센트)"

#: source/win-preferences/schema/editor.ts:228
msgid "Other settings"
msgstr ""

#: source/win-preferences/schema/editor.ts:234
#, fuzzy
msgid "Font size"
msgstr "편집기 폰트 크기"

#: source/win-preferences/schema/editor.ts:241
#, fuzzy
msgid "Indentation size (number of spaces)"
msgstr "다음 공백만큼 들여쓰기"

#: source/win-preferences/schema/editor.ts:248
#, fuzzy
msgid "Indent using tabs instead of spaces"
msgstr "다음 공백만큼 들여쓰기"

#: source/win-preferences/schema/editor.ts:255
#, fuzzy
msgid "Suggest emojis during autocompletion"
msgstr "자동완성 중에 공백 허용"

#: source/win-preferences/schema/editor.ts:260
msgid "Show link previews"
msgstr ""

#: source/win-preferences/schema/editor.ts:266
msgid "Automatically close matching character pairs"
msgstr "일치하는 문자 쌍 자동으로 닫기"

#: source/win-preferences/schema/import-export.ts:23
msgid "Import and export profiles"
msgstr ""

#: source/win-preferences/schema/import-export.ts:29
msgid "Open import profiles editor"
msgstr ""

#: source/win-preferences/schema/import-export.ts:43
msgid "Open export profiles editor"
msgstr ""

#: source/win-preferences/schema/import-export.ts:58
#, fuzzy
msgid "Export settings"
msgstr "%s 로 내보내는 중"

#. TODO: Must be radio; second option "Use system-wide Pandoc for exports"
#: source/win-preferences/schema/import-export.ts:64
#, fuzzy
msgid "Use Zettlr's internal Pandoc for exports"
msgstr "내보내기에 내장 Pandoc 사용"

#: source/win-preferences/schema/import-export.ts:70
#, fuzzy
msgid "Remove tags from files when exporting"
msgstr "파일에서 태그 제거"

#: source/win-preferences/schema/import-export.ts:76
#: source/win-preferences/schema/zettelkasten.ts:42
#, fuzzy
msgid "Internal links"
msgstr "내부 링크 연결 해제"

#: source/win-preferences/schema/import-export.ts:79
msgid "Remove internal links completely"
msgstr "내부 링크를 완전히 제거"

#: source/win-preferences/schema/import-export.ts:80
msgid "Unlink internal links"
msgstr "내부 링크 연결 해제"

#: source/win-preferences/schema/import-export.ts:81
msgid "Don't touch internal links"
msgstr "내부 링크를 수정하지 않음"

#: source/win-preferences/schema/import-export.ts:87
msgid "Destination folder for exported files"
msgstr ""

#. TODO: Add info-strings
#: source/win-preferences/schema/import-export.ts:91
msgid "Temporary folder"
msgstr ""

#: source/win-preferences/schema/import-export.ts:92
#, fuzzy
msgid "Same as file location"
msgstr "파일 정보 표시"

#: source/win-preferences/schema/import-export.ts:93
msgid "Ask for folder when exporting"
msgstr ""

#: source/win-preferences/schema/import-export.ts:99
msgid ""
"Warning! Files in the temporary folder are regularly deleted. Choosing the "
"same location as the file overwrites files with identical filenames if they "
"already exist."
msgstr ""

#: source/win-preferences/schema/import-export.ts:104
msgid "Custom export commands"
msgstr ""

#: source/win-preferences/schema/import-export.ts:112
msgid "Display name"
msgstr ""
=======
#: source/win-preferences/schema/zettelkasten.ts:80
msgid "For this to work, the folder must be open as a Workspace in Zettlr."
msgstr ""

#: source/win-preferences/schema/zettelkasten.ts:85
msgid "Path to folder"
msgstr ""

#: source/win-preferences/schema/autocorrect.ts:21
#, fuzzy
msgid "Autocorrect"
msgstr "자동 수정 켜기"

#: source/win-preferences/schema/autocorrect.ts:31
msgid "Smart quotes"
msgstr ""

#: source/win-preferences/schema/autocorrect.ts:44
#, fuzzy
msgid "Double Quotes"
msgstr "없음"

#: source/win-preferences/schema/autocorrect.ts:47
#: source/win-preferences/schema/autocorrect.ts:69
msgid "Disable Magic Quotes"
msgstr "없음"

#: source/win-preferences/schema/autocorrect.ts:66
#, fuzzy
msgid "Single Quotes"
msgstr "없음"

#: source/win-preferences/schema/autocorrect.ts:94
msgid "Text-replacement patterns"
msgstr ""

#: source/win-preferences/schema/autocorrect.ts:98
msgid "Match whole words"
msgstr ""

#: source/win-preferences/schema/autocorrect.ts:99
msgid "When checked, AutoCorrect will never replace parts of words"
msgstr ""

#: source/win-preferences/schema/autocorrect.ts:106
#, fuzzy
msgid "Replace"
msgstr "파일 바꾸기"

#: source/win-preferences/schema/autocorrect.ts:106
msgid "With"
msgstr ""

#: source/win-preferences/schema/file-manager.ts:7
#, fuzzy
msgid "Display mode"
msgstr "다크 모드"

#: source/win-preferences/schema/file-manager.ts:16
msgid "Thin"
msgstr ""

#: source/win-preferences/schema/file-manager.ts:17
msgid "Expanded"
msgstr ""

#: source/win-preferences/schema/file-manager.ts:18
msgid "Combined"
msgstr ""

#: source/win-preferences/schema/file-manager.ts:24
msgid ""
"The Thin mode shows your directories and files separately. Select a "
"directory to have its contents displayed in the file list. Switch between "
"file list and directory tree by clicking on directories or the arrow button "
"which appears at the top left corner of the file list."
msgstr ""

#: source/win-preferences/schema/file-manager.ts:29
msgid "Show file information"
msgstr "파일 정보 표시"

#: source/win-preferences/schema/file-manager.ts:34
msgid "Show folders above files"
msgstr ""

#: source/win-preferences/schema/file-manager.ts:40
msgid "Markdown document name display"
msgstr ""

#: source/win-preferences/schema/file-manager.ts:48
msgid "Filename only"
msgstr ""

#: source/win-preferences/schema/file-manager.ts:49
msgid "Title if applicable"
msgstr ""

#: source/win-preferences/schema/file-manager.ts:50
msgid "First heading level 1 if applicable"
msgstr ""

#: source/win-preferences/schema/file-manager.ts:51
msgid "Title or first heading level 1 if applicable"
msgstr ""

#: source/win-preferences/schema/file-manager.ts:57
msgid "Display Markdown file extensions"
msgstr "마크다운 파일의 확장자를 표시"

#: source/win-preferences/schema/file-manager.ts:64
msgid "Time display"
msgstr ""

#: source/win-preferences/schema/file-manager.ts:72
msgid "Last modification time"
msgstr "마지막 수정 시간"

#: source/win-preferences/schema/file-manager.ts:73
msgid "File creation time"
msgstr "파일이 만들어진 시간"

#: source/win-preferences/schema/file-manager.ts:79
#, fuzzy
msgid "Sorting"
msgstr "내보내기..."

#: source/win-preferences/schema/file-manager.ts:85
#, fuzzy
msgid "When sorting documents…"
msgstr "최근 문서"

#: source/win-preferences/schema/file-manager.ts:88
#, fuzzy
msgid "Use natural order (2 comes before 10)"
msgstr "일반적인 순서 (2 다음에 10)"

#: source/win-preferences/schema/file-manager.ts:89
#, fuzzy
msgid "Use ASCII order (2 comes after 10)"
msgstr "ASCII 순서(2가 10 다음에 옴)"

#: source/win-preferences/schema/spellchecking.ts:22
msgid "LanguageTool"
msgstr ""

#: source/win-preferences/schema/spellchecking.ts:32
msgid "Strictness"
msgstr ""

#: source/win-preferences/schema/spellchecking.ts:35
msgid "Standard"
msgstr ""

#: source/win-preferences/schema/spellchecking.ts:36
msgid "Picky"
msgstr ""

#: source/win-preferences/schema/spellchecking.ts:45
msgid "Mother language"
msgstr ""

#: source/win-preferences/schema/spellchecking.ts:51
msgid "Not set"
msgstr ""

#: source/win-preferences/schema/spellchecking.ts:59
msgid "LanguageTool Provider"
msgstr ""

#: source/win-preferences/schema/spellchecking.ts:63
#, fuzzy
msgid "Custom server"
msgstr "커스텀 CSS"

#: source/win-preferences/schema/spellchecking.ts:70
#, fuzzy
msgid "Custom server address"
msgstr "커스텀 CSS"

#: source/win-preferences/schema/spellchecking.ts:79
msgid "LanguageTool Premium"
msgstr ""

#: source/win-preferences/schema/spellchecking.ts:84
msgid ""
"Zettlr will ignore the \"LanguageTool provider\" settings if you enter any "
"credentials here."
msgstr ""

#: source/win-preferences/schema/spellchecking.ts:88
msgid "LanguageTool Username"
msgstr ""

#: source/win-preferences/schema/spellchecking.ts:95
msgid "LanguageTool API key"
msgstr ""

#: source/win-preferences/schema/spellchecking.ts:103
msgid "Spellchecking"
msgstr ""

#: source/win-preferences/schema/spellchecking.ts:112
msgid "Active"
msgstr ""

#: source/win-preferences/schema/spellchecking.ts:112
msgid "Language"
msgstr ""

#: source/win-preferences/schema/spellchecking.ts:112
#: source/common/modules/markdown-editor/tooltips/formatting-toolbar.ts:67
msgid "Code"
msgstr "코드"

#: source/win-preferences/schema/spellchecking.ts:113
msgid ""
"Select the languages for which you want to enable automatic spell checking."
msgstr "자동 맞춤법 ​​검사를 활성화할 언어를 선택하십시오."

#: source/win-preferences/schema/spellchecking.ts:125
msgid "User dictionary. Remove words by clicking them."
msgstr "사용자 사전. 단어를 클릭하여 제거할 수 있습니다."

#: source/win-preferences/schema/spellchecking.ts:127
msgid "Dictionary entry"
msgstr ""

#: source/win-preferences/schema/spellchecking.ts:130
msgid "Search for entries …"
msgstr ""

#: source/win-main/tabs-context.ts:38
#: source/app/service-providers/menu/menu.darwin.ts:601
#: source/app/service-providers/menu/menu.win32.ts:574
msgid "Close Tab"
msgstr "탭 닫기"

#: source/win-main/tabs-context.ts:44
msgid "Close other tabs"
msgstr ""

#: source/win-main/tabs-context.ts:50
msgid "Close all tabs"
msgstr "모든 탭 닫기"

#: source/win-main/tabs-context.ts:59
msgid "Unpin tab"
msgstr ""

#: source/win-main/tabs-context.ts:59
msgid "Pin tab"
msgstr ""

#: source/win-main/tabs-context.ts:68
#: source/win-main/file-manager/util/file-item-context.ts:72
msgid "Copy filename"
msgstr "파일 이름 복사"

#: source/win-main/tabs-context.ts:74
msgid "Copy full path"
msgstr ""

#: source/win-main/tabs-context.ts:80
#: source/win-main/file-manager/util/file-item-context.ts:78
#: source/app/service-providers/menu/menu.darwin.ts:414
#: source/app/service-providers/menu/menu.win32.ts:415
msgid "Copy ID"
msgstr "ID 복사"

#: source/win-main/file-manager/util/dir-item-context.ts:28
#: source/win-main/file-manager/util/file-item-context.ts:34
msgid "Properties"
msgstr "속성"

#: source/win-main/file-manager/util/dir-item-context.ts:37
#: source/app/service-providers/menu/menu.darwin.ts:116
#: source/app/service-providers/menu/menu.win32.ts:90
msgid "New File…"
msgstr "새로운 파일..."

#: source/win-main/file-manager/util/dir-item-context.ts:43
#: source/app/service-providers/menu/menu.darwin.ts:155
#: source/app/service-providers/menu/menu.win32.ts:129
msgid "New directory…"
msgstr "새로운 디렉토리..."

#: source/win-main/file-manager/util/dir-item-context.ts:52
msgid "Rename directory"
msgstr "디렉토리 이름 변경"

#: source/win-main/file-manager/util/dir-item-context.ts:58
#: source/app/service-providers/menu/menu.darwin.ts:306
#: source/app/service-providers/menu/menu.win32.ts:299
msgid "Delete directory"
msgstr "디렉토리 삭제"

#: source/win-main/file-manager/util/dir-item-context.ts:67
#: source/win-main/file-manager/util/file-item-context.ts:66
#, fuzzy
msgid "Copy path"
msgstr "ID 복사"

#: source/win-main/file-manager/util/dir-item-context.ts:76
#: source/win-main/file-manager/util/file-item-context.ts:87
#: source/common/modules/markdown-editor/context-menu/link-image-menu.ts:104
msgid "Reveal in Finder"
msgstr ""

#: source/win-main/file-manager/util/dir-item-context.ts:76
#: source/win-main/file-manager/util/file-item-context.ts:87
msgid "Reveal in Explorer"
msgstr ""

#: source/win-main/file-manager/util/dir-item-context.ts:76
#: source/win-main/file-manager/util/file-item-context.ts:87
msgid "Reveal in File Browser"
msgstr ""

#: source/win-main/file-manager/util/dir-item-context.ts:87
msgid "Check for directory …"
msgstr "디렉토리 검사..."

#: source/win-main/file-manager/util/dir-item-context.ts:104
msgid "Export Project"
msgstr "프로젝트 내보내기"

#: source/win-main/file-manager/util/dir-item-context.ts:116
msgid "Close Workspace"
msgstr "워크스페이스 닫기"

#: source/win-main/file-manager/util/file-item-context.ts:28
#: source/common/modules/markdown-editor/tooltips/file-preview.ts:137
#: source/tmp/GlobalSearch.vue.ts:53
msgid "Open in a new tab"
msgstr "새 탭에서 열기"

#: source/win-main/file-manager/util/file-item-context.ts:43
#: source/app/service-providers/menu/menu.darwin.ts:287
#: source/app/service-providers/menu/menu.win32.ts:281
#: source/tmp/Defaults.vue.ts:76
msgid "Rename file"
msgstr "파일 이름 변경"

#: source/win-main/file-manager/util/file-item-context.ts:50
#: source/app/service-providers/menu/menu.darwin.ts:298
#: source/app/service-providers/menu/menu.win32.ts:292
msgid "Delete file"
msgstr "파일 삭제"

#: source/win-main/file-manager/util/file-item-context.ts:57
msgid "Duplicate file"
msgstr "파일 복제"

#: source/win-main/file-manager/util/file-item-context.ts:100
msgid "Close file"
msgstr "파일 닫기"

#: source/common/modules/window-register/register-default-context.ts:76
#: source/common/modules/markdown-editor/context-menu/default-menu.ts:210
#: source/app/service-providers/menu/menu.darwin.ts:337
#: source/app/service-providers/menu/menu.win32.ts:338
msgid "Cut"
msgstr "자르기"

#: source/common/modules/window-register/register-default-context.ts:83
#: source/common/modules/markdown-editor/context-menu/default-menu.ts:217
#: source/app/service-providers/menu/menu.darwin.ts:343
#: source/app/service-providers/menu/menu.win32.ts:344
msgid "Copy"
msgstr "복사"

#: source/common/modules/window-register/register-default-context.ts:90
#: source/common/modules/markdown-editor/context-menu/default-menu.ts:231
#: source/app/service-providers/menu/menu.darwin.ts:357
#: source/app/service-providers/menu/menu.win32.ts:358
msgid "Paste"
msgstr "붙이기"

#: source/common/modules/window-register/register-default-context.ts:100
#: source/common/modules/markdown-editor/context-menu/default-menu.ts:248
#: source/app/service-providers/menu/menu.darwin.ts:371
#: source/app/service-providers/menu/menu.win32.ts:372
msgid "Select all"
msgstr "모두 선택"

#: source/common/modules/markdown-editor/context-menu/equation-menu.ts:31
msgid "Copy equation code"
msgstr ""

#: source/common/modules/markdown-editor/context-menu/default-menu.ts:133
msgid "No suggestions"
msgstr "제안 없음"

#: source/common/modules/markdown-editor/context-menu/default-menu.ts:142
msgid "Add to dictionary"
msgstr "사전 추가"

#: source/common/modules/markdown-editor/context-menu/default-menu.ts:159
msgid "Italic"
msgstr "이탤릭체"

#: source/common/modules/markdown-editor/context-menu/default-menu.ts:169
msgid "Insert link"
msgstr "링크 삽입"

#: source/common/modules/markdown-editor/context-menu/default-menu.ts:176
msgid "Insert numbered list"
msgstr "숫자 목록 삽입"

#: source/common/modules/markdown-editor/context-menu/default-menu.ts:182
msgid "Insert unordered list"
msgstr "순서 없는 목록 삽입"

#: source/common/modules/markdown-editor/context-menu/default-menu.ts:188
msgid "Insert tasklist"
msgstr "태스크 목록 삽입"

#: source/common/modules/markdown-editor/context-menu/default-menu.ts:195
msgid "Blockquote"
msgstr "인용구"

#: source/common/modules/markdown-editor/context-menu/default-menu.ts:201
msgid "Insert Table"
msgstr "표 삽입"

#: source/common/modules/markdown-editor/context-menu/default-menu.ts:224
#: source/app/service-providers/menu/menu.darwin.ts:348
#: source/app/service-providers/menu/menu.win32.ts:349
msgid "Copy as HTML"
msgstr "HTML로 복사"

#: source/common/modules/markdown-editor/context-menu/default-menu.ts:238
#: source/app/service-providers/menu/menu.darwin.ts:362
#: source/app/service-providers/menu/menu.win32.ts:363
msgid "Paste without style"
msgstr "스타일없이 붙이기"

#: source/common/modules/markdown-editor/context-menu/link-image-menu.ts:73
msgid "Open Link"
msgstr "링크 열기"

#: source/common/modules/markdown-editor/context-menu/link-image-menu.ts:82
msgid "Copy Mail Address"
msgstr "메일 주소 복사"

#: source/common/modules/markdown-editor/context-menu/link-image-menu.ts:82
msgid "Copy Link"
msgstr "링크 복사"

#: source/common/modules/markdown-editor/context-menu/link-image-menu.ts:92
msgid "Copy image to clipboard"
msgstr "이미지를 클립 보드에 복사"

#: source/common/modules/markdown-editor/context-menu/link-image-menu.ts:98
#, fuzzy
msgid "Open image"
msgstr "파일 열기"

#: source/common/modules/markdown-editor/context-menu/link-image-menu.ts:104
#, fuzzy
msgid "Open in File Browser"
msgstr "브라우저에서 열기"

#: source/common/modules/markdown-editor/statusbar/language-tool.ts:146
msgid "Detect automatically"
msgstr ""

#: source/common/modules/markdown-editor/statusbar/info-fields.ts:53
#: source/tmp/FileItem.vue.ts:123 source/tmp/FileItem.vue.ts:186
#: source/tmp/PopoverDirProps.vue.ts:140 source/tmp/PopoverFileProps.vue.ts:56
#: source/tmp/PopoverDocInfo.vue.ts:73
#, javascript-format
msgid "%s words"
msgstr "%s 단어"

#: source/common/modules/markdown-editor/statusbar/info-fields.ts:72
#: source/tmp/FileItem.vue.ts:121 source/tmp/FileItem.vue.ts:184
#: source/tmp/PopoverDocInfo.vue.ts:71
#, javascript-format
msgid "%s characters"
msgstr ""

#: source/common/modules/markdown-editor/statusbar/diagnostics.ts:46
msgid "Open diagnostics panel"
msgstr ""

#: source/common/modules/markdown-editor/statusbar/magic-quotes.ts:128
msgid "Disabled"
msgstr ""

#: source/common/modules/markdown-editor/statusbar/magic-quotes.ts:135
#, fuzzy
msgid "Custom"
msgstr "커스텀 CSS"

#: source/common/modules/markdown-editor/plugins/footnote-gutter.ts:31
msgid "Go to footnote reference"
msgstr ""

#: source/common/modules/markdown-editor/linters/spellcheck.ts:149
msgid "Spelling mistake"
msgstr ""

#: source/common/modules/markdown-editor/tooltips/file-preview.ts:55
#, javascript-format
msgid "File %s does not exist."
msgstr ""

#: source/common/modules/markdown-editor/tooltips/file-preview.ts:96
msgid "Word count"
msgstr ""

#: source/common/modules/markdown-editor/tooltips/file-preview.ts:98
#: source/tmp/PopoverDirProps.vue.ts:30 source/tmp/PopoverFileProps.vue.ts:36
msgid "Modified"
msgstr ""

#: source/common/modules/markdown-editor/tooltips/file-preview.ts:116
#: source/app/service-providers/menu/menu.darwin.ts:166
#: source/app/service-providers/menu/menu.win32.ts:140
msgid "Open…"
msgstr "열기..."

#: source/common/modules/markdown-editor/tooltips/footnotes.ts:90
msgid "No footnote text found."
msgstr ""

#: source/common/modules/markdown-editor/tooltips/footnotes.ts:107
#: source/app/service-providers/menu/menu.darwin.ts:317
#: source/app/service-providers/menu/menu.win32.ts:318
msgid "Edit"
msgstr "편집"

#: source/common/modules/markdown-editor/tooltips/formatting-toolbar.ts:52
msgid "Link"
msgstr "링크"

#: source/common/modules/markdown-editor/tooltips/formatting-toolbar.ts:57
msgid "Image"
msgstr "그림"

#: source/common/modules/markdown-editor/tooltips/formatting-toolbar.ts:62
msgid "Comment"
msgstr "주석"

#: source/common/modules/markdown-editor/renderers/render-images.ts:98
#, javascript-format
msgid "Image not found: %s"
msgstr ""

#: source/common/modules/markdown-editor/renderers/readability.ts:39
#, javascript-format
msgid "Readability mode (%s)"
msgstr ""

#: source/common/modules/markdown-editor/renderers/render-mermaid.ts:54
msgid "Rendering mermaid graph …"
msgstr ""

#: source/common/modules/markdown-editor/renderers/render-mermaid.ts:59
#, fuzzy
msgid "Could not render Graph:"
msgstr "파일을 생성할 수 없습니다"

#: source/common/modules/markdown-editor/autocomplete/code-blocks.ts:42
msgid "No highlighting"
msgstr ""

#: source/common/modules/markdown-utils/plain-link-highlighter.ts:25
msgid "Cmd/Ctrl-click to follow this link"
msgstr ""

#: source/common/util/format-date.ts:33
msgid "just now"
msgstr ""

#: source/common/util/localise-number.ts:28
msgid ","
msgstr ","

#: source/common/util/localise-number.ts:29
msgid "."
msgstr "."

#: source/common/util/map-lang-code.ts:33
msgid "Afrikaans"
msgstr ""

#: source/common/util/map-lang-code.ts:34
msgid "Arabic"
msgstr "Arabic"

#: source/common/util/map-lang-code.ts:35
msgid "Asturian"
msgstr ""

#: source/common/util/map-lang-code.ts:36
msgid "Belarus"
msgstr "Belarus"

#: source/common/util/map-lang-code.ts:37
msgid "Bulgarian"
msgstr "Bulgarian"

#: source/common/util/map-lang-code.ts:38
msgid "Breton"
msgstr ""

#: source/common/util/map-lang-code.ts:39
msgid "Bosnian"
msgstr "Bosnian"

#: source/common/util/map-lang-code.ts:40
msgid "Catalan"
msgstr ""

#: source/common/util/map-lang-code.ts:41
msgid "Czech"
msgstr ""

#: source/common/util/map-lang-code.ts:42
msgid "Danish"
msgstr "Danish"

#: source/common/util/map-lang-code.ts:43
msgid "German (Austria)"
msgstr "German (Austria)"

#: source/common/util/map-lang-code.ts:44
msgid "German (Switzerland)"
msgstr "German (Switzerland)"

#: source/common/util/map-lang-code.ts:45
#, fuzzy
msgid "German (simple)"
msgstr "German (Austria)"

#: source/common/util/map-lang-code.ts:46
msgid "German (Germany)"
msgstr "German (Germany)"

#: source/common/util/map-lang-code.ts:47
#, fuzzy
msgid "German (Luxembourg)"
msgstr "German (Austria)"

#: source/common/util/map-lang-code.ts:48
msgid "German"
msgstr ""

#: source/common/util/map-lang-code.ts:49
msgid "Greek"
msgstr "Greek"

#: source/common/util/map-lang-code.ts:50
msgid "English (Australia)"
msgstr "English (Australia)"

#: source/common/util/map-lang-code.ts:51
msgid "English (Canada)"
msgstr "English (Canada)"

#: source/common/util/map-lang-code.ts:52
msgid "English (United Kingdom)"
msgstr "English (United Kingdom)"

#: source/common/util/map-lang-code.ts:53
msgid "English (India)"
msgstr "English (India)"

#: source/common/util/map-lang-code.ts:54
#, fuzzy
msgid "English (New Zealand)"
msgstr "English (Canada)"

#: source/common/util/map-lang-code.ts:55
msgid "English (United States)"
msgstr "English (United States)"

#: source/common/util/map-lang-code.ts:56
msgid "English (South Africa)"
msgstr "English (South Africa)"

#: source/common/util/map-lang-code.ts:57
#, fuzzy
msgid "English"
msgstr "English (India)"

#: source/common/util/map-lang-code.ts:58
msgid "Esperanto"
msgstr "Esperanto"

#: source/common/util/map-lang-code.ts:59
#, fuzzy
msgid "Spanish (Argentina)"
msgstr "Spanish (Spain)"

#: source/common/util/map-lang-code.ts:60
msgid "Spanish (Spain)"
msgstr "Spanish (Spain)"

#: source/common/util/map-lang-code.ts:61
#, fuzzy
msgid "Spanish"
msgstr "Danish"

#: source/common/util/map-lang-code.ts:62
msgid "Estonian"
msgstr "Estonian"

#: source/common/util/map-lang-code.ts:63
msgid "Basque"
msgstr "Basque"

#: source/common/util/map-lang-code.ts:64
msgid "Persian (Farsi)"
msgstr "Persian (Farsi)"

#: source/common/util/map-lang-code.ts:65
msgid "Finnish"
msgstr "Finnish"

#: source/common/util/map-lang-code.ts:66
msgid "Faroese"
msgstr "Faroese"

#: source/common/util/map-lang-code.ts:67
#, fuzzy
msgid "French (Belgium)"
msgstr "Dutch (Belgium)"

#: source/common/util/map-lang-code.ts:68
#, fuzzy
msgid "French (Switzerland)"
msgstr "German (Switzerland)"

#: source/common/util/map-lang-code.ts:69
msgid "French (France)"
msgstr "French (France)"

#: source/common/util/map-lang-code.ts:70
#, fuzzy
msgid "French (Luxembourg)"
msgstr "Luxembourgian"

#: source/common/util/map-lang-code.ts:71
msgid "French (Principality of Monaco)"
msgstr ""

#: source/common/util/map-lang-code.ts:72
msgid "French"
msgstr ""

#: source/common/util/map-lang-code.ts:73
msgid "Irish"
msgstr "Irish"

#: source/common/util/map-lang-code.ts:74
msgid "Scottish (Gaelic)"
msgstr "Scottish (Gaelic)"

#: source/common/util/map-lang-code.ts:75
#, fuzzy
msgid "Galician"
msgstr "Galician (Spain)"

#: source/common/util/map-lang-code.ts:76
msgid "Hebrew"
msgstr "Hebrew"

#: source/common/util/map-lang-code.ts:77
msgid "Hindi"
msgstr "Hindi"

#: source/common/util/map-lang-code.ts:78
msgid "Croatian"
msgstr "Croatian"

#: source/common/util/map-lang-code.ts:79
msgid "Hungarian"
msgstr "Hungarian"

#: source/common/util/map-lang-code.ts:80
msgid "Armenian"
msgstr "Armenian"

#: source/common/util/map-lang-code.ts:81
msgid "Indonesian"
msgstr "Indonesian"

#: source/common/util/map-lang-code.ts:82
msgid "Icelandic"
msgstr "Icelandic"

#: source/common/util/map-lang-code.ts:83
#, fuzzy
msgid "Italian (Switzerland)"
msgstr "German (Switzerland)"

#: source/common/util/map-lang-code.ts:84
msgid "Italian (Italy)"
msgstr "Italian (Italy)"

#: source/common/util/map-lang-code.ts:85
#, fuzzy
msgid "Italian"
msgstr "이탤릭체"

#: source/common/util/map-lang-code.ts:86
msgid "Japanese"
msgstr "Japanese"

#: source/common/util/map-lang-code.ts:87
msgid "Georgian"
msgstr "Georgian"

#: source/common/util/map-lang-code.ts:88
msgid "Khmer (Cambodia)"
msgstr ""

#: source/common/util/map-lang-code.ts:89
msgid "Korean"
msgstr "Korean"

#: source/common/util/map-lang-code.ts:90
msgid "Latin"
msgstr "Latin"

#: source/common/util/map-lang-code.ts:91
msgid "Luxembourgian"
msgstr "Luxembourgian"

#: source/common/util/map-lang-code.ts:92
msgid "Lithuanian"
msgstr "Lithuanian"

#: source/common/util/map-lang-code.ts:93
msgid "Latvian"
msgstr "Latvian"

#: source/common/util/map-lang-code.ts:94
msgid "Macedonian"
msgstr "Macedonian"

#: source/common/util/map-lang-code.ts:95
msgid "Mongolian"
msgstr "Mongolian"

#: source/common/util/map-lang-code.ts:96
#, fuzzy
msgid "Malaysian (Brunei Darussalam)"
msgstr "Malaysian (Malaysia)"

#: source/common/util/map-lang-code.ts:97
msgid "Malaysian (Malaysia)"
msgstr "Malaysian (Malaysia)"

#: source/common/util/map-lang-code.ts:98
#, fuzzy
msgid "Malaysian"
msgstr "Malaysian (Malaysia)"

#: source/common/util/map-lang-code.ts:99
msgid "Norwegian (Bokmål)"
msgstr "Norwegian (Bokmål)"

#: source/common/util/map-lang-code.ts:100
msgid "Nepalese"
msgstr "Nepalese"

#: source/common/util/map-lang-code.ts:101
msgid "Dutch (Belgium)"
msgstr "Dutch (Belgium)"

#: source/common/util/map-lang-code.ts:102
msgid "Dutch (Netherlands)"
msgstr "Dutch (Netherlands)"

#: source/common/util/map-lang-code.ts:103
msgid "Dutch"
msgstr ""

#: source/common/util/map-lang-code.ts:104
msgid "Norwegian (Nyorsk)"
msgstr "Norwegian (Nyorsk)"

#: source/common/util/map-lang-code.ts:105
#, fuzzy
msgid "Norwegian"
msgstr "Georgian"

#: source/common/util/map-lang-code.ts:106
msgid "Polish"
msgstr "Polish"

#: source/common/util/map-lang-code.ts:107
#, fuzzy
msgid "Portuguese (Angola)"
msgstr "Portuguese (Portugal)"

#: source/common/util/map-lang-code.ts:108
msgid "Portuguese (Brazil)"
msgstr "Portuguese (Brazil)"

#: source/common/util/map-lang-code.ts:109
#, fuzzy
msgid "Portuguese (Mozambique)"
msgstr "Portuguese (Brazil)"

#: source/common/util/map-lang-code.ts:110
msgid "Portuguese (Portugal)"
msgstr "Portuguese (Portugal)"

#: source/common/util/map-lang-code.ts:111
#, fuzzy
msgid "Portuguese"
msgstr "Portuguese (Brazil)"

#: source/common/util/map-lang-code.ts:112
msgid "Romanian"
msgstr "Romanian"

#: source/common/util/map-lang-code.ts:113
msgid "Russian"
msgstr "Russian"

#: source/common/util/map-lang-code.ts:114
msgid "Rwandan (Kinyarwanda)"
msgstr "Rwandan (Kinyarwanda)"

#: source/common/util/map-lang-code.ts:115
msgid "Slovakian"
msgstr "Slovakian"

#: source/common/util/map-lang-code.ts:116
msgid "Slovenian"
msgstr "Slovenian"

#: source/common/util/map-lang-code.ts:117
msgid "Serbian"
msgstr "Serbian"

#: source/common/util/map-lang-code.ts:118
#, fuzzy
msgid "Albanian"
msgstr "Romanian"

#: source/common/util/map-lang-code.ts:119
#, fuzzy
msgid "Albanian (Albania)"
msgstr "Malaysian (Malaysia)"

#: source/common/util/map-lang-code.ts:120
msgid "Swedish"
msgstr "Swedish"

#: source/common/util/map-lang-code.ts:121
#, fuzzy
msgid "Tamil (India)"
msgstr "English (India)"

#: source/common/util/map-lang-code.ts:122
msgid "Thai"
msgstr ""

#: source/common/util/map-lang-code.ts:123
msgid "Tagalog (Filipino)"
msgstr ""

#: source/common/util/map-lang-code.ts:124
msgid "Turkish"
msgstr "Turkish"

#: source/common/util/map-lang-code.ts:125
msgid "Ukrainian"
msgstr "Ukrainian"

#: source/common/util/map-lang-code.ts:126
msgid "Urdu"
msgstr ""

#: source/common/util/map-lang-code.ts:127
msgid "Vietnamese"
msgstr "Vietnamese"

#. NOTE: According to ISO 639-2, while hsb and dsb denote Higher and Lower
#. Sorbian, wen denotes the language family as such
#: source/common/util/map-lang-code.ts:130
#, fuzzy
msgid "Sorbian"
msgstr "Serbian"

#: source/common/util/map-lang-code.ts:131
msgid "Chinese (China)"
msgstr "Chinese (China)"

#: source/common/util/map-lang-code.ts:132
#, fuzzy
msgid "Chinese (Taiwan)"
msgstr "Chinese (China)"

#: source/common/util/map-lang-code.ts:133
#, fuzzy
msgid "Chinese"
msgstr "Chinese (China)"

#: source/app/service-providers/workspaces/index.ts:163
#, fuzzy, javascript-format
msgid "Loading workspace %s"
msgstr "워크스페이스"

#: source/app/service-providers/updates/index.ts:294
#, javascript-format
msgid "Could not check for updates: Server Error (Status code: %s)"
msgstr "업데이트를 확인할 수 없습니다: 서버 오류 (상태 코드 : %s)"
>>>>>>> 6a1ca0b8

#: source/win-preferences/schema/import-export.ts:112
#, fuzzy
msgid "Command"
msgstr "주석"

#: source/win-preferences/schema/import-export.ts:113
msgid ""
"Enter custom commands to run the exporter with. Each command receives as its "
"first argument the file or project folder to be exported."
msgstr ""

#: source/win-preferences/schema/spellchecking.ts:22
msgid "LanguageTool"
msgstr ""

#: source/win-preferences/schema/spellchecking.ts:32
msgid "Strictness"
msgstr ""

#: source/win-preferences/schema/spellchecking.ts:35
msgid "Standard"
msgstr ""

#: source/win-preferences/schema/spellchecking.ts:36
msgid "Picky"
msgstr ""

<<<<<<< HEAD
#: source/win-preferences/schema/spellchecking.ts:45
msgid "Mother language"
msgstr ""

#: source/win-preferences/schema/spellchecking.ts:51
msgid "Not set"
msgstr ""

#: source/win-preferences/schema/spellchecking.ts:59
msgid "LanguageTool Provider"
msgstr ""

#: source/win-preferences/schema/spellchecking.ts:63
#, fuzzy
msgid "Custom server"
msgstr "커스텀 CSS"

#: source/win-preferences/schema/spellchecking.ts:70
#, fuzzy
msgid "Custom server address"
msgstr "커스텀 CSS"

#: source/win-preferences/schema/spellchecking.ts:79
msgid "LanguageTool Premium"
msgstr ""

#: source/win-preferences/schema/spellchecking.ts:84
msgid ""
"Zettlr will ignore the \"LanguageTool provider\" settings if you enter any "
"credentials here."
msgstr ""

#: source/win-preferences/schema/spellchecking.ts:88
msgid "LanguageTool Username"
msgstr ""

#: source/win-preferences/schema/spellchecking.ts:95
msgid "LanguageTool API key"
=======
#: source/app/service-providers/tray/index.ts:160
msgid "Show Zettlr"
msgstr "Zettlr 보기"

#: source/app/service-providers/tray/index.ts:166
#: source/app/service-providers/menu/menu.darwin.ts:104
#: source/app/service-providers/menu/menu.win32.ts:308
msgid "Quit"
msgstr "종료"

#: source/app/service-providers/tray/index.ts:173
msgid "Zettlr"
msgstr "Zettlr"

#: source/app/service-providers/citeproc/index.ts:248
#: source/app/service-providers/citeproc/index.ts:455
msgid "The citation database could not be loaded"
msgstr "인용 데이터베이스를 불러올 수 없습니다"

#: source/app/service-providers/citeproc/index.ts:443
msgid "Changes to the library file detected. Reloading …"
msgstr "라이브러리 파일이 변경되었습니다. 다시 읽는 중 ..."

#: source/app/service-providers/commands/language-tool.ts:187
msgid "Document too long"
msgstr ""

#: source/app/service-providers/commands/language-tool.ts:192
msgid "offline"
msgstr ""

#: source/app/service-providers/commands/export.ts:55
#: source/app/service-providers/commands/export.ts:157
msgid "Export failed"
msgstr "내보내기 실패"

#: source/app/service-providers/commands/export.ts:56
#, fuzzy, javascript-format
msgid "An error occurred during export: %s"
msgstr "내보내기 중 오류 발생: %s"

#: source/app/service-providers/commands/export.ts:114
msgid "Choose export destination"
msgstr ""

#: source/app/service-providers/commands/export.ts:114
#: source/app/service-providers/menu/menu.darwin.ts:197
#: source/app/service-providers/menu/menu.win32.ts:162
#: source/tmp/CustomCSS.vue.ts:42 source/tmp/CustomCSS.vue.ts:56
#: source/tmp/Defaults.vue.ts:114 source/tmp/SnippetsTab.vue.ts:47
msgid "Save"
msgstr "저장"

#: source/app/service-providers/commands/export.ts:145
#, javascript-format
msgid "Exporting to %s"
msgstr "%s 로 내보내는 중"

#: source/app/service-providers/commands/export.ts:158
#, javascript-format
msgid "An error occurred on export: %s"
msgstr "내보내기 중 오류 발생: %s"

#: source/app/service-providers/commands/save-image-from-clipboard.ts:37
msgid "The requested file was not found."
msgstr "요청한 파일을 찾을 수 없습니다."

#: source/app/service-providers/commands/save-image-from-clipboard.ts:54
msgid "The provided name did not contain any allowed letters."
msgstr "제공된 이름에는 허용된 문자가 없습니다."

#: source/app/service-providers/commands/save-image-from-clipboard.ts:75
msgid "The requested directory was not found."
msgstr "요청한 디렉토리를 찾을 수 없습니다."

#: source/app/service-providers/commands/save-image-from-clipboard.ts:86
msgid "Could not save image"
msgstr "이미지를 저장할 수 없습니다"

#: source/app/service-providers/commands/exporter/pdf-exporter.ts:37
#: source/app/service-providers/commands/exporter/default-exporter.ts:33
#: source/app/service-providers/commands/importer/index.ts:47
msgid ""
"Pandoc has not been found on this system. Please install Pandoc prior to "
"exporting or importing files."
>>>>>>> 6a1ca0b8
msgstr ""

<<<<<<< HEAD
#: source/win-preferences/schema/spellchecking.ts:103
msgid "Spellchecking"
msgstr ""

#: source/win-preferences/schema/spellchecking.ts:112
msgid "Active"
msgstr ""

#: source/win-preferences/schema/spellchecking.ts:112
msgid "Language"
msgstr ""

#: source/win-preferences/schema/spellchecking.ts:113
msgid ""
"Select the languages for which you want to enable automatic spell checking."
msgstr "자동 맞춤법 ​​검사를 활성화할 언어를 선택하십시오."

#: source/win-preferences/schema/spellchecking.ts:125
msgid "User dictionary. Remove words by clicking them."
msgstr "사용자 사전. 단어를 클릭하여 제거할 수 있습니다."

#: source/win-preferences/schema/spellchecking.ts:127
msgid "Dictionary entry"
msgstr ""

#: source/win-preferences/schema/spellchecking.ts:130
msgid "Search for entries …"
msgstr ""

#: source/win-preferences/schema/file-manager.ts:7
#, fuzzy
msgid "Display mode"
msgstr "다크 모드"

#: source/win-preferences/schema/file-manager.ts:16
msgid "Thin"
msgstr ""

#: source/win-preferences/schema/file-manager.ts:17
msgid "Expanded"
msgstr ""

#: source/win-preferences/schema/file-manager.ts:18
msgid "Combined"
msgstr ""

#: source/win-preferences/schema/file-manager.ts:24
msgid ""
"The Thin mode shows your directories and files separately. Select a "
"directory to have its contents displayed in the file list. Switch between "
"file list and directory tree by clicking on directories or the arrow button "
"which appears at the top left corner of the file list."
msgstr ""

#: source/win-preferences/schema/file-manager.ts:29
msgid "Show file information"
msgstr "파일 정보 표시"

#: source/win-preferences/schema/file-manager.ts:34
msgid "Show folders above files"
msgstr ""

#: source/win-preferences/schema/file-manager.ts:40
msgid "Markdown document name display"
msgstr ""

#: source/win-preferences/schema/file-manager.ts:48
msgid "Filename only"
msgstr ""

#: source/win-preferences/schema/file-manager.ts:49
msgid "Title if applicable"
msgstr ""

#: source/win-preferences/schema/file-manager.ts:50
msgid "First heading level 1 if applicable"
msgstr ""

#: source/win-preferences/schema/file-manager.ts:51
msgid "Title or first heading level 1 if applicable"
msgstr ""

#: source/win-preferences/schema/file-manager.ts:57
msgid "Display Markdown file extensions"
msgstr "마크다운 파일의 확장자를 표시"

#: source/win-preferences/schema/file-manager.ts:64
msgid "Time display"
msgstr ""

#: source/win-preferences/schema/file-manager.ts:72
msgid "Last modification time"
msgstr "마지막 수정 시간"

#: source/win-preferences/schema/file-manager.ts:73
msgid "File creation time"
msgstr "파일이 만들어진 시간"

#: source/win-preferences/schema/file-manager.ts:79
#, fuzzy
msgid "Sorting"
msgstr "내보내기..."

#: source/win-preferences/schema/file-manager.ts:85
#, fuzzy
msgid "When sorting documents…"
msgstr "최근 문서"

#: source/win-preferences/schema/file-manager.ts:88
#, fuzzy
msgid "Use natural order (2 comes before 10)"
msgstr "일반적인 순서 (2 다음에 10)"

#: source/win-preferences/schema/file-manager.ts:89
#, fuzzy
msgid "Use ASCII order (2 comes after 10)"
msgstr "ASCII 순서(2가 10 다음에 옴)"

#: source/win-preferences/schema/citations.ts:21
#, fuzzy
msgid "Citations"
msgstr "인용(Citation) 보이기"

#: source/win-preferences/schema/citations.ts:27
msgid "How would you like autocomplete to insert your citations?"
msgstr "인용이 자동 완성되는 방식을 선택할 수 있습니다."
=======
#: source/app/service-providers/commands/file-rename.ts:108
#: source/app/service-providers/commands/rename-tag.ts:43
#: source/app/service-providers/config/index.ts:488
msgid "Confirm"
msgstr ""

#: source/app/service-providers/commands/file-rename.ts:109
#, javascript-format
msgid "Update %s internal links to file %s?"
msgstr ""

#: source/app/service-providers/commands/file-rename.ts:111
#: source/app/service-providers/commands/rename-tag.ts:46
#: source/app/service-providers/windows/dialog/ask-save-changes.ts:32
msgid "Yes"
msgstr ""

#. 0: Save all changes
#: source/app/service-providers/commands/file-rename.ts:112
#: source/app/service-providers/windows/dialog/ask-save-changes.ts:33
msgid "No"
msgstr ""

#: source/app/service-providers/commands/dir-delete.ts:35
#: source/app/service-providers/commands/file-delete.ts:36
#: source/app/service-providers/windows/dialog/should-overwrite-file.ts:33
#: source/app/service-providers/windows/dialog/should-replace-file.ts:37
#: source/app/service-providers/windows/dialog/prompt.ts:32
msgid "Ok"
msgstr "확인"

#. 1: Omit all changes
#: source/app/service-providers/commands/dir-delete.ts:36
#: source/app/service-providers/commands/rename-tag.ts:47
#: source/app/service-providers/commands/file-delete.ts:37
#: source/app/service-providers/menu/menu.darwin.ts:712
#: source/app/service-providers/menu/menu.win32.ts:685
#: source/app/service-providers/windows/dialog/should-overwrite-file.ts:32
#: source/app/service-providers/windows/dialog/should-replace-file.ts:36
#: source/app/service-providers/windows/dialog/ask-save-changes.ts:34
#: source/tmp/CustomCSS.vue.ts:49
msgid "Cancel"
msgstr "취소"

#: source/app/service-providers/commands/dir-delete.ts:40
#: source/app/service-providers/commands/file-delete.ts:41
msgid "Really delete?"
msgstr "정말 삭제 하시겠습니까?"

#: source/app/service-providers/commands/dir-delete.ts:41
#: source/app/service-providers/commands/file-delete.ts:42
#, javascript-format
msgid "Do you really want to remove %s?"
msgstr "%s 정말 삭제 하시겠습니까?"

#: source/app/service-providers/commands/root-open.ts:62
#: source/tmp/FileItem.vue.ts:105 source/tmp/FileItem.vue.ts:107
#: source/tmp/PopoverDirProps.vue.ts:32
msgid "Files"
msgstr "파일"

#. TODO: Move this to a command
#. The user wants to open another file or directory.
#: source/app/service-providers/commands/root-open.ts:75
#: source/app/service-providers/windows/index.ts:221
msgid "Open project folder"
msgstr "프로젝트 폴더 열기"

#: source/app/service-providers/commands/root-open.ts:85
msgid "Cannot open directory"
msgstr "디렉토리를 열 수 없습니다"

#: source/app/service-providers/commands/root-open.ts:86
#, javascript-format
msgid "Directory &quot;%s&quot; cannot be opened by Zettlr."
msgstr "Zettlr 에서 &quot;%s&quot; 디렉토리를 열 수 없습니다."

#: source/app/service-providers/commands/import.ts:36
msgid "You have to select a directory to import to."
msgstr "가져올 디렉터리를 선택해야 합니다."

#. Prepare the list of file filters
#. The "All Files" filter should be at the top
#: source/app/service-providers/commands/import.ts:42
#: source/app/service-providers/windows/dialog/ask-file.ts:47
#: source/tmp/FileControl.vue.ts:57
msgid "All Files"
msgstr "모든 파일"
>>>>>>> 6a1ca0b8

#: source/win-preferences/schema/citations.ts:38
msgid "Citation Database (CSL JSON or BibTex)"
msgstr "인용(citation) 데이터베이스 (CSL JSON 또는 BibTex)"

<<<<<<< HEAD
#: source/win-preferences/schema/citations.ts:40
#: source/win-preferences/schema/citations.ts:52
#, fuzzy
msgid "Path to file"
msgstr "파일 보기"

#: source/win-preferences/schema/citations.ts:50
msgid "CSL-Style (optional)"
msgstr "CSL-스타일 (선택적)"

#: source/win-preferences/schema/general.ts:21
msgid "Application language"
msgstr ""

#: source/win-preferences/schema/general.ts:32
msgid "Autosave"
msgstr "자동 저장"

#: source/win-preferences/schema/general.ts:42
#, fuzzy
msgid "Save modifications"
msgstr "마지막 수정 시간"

#: source/win-preferences/schema/general.ts:46
#: source/win-preferences/schema/appearance.ts:25
msgid "Off"
msgstr "끄기"

#: source/win-preferences/schema/general.ts:47
msgid "Immediately"
msgstr "즉시"

#: source/win-preferences/schema/general.ts:48
msgid "After a short delay"
msgstr "잠시 쉴 때"

#: source/win-preferences/schema/general.ts:54
msgid "Default image folder"
msgstr ""

#: source/win-preferences/schema/general.ts:66
=======
#. This callback gets called whenever there is an error while running pandoc.
#: source/app/service-providers/commands/import.ts:67
#, javascript-format
msgid "Couldn't import %s."
msgstr "%s 가져오는데 실패하였습니다."

#: source/app/service-providers/commands/import.ts:71
#, javascript-format
msgid "%s imported successfully."
msgstr "%s 가져오기 성공."

#. Some files failed to import.
#: source/app/service-providers/commands/import.ts:76
#, javascript-format
>>>>>>> 6a1ca0b8
msgid ""
"Click \"Select folder…\" or type an absolute or relative path directly into "
"the input field."
msgstr ""

<<<<<<< HEAD
#: source/win-preferences/schema/general.ts:71
msgid "Behavior"
msgstr ""

#: source/win-preferences/schema/general.ts:77
#: source/app/service-providers/windows/dialog/should-replace-file.ts:33
msgid "Always load remote changes to the current file"
msgstr "현재 파일의 외부 수정을 항상 반영"

#: source/win-preferences/schema/general.ts:82
msgid "Avoid opening files in new tabs if possible"
msgstr "가능하면 파일을 새로운 탭으로 열지 않기"

#: source/win-preferences/schema/general.ts:88
msgid "Updates"
msgstr ""

#: source/win-preferences/schema/general.ts:94
msgid "Automatically check for updates"
msgstr "자동으로 업데이트를 확인"

#: source/win-preferences/schema/appearance.ts:10
#: source/app/service-providers/menu/menu.darwin.ts:448
#: source/app/service-providers/menu/menu.win32.ts:430
msgid "Dark mode"
msgstr "다크 모드"

#: source/win-preferences/schema/appearance.ts:21
msgid "Schedule"
msgstr "일정"

#: source/win-preferences/schema/appearance.ts:26
#, fuzzy
msgid "Follow system"
msgstr "운영체제를 따름"

#: source/win-preferences/schema/appearance.ts:27
msgid "On"
msgstr ""

#: source/win-preferences/schema/appearance.ts:36
#: source/tmp/PopoverPomodoro.vue.ts:77
msgid "Start"
msgstr "시작"

#: source/win-preferences/schema/appearance.ts:43
msgid "End"
msgstr ""

#: source/win-preferences/schema/appearance.ts:53
msgid "Theme"
msgstr ""

#: source/win-preferences/schema/appearance.ts:60
msgid "Here you can choose the theme for the app."
msgstr "앱의 테마를 선택할 수 있습니다."

#: source/win-preferences/schema/appearance.ts:102
msgid "Toolbar options"
msgstr ""

#: source/win-preferences/schema/appearance.ts:109
msgid "Left section buttons"
msgstr ""

#: source/win-preferences/schema/appearance.ts:113
msgid "Display \"Open Preferences\" button"
msgstr ""

#: source/win-preferences/schema/appearance.ts:118
msgid "Display \"New File\" button"
msgstr ""

#: source/win-preferences/schema/appearance.ts:123
msgid "Display \"Previous File\" button"
msgstr ""

#: source/win-preferences/schema/appearance.ts:128
msgid "Display \"Next File\" button"
msgstr ""

#: source/win-preferences/schema/appearance.ts:135
msgid "Center section buttons"
msgstr ""

#: source/win-preferences/schema/appearance.ts:139
msgid "Display readability button"
msgstr ""

#: source/win-preferences/schema/appearance.ts:144
msgid "Display \"Insert Comment\" button"
msgstr ""

#: source/win-preferences/schema/appearance.ts:149
msgid "Display link button"
msgstr ""

#: source/win-preferences/schema/appearance.ts:154
msgid "Display image button"
msgstr ""

#: source/win-preferences/schema/appearance.ts:159
msgid "Display task list button"
msgstr ""

#: source/win-preferences/schema/appearance.ts:164
msgid "Display \"Insert Table\" button"
msgstr ""

#: source/win-preferences/schema/appearance.ts:169
msgid "Display \"Insert Footnote\" button"
msgstr ""

#: source/win-preferences/schema/appearance.ts:176
msgid "Right section buttons"
msgstr ""

#: source/win-preferences/schema/appearance.ts:180
msgid "Display document info"
msgstr ""

#: source/win-preferences/schema/appearance.ts:185
msgid "Display Pomodoro-timer"
msgstr ""

#: source/win-preferences/schema/appearance.ts:191
#, fuzzy
msgid "Status bar"
msgstr "Zettlr 보기"

#: source/win-preferences/schema/appearance.ts:197
#, fuzzy
msgid "Show statusbar"
msgstr "Zettlr 보기"

#: source/win-preferences/schema/appearance.ts:203
#: source/tmp/CustomCSS.vue.ts:31
msgid "Custom CSS"
msgstr "커스텀 CSS"

#: source/win-preferences/schema/appearance.ts:208
#, fuzzy
msgid "Open CSS editor"
msgstr "디렉토리 열기"

#: source/win-preferences/schema/snippets.ts:23
msgid "Snippets"
msgstr ""

#: source/win-preferences/schema/snippets.ts:29
msgid "Open snippets editor"
msgstr ""

#: source/win-preferences/schema/zettelkasten.ts:21
msgid "Zettelkasten IDs"
msgstr ""

#: source/win-preferences/schema/zettelkasten.ts:27
#, fuzzy
msgid "Pattern for Zettelkasten IDs"
msgstr "새로운 ID를 생성하는데 사용할 패턴"

#: source/win-preferences/schema/zettelkasten.ts:28
#, fuzzy
msgid "Uses ECMAScript regular expressions"
msgstr "ID 정규표현식"

#: source/win-preferences/schema/zettelkasten.ts:34
msgid "Pattern used to generate new IDs"
msgstr "새로운 ID를 생성하는데 사용할 패턴"

#: source/win-preferences/schema/zettelkasten.ts:37
#, javascript-format
msgid "Available Variables: %s"
msgstr ""

#: source/win-preferences/schema/zettelkasten.ts:48
msgid "Link with filename only"
msgstr ""

#: source/win-preferences/schema/zettelkasten.ts:53
#, fuzzy
msgid "When linking files, add the document name …"
msgstr "파일을 연결할 때, 파일 이름 추가…"

#: source/win-preferences/schema/zettelkasten.ts:56
#, fuzzy
msgid "Always"
msgstr "항상"

#: source/win-preferences/schema/zettelkasten.ts:57
#, fuzzy
msgid "Only when linking using the ID"
msgstr "ID를 사용하여 연결하는 경우에만"

#: source/win-preferences/schema/zettelkasten.ts:58
#, fuzzy
msgid "Never"
msgstr "안함"

#: source/win-preferences/schema/zettelkasten.ts:65
#, fuzzy
msgid "Start a full-text search when following internal links"
msgstr "제텔카스텐 링크를 따라갈 때 검색 시작"

#: source/win-preferences/schema/zettelkasten.ts:66
msgid "The search string will match the content between the brackets: [[ ]]."
msgstr ""

#: source/win-preferences/schema/zettelkasten.ts:75
#, fuzzy
msgid ""
"Automatically create non-existing files in this folder when following "
"internal links"
msgstr "내부 링크를 따라갈 때 존재하지 않는 파일을 자동으로 생성"

#: source/win-preferences/schema/zettelkasten.ts:80
msgid "For this to work, the folder must be open as a Workspace in Zettlr."
msgstr ""

#: source/win-preferences/schema/zettelkasten.ts:85
msgid "Path to folder"
msgstr ""

#: source/win-main/file-manager/util/file-item-context.ts:34
#: source/win-main/file-manager/util/dir-item-context.ts:28
msgid "Properties"
msgstr "속성"

#: source/win-main/file-manager/util/file-item-context.ts:43
#: source/app/service-providers/menu/menu.darwin.ts:287
#: source/app/service-providers/menu/menu.win32.ts:281
#: source/tmp/Defaults.vue.ts:76
msgid "Rename file"
msgstr "파일 이름 변경"

#: source/win-main/file-manager/util/file-item-context.ts:50
#: source/app/service-providers/menu/menu.darwin.ts:298
#: source/app/service-providers/menu/menu.win32.ts:292
msgid "Delete file"
msgstr "파일 삭제"

#: source/win-main/file-manager/util/file-item-context.ts:57
msgid "Duplicate file"
msgstr "파일 복제"

#: source/win-main/file-manager/util/file-item-context.ts:66
#: source/win-main/file-manager/util/dir-item-context.ts:67
#, fuzzy
msgid "Copy path"
msgstr "ID 복사"

#: source/win-main/file-manager/util/file-item-context.ts:72
#: source/win-main/tabs-context.ts:68
msgid "Copy filename"
msgstr "파일 이름 복사"

#: source/win-main/file-manager/util/file-item-context.ts:78
#: source/win-main/tabs-context.ts:80
#: source/app/service-providers/menu/menu.darwin.ts:414
#: source/app/service-providers/menu/menu.win32.ts:415
msgid "Copy ID"
msgstr "ID 복사"

#: source/win-main/file-manager/util/file-item-context.ts:87
#: source/win-main/file-manager/util/dir-item-context.ts:76
msgid "Reveal in Explorer"
msgstr ""

#: source/win-main/file-manager/util/file-item-context.ts:87
#: source/win-main/file-manager/util/dir-item-context.ts:76
msgid "Reveal in File Browser"
msgstr ""

#: source/win-main/file-manager/util/file-item-context.ts:100
msgid "Close file"
msgstr "파일 닫기"

#: source/win-main/file-manager/util/dir-item-context.ts:37
#: source/app/service-providers/menu/menu.darwin.ts:116
#: source/app/service-providers/menu/menu.win32.ts:90
msgid "New File…"
msgstr "새로운 파일..."

#: source/win-main/file-manager/util/dir-item-context.ts:43
#: source/app/service-providers/menu/menu.darwin.ts:155
#: source/app/service-providers/menu/menu.win32.ts:129
msgid "New directory…"
msgstr "새로운 디렉토리..."

#: source/win-main/file-manager/util/dir-item-context.ts:52
msgid "Rename directory"
msgstr "디렉토리 이름 변경"

#: source/win-main/file-manager/util/dir-item-context.ts:58
#: source/app/service-providers/menu/menu.darwin.ts:306
#: source/app/service-providers/menu/menu.win32.ts:299
msgid "Delete directory"
msgstr "디렉토리 삭제"

#: source/win-main/file-manager/util/dir-item-context.ts:87
msgid "Check for directory …"
msgstr "디렉토리 검사..."

#: source/win-main/file-manager/util/dir-item-context.ts:104
msgid "Export Project"
msgstr "프로젝트 내보내기"

#: source/win-main/file-manager/util/dir-item-context.ts:116
msgid "Close Workspace"
msgstr "워크스페이스 닫기"

#: source/win-main/tabs-context.ts:38
#: source/app/service-providers/menu/menu.darwin.ts:601
#: source/app/service-providers/menu/menu.win32.ts:574
msgid "Close Tab"
msgstr "탭 닫기"

#: source/win-main/tabs-context.ts:44
msgid "Close other tabs"
msgstr ""

#: source/win-main/tabs-context.ts:50
msgid "Close all tabs"
msgstr "모든 탭 닫기"

#: source/win-main/tabs-context.ts:59
msgid "Unpin tab"
msgstr ""

#: source/win-main/tabs-context.ts:59
msgid "Pin tab"
msgstr ""

#: source/win-main/tabs-context.ts:74
msgid "Copy full path"
msgstr ""

#: source/app/service-providers/menu/menu.darwin.ts:46
#: source/app/service-providers/menu/menu.darwin.ts:641
#: source/app/service-providers/menu/menu.win32.ts:614
msgid "About Zettlr"
msgstr "Zettlr 소개"

#: source/app/service-providers/menu/menu.darwin.ts:51
#: source/app/service-providers/menu/menu.win32.ts:222
#: source/app/service-providers/menu/menu.win32.ts:226
msgid "Preferences…"
msgstr "환경 설정..."

#: source/app/service-providers/menu/menu.darwin.ts:59
#: source/app/service-providers/menu/menu.win32.ts:234
msgid "Assets Manager"
msgstr ""

#: source/app/service-providers/menu/menu.darwin.ts:67
#: source/app/service-providers/menu/menu.win32.ts:242
msgid "Manage Tags…"
msgstr "태그 관리..."

#: source/app/service-providers/menu/menu.darwin.ts:77
msgid "Services"
msgstr "서비스"

#: source/app/service-providers/menu/menu.darwin.ts:86
msgid "Hide"
msgstr "숨기기"

#: source/app/service-providers/menu/menu.darwin.ts:91
msgid "Hide others"
msgstr "나머지 숨기기"

#: source/app/service-providers/menu/menu.darwin.ts:96
msgid "Show"
msgstr "보이기"

#: source/app/service-providers/menu/menu.darwin.ts:104
#: source/app/service-providers/menu/menu.win32.ts:308
#: source/app/service-providers/tray/index.ts:166
msgid "Quit"
msgstr "종료"

#: source/app/service-providers/menu/menu.darwin.ts:113
#: source/app/service-providers/menu/menu.win32.ts:87
msgid "File"
msgstr "파일"

#: source/app/service-providers/menu/menu.darwin.ts:175
#: source/app/service-providers/menu/menu.win32.ts:149
msgid "Open Workspace …"
msgstr "워크스페이스 열기 ..."

#: source/app/service-providers/menu/menu.darwin.ts:184
#: source/app/service-providers/menu/menu.win32.ts:44
#: source/app/service-providers/menu/menu.win32.ts:56
msgid "Recent documents"
msgstr "최근 문서"

#: source/app/service-providers/menu/menu.darwin.ts:188
#: source/app/service-providers/menu/menu.win32.ts:48
#: source/app/service-providers/menu/menu.win32.ts:60
msgid "Empty"
msgstr "비우기"

#: source/app/service-providers/menu/menu.darwin.ts:197
#: source/app/service-providers/menu/menu.win32.ts:162
#: source/app/service-providers/commands/export.ts:114
#: source/tmp/CustomCSS.vue.ts:42 source/tmp/CustomCSS.vue.ts:56
#: source/tmp/Defaults.vue.ts:114 source/tmp/SnippetsTab.vue.ts:47
msgid "Save"
msgstr "저장"

#: source/app/service-providers/menu/menu.darwin.ts:208
#: source/app/service-providers/menu/menu.win32.ts:173
msgid "Previous file"
msgstr ""

#: source/app/service-providers/menu/menu.darwin.ts:219
#: source/app/service-providers/menu/menu.win32.ts:184
msgid "Next file"
msgstr ""

#: source/app/service-providers/menu/menu.darwin.ts:233
#: source/app/service-providers/menu/menu.win32.ts:198
msgid "Import files…"
msgstr "파일 가져오기..."

#: source/app/service-providers/menu/menu.darwin.ts:241
#: source/app/service-providers/menu/menu.win32.ts:206
msgid "Export…"
msgstr "내보내기..."

#: source/app/service-providers/menu/menu.darwin.ts:249
#: source/app/service-providers/menu/menu.win32.ts:214
msgid "Print…"
msgstr "출력..."

#: source/app/service-providers/menu/menu.darwin.ts:260
#: source/app/service-providers/menu/menu.win32.ts:254
msgid "Import translation…"
msgstr "번역 가져오기..."

#: source/app/service-providers/menu/menu.darwin.ts:268
#: source/app/service-providers/menu/menu.win32.ts:262
msgid "Import dictionary…"
msgstr "사전 가져오기..."

#: source/app/service-providers/menu/menu.darwin.ts:322
#: source/app/service-providers/menu/menu.win32.ts:323
msgid "Undo"
msgstr "되돌리기"

#: source/app/service-providers/menu/menu.darwin.ts:328
#: source/app/service-providers/menu/menu.win32.ts:329
msgid "Redo"
msgstr "다시 실행"

#: source/app/service-providers/menu/menu.darwin.ts:379
#: source/app/service-providers/menu/menu.win32.ts:380
msgid "Find in file"
msgstr "파일에서 찾기"

#: source/app/service-providers/menu/menu.darwin.ts:387
#: source/app/service-providers/menu/menu.win32.ts:388
msgid "Find in directory"
msgstr "디렉토리 안에서 찾기..."

#: source/app/service-providers/menu/menu.darwin.ts:395
#: source/app/service-providers/menu/menu.win32.ts:396
msgid "Filter files"
msgstr ""

#: source/app/service-providers/menu/menu.darwin.ts:406
#: source/app/service-providers/menu/menu.win32.ts:407
msgid "Generate new ID"
msgstr "새로운 ID 생성"

#: source/app/service-providers/menu/menu.darwin.ts:425
msgid "Speech"
msgstr "말하기"

#: source/app/service-providers/menu/menu.darwin.ts:429
msgid "Start speaking"
msgstr "말하기 시작"

#: source/app/service-providers/menu/menu.darwin.ts:434
msgid "Stop speaking"
msgstr "말하기 중지"

#: source/app/service-providers/menu/menu.darwin.ts:444
#: source/app/service-providers/menu/menu.win32.ts:426
msgid "View"
msgstr "보기"

#: source/app/service-providers/menu/menu.darwin.ts:458
#: source/app/service-providers/menu/menu.win32.ts:440
msgid "Additional Information"
msgstr "추가 정보"

#: source/app/service-providers/menu/menu.darwin.ts:468
#: source/app/service-providers/menu/menu.win32.ts:450
msgid "Distraction free mode"
msgstr "집중 모드"

#: source/app/service-providers/menu/menu.darwin.ts:476
#: source/app/service-providers/menu/menu.win32.ts:458
msgid "Typewriter Mode"
msgstr "타자기 모드"

#: source/app/service-providers/menu/menu.darwin.ts:487
#: source/app/service-providers/menu/menu.win32.ts:469
msgid "Toggle file manager"
msgstr "파일 관리자 전환"

#: source/app/service-providers/menu/menu.darwin.ts:495
#: source/app/service-providers/menu/menu.win32.ts:477
msgid "Toggle Sidebar"
msgstr "사이드바 전환"

#: source/app/service-providers/menu/menu.darwin.ts:509
#: source/app/service-providers/menu/menu.win32.ts:488
msgid "Reset zoom"
msgstr "확대/축소 초기화"

#: source/app/service-providers/menu/menu.darwin.ts:518
#: source/app/service-providers/menu/menu.win32.ts:497
msgid "Zoom in"
msgstr "확대"

#: source/app/service-providers/menu/menu.darwin.ts:525
#: source/app/service-providers/menu/menu.win32.ts:504
msgid "Zoom out"
msgstr "축소"

#: source/app/service-providers/menu/menu.darwin.ts:535
#: source/app/service-providers/menu/menu.win32.ts:514
msgid "Toggle fullscreen"
msgstr "전체화면 전환"

#: source/app/service-providers/menu/menu.darwin.ts:543
#: source/app/service-providers/menu/menu.win32.ts:523
msgid "Develop"
msgstr "개발"

#: source/app/service-providers/menu/menu.darwin.ts:547
#: source/app/service-providers/menu/menu.win32.ts:527
msgid "Reload"
msgstr "새로 고침"

#: source/app/service-providers/menu/menu.darwin.ts:555
#: source/app/service-providers/menu/menu.win32.ts:535
msgid "Toggle developer tools"
msgstr "개발자 도구 전환"

#: source/app/service-providers/menu/menu.darwin.ts:563
#: source/app/service-providers/menu/menu.win32.ts:543
msgid "Open Logs"
msgstr "로그 열기"

#: source/app/service-providers/menu/menu.darwin.ts:574
#: source/app/service-providers/menu/menu.win32.ts:554
msgid "Window"
msgstr "윈도우"

#: source/app/service-providers/menu/menu.darwin.ts:579
#: source/app/service-providers/menu/menu.win32.ts:559
msgid "Minimize"
msgstr "최소화"

#: source/app/service-providers/menu/menu.darwin.ts:587
#: source/app/service-providers/menu/menu.win32.ts:565
msgid "Close"
msgstr "닫기"

#: source/app/service-providers/menu/menu.darwin.ts:593
msgid "Bring All to Front"
msgstr "모두 앞으로 가져오기"

#: source/app/service-providers/menu/menu.darwin.ts:609
#: source/app/service-providers/menu/menu.win32.ts:582
msgid "Previous Tab"
msgstr "이전 탭"

#: source/app/service-providers/menu/menu.darwin.ts:617
#: source/app/service-providers/menu/menu.win32.ts:590
msgid "Next Tab"
msgstr "다음 탭"

#: source/app/service-providers/menu/menu.darwin.ts:625
#: source/app/service-providers/menu/menu.win32.ts:598
#, fuzzy
msgid "New window"
msgstr "윈도우"

#: source/app/service-providers/menu/menu.darwin.ts:636
#: source/app/service-providers/menu/menu.win32.ts:609
msgid "Help"
msgstr "도움말"

#: source/app/service-providers/menu/menu.darwin.ts:648
#: source/app/service-providers/menu/menu.win32.ts:621 source/tmp/App.vue.ts:94
msgid "Check for updates"
msgstr "업데이트 확인"

#: source/app/service-providers/menu/menu.darwin.ts:660
#: source/app/service-providers/menu/menu.win32.ts:633
msgid "Support Zettlr"
msgstr "Zettlr 지원"

#: source/app/service-providers/menu/menu.darwin.ts:670
#: source/app/service-providers/menu/menu.win32.ts:643
#, fuzzy
msgid "Visit website"
msgstr "웹사이트로 가기"

#: source/app/service-providers/menu/menu.darwin.ts:680
#: source/app/service-providers/menu/menu.win32.ts:653
msgid "Open user manual"
msgstr "사용자 메뉴얼 열기"

#: source/app/service-providers/menu/menu.darwin.ts:694
#: source/app/service-providers/menu/menu.win32.ts:667
msgid "Open Tutorial"
msgstr ""

#: source/app/service-providers/menu/menu.darwin.ts:702
#: source/app/service-providers/menu/menu.win32.ts:675
msgid "Clear FSAL cache …"
msgstr ""

#: source/app/service-providers/menu/menu.darwin.ts:706
#: source/app/service-providers/menu/menu.win32.ts:679
msgid "Clear FSAL Cache"
msgstr ""

#: source/app/service-providers/menu/menu.darwin.ts:707
#: source/app/service-providers/menu/menu.win32.ts:680
msgid "Clearing the FSAL cache requires a restart."
msgstr ""

#: source/app/service-providers/menu/menu.darwin.ts:708
#: source/app/service-providers/menu/menu.win32.ts:681
msgid ""
"After the restart, Zettlr will recreate the entire cache, which may take a "
"few moments, depending on the amount of files you have loaded and the speed "
"of your disk. The window(s) will show afterward."
msgstr ""

#: source/app/service-providers/menu/menu.darwin.ts:711
#: source/app/service-providers/menu/menu.win32.ts:684
#: source/app/service-providers/config/index.ts:483
msgid "Restart now"
msgstr ""

#. 1: Omit all changes
#: source/app/service-providers/menu/menu.darwin.ts:712
#: source/app/service-providers/menu/menu.win32.ts:685
#: source/app/service-providers/windows/dialog/should-replace-file.ts:36
#: source/app/service-providers/windows/dialog/should-overwrite-file.ts:32
#: source/app/service-providers/windows/dialog/ask-save-changes.ts:34
#: source/app/service-providers/commands/rename-tag.ts:47
#: source/app/service-providers/commands/file-delete.ts:37
#: source/app/service-providers/commands/dir-delete.ts:36
#: source/tmp/CustomCSS.vue.ts:49
msgid "Cancel"
msgstr "취소"

#: source/app/service-providers/config/config-validation.ts:278
#, javascript-format
msgid "Option %s has to be of type %s."
msgstr "%s 옵션은 다음 유형이어야 합니다: %s."

#: source/app/service-providers/config/config-validation.ts:281
#, javascript-format
msgid "Option %s must be one of: %s."
msgstr "%s 옵션은 다음 옵션 중 하나여야 합니다: %s."

#: source/app/service-providers/config/config-validation.ts:284
#, javascript-format
msgid "Option %s must be between %s and %s (characters long)."
msgstr "%s 옵션은 %s 에서 %s (문자 길이) 여야 합니다."

#: source/app/service-providers/config/config-validation.ts:287
#, javascript-format
msgid "Option %s may not exceed %s (characters)."
msgstr "%s 옵션은 %s (문자) 를 초과 할 수 없습니다."

#: source/app/service-providers/config/config-validation.ts:290
#, javascript-format
msgid "Option %s must be at least %s (characters long)."
msgstr "%s 옵션은 %s (문자 길이) 이상이어야 합니다."

#: source/app/service-providers/config/config-validation.ts:293
#, javascript-format
msgid "Option %s is required."
msgstr "%s 옵션이 필요합니다."

#: source/app/service-providers/config/index.ts:480
msgid "Changing this option requires a restart to take effect."
msgstr ""

#: source/app/service-providers/config/index.ts:484
msgid "Restart later"
msgstr ""

#: source/app/service-providers/config/index.ts:488
#: source/app/service-providers/commands/rename-tag.ts:43
#: source/app/service-providers/commands/file-rename.ts:108
msgid "Confirm"
msgstr ""

#. Prepare the list of file filters
#. The "All Files" filter should be at the top
#: source/app/service-providers/windows/dialog/ask-file.ts:47
#: source/app/service-providers/commands/import.ts:42
#: source/tmp/FileControl.vue.ts:57
msgid "All Files"
msgstr "모든 파일"

#: source/app/service-providers/windows/dialog/ask-file.ts:54
msgid "Open file"
msgstr "파일 열기"

#: source/app/service-providers/windows/dialog/prompt.ts:32
#: source/app/service-providers/windows/dialog/should-replace-file.ts:37
#: source/app/service-providers/windows/dialog/should-overwrite-file.ts:33
#: source/app/service-providers/commands/file-delete.ts:36
#: source/app/service-providers/commands/dir-delete.ts:35
msgid "Ok"
msgstr "확인"

#: source/app/service-providers/windows/dialog/save-dialog.ts:58
msgid "Save file"
msgstr ""

#: source/app/service-providers/windows/dialog/should-replace-file.ts:31
msgid "Replace file"
msgstr "파일 바꾸기"

#: source/app/service-providers/windows/dialog/should-replace-file.ts:32
#, javascript-format
msgid ""
"File %s has been modified remotely. Replace the loaded version with the "
"newer one from disk?"
msgstr ""
"%s 파일이 원격에서 수정되었습니다. 현재 로드되어 있는 버전을 디스크 최신 버전"
"으로 교체하시겠습니까?"

#: source/app/service-providers/windows/dialog/should-overwrite-file.ts:29
msgid "Overwrite existing file"
msgstr "기존 파일 덮어쓰기"

#: source/app/service-providers/windows/dialog/should-overwrite-file.ts:30
#, javascript-format
msgid "The file %s already exists in this directory. Overwrite?"
msgstr "%s 파일이 이미 이 디렉토리에 있습니다. 덮어 쓰시겠습니까?"

#: source/app/service-providers/windows/dialog/ask-save-changes.ts:32
#: source/app/service-providers/commands/rename-tag.ts:46
#: source/app/service-providers/commands/file-rename.ts:111
msgid "Yes"
msgstr ""

#. 0: Save all changes
#: source/app/service-providers/windows/dialog/ask-save-changes.ts:33
#: source/app/service-providers/commands/file-rename.ts:112
msgid "No"
msgstr ""

#. If the user cancels, do not omit (the default) but actually cancel
#: source/app/service-providers/windows/dialog/ask-save-changes.ts:38
#: source/app/service-providers/documents/index.ts:349
#: source/tmp/CustomCSS.vue.ts:65 source/tmp/Defaults.vue.ts:132
#: source/tmp/SnippetsTab.vue.ts:65
msgid "Unsaved changes"
msgstr ""

#: source/app/service-providers/windows/dialog/ask-save-changes.ts:39
#, fuzzy
msgid "There are unsaved changes. Do you want to save them first?"
msgstr ""
"현재 파일에 저장하지 않은 변경 사항이 있습니다. 변경 사항을 생략하거나 아니"
"면 저장할까요?"

#. TODO: Move this to a command
#. The user wants to open another file or directory.
#: source/app/service-providers/windows/index.ts:221
#: source/app/service-providers/commands/root-open.ts:75
msgid "Open project folder"
msgstr "프로젝트 폴더 열기"

#: source/app/service-providers/updates/index.ts:294
#, javascript-format
msgid "Could not check for updates: Server Error (Status code: %s)"
msgstr "업데이트를 확인할 수 없습니다: 서버 오류 (상태 코드 : %s)"

#: source/app/service-providers/updates/index.ts:296
#, javascript-format
msgid "Could not check for updates: Client Error (Status code: %s)"
msgstr "업데이트를 확인할 수 없습니다: 클라이언트 오류 (상태 코드 : %s)"

#: source/app/service-providers/updates/index.ts:298
#, javascript-format
msgid ""
"Could not check for updates: The server tried to redirect (Status code: %s)"
msgstr ""
"업데이트를 확인할 수 없습니다: 서버가 리다이렉트를 시도했습니다 (상태 코드 : "
"%s)"

#. getaddrinfo has reported that the host has not been found.
#. This normally only happens if the networking interface is
#. offline.
#: source/app/service-providers/updates/index.ts:303
msgid "Could not check for updates: Could not establish connection"
msgstr "업데이트를 확인할 수 없습니다: 연결할 수 없습니다."

#. Something else has occurred. GotError objects have a name property.
#: source/app/service-providers/updates/index.ts:306
#, javascript-format
msgid "Could not check for updates. %s: %s"
msgstr ""

#: source/app/service-providers/updates/index.ts:322
msgid "Could not check for updates: Server hasn't sent any data"
msgstr ""
"업데이트를 확인할 수 없습니다: 서버에서 아무런 데이터를 보내지 않습니다."

#: source/app/service-providers/updates/index.ts:579
#, javascript-format
msgid "An update to version %s is available!"
msgstr ""

#: source/app/service-providers/commands/rename-tag.ts:44
#, javascript-format
msgid "Replace tag \"%s\" with \"%s\" across %s files?"
msgstr ""

#: source/app/service-providers/commands/import-lang-file.ts:60
#, javascript-format
msgid "Language file imported: %s"
msgstr "가져온 언어 파일: %s"

#: source/app/service-providers/commands/import-lang-file.ts:62
#: source/app/service-providers/commands/import-lang-file.ts:65
#, javascript-format
msgid "Could not import language file %s!"
msgstr "%s 언어 파일을 가져올 수 없습니다!"

#: source/app/service-providers/commands/dir-project-export.ts:74
#, fuzzy
msgid "Cannot export project"
msgstr "프로젝트 내보내기"

#: source/app/service-providers/commands/dir-project-export.ts:75
msgid ""
"After applying your glob-filters, no files remained to export. Please adjust "
"them in the project settings."
msgstr ""

#: source/app/service-providers/commands/dir-project-export.ts:147
#, javascript-format
msgid "Project \"%s\" successfully exported. Click to show."
msgstr ""

#: source/app/service-providers/commands/dir-project-export.ts:148
#, fuzzy
msgid "Project Export"
msgstr "내보내기..."

#: source/app/service-providers/commands/file-delete.ts:41
#: source/app/service-providers/commands/dir-delete.ts:40
msgid "Really delete?"
msgstr "정말 삭제 하시겠습니까?"

#: source/app/service-providers/commands/file-delete.ts:42
#: source/app/service-providers/commands/dir-delete.ts:41
#, javascript-format
msgid "Do you really want to remove %s?"
msgstr "%s 정말 삭제 하시겠습니까?"

#. Else standard val for new dirs.
#: source/app/service-providers/commands/dir-new.ts:31
#: source/tmp/TreeItem.vue.ts:240
msgid "Untitled"
msgstr "Untitled"

#: source/app/service-providers/commands/dir-new.ts:37
#: source/app/service-providers/commands/dir-new.ts:38
#: source/app/service-providers/commands/dir-new.ts:50
msgid "Could not create directory"
msgstr "디렉토리를 생성할 수 없습니다"

#: source/app/service-providers/commands/export.ts:55
#: source/app/service-providers/commands/export.ts:157
msgid "Export failed"
msgstr "내보내기 실패"

#: source/app/service-providers/commands/export.ts:56
#, fuzzy, javascript-format
msgid "An error occurred during export: %s"
msgstr "내보내기 중 오류 발생: %s"

#: source/app/service-providers/commands/export.ts:114
msgid "Choose export destination"
msgstr ""

#: source/app/service-providers/commands/export.ts:145
#, javascript-format
msgid "Exporting to %s"
msgstr "%s 로 내보내는 중"

#: source/app/service-providers/commands/export.ts:158
#, javascript-format
msgid "An error occurred on export: %s"
msgstr "내보내기 중 오류 발생: %s"

#: source/app/service-providers/commands/importer/import-textbundle.ts:63
#: source/app/service-providers/commands/importer/import-textbundle.ts:69
#, javascript-format
msgid "Malformed Textbundle: %s"
msgstr "올바르지 않은 Textbundle: %s"

#: source/app/service-providers/commands/importer/index.ts:47
#: source/app/service-providers/commands/exporter/default-exporter.ts:33
#: source/app/service-providers/commands/exporter/pdf-exporter.ts:37
msgid ""
"Pandoc has not been found on this system. Please install Pandoc prior to "
"exporting or importing files."
msgstr ""
"현재 시스템에서 Pandoc 을 찾을 수 없습니다. 파일을 내보내거나 가져오기 전에 "
"Pandoc 을 먼저 설치하십시오."

#: source/app/service-providers/commands/importer/index.ts:104
#: source/app/service-providers/commands/importer/index.ts:105
msgid "Select import profile"
msgstr ""

#: source/app/service-providers/commands/importer/index.ts:106
#, javascript-format
msgid "There are multiple profiles that can import %s. Please choose one."
msgstr ""

#: source/app/service-providers/commands/file-new.ts:151
#: source/app/service-providers/commands/file-duplicate.ts:42
#: source/app/service-providers/commands/file-duplicate.ts:59
msgid "Could not create file"
msgstr "파일을 생성할 수 없습니다"

#: source/app/service-providers/commands/import.ts:36
msgid "You have to select a directory to import to."
msgstr "가져올 디렉터리를 선택해야 합니다."

#. Now import.
#: source/app/service-providers/commands/import.ts:59
msgid "Importing. Please wait …"
msgstr "가져오는 중 입니다. 잠시만 기다려주세요."

#. This callback gets called whenever there is an error while running pandoc.
#: source/app/service-providers/commands/import.ts:67
#, javascript-format
msgid "Couldn't import %s."
msgstr "%s 가져오는데 실패하였습니다."

#: source/app/service-providers/commands/import.ts:71
#, javascript-format
msgid "%s imported successfully."
msgstr "%s 가져오기 성공."

#. Some files failed to import.
#: source/app/service-providers/commands/import.ts:76
#, javascript-format
msgid ""
"The following %s files could not be imported, because their filetype is "
"unknown: %s"
msgstr "파일 유형을 알 수 없기 때문에 파일을 가져올 수 없습니다: %s"

#: source/app/service-providers/commands/import.ts:82
#, fuzzy
msgid "Import failed"
msgstr "내보내기 실패"

#. Better error message
#: source/app/service-providers/commands/open-attachment.ts:113
#, javascript-format
msgid "The reference with key %s does not appear to have attachments."
msgstr "%s 키를 가진 레퍼런스는 첨부파일이 없는 것으로 보입니다."

#: source/app/service-providers/commands/open-attachment.ts:118
msgid "Could not open attachment. Is Zotero running?"
msgstr "첨부파일을 열 수 없습니다. 혹시 Zotero 가 실행 중입니까?"

#: source/app/service-providers/commands/language-tool.ts:187
msgid "Document too long"
msgstr ""

#: source/app/service-providers/commands/language-tool.ts:192
msgid "offline"
msgstr ""

#: source/app/service-providers/commands/file-rename.ts:109
#, javascript-format
msgid "Update %s internal links to file %s?"
msgstr ""

#: source/app/service-providers/commands/root-open.ts:62
#: source/tmp/FileItem.vue.ts:104 source/tmp/FileItem.vue.ts:106
#: source/tmp/PopoverDirProps.vue.ts:178
msgid "Files"
msgstr "파일"

#: source/app/service-providers/commands/root-open.ts:85
msgid "Cannot open directory"
msgstr "디렉토리를 열 수 없습니다"

#: source/app/service-providers/commands/root-open.ts:86
#, javascript-format
msgid "Directory &quot;%s&quot; cannot be opened by Zettlr."
msgstr "Zettlr 에서 &quot;%s&quot; 디렉토리를 열 수 없습니다."

#: source/app/service-providers/commands/request-move.ts:53
msgid "Cannot move directory"
msgstr "디렉토리를 이동할 수 없습니다."

#: source/app/service-providers/commands/request-move.ts:54
msgid "You cannot move a directory into one of its subdirectories."
msgstr "디렉토리를 해당 디렉토리의 하위 디렉토리 중 하나로 옮길 수 없습니다."

#: source/app/service-providers/commands/request-move.ts:63
msgid "Cannot move directory or file"
msgstr "디렉토리 또는 파일을 이동할 수 없습니다."

#: source/app/service-providers/commands/request-move.ts:64
#, javascript-format
msgid "The file/directory %s already exists in target."
msgstr "파일/디렉토리 %s 가 이미 목적지 안에 존재합니다."

#: source/app/service-providers/commands/save-image-from-clipboard.ts:37
msgid "The requested file was not found."
msgstr "요청한 파일을 찾을 수 없습니다."

#: source/app/service-providers/commands/save-image-from-clipboard.ts:54
msgid "The provided name did not contain any allowed letters."
msgstr "제공된 이름에는 허용된 문자가 없습니다."

#: source/app/service-providers/commands/save-image-from-clipboard.ts:75
msgid "The requested directory was not found."
msgstr "요청한 디렉토리를 찾을 수 없습니다."

#: source/app/service-providers/commands/save-image-from-clipboard.ts:86
msgid "Could not save image"
msgstr "이미지를 저장할 수 없습니다"

#. We need to generate our own filename. First, attempt to just use 'copy of'
#: source/app/service-providers/commands/file-duplicate.ts:71
#, javascript-format
msgid "Copy of %s"
msgstr ""

#: source/app/service-providers/workspaces/index.ts:163
#, fuzzy, javascript-format
msgid "Loading workspace %s"
msgstr "워크스페이스"

#: source/app/service-providers/tray/index.ts:160
msgid "Show Zettlr"
msgstr "Zettlr 보기"

#: source/app/service-providers/tray/index.ts:173
msgid "Zettlr"
msgstr "Zettlr"

#: source/app/service-providers/documents/index.ts:345
#, fuzzy
msgid "Save changes"
msgstr "저장하지 않은 변경 사항을 생략하시겠습니까?"

#: source/app/service-providers/documents/index.ts:346
#, fuzzy
msgid "Discard changes"
msgstr "저장하지 않은 변경 사항을 생략하시겠습니까?"

#: source/app/service-providers/documents/index.ts:350
#, fuzzy
msgid "There are unsaved changes. Do you want to save or discard them?"
msgstr ""
"현재 파일에 저장하지 않은 변경 사항이 있습니다. 변경 사항을 생략하거나 아니"
"면 저장할까요?"

#: source/app/service-providers/documents/index.ts:996
#, fuzzy
msgid "File changed on disk"
msgstr "파일 관리자 모드"

#: source/app/service-providers/documents/index.ts:997
#, javascript-format
msgid "%s changed on disk"
msgstr ""

#: source/app/service-providers/documents/index.ts:999
#, javascript-format
msgid ""
"%s has changed on disk, but the editor contains unsaved changes. Do you want "
"to keep the current editor contents or load the file from disk?"
msgstr ""

#: source/app/service-providers/documents/index.ts:1000
msgid ""
"Do you want to keep the current editor contents or load the file from disk?"
msgstr ""

#: source/app/service-providers/documents/index.ts:1003
msgid "Keep editor contents"
msgstr ""

#: source/app/service-providers/documents/index.ts:1004
msgid "Load changes from disk"
msgstr ""

#: source/app/service-providers/documents/index.ts:1007
msgid ""
"Always load changes from disk if there are no unsaved changes in the editor"
msgstr ""

#: source/app/service-providers/citeproc/index.ts:248
#: source/app/service-providers/citeproc/index.ts:455
msgid "The citation database could not be loaded"
msgstr "인용 데이터베이스를 불러올 수 없습니다"

#: source/app/service-providers/citeproc/index.ts:443
msgid "Changes to the library file detected. Reloading …"
msgstr "라이브러리 파일이 변경되었습니다. 다시 읽는 중 ..."

#. Static properties
#: source/tmp/ChartView.vue.ts:39
msgid "Charts"
msgstr ""

#: source/tmp/FileList.vue.ts:47
msgid "No results"
msgstr "결과 없음"

#: source/tmp/FileList.vue.ts:48
msgid "No directory selected"
msgstr "선택된 디렉토리 없음"

#: source/tmp/FileList.vue.ts:49
msgid "Empty directory"
msgstr "빈 디렉토리"

#: source/tmp/OtherFilesTab.vue.ts:11 source/tmp/MainSidebar.vue.ts:57
msgid "Other files"
msgstr ""

#: source/tmp/OtherFilesTab.vue.ts:12
msgid "Open directory"
msgstr "디렉토리 열기"

#: source/tmp/OtherFilesTab.vue.ts:13
msgid "No other files"
msgstr ""
=======
#: source/app/service-providers/commands/import.ts:82
#, fuzzy
msgid "Import failed"
msgstr "내보내기 실패"

#: source/app/service-providers/commands/dir-project-export.ts:74
#, fuzzy
msgid "Cannot export project"
msgstr "프로젝트 내보내기"

#: source/app/service-providers/commands/dir-project-export.ts:75
msgid ""
"After applying your glob-filters, no files remained to export. Please adjust "
"them in the project settings."
msgstr ""

#: source/app/service-providers/commands/dir-project-export.ts:147
#, javascript-format
msgid "Project \"%s\" successfully exported. Click to show."
msgstr ""

#: source/app/service-providers/commands/dir-project-export.ts:148
#, fuzzy
msgid "Project Export"
msgstr "내보내기..."

#: source/app/service-providers/commands/file-new.ts:151
#: source/app/service-providers/commands/file-duplicate.ts:42
#: source/app/service-providers/commands/file-duplicate.ts:59
msgid "Could not create file"
msgstr "파일을 생성할 수 없습니다"

#: source/app/service-providers/commands/rename-tag.ts:44
#, javascript-format
msgid "Replace tag \"%s\" with \"%s\" across %s files?"
msgstr ""

#. Better error message
#: source/app/service-providers/commands/open-attachment.ts:113
#, javascript-format
msgid "The reference with key %s does not appear to have attachments."
msgstr "%s 키를 가진 레퍼런스는 첨부파일이 없는 것으로 보입니다."

#: source/app/service-providers/commands/open-attachment.ts:118
msgid "Could not open attachment. Is Zotero running?"
msgstr "첨부파일을 열 수 없습니다. 혹시 Zotero 가 실행 중입니까?"

#: source/app/service-providers/commands/importer/import-textbundle.ts:63
#: source/app/service-providers/commands/importer/import-textbundle.ts:69
#, javascript-format
msgid "Malformed Textbundle: %s"
msgstr "올바르지 않은 Textbundle: %s"

#: source/app/service-providers/commands/importer/index.ts:104
#: source/app/service-providers/commands/importer/index.ts:105
msgid "Select import profile"
msgstr ""

#: source/app/service-providers/commands/importer/index.ts:106
#, javascript-format
msgid "There are multiple profiles that can import %s. Please choose one."
msgstr ""

#. We need to generate our own filename. First, attempt to just use 'copy of'
#: source/app/service-providers/commands/file-duplicate.ts:71
#, javascript-format
msgid "Copy of %s"
msgstr ""

#. Else standard val for new dirs.
#: source/app/service-providers/commands/dir-new.ts:31
#: source/tmp/TreeItem.vue.ts:240
msgid "Untitled"
msgstr "Untitled"

#: source/app/service-providers/commands/dir-new.ts:37
#: source/app/service-providers/commands/dir-new.ts:38
#: source/app/service-providers/commands/dir-new.ts:50
msgid "Could not create directory"
msgstr "디렉토리를 생성할 수 없습니다"

#: source/app/service-providers/commands/import-lang-file.ts:60
#, javascript-format
msgid "Language file imported: %s"
msgstr "가져온 언어 파일: %s"

#: source/app/service-providers/commands/import-lang-file.ts:62
#: source/app/service-providers/commands/import-lang-file.ts:65
#, javascript-format
msgid "Could not import language file %s!"
msgstr "%s 언어 파일을 가져올 수 없습니다!"

#: source/app/service-providers/commands/request-move.ts:53
msgid "Cannot move directory"
msgstr "디렉토리를 이동할 수 없습니다."

#: source/app/service-providers/commands/request-move.ts:54
msgid "You cannot move a directory into one of its subdirectories."
msgstr "디렉토리를 해당 디렉토리의 하위 디렉토리 중 하나로 옮길 수 없습니다."

#: source/app/service-providers/commands/request-move.ts:63
msgid "Cannot move directory or file"
msgstr "디렉토리 또는 파일을 이동할 수 없습니다."

#: source/app/service-providers/commands/request-move.ts:64
#, javascript-format
msgid "The file/directory %s already exists in target."
msgstr "파일/디렉토리 %s 가 이미 목적지 안에 존재합니다."

#: source/app/service-providers/config/config-validation.ts:278
#, javascript-format
msgid "Option %s has to be of type %s."
msgstr "%s 옵션은 다음 유형이어야 합니다: %s."

#: source/app/service-providers/config/config-validation.ts:281
#, javascript-format
msgid "Option %s must be one of: %s."
msgstr "%s 옵션은 다음 옵션 중 하나여야 합니다: %s."

#: source/app/service-providers/config/config-validation.ts:284
#, javascript-format
msgid "Option %s must be between %s and %s (characters long)."
msgstr "%s 옵션은 %s 에서 %s (문자 길이) 여야 합니다."

#: source/app/service-providers/config/config-validation.ts:287
#, javascript-format
msgid "Option %s may not exceed %s (characters)."
msgstr "%s 옵션은 %s (문자) 를 초과 할 수 없습니다."

#: source/app/service-providers/config/config-validation.ts:290
#, javascript-format
msgid "Option %s must be at least %s (characters long)."
msgstr "%s 옵션은 %s (문자 길이) 이상이어야 합니다."

#: source/app/service-providers/config/config-validation.ts:293
#, javascript-format
msgid "Option %s is required."
msgstr "%s 옵션이 필요합니다."

#: source/app/service-providers/config/index.ts:480
msgid "Changing this option requires a restart to take effect."
msgstr ""

#: source/app/service-providers/config/index.ts:483
#: source/app/service-providers/menu/menu.darwin.ts:711
#: source/app/service-providers/menu/menu.win32.ts:684
msgid "Restart now"
msgstr ""

#: source/app/service-providers/config/index.ts:484
msgid "Restart later"
msgstr ""

#: source/app/service-providers/menu/menu.darwin.ts:46
#: source/app/service-providers/menu/menu.darwin.ts:641
#: source/app/service-providers/menu/menu.win32.ts:614
msgid "About Zettlr"
msgstr "Zettlr 소개"

#: source/app/service-providers/menu/menu.darwin.ts:51
#: source/app/service-providers/menu/menu.win32.ts:222
#: source/app/service-providers/menu/menu.win32.ts:226
msgid "Preferences…"
msgstr "환경 설정..."

#: source/app/service-providers/menu/menu.darwin.ts:59
#: source/app/service-providers/menu/menu.win32.ts:234
msgid "Assets Manager"
msgstr ""

#: source/app/service-providers/menu/menu.darwin.ts:67
#: source/app/service-providers/menu/menu.win32.ts:242
msgid "Manage Tags…"
msgstr "태그 관리..."

#: source/app/service-providers/menu/menu.darwin.ts:77
msgid "Services"
msgstr "서비스"

#: source/app/service-providers/menu/menu.darwin.ts:86
msgid "Hide"
msgstr "숨기기"

#: source/app/service-providers/menu/menu.darwin.ts:91
msgid "Hide others"
msgstr "나머지 숨기기"

#: source/app/service-providers/menu/menu.darwin.ts:96
msgid "Show"
msgstr "보이기"

#: source/app/service-providers/menu/menu.darwin.ts:113
#: source/app/service-providers/menu/menu.win32.ts:87
msgid "File"
msgstr "파일"

#: source/app/service-providers/menu/menu.darwin.ts:175
#: source/app/service-providers/menu/menu.win32.ts:149
msgid "Open Workspace …"
msgstr "워크스페이스 열기 ..."

#: source/app/service-providers/menu/menu.darwin.ts:184
#: source/app/service-providers/menu/menu.win32.ts:44
#: source/app/service-providers/menu/menu.win32.ts:56
msgid "Recent documents"
msgstr "최근 문서"

#: source/app/service-providers/menu/menu.darwin.ts:188
#: source/app/service-providers/menu/menu.win32.ts:48
#: source/app/service-providers/menu/menu.win32.ts:60
msgid "Empty"
msgstr "비우기"

#: source/app/service-providers/menu/menu.darwin.ts:208
#: source/app/service-providers/menu/menu.win32.ts:173
msgid "Previous file"
msgstr ""

#: source/app/service-providers/menu/menu.darwin.ts:219
#: source/app/service-providers/menu/menu.win32.ts:184
msgid "Next file"
msgstr ""

#: source/app/service-providers/menu/menu.darwin.ts:233
#: source/app/service-providers/menu/menu.win32.ts:198
msgid "Import files…"
msgstr "파일 가져오기..."

#: source/app/service-providers/menu/menu.darwin.ts:241
#: source/app/service-providers/menu/menu.win32.ts:206
msgid "Export…"
msgstr "내보내기..."

#: source/app/service-providers/menu/menu.darwin.ts:249
#: source/app/service-providers/menu/menu.win32.ts:214
msgid "Print…"
msgstr "출력..."

#: source/app/service-providers/menu/menu.darwin.ts:260
#: source/app/service-providers/menu/menu.win32.ts:254
msgid "Import translation…"
msgstr "번역 가져오기..."

#: source/app/service-providers/menu/menu.darwin.ts:268
#: source/app/service-providers/menu/menu.win32.ts:262
msgid "Import dictionary…"
msgstr "사전 가져오기..."

#: source/app/service-providers/menu/menu.darwin.ts:322
#: source/app/service-providers/menu/menu.win32.ts:323
msgid "Undo"
msgstr "되돌리기"

#: source/app/service-providers/menu/menu.darwin.ts:328
#: source/app/service-providers/menu/menu.win32.ts:329
msgid "Redo"
msgstr "다시 실행"

#: source/app/service-providers/menu/menu.darwin.ts:379
#: source/app/service-providers/menu/menu.win32.ts:380
msgid "Find in file"
msgstr "파일에서 찾기"

#: source/app/service-providers/menu/menu.darwin.ts:387
#: source/app/service-providers/menu/menu.win32.ts:388
msgid "Find in directory"
msgstr "디렉토리 안에서 찾기..."

#: source/app/service-providers/menu/menu.darwin.ts:395
#: source/app/service-providers/menu/menu.win32.ts:396
msgid "Filter files"
msgstr ""

#: source/app/service-providers/menu/menu.darwin.ts:406
#: source/app/service-providers/menu/menu.win32.ts:407
msgid "Generate new ID"
msgstr "새로운 ID 생성"

#: source/app/service-providers/menu/menu.darwin.ts:425
msgid "Speech"
msgstr "말하기"

#: source/app/service-providers/menu/menu.darwin.ts:429
msgid "Start speaking"
msgstr "말하기 시작"

#: source/app/service-providers/menu/menu.darwin.ts:434
msgid "Stop speaking"
msgstr "말하기 중지"

#: source/app/service-providers/menu/menu.darwin.ts:444
#: source/app/service-providers/menu/menu.win32.ts:426
msgid "View"
msgstr "보기"

#: source/app/service-providers/menu/menu.darwin.ts:458
#: source/app/service-providers/menu/menu.win32.ts:440
msgid "Additional Information"
msgstr "추가 정보"

#: source/app/service-providers/menu/menu.darwin.ts:468
#: source/app/service-providers/menu/menu.win32.ts:450
msgid "Distraction free mode"
msgstr "집중 모드"

#: source/app/service-providers/menu/menu.darwin.ts:476
#: source/app/service-providers/menu/menu.win32.ts:458
msgid "Typewriter Mode"
msgstr "타자기 모드"

#: source/app/service-providers/menu/menu.darwin.ts:487
#: source/app/service-providers/menu/menu.win32.ts:469
msgid "Toggle file manager"
msgstr "파일 관리자 전환"

#: source/app/service-providers/menu/menu.darwin.ts:495
#: source/app/service-providers/menu/menu.win32.ts:477
msgid "Toggle Sidebar"
msgstr "사이드바 전환"

#: source/app/service-providers/menu/menu.darwin.ts:509
#: source/app/service-providers/menu/menu.win32.ts:488
msgid "Reset zoom"
msgstr "확대/축소 초기화"

#: source/app/service-providers/menu/menu.darwin.ts:518
#: source/app/service-providers/menu/menu.win32.ts:497
msgid "Zoom in"
msgstr "확대"

#: source/app/service-providers/menu/menu.darwin.ts:525
#: source/app/service-providers/menu/menu.win32.ts:504
msgid "Zoom out"
msgstr "축소"

#: source/app/service-providers/menu/menu.darwin.ts:535
#: source/app/service-providers/menu/menu.win32.ts:514
msgid "Toggle fullscreen"
msgstr "전체화면 전환"

#: source/app/service-providers/menu/menu.darwin.ts:543
#: source/app/service-providers/menu/menu.win32.ts:523
msgid "Develop"
msgstr "개발"

#: source/app/service-providers/menu/menu.darwin.ts:547
#: source/app/service-providers/menu/menu.win32.ts:527
msgid "Reload"
msgstr "새로 고침"

#: source/app/service-providers/menu/menu.darwin.ts:555
#: source/app/service-providers/menu/menu.win32.ts:535
msgid "Toggle developer tools"
msgstr "개발자 도구 전환"

#: source/app/service-providers/menu/menu.darwin.ts:563
#: source/app/service-providers/menu/menu.win32.ts:543
msgid "Open Logs"
msgstr "로그 열기"

#: source/app/service-providers/menu/menu.darwin.ts:574
#: source/app/service-providers/menu/menu.win32.ts:554
msgid "Window"
msgstr "윈도우"

#: source/app/service-providers/menu/menu.darwin.ts:579
#: source/app/service-providers/menu/menu.win32.ts:559
msgid "Minimize"
msgstr "최소화"

#: source/app/service-providers/menu/menu.darwin.ts:587
#: source/app/service-providers/menu/menu.win32.ts:565
msgid "Close"
msgstr "닫기"

#: source/app/service-providers/menu/menu.darwin.ts:593
msgid "Bring All to Front"
msgstr "모두 앞으로 가져오기"

#: source/app/service-providers/menu/menu.darwin.ts:609
#: source/app/service-providers/menu/menu.win32.ts:582
msgid "Previous Tab"
msgstr "이전 탭"

#: source/app/service-providers/menu/menu.darwin.ts:617
#: source/app/service-providers/menu/menu.win32.ts:590
msgid "Next Tab"
msgstr "다음 탭"

#: source/app/service-providers/menu/menu.darwin.ts:625
#: source/app/service-providers/menu/menu.win32.ts:598
#, fuzzy
msgid "New window"
msgstr "윈도우"

#: source/app/service-providers/menu/menu.darwin.ts:636
#: source/app/service-providers/menu/menu.win32.ts:609
msgid "Help"
msgstr "도움말"

#: source/app/service-providers/menu/menu.darwin.ts:648
#: source/app/service-providers/menu/menu.win32.ts:621 source/tmp/App.vue.ts:94
msgid "Check for updates"
msgstr "업데이트 확인"

#: source/app/service-providers/menu/menu.darwin.ts:660
#: source/app/service-providers/menu/menu.win32.ts:633
msgid "Support Zettlr"
msgstr "Zettlr 지원"

#: source/app/service-providers/menu/menu.darwin.ts:670
#: source/app/service-providers/menu/menu.win32.ts:643
#, fuzzy
msgid "Visit website"
msgstr "웹사이트로 가기"
>>>>>>> 6a1ca0b8

#: source/app/service-providers/menu/menu.darwin.ts:680
#: source/app/service-providers/menu/menu.win32.ts:653
msgid "Open user manual"
msgstr "사용자 메뉴얼 열기"

#: source/app/service-providers/menu/menu.darwin.ts:694
#: source/app/service-providers/menu/menu.win32.ts:667
msgid "Open Tutorial"
msgstr ""

#: source/app/service-providers/menu/menu.darwin.ts:702
#: source/app/service-providers/menu/menu.win32.ts:675
msgid "Clear FSAL cache …"
msgstr ""

#: source/app/service-providers/menu/menu.darwin.ts:706
#: source/app/service-providers/menu/menu.win32.ts:679
msgid "Clear FSAL Cache"
msgstr ""

<<<<<<< HEAD
#: source/tmp/FileItem.vue.ts:97 source/tmp/FileItem.vue.ts:99
#: source/tmp/PopoverDirProps.vue.ts:169
msgid "Directories"
msgstr "디렉토리"

#: source/tmp/FileItem.vue.ts:170 source/tmp/PopoverFileProps.vue.ts:113
msgid "Characters"
msgstr "글자"

#: source/tmp/FileItem.vue.ts:172 source/tmp/PopoverFileProps.vue.ts:98
msgid "Words"
msgstr "단어"

#. STATIC VARIABLES
#: source/tmp/CalendarView.vue.ts:26
msgid "Calendar"
msgstr ""

#: source/tmp/CalendarView.vue.ts:28
msgid "January"
msgstr ""

#: source/tmp/CalendarView.vue.ts:29
msgid "February"
msgstr ""

#: source/tmp/CalendarView.vue.ts:30
msgid "March"
msgstr ""

#: source/tmp/CalendarView.vue.ts:31
msgid "April"
=======
#: source/app/service-providers/menu/menu.darwin.ts:707
#: source/app/service-providers/menu/menu.win32.ts:680
msgid "Clearing the FSAL cache requires a restart."
msgstr ""

#: source/app/service-providers/menu/menu.darwin.ts:708
#: source/app/service-providers/menu/menu.win32.ts:681
msgid ""
"After the restart, Zettlr will recreate the entire cache, which may take a "
"few moments, depending on the amount of files you have loaded and the speed "
"of your disk. The window(s) will show afterward."
msgstr ""

#: source/app/service-providers/windows/dialog/ask-file.ts:54
msgid "Open file"
msgstr "파일 열기"

#: source/app/service-providers/windows/dialog/should-overwrite-file.ts:29
msgid "Overwrite existing file"
msgstr "기존 파일 덮어쓰기"

#: source/app/service-providers/windows/dialog/should-overwrite-file.ts:30
#, javascript-format
msgid "The file %s already exists in this directory. Overwrite?"
msgstr "%s 파일이 이미 이 디렉토리에 있습니다. 덮어 쓰시겠습니까?"

#: source/app/service-providers/windows/dialog/should-replace-file.ts:31
msgid "Replace file"
msgstr "파일 바꾸기"

#: source/app/service-providers/windows/dialog/should-replace-file.ts:32
#, javascript-format
msgid ""
"File %s has been modified remotely. Replace the loaded version with the "
"newer one from disk?"
>>>>>>> 6a1ca0b8
msgstr ""
"%s 파일이 원격에서 수정되었습니다. 현재 로드되어 있는 버전을 디스크 최신 버전"
"으로 교체하시겠습니까?"

<<<<<<< HEAD
#: source/tmp/CalendarView.vue.ts:32
msgid "May"
msgstr ""

#: source/tmp/CalendarView.vue.ts:33
msgid "June"
=======
#. If the user cancels, do not omit (the default) but actually cancel
#: source/app/service-providers/windows/dialog/ask-save-changes.ts:38
#: source/app/service-providers/documents/index.ts:349
#: source/tmp/CustomCSS.vue.ts:65 source/tmp/Defaults.vue.ts:132
#: source/tmp/SnippetsTab.vue.ts:65
msgid "Unsaved changes"
msgstr ""

#: source/app/service-providers/windows/dialog/ask-save-changes.ts:39
#, fuzzy
msgid "There are unsaved changes. Do you want to save them first?"
>>>>>>> 6a1ca0b8
msgstr ""
"현재 파일에 저장하지 않은 변경 사항이 있습니다. 변경 사항을 생략하거나 아니"
"면 저장할까요?"

<<<<<<< HEAD
#: source/tmp/CalendarView.vue.ts:34
msgid "July"
msgstr ""

#: source/tmp/CalendarView.vue.ts:35
msgid "August"
msgstr ""

#: source/tmp/CalendarView.vue.ts:36
msgid "September"
msgstr ""

#: source/tmp/CalendarView.vue.ts:37
msgid "October"
msgstr ""

#: source/tmp/CalendarView.vue.ts:38
msgid "November"
msgstr ""

#: source/tmp/CalendarView.vue.ts:39
msgid "December"
msgstr ""

#: source/tmp/CalendarView.vue.ts:41
msgid "Below the monthly average"
msgstr ""

#: source/tmp/CalendarView.vue.ts:42
msgid "Over the monthly average"
msgstr ""

#: source/tmp/CalendarView.vue.ts:43
msgid "More than twice the monthly average"
msgstr ""

#: source/tmp/Projects-Tab.vue.ts:24
msgid "Zettlr also makes use of these projects:"
msgstr "또한 Zettlr는 다음 프로젝트를 사용합니다."

#: source/tmp/App.vue.ts:34
msgid "Updater"
msgstr ""
=======
#: source/app/service-providers/windows/dialog/save-dialog.ts:58
msgid "Save file"
msgstr ""

#: source/app/service-providers/documents/index.ts:345
#, fuzzy
msgid "Save changes"
msgstr "저장하지 않은 변경 사항을 생략하시겠습니까?"

#: source/app/service-providers/documents/index.ts:346
#, fuzzy
msgid "Discard changes"
msgstr "저장하지 않은 변경 사항을 생략하시겠습니까?"
>>>>>>> 6a1ca0b8

#: source/app/service-providers/documents/index.ts:350
#, fuzzy
msgid "There are unsaved changes. Do you want to save or discard them?"
msgstr ""
"현재 파일에 저장하지 않은 변경 사항이 있습니다. 변경 사항을 생략하거나 아니"
"면 저장할까요?"

#: source/app/service-providers/documents/index.ts:996
#, fuzzy
msgid "File changed on disk"
msgstr "파일 관리자 모드"

#: source/app/service-providers/documents/index.ts:997
#, javascript-format
msgid "%s changed on disk"
msgstr ""

#: source/app/service-providers/documents/index.ts:999
#, javascript-format
msgid ""
"%s has changed on disk, but the editor contains unsaved changes. Do you want "
"to keep the current editor contents or load the file from disk?"
msgstr ""

#: source/app/service-providers/documents/index.ts:1000
msgid ""
"Do you want to keep the current editor contents or load the file from disk?"
msgstr ""

#: source/app/service-providers/documents/index.ts:1003
msgid "Keep editor contents"
msgstr ""

#: source/app/service-providers/documents/index.ts:1004
msgid "Load changes from disk"
msgstr ""

<<<<<<< HEAD
=======
#: source/app/service-providers/documents/index.ts:1007
msgid ""
"Always load changes from disk if there are no unsaved changes in the editor"
msgstr ""

#: source/tmp/Projects-Tab.vue.ts:24
msgid "Zettlr also makes use of these projects:"
msgstr "또한 Zettlr는 다음 프로젝트를 사용합니다."

#. Static properties
#: source/tmp/ChartView.vue.ts:39
msgid "Charts"
msgstr ""

#: source/tmp/ListControl.vue.ts:76
msgid "Add"
msgstr ""

#: source/tmp/ListControl.vue.ts:77
msgid "Actions"
msgstr ""

#: source/tmp/ListControl.vue.ts:78
#, fuzzy
msgid "Delete"
msgstr "파일 삭제"

>>>>>>> 6a1ca0b8
#: source/tmp/PopoverExport.vue.ts:6
#, fuzzy
msgid "Exporting…"
msgstr "내보내기..."
<<<<<<< HEAD

#: source/tmp/PopoverExport.vue.ts:6
#, fuzzy
msgid "Export"
msgstr "내보내기..."

#: source/tmp/PopoverExport.vue.ts:27
msgid "command"
msgstr ""

#: source/tmp/MainSidebar.vue.ts:39 source/tmp/ToCTab.vue.ts:34
#: source/tmp/ToCTab.vue.ts:42
msgid "Table of Contents"
msgstr "목차"

#: source/tmp/MainSidebar.vue.ts:45 source/tmp/ReferencesTab.vue.ts:32
msgid "References"
msgstr "레퍼런스"

#: source/tmp/MainSidebar.vue.ts:51 source/tmp/RelatedFilesTab.vue.ts:32
msgid "Related files"
msgstr ""

#: source/tmp/PopoverDocInfo.vue.ts:45
msgid "No open document"
msgstr ""

#: source/tmp/PopoverDocInfo.vue.ts:48
msgid "words"
msgstr "단어"

#: source/tmp/PopoverDocInfo.vue.ts:51
msgid "characters"
msgstr "글자"

#: source/tmp/CustomCSS.vue.ts:32
msgid ""
"Here you can override the styles of Zettlr to customise it even further. "
"<strong>Attention: This file overrides all CSS directives! Never alter the "
"geometry of elements, otherwise the app may expose unwanted behaviour!</"
"strong>"
msgstr ""
"여기에서 Zettlr의 스타일을 재정의하고 원하는데로 변경할 수 있습니다.  "
"<strong>주의: 이 파일은 모든 CSS 지시문을 재정의합니다! 요소의 형상을 변경하"
"지 마십시오.  그렇지 않으면 앱이 원치 않는 동작을 노출 할 수 있습니다.</"
"strong>"

#: source/tmp/CustomCSS.vue.ts:88 source/tmp/Defaults.vue.ts:196
#: source/tmp/SnippetsTab.vue.ts:124
msgid "Saving …"
msgstr ""

#: source/tmp/CustomCSS.vue.ts:97
msgid "Saving failed"
msgstr ""

#: source/tmp/ReferencesTab.vue.ts:42
msgid "There are no citations in this document."
msgstr "현재 문서에는 인용이 없습니다."

#: source/tmp/ShortcutChooser.vue.ts:61 source/tmp/ColorControl.vue.ts:35
#: source/tmp/NumberControl.vue.ts:40 source/tmp/PopoverFileProps.vue.ts:107
msgid "Reset"
msgstr ""

#: source/tmp/FileControl.vue.ts:42
#, fuzzy
msgid "Select folder…"
msgstr "프로젝트 폴더 열기"

#: source/tmp/FileControl.vue.ts:42
#, fuzzy
msgid "Select file…"
msgstr "파일 삭제"

#: source/tmp/PopoverDirProps.vue.ts:175 source/tmp/PopoverFileProps.vue.ts:101
msgid "Created"
msgstr ""

#: source/tmp/PopoverDirProps.vue.ts:184
msgid "Project Settings…"
msgstr "프로젝트 설정..."

#: source/tmp/Defaults.vue.ts:70
msgid ""
"This profile is protected. This means that it will be restored when you "
"remove or rename it."
msgstr ""

#: source/tmp/Defaults.vue.ts:73
msgid ""
"This profile is invalid. It may contain errors, or it may be missing the "
"writer or reader property."
msgstr ""

#: source/tmp/Defaults.vue.ts:111
msgid "Edit the default settings for imports or exports here."
msgstr "불러오기와 내보내기의 기본 설정을 변경합니다."

#: source/tmp/Defaults.vue.ts:205 source/tmp/SnippetsTab.vue.ts:134
msgid "Saved!"
msgstr ""

#: source/tmp/GlobalSearch.vue.ts:34
msgid "Full-Text Search"
msgstr ""

#: source/tmp/GlobalSearch.vue.ts:35
msgid "Enter your search terms below"
msgstr ""

#: source/tmp/GlobalSearch.vue.ts:36
msgid "Find …"
msgstr ""

#: source/tmp/GlobalSearch.vue.ts:37 source/tmp/FileManager.vue.ts:48
msgid "Filter …"
msgstr ""

#: source/tmp/GlobalSearch.vue.ts:38
msgid "Filter search results"
msgstr ""

#: source/tmp/GlobalSearch.vue.ts:39
msgid "Restrict search to directory"
msgstr ""

#: source/tmp/GlobalSearch.vue.ts:40
msgid "Restrict to directory …"
msgstr ""

#: source/tmp/GlobalSearch.vue.ts:41
msgid "Search"
msgstr ""

#: source/tmp/GlobalSearch.vue.ts:42
msgid "Clear search"
=======

#: source/tmp/PopoverExport.vue.ts:6
#, fuzzy
msgid "Export"
msgstr "내보내기..."

#: source/tmp/PopoverExport.vue.ts:27
msgid "command"
msgstr ""

#: source/tmp/FileItem.vue.ts:98 source/tmp/FileItem.vue.ts:100
#: source/tmp/PopoverDirProps.vue.ts:29
msgid "Directories"
msgstr "디렉토리"

#: source/tmp/FileItem.vue.ts:171 source/tmp/PopoverFileProps.vue.ts:39
msgid "Characters"
msgstr "글자"

#: source/tmp/FileItem.vue.ts:173 source/tmp/PopoverFileProps.vue.ts:34
msgid "Words"
msgstr "단어"

#: source/tmp/GlobalSearch.vue.ts:34
msgid "Full-Text Search"
msgstr ""

#: source/tmp/GlobalSearch.vue.ts:35
msgid "Enter your search terms below"
msgstr ""

#: source/tmp/GlobalSearch.vue.ts:36
msgid "Find …"
msgstr ""

#: source/tmp/GlobalSearch.vue.ts:37 source/tmp/FileManager.vue.ts:48
msgid "Filter …"
msgstr ""

#: source/tmp/GlobalSearch.vue.ts:38
msgid "Filter search results"
msgstr ""

#: source/tmp/GlobalSearch.vue.ts:39
msgid "Restrict search to directory"
msgstr ""

#: source/tmp/GlobalSearch.vue.ts:40
msgid "Restrict to directory …"
msgstr ""

#: source/tmp/GlobalSearch.vue.ts:41
msgid "Search"
msgstr ""

#: source/tmp/GlobalSearch.vue.ts:42
msgid "Clear search"
msgstr ""

#: source/tmp/GlobalSearch.vue.ts:43
msgid "Toggle results"
msgstr ""

#: source/tmp/GlobalSearch.vue.ts:109
#, javascript-format
msgid "%s matches"
msgstr ""

#: source/tmp/MainSidebar.vue.ts:39 source/tmp/ToCTab.vue.ts:35
#: source/tmp/ToCTab.vue.ts:43
msgid "Table of Contents"
msgstr "목차"

#: source/tmp/MainSidebar.vue.ts:45 source/tmp/ReferencesTab.vue.ts:32
msgid "References"
msgstr "레퍼런스"

#: source/tmp/MainSidebar.vue.ts:51 source/tmp/RelatedFilesTab.vue.ts:33
msgid "Related files"
msgstr ""

#: source/tmp/MainSidebar.vue.ts:57 source/tmp/OtherFilesTab.vue.ts:11
msgid "Other files"
msgstr ""

#: source/tmp/PopoverDirProps.vue.ts:31 source/tmp/PopoverFileProps.vue.ts:35
msgid "Created"
msgstr ""

#: source/tmp/PopoverDirProps.vue.ts:33
msgid "Project Settings…"
msgstr "프로젝트 설정..."

#: source/tmp/NumberControl.vue.ts:40 source/tmp/PopoverFileProps.vue.ts:37
#: source/tmp/ColorControl.vue.ts:35 source/tmp/ShortcutChooser.vue.ts:61
msgid "Reset"
msgstr ""

#: source/tmp/PopoverFileProps.vue.ts:38
msgid "Set writing target…"
msgstr "쓰기 목표 설정..."

#: source/tmp/ReferencesTab.vue.ts:42
msgid "There are no citations in this document."
msgstr "현재 문서에는 인용이 없습니다."

#: source/tmp/CustomCSS.vue.ts:32
msgid ""
"Here you can override the styles of Zettlr to customise it even further. "
"<strong>Attention: This file overrides all CSS directives! Never alter the "
"geometry of elements, otherwise the app may expose unwanted behaviour!</"
"strong>"
msgstr ""
"여기에서 Zettlr의 스타일을 재정의하고 원하는데로 변경할 수 있습니다.  "
"<strong>주의: 이 파일은 모든 CSS 지시문을 재정의합니다! 요소의 형상을 변경하"
"지 마십시오.  그렇지 않으면 앱이 원치 않는 동작을 노출 할 수 있습니다.</"
"strong>"

#: source/tmp/CustomCSS.vue.ts:88 source/tmp/Defaults.vue.ts:196
#: source/tmp/SnippetsTab.vue.ts:124
msgid "Saving …"
msgstr ""

#: source/tmp/CustomCSS.vue.ts:97
msgid "Saving failed"
msgstr ""

#: source/tmp/OtherFilesTab.vue.ts:12
msgid "Open directory"
msgstr "디렉토리 열기"

#: source/tmp/OtherFilesTab.vue.ts:13
msgid "No other files"
msgstr ""

#: source/tmp/Defaults.vue.ts:70
msgid ""
"This profile is protected. This means that it will be restored when you "
"remove or rename it."
msgstr ""

#: source/tmp/Defaults.vue.ts:73
msgid ""
"This profile is invalid. It may contain errors, or it may be missing the "
"writer or reader property."
msgstr ""

#: source/tmp/Defaults.vue.ts:111
msgid "Edit the default settings for imports or exports here."
msgstr "불러오기와 내보내기의 기본 설정을 변경합니다."

#: source/tmp/Defaults.vue.ts:205 source/tmp/SnippetsTab.vue.ts:134
msgid "Saved!"
msgstr ""

#: source/tmp/FileList.vue.ts:46
msgid "No results"
msgstr "결과 없음"

#: source/tmp/FileList.vue.ts:47
msgid "No directory selected"
msgstr "선택된 디렉토리 없음"

#: source/tmp/FileList.vue.ts:48
msgid "Empty directory"
msgstr "빈 디렉토리"

#: source/tmp/App.vue.ts:34
msgid "Updater"
msgstr ""

#. True as soon as the update starts
#: source/tmp/App.vue.ts:36
msgid "Click to start update"
msgstr ""

#: source/tmp/App.vue.ts:76
msgid "New update available"
msgstr "새로운 업데이트 사용 가능"

#: source/tmp/App.vue.ts:79
msgid "Your version"
msgstr "현재 버전"

#: source/tmp/App.vue.ts:82
msgid ""
"There is a new version of Zettlr available to download. Please read the "
"changelog below."
msgstr ""
"Zettlr 새 버전을 다운로드할 수 있습니다. 아래 변경 로그를 읽어 보십시오."

#: source/tmp/App.vue.ts:85
msgid "Downloading your update"
msgstr ""

#: source/tmp/App.vue.ts:88
msgid "No update available. You have the most recent version."
msgstr ""

#: source/tmp/App.vue.ts:133
msgid "Starting update …"
msgstr ""

#: source/tmp/PopoverPomodoro.vue.ts:80
msgid "Stop"
msgstr "중지"

#: source/tmp/PopoverPomodoro.vue.ts:83
msgid "Work"
msgstr "업무"

#: source/tmp/PopoverPomodoro.vue.ts:86
msgid "Short break"
msgstr "짧은 휴식"

#: source/tmp/PopoverPomodoro.vue.ts:89
msgid "Break"
msgstr "긴 휴식"

#: source/tmp/PopoverPomodoro.vue.ts:92
msgid "Sound Effect"
msgstr ""

#: source/tmp/PopoverPomodoro.vue.ts:95
msgid "Volume"
msgstr ""

#: source/tmp/SnippetsTab.vue.ts:50
msgid "Rename snippet"
msgstr ""

#: source/tmp/SnippetsTab.vue.ts:53
msgid "Snippets let you define reusable pieces of text with variables."
msgstr ""

#: source/tmp/FileControl.vue.ts:42
#, fuzzy
msgid "Select folder…"
msgstr "프로젝트 폴더 열기"

#: source/tmp/FileControl.vue.ts:42
#, fuzzy
msgid "Select file…"
msgstr "파일 삭제"

#: source/tmp/General-Tab.vue.ts:23
msgid ""
"Zettlr is a project by Hendrik Erz, licensed under the GNU GPL v3 license. "
"It is Open Source, free of charge and based upon the Electron framework. "
"Zettlr would like to thank the developers of Electron, the Node.js framework "
"and the CodeMirror editor for their work. Without them, Zettlr would not be "
"possible. Below you can find all projects that Zettlr uses."
>>>>>>> 6a1ca0b8
msgstr ""
"Zettlr는 Hendrik Erz의 프로젝트이며, GNU GPL v3 라이선스를 따릅니다. 오픈 소"
"스, 무료이고 Electron 프레임 워크를 기반으로 합니다. Zettlr는 Electron, Node."
"js 프레임워크 및  CodeMirror 편집기 개발자들에게 감사드립니다. 그들 없이 "
"Zettlr는 불가능했을 것입니다. 아래에서 Zettlr가 사용하는 모든 프로젝트를 찾"
"을 수 있습니다."

<<<<<<< HEAD
#: source/tmp/GlobalSearch.vue.ts:43
msgid "Toggle results"
=======
#: source/tmp/General-Tab.vue.ts:24
msgid ""
"Zettlr makes use of citeproc to display citations directly in the editor. To "
"this end, Zettlr uses the CitationStyleLanguage (CSL) language and style "
"files. The files have been shipped unaltered with author metadata. More "
"information:"
>>>>>>> 6a1ca0b8
msgstr ""
"Zettlr는 citeproc을 사용하여 편집기에서 직접 인용을 표시합니다. 이를 위해 "
"Zettlr는 CitationStyleLanguage(CSL) 언어와 스타일 파일을 사용합니다. 파일은 "
"변경되지 않고 작성자 메타데이터와 함께 포함됩니다. 추가 정보:"

<<<<<<< HEAD
#: source/tmp/GlobalSearch.vue.ts:109
#, javascript-format
msgid "%s matches"
msgstr ""

#: source/tmp/PopoverTags.vue.ts:48
msgid "Name"
msgstr ""

#: source/tmp/PopoverTags.vue.ts:49
msgid "Count"
msgstr ""

#: source/tmp/PopoverTags.vue.ts:67
msgid "Filter tags…"
msgstr "필터 태그..."

#: source/tmp/PopoverTags.vue.ts:70
msgid "Tag Cloud"
msgstr "태크 클라우드"

#: source/tmp/PopoverTags.vue.ts:73
msgid "Suggested tags for the current file"
msgstr ""

#: source/tmp/PopoverTags.vue.ts:76
msgid "Add to file"
msgstr ""

#: source/tmp/PopoverPomodoro.vue.ts:80
msgid "Stop"
msgstr "중지"

#: source/tmp/PopoverPomodoro.vue.ts:83
msgid "Work"
msgstr "업무"

#: source/tmp/PopoverPomodoro.vue.ts:86
msgid "Short break"
msgstr "짧은 휴식"

#: source/tmp/PopoverPomodoro.vue.ts:89
msgid "Break"
msgstr "긴 휴식"

#: source/tmp/PopoverPomodoro.vue.ts:92
msgid "Sound Effect"
msgstr ""

#: source/tmp/PopoverPomodoro.vue.ts:95
msgid "Volume"
msgstr ""

#: source/tmp/RelatedFilesTab.vue.ts:33
msgid "No related files"
msgstr ""

#: source/tmp/RelatedFilesTab.vue.ts:34
msgid "This relation is based on a bidirectional link."
msgstr ""

#: source/tmp/RelatedFilesTab.vue.ts:35
msgid "This relation is based on an outbound link."
msgstr ""

#: source/tmp/RelatedFilesTab.vue.ts:36
msgid "This relation is based on a backlink."
msgstr ""

#: source/tmp/RelatedFilesTab.vue.ts:221
#, javascript-format
msgid "This relation is based on %s shared tags: %s"
msgstr ""

#: source/tmp/SnippetsTab.vue.ts:50
msgid "Rename snippet"
msgstr ""

#: source/tmp/SnippetsTab.vue.ts:53
msgid "Snippets let you define reusable pieces of text with variables."
msgstr ""

#: source/tmp/PopoverFileProps.vue.ts:110
msgid "Set writing target…"
msgstr "쓰기 목표 설정..."

#: source/tmp/PopoverStats.vue.ts:79
msgid "words last month"
msgstr "지난 달에 작성한 단어"

#: source/tmp/PopoverStats.vue.ts:82
msgid "daily average"
msgstr "일일 평균"

#: source/tmp/PopoverStats.vue.ts:85
msgid "words today"
msgstr "오늘 작성한 단어"

#: source/tmp/PopoverStats.vue.ts:88
msgid "🔥 You're on fire!"
msgstr "🔥 당신은 불타고 있습니다!"

#: source/tmp/PopoverStats.vue.ts:91
msgid "💪 You're close to hitting your daily average!"
msgstr "💪 일일 평균에 거의 도달했습니다!"

#: source/tmp/PopoverStats.vue.ts:94
msgid "✍🏼 Get writing to surpass your daily average."
msgstr "✍🏼 일일 평균을 능가하기 위해 글을 쓰자"

#: source/tmp/PopoverStats.vue.ts:97
msgid "More statistics …"
msgstr "더 많은 통계 ..."

#: source/tmp/ListControl.vue.ts:76
msgid "Add"
msgstr ""

#: source/tmp/ListControl.vue.ts:77
msgid "Actions"
msgstr ""

#: source/tmp/ListControl.vue.ts:78
#, fuzzy
msgid "Delete"
msgstr "파일 삭제"

#~ msgid "Directory not found"
#~ msgstr "디렉토리가 존재하지 않습니다"

#, javascript-format
#~ msgid "Opening new root %s …"
#~ msgstr "새 루트 %s 여는 중 ..."

#, javascript-format
#~ msgid "%s has been loaded."
#~ msgstr "%s 로드하였습니다."

#~ msgid "Workspaces"
#~ msgstr "워크스페이스"

#~ msgid "No open files or folders"
#~ msgstr "열린 파일이나 디렉토리가 없음"

#~ msgid "Automatically switch to dark mode"
#~ msgstr "자동으로 다크 모드로 전환"

#~ msgid "Start dark mode at"
#~ msgstr "다크 모드 시작 시간"

#~ msgid "End dark mode at"
#~ msgstr "다크 모드 종료 시간"

#~ msgid "File manager mode"
#~ msgstr "파일 관리자 모드"

#~ msgid "Thin &mdash; show either file tree or file list"
#~ msgstr "얇게 &mdash; 파일 트리 또는 파일 목록 표시"

#~ msgid "Expanded &mdash; show both file tree and file list"
#~ msgstr "확장 &mdash; 파일 트리와 파일 목록을 같이 표시"

#~ msgid "Combined &mdash; show files and directories in the file tree"
#~ msgstr "결합 &mdash; 파일 트리에서 파일과 디렉토리 표시"

#~ msgid "Sorting order for files (used for sorting by name)"
#~ msgstr "파일 정렬 순서 (이름으로 정렬할 때 사용됨)"

#~ msgid "When sorting by time, sort by"
#~ msgstr "시간으로 정렬할 때, 정렬할 대상"

#~ msgid "In the file metadata display"
#~ msgstr "파일 메타데이터 표시"

#~ msgid ""
#~ "Choose the formatting characters that the bold/emphasis commands should "
#~ "use"
#~ msgstr "굵게/강조 명령에 사용할 서식 지정 문자를 선택하십시오."

#~ msgid "Default image path (relative or absolute)"
#~ msgstr "기본 이미지 경로 (상대경로 또는 절대경로)"

#~ msgid "Algorithm to use for the readability mode"
#~ msgstr "가독성(Readability) 모드 알고리즘"

#~ msgid "Primary Magic Quotes"
#~ msgstr "1차 매직 인용부호"

#~ msgid "Secondary Magic Quotes"
#~ msgstr "2차 매직 인용부호"

#~ msgid ""
#~ "Here you can define certain strings that will be replaced when "
#~ "AutoCorrect is on. The characters on the left side will be replaced with "
#~ "whatever comes on the right."
#~ msgstr ""
#~ "AutoCorret가 켜져있을 때 대체 될 특정 문자열을 정의 할 수 있습니다. 왼쪽"
#~ "에 있는 문자는 오른쪽에 있는 문자로 대체됩니다."

#, fuzzy
#~ msgid "Search for dictionaries…"
#~ msgstr "사전 검색..."

#~ msgid ""
#~ "Target directory for exported files. <em>Attention:</em> Selecting the "
#~ "current working directory will overwrite files without warning!"
#~ msgstr ""
#~ "내보낼 파일의 대상 디렉토리. <em>주의 : </em>현재 작업 디렉토리를 선택하"
#~ "면 경고없이 파일을 덮어씁니다!"

#~ msgid "Temporary directory: is regularly expunged"
#~ msgstr "임시 디렉토리: 정기적으로 삭제됨"

#~ msgid ""
#~ "Current working directory: exported files will be saved into the "
#~ "currently selected directory."
#~ msgstr ""
#~ "현재 작업 디렉토리: 내보낼 파일을 현재 선택한 디렉토리에 저장합니다."

#~ msgid ""
=======
#: source/tmp/General-Tab.vue.ts:25
msgid ""
"All logos and brand names are subject to their rightful owners. Besides "
"using their code, Zettlr is in no way affiliated with any of these projects. "
"Node.js is a trademark of Joyent, Inc."
msgstr ""
"모든 로고와 브랜드 이름은 정당한 소유자의 적용을 받습니다. 코드를 사용하는 "
"것 외에, Zettlr는 이러한 프로젝트와 관련이 없습니다. Node.js는 Joyent, Inc. "
"의 상표입니다."

#: source/tmp/General-Tab.vue.ts:26
msgid ""
"Zettlr offers an integration with LanguageTool.org, a service provided by "
"LanguageTooler GmbH. Using this service requires an internet connection and "
"is subject to the privacy policy of LanguageTooler GmbH or the corresponding "
"server that you use."
msgstr ""

#: source/tmp/RelatedFilesTab.vue.ts:34
msgid "No related files"
msgstr ""

#: source/tmp/RelatedFilesTab.vue.ts:35
msgid "This relation is based on a bidirectional link."
msgstr ""

#: source/tmp/RelatedFilesTab.vue.ts:36
msgid "This relation is based on an outbound link."
msgstr ""

#: source/tmp/RelatedFilesTab.vue.ts:37
msgid "This relation is based on a backlink."
msgstr ""

#: source/tmp/RelatedFilesTab.vue.ts:221
#, javascript-format
msgid "This relation is based on %s shared tags: %s"
msgstr ""

#: source/tmp/PopoverDocInfo.vue.ts:45
msgid "No open document"
msgstr ""

#: source/tmp/PopoverDocInfo.vue.ts:48
msgid "words"
msgstr "단어"

#: source/tmp/PopoverDocInfo.vue.ts:51
msgid "characters"
msgstr "글자"

#: source/tmp/PopoverTags.vue.ts:39
msgid "Name"
msgstr ""

#: source/tmp/PopoverTags.vue.ts:40
msgid "Count"
msgstr ""

#: source/tmp/PopoverTags.vue.ts:47
msgid "Filter tags…"
msgstr "필터 태그..."

#: source/tmp/PopoverTags.vue.ts:48
msgid "Tag Cloud"
msgstr "태크 클라우드"

#: source/tmp/PopoverStats.vue.ts:79
msgid "words last month"
msgstr "지난 달에 작성한 단어"

#: source/tmp/PopoverStats.vue.ts:82
msgid "daily average"
msgstr "일일 평균"

#: source/tmp/PopoverStats.vue.ts:85
msgid "words today"
msgstr "오늘 작성한 단어"

#: source/tmp/PopoverStats.vue.ts:88
msgid "🔥 You're on fire!"
msgstr "🔥 당신은 불타고 있습니다!"

#: source/tmp/PopoverStats.vue.ts:91
msgid "💪 You're close to hitting your daily average!"
msgstr "💪 일일 평균에 거의 도달했습니다!"

#: source/tmp/PopoverStats.vue.ts:94
msgid "✍🏼 Get writing to surpass your daily average."
msgstr "✍🏼 일일 평균을 능가하기 위해 글을 쓰자"

#: source/tmp/PopoverStats.vue.ts:97
msgid "More statistics …"
msgstr "더 많은 통계 ..."

#. STATIC VARIABLES
#: source/tmp/CalendarView.vue.ts:26
msgid "Calendar"
msgstr ""

#: source/tmp/CalendarView.vue.ts:28
msgid "January"
msgstr ""

#: source/tmp/CalendarView.vue.ts:29
msgid "February"
msgstr ""

#: source/tmp/CalendarView.vue.ts:30
msgid "March"
msgstr ""

#: source/tmp/CalendarView.vue.ts:31
msgid "April"
msgstr ""

#: source/tmp/CalendarView.vue.ts:32
msgid "May"
msgstr ""

#: source/tmp/CalendarView.vue.ts:33
msgid "June"
msgstr ""

#: source/tmp/CalendarView.vue.ts:34
msgid "July"
msgstr ""

#: source/tmp/CalendarView.vue.ts:35
msgid "August"
msgstr ""

#: source/tmp/CalendarView.vue.ts:36
msgid "September"
msgstr ""

#: source/tmp/CalendarView.vue.ts:37
msgid "October"
msgstr ""

#: source/tmp/CalendarView.vue.ts:38
msgid "November"
msgstr ""

#: source/tmp/CalendarView.vue.ts:39
msgid "December"
msgstr ""

#: source/tmp/CalendarView.vue.ts:41
msgid "Below the monthly average"
msgstr ""

#: source/tmp/CalendarView.vue.ts:42
msgid "Over the monthly average"
msgstr ""

#: source/tmp/CalendarView.vue.ts:43
msgid "More than twice the monthly average"
msgstr ""

#~ msgid "Directory not found"
#~ msgstr "디렉토리가 존재하지 않습니다"

#, javascript-format
#~ msgid "Opening new root %s …"
#~ msgstr "새 루트 %s 여는 중 ..."

#, javascript-format
#~ msgid "%s has been loaded."
#~ msgstr "%s 로드하였습니다."

#~ msgid "Workspaces"
#~ msgstr "워크스페이스"

#~ msgid "No open files or folders"
#~ msgstr "열린 파일이나 디렉토리가 없음"

#~ msgid "Automatically switch to dark mode"
#~ msgstr "자동으로 다크 모드로 전환"

#~ msgid "Start dark mode at"
#~ msgstr "다크 모드 시작 시간"

#~ msgid "End dark mode at"
#~ msgstr "다크 모드 종료 시간"

#~ msgid "File manager mode"
#~ msgstr "파일 관리자 모드"

#~ msgid "Thin &mdash; show either file tree or file list"
#~ msgstr "얇게 &mdash; 파일 트리 또는 파일 목록 표시"

#~ msgid "Expanded &mdash; show both file tree and file list"
#~ msgstr "확장 &mdash; 파일 트리와 파일 목록을 같이 표시"

#~ msgid "Combined &mdash; show files and directories in the file tree"
#~ msgstr "결합 &mdash; 파일 트리에서 파일과 디렉토리 표시"

#~ msgid "Sorting order for files (used for sorting by name)"
#~ msgstr "파일 정렬 순서 (이름으로 정렬할 때 사용됨)"

#~ msgid "When sorting by time, sort by"
#~ msgstr "시간으로 정렬할 때, 정렬할 대상"

#~ msgid "In the file metadata display"
#~ msgstr "파일 메타데이터 표시"

#~ msgid ""
#~ "Choose the formatting characters that the bold/emphasis commands should "
#~ "use"
#~ msgstr "굵게/강조 명령에 사용할 서식 지정 문자를 선택하십시오."

#~ msgid "Default image path (relative or absolute)"
#~ msgstr "기본 이미지 경로 (상대경로 또는 절대경로)"

#~ msgid "Algorithm to use for the readability mode"
#~ msgstr "가독성(Readability) 모드 알고리즘"

#~ msgid "Primary Magic Quotes"
#~ msgstr "1차 매직 인용부호"

#~ msgid "Secondary Magic Quotes"
#~ msgstr "2차 매직 인용부호"

#~ msgid ""
#~ "Here you can define certain strings that will be replaced when "
#~ "AutoCorrect is on. The characters on the left side will be replaced with "
#~ "whatever comes on the right."
#~ msgstr ""
#~ "AutoCorret가 켜져있을 때 대체 될 특정 문자열을 정의 할 수 있습니다. 왼쪽"
#~ "에 있는 문자는 오른쪽에 있는 문자로 대체됩니다."

#, fuzzy
#~ msgid "Search for dictionaries…"
#~ msgstr "사전 검색..."

#~ msgid ""
#~ "Target directory for exported files. <em>Attention:</em> Selecting the "
#~ "current working directory will overwrite files without warning!"
#~ msgstr ""
#~ "내보낼 파일의 대상 디렉토리. <em>주의 : </em>현재 작업 디렉토리를 선택하"
#~ "면 경고없이 파일을 덮어씁니다!"

#~ msgid "Temporary directory: is regularly expunged"
#~ msgstr "임시 디렉토리: 정기적으로 삭제됨"

#~ msgid ""
#~ "Current working directory: exported files will be saved into the "
#~ "currently selected directory."
#~ msgstr ""
#~ "현재 작업 디렉토리: 내보낼 파일을 현재 선택한 디렉토리에 저장합니다."

#~ msgid ""
>>>>>>> 6a1ca0b8
#~ "Enter all file extensions that you want to see in your attachment "
#~ "sidebar. Separate them with a comma. Changes are recognised after a "
#~ "restart."
#~ msgstr ""
#~ "첨부 파일 사이드 바에 보고싶은 모든 파일 확장자를 입력하십시오. 쉼표로 구"
#~ "분하십시오. 다시 시작하면 변경 사항을 인식합니다."

#~ msgid "These options determine which elements are rendered in documents."
#~ msgstr "이 옵션들은 문서에서 렌더링되는 요소를 결정합니다."

#~ msgid "With these controls you can constrain the image previews."
#~ msgstr "컨트롤을 사용해 이미지 미리보기를 제한 할 수 있습니다."

#~ msgid "Options for ZKN elements"
#~ msgstr "ZKN 요소에 대한 옵션"

#~ msgid "Get LaTeX"
#~ msgstr "LaTex 받기"

#~ msgid "characters (w/o spaces)"
#~ msgstr "문자 (공백 없이)"

#~ msgid "Application language (<strong>Restart required!</strong>)"
#~ msgstr "프로그램 언어(language)(<strong>재시작 필요!</strong>)"

#~ msgid "Find…"
#~ msgstr "검색..."

#~ msgid "Replace with"
#~ msgstr "바꾸기"

#~ msgid "Replace all occurrences"
#~ msgstr "모두 바꾸기"

#~ msgid "Link start"
#~ msgstr "링크 시작"

#~ msgid "Link ending"
#~ msgstr "링크 끝"

#~ msgid "Proceed without saving"
#~ msgstr "저장하지 않고 진행"

#~ msgid "Afrikaans (South Africa)"
#~ msgstr "Afrikaans (South Africa)"

#~ msgid "Catalan (Catalonia)"
#~ msgstr "Catalan (Catalonia)"

#~ msgid "Czech (Czech Republic)"
#~ msgstr "Czech (Czech Republic)"

#~ msgid "Urdu (Pakistan)"
#~ msgstr "Urdu (Pakistan)"

#~ msgid ""
#~ "Use the CodeMirror default actions for <kbd>Home</kbd> and <kbd>End</kbd>."
#~ msgstr "<kbd>Home</kbd>과 <kbd>End</kbd>에 CodeMirror 기본 동작 사용"

#~ msgid "Use left-to-right (LTR) writing direction"
#~ msgstr "왼쪽에서 오른쪽 (LTR) 쓰기 방향 사용"

#~ msgid "Use right-to-left (RTL) writing direction"
#~ msgstr "오른쪽에서 왼쪽 (RTL) 쓰기 방향 사용"

#~ msgid "Use visual order for arrow key movement while in RTL-mode"
#~ msgstr "RTL 모드일 때, 화살표 키 이동에는 시각적 순서 사용"

#~ msgid "Word style (replace immediately without pressing Space/Enter)"
#~ msgstr "워드 스타일"

#~ msgid "LibreOffice style (press Space or Enter to replace)"
#~ msgstr "리브레오피스 스타일"<|MERGE_RESOLUTION|>--- conflicted
+++ resolved
@@ -8,11 +8,7 @@
 msgstr ""
 "Project-Id-Version: Zettlr 2.3.0\n"
 "Report-Msgid-Bugs-To: https://github.com/Zettlr/Zettlr/issues\n"
-<<<<<<< HEAD
-"POT-Creation-Date: 2024-02-07 10:22+0000\n"
-=======
 "POT-Creation-Date: 2024-02-12 15:20+0000\n"
->>>>>>> 6a1ca0b8
 "PO-Revision-Date: YEAR-MO-DA HO:MI+ZONE\n"
 "Last-Translator: FULL NAME <EMAIL@ADDRESS>\n"
 "Language-Team: LANGUAGE <LL@li.org>\n"
@@ -21,11 +17,6 @@
 "Content-Type: text/plain; charset=UTF-8\n"
 "Content-Transfer-Encoding: 8bit\n"
 
-<<<<<<< HEAD
-#: source/common/util/format-date.ts:33
-msgid "just now"
-msgstr ""
-=======
 #: source/win-preferences/schema/appearance.ts:10
 #: source/app/service-providers/menu/menu.darwin.ts:448
 #: source/app/service-providers/menu/menu.win32.ts:430
@@ -35,7 +26,6 @@
 #: source/win-preferences/schema/appearance.ts:21
 msgid "Schedule"
 msgstr "일정"
->>>>>>> 6a1ca0b8
 
 #: source/win-preferences/schema/appearance.ts:25
 #: source/win-preferences/schema/general.ts:46
@@ -473,47 +463,11 @@
 msgid "Markdown rendering"
 msgstr ""
 
-<<<<<<< HEAD
-#: source/common/util/localise-number.ts:28
-msgid ","
-msgstr ","
-
-#: source/common/util/localise-number.ts:29
-msgid "."
-msgstr "."
-
-#: source/common/modules/markdown-utils/plain-link-highlighter.ts:25
-msgid "Cmd/Ctrl-click to follow this link"
-msgstr ""
-
-#: source/common/modules/markdown-editor/autocomplete/code-blocks.ts:42
-msgid "No highlighting"
-msgstr ""
-
-#: source/common/modules/markdown-editor/renderers/render-mermaid.ts:54
-msgid "Rendering mermaid graph …"
-msgstr ""
-
-#: source/common/modules/markdown-editor/renderers/render-mermaid.ts:59
-#, fuzzy
-msgid "Could not render Graph:"
-msgstr "파일을 생성할 수 없습니다"
-
-#: source/common/modules/markdown-editor/renderers/readability.ts:39
-#, javascript-format
-msgid "Readability mode (%s)"
-msgstr ""
-
-#: source/common/modules/markdown-editor/renderers/render-images.ts:98
-#, javascript-format
-msgid "Image not found: %s"
-=======
 #: source/win-preferences/schema/editor.ts:57
 msgid ""
 "Check to enable live rendering of various Markdown elements to formatted "
 "appearance. This hides formatting characters (such as **text**) or renders "
 "images instead of their link."
->>>>>>> 6a1ca0b8
 msgstr ""
 
 #: source/win-preferences/schema/editor.ts:65
@@ -555,23 +509,13 @@
 #: source/win-preferences/schema/editor.ts:119
 #: source/win-preferences/schema/editor.ts:120
 #: source/common/modules/markdown-editor/context-menu/default-menu.ts:152
-<<<<<<< HEAD
-#: source/win-preferences/schema/editor.ts:119
-#: source/win-preferences/schema/editor.ts:120
-=======
 #: source/common/modules/markdown-editor/tooltips/formatting-toolbar.ts:42
->>>>>>> 6a1ca0b8
 msgid "Bold"
 msgstr "굵게"
 
 #: source/win-preferences/schema/editor.ts:127
 #: source/win-preferences/schema/editor.ts:128
 #: source/common/modules/markdown-editor/tooltips/formatting-toolbar.ts:47
-<<<<<<< HEAD
-#: source/win-preferences/schema/editor.ts:127
-#: source/win-preferences/schema/editor.ts:128
-=======
->>>>>>> 6a1ca0b8
 msgid "Italics"
 msgstr "이탤릭체"
 
@@ -591,27 +535,6 @@
 "care of Markdown formatting."
 msgstr ""
 
-<<<<<<< HEAD
-#: source/common/modules/markdown-editor/tooltips/formatting-toolbar.ts:67
-#: source/win-preferences/schema/spellchecking.ts:112
-msgid "Code"
-msgstr "코드"
-
-#: source/common/modules/markdown-editor/tooltips/footnotes.ts:90
-msgid "No footnote text found."
-msgstr ""
-
-#: source/common/modules/markdown-editor/tooltips/footnotes.ts:107
-#: source/app/service-providers/menu/menu.darwin.ts:317
-#: source/app/service-providers/menu/menu.win32.ts:318
-msgid "Edit"
-msgstr "편집"
-
-#: source/common/modules/markdown-editor/tooltips/file-preview.ts:55
-#, javascript-format
-msgid "File %s does not exist."
-msgstr ""
-=======
 #: source/win-preferences/schema/editor.ts:158
 #, fuzzy
 msgid "Distraction-free mode"
@@ -620,105 +543,19 @@
 #: source/win-preferences/schema/editor.ts:164
 msgid "Mute non-focused lines in distraction-free mode"
 msgstr "집중 모드에서 포커스를 가지지 않은 라인 감추기"
->>>>>>> 6a1ca0b8
 
 #: source/win-preferences/schema/editor.ts:169
 msgid "Hide toolbar in distraction free mode"
 msgstr "방해 금지 모드에서 도구 막대를 숨김"
 
-<<<<<<< HEAD
-#: source/common/modules/markdown-editor/tooltips/file-preview.ts:98
-#: source/tmp/PopoverDirProps.vue.ts:172 source/tmp/PopoverFileProps.vue.ts:104
-msgid "Modified"
-=======
 #: source/win-preferences/schema/editor.ts:175
 msgid "Word counter"
->>>>>>> 6a1ca0b8
 msgstr ""
 
 #: source/win-preferences/schema/editor.ts:182
 msgid "Count characters instead of words (e.g., for Chinese)"
 msgstr "단어 대신 문자 세기 (예 : 중국어)"
 
-<<<<<<< HEAD
-#: source/common/modules/markdown-editor/tooltips/file-preview.ts:137
-#: source/win-main/file-manager/util/file-item-context.ts:28
-#: source/tmp/GlobalSearch.vue.ts:53
-msgid "Open in a new tab"
-msgstr "새 탭에서 열기"
-
-#: source/common/modules/markdown-editor/statusbar/magic-quotes.ts:128
-msgid "Disabled"
-msgstr ""
-
-#: source/common/modules/markdown-editor/statusbar/magic-quotes.ts:135
-#, fuzzy
-msgid "Custom"
-msgstr "커스텀 CSS"
-
-#: source/common/modules/markdown-editor/statusbar/diagnostics.ts:46
-msgid "Open diagnostics panel"
-msgstr ""
-
-#: source/common/modules/markdown-editor/statusbar/info-fields.ts:53
-#: source/tmp/FileItem.vue.ts:122 source/tmp/FileItem.vue.ts:185
-#: source/tmp/PopoverDocInfo.vue.ts:73 source/tmp/PopoverDirProps.vue.ts:158
-#: source/tmp/PopoverDirProps.vue.ts:166 source/tmp/PopoverFileProps.vue.ts:125
-#, javascript-format
-msgid "%s words"
-msgstr "%s 단어"
-
-#: source/common/modules/markdown-editor/statusbar/info-fields.ts:72
-#: source/tmp/FileItem.vue.ts:120 source/tmp/FileItem.vue.ts:183
-#: source/tmp/PopoverDocInfo.vue.ts:71
-#, javascript-format
-msgid "%s characters"
-msgstr ""
-
-#: source/common/modules/markdown-editor/statusbar/language-tool.ts:146
-msgid "Detect automatically"
-msgstr ""
-
-#: source/common/modules/markdown-editor/context-menu/link-image-menu.ts:73
-msgid "Open Link"
-msgstr "링크 열기"
-
-#: source/common/modules/markdown-editor/context-menu/link-image-menu.ts:82
-msgid "Copy Mail Address"
-msgstr "메일 주소 복사"
-
-#: source/common/modules/markdown-editor/context-menu/link-image-menu.ts:82
-msgid "Copy Link"
-msgstr "링크 복사"
-
-#: source/common/modules/markdown-editor/context-menu/link-image-menu.ts:92
-msgid "Copy image to clipboard"
-msgstr "이미지를 클립 보드에 복사"
-
-#: source/common/modules/markdown-editor/context-menu/link-image-menu.ts:98
-#, fuzzy
-msgid "Open image"
-msgstr "파일 열기"
-
-#: source/common/modules/markdown-editor/context-menu/link-image-menu.ts:104
-#: source/win-main/file-manager/util/file-item-context.ts:87
-#: source/win-main/file-manager/util/dir-item-context.ts:76
-msgid "Reveal in Finder"
-msgstr ""
-
-#: source/common/modules/markdown-editor/context-menu/link-image-menu.ts:104
-#, fuzzy
-msgid "Open in File Browser"
-msgstr "브라우저에서 열기"
-
-#: source/common/modules/markdown-editor/context-menu/default-menu.ts:133
-msgid "No suggestions"
-msgstr "제안 없음"
-
-#: source/common/modules/markdown-editor/context-menu/default-menu.ts:142
-msgid "Add to dictionary"
-msgstr "사전 추가"
-=======
 #: source/win-preferences/schema/editor.ts:188
 msgid "Readability mode"
 msgstr ""
@@ -773,7 +610,6 @@
 #: source/win-preferences/schema/editor.ts:266
 msgid "Automatically close matching character pairs"
 msgstr "일치하는 문자 쌍 자동으로 닫기"
->>>>>>> 6a1ca0b8
 
 #: source/win-preferences/schema/zettelkasten.ts:21
 msgid "Zettelkasten IDs"
@@ -838,422 +674,6 @@
 "internal links"
 msgstr "내부 링크를 따라갈 때 존재하지 않는 파일을 자동으로 생성"
 
-<<<<<<< HEAD
-#: source/common/modules/markdown-editor/context-menu/equation-menu.ts:31
-msgid "Copy equation code"
-msgstr ""
-
-#: source/common/modules/markdown-editor/linters/spellcheck.ts:149
-msgid "Spelling mistake"
-msgstr ""
-
-#: source/common/modules/markdown-editor/plugins/footnote-gutter.ts:31
-msgid "Go to footnote reference"
-msgstr ""
-
-#: source/win-preferences/schema/advanced.ts:28
-#, fuzzy
-msgid "Pattern for new file names"
-msgstr "새 파일 이름 패턴"
-
-#: source/win-preferences/schema/advanced.ts:34
-#, fuzzy
-msgid "Define a pattern for new file names"
-msgstr "새 파일 이름 패턴"
-
-#: source/win-preferences/schema/advanced.ts:36
-#, javascript-format
-msgid "Available variables: %s"
-msgstr ""
-
-#: source/win-preferences/schema/advanced.ts:42
-msgid "Do not prompt for filename when creating new files"
-msgstr "새 파일을 만들 때 파일 이름을 물어보지 않음"
-
-#: source/win-preferences/schema/advanced.ts:49
-msgid "Appearance"
-msgstr ""
-
-#: source/win-preferences/schema/advanced.ts:55
-msgid "Use native window appearance"
-msgstr "기본 창 모양 사용"
-
-#: source/win-preferences/schema/advanced.ts:56
-msgid "Only available on Linux; this is the default for macOS and Windows."
-msgstr ""
-
-#: source/win-preferences/schema/advanced.ts:62
-#, fuzzy
-msgid "Enable window vibrancy"
-msgstr "기본 창 모양 사용"
-
-#: source/win-preferences/schema/advanced.ts:63
-msgid "Only available on macOS; makes the window background opaque."
-msgstr ""
-
-#: source/win-preferences/schema/advanced.ts:70
-msgid "Show app in the notification area"
-msgstr ""
-
-#: source/win-preferences/schema/advanced.ts:71
-msgid "Leave app running in the notification area"
-msgstr ""
-
-#: source/win-preferences/schema/advanced.ts:80
-msgid "Zoom behavior"
-msgstr ""
-
-#: source/win-preferences/schema/advanced.ts:83
-msgid "Resizes the whole GUI"
-msgstr ""
-
-#: source/win-preferences/schema/advanced.ts:84
-#, fuzzy
-msgid "Changes the editor font size"
-msgstr "편집기 폰트 크기"
-
-#: source/win-preferences/schema/advanced.ts:90
-msgid "Attachments sidebar"
-msgstr ""
-
-#: source/win-preferences/schema/advanced.ts:96
-msgid "File extensions to be visible in the Attachments sidebar"
-msgstr ""
-
-#: source/win-preferences/schema/advanced.ts:102
-msgid "Iframe rendering whitelist"
-msgstr ""
-
-#: source/win-preferences/schema/advanced.ts:111
-msgid "Hostname"
-msgstr ""
-
-#: source/win-preferences/schema/advanced.ts:113
-#: source/win-preferences/schema/autocorrect.ts:111
-#: source/win-preferences/schema/spellchecking.ts:118
-#, fuzzy
-msgid "Filter"
-msgstr "필터 태그..."
-
-#: source/win-preferences/schema/advanced.ts:118
-#, fuzzy
-msgid "Watchdog polling"
-msgstr "와치독 폴링 활성화"
-
-#: source/win-preferences/schema/advanced.ts:124
-msgid "Activate Watchdog polling"
-msgstr "와치독 폴링 활성화"
-
-#: source/win-preferences/schema/advanced.ts:129
-msgid "Time to wait before writing a file is considered done (in ms)"
-msgstr "파일 쓰기가 완료된 것으로 간주하기 전에 대기할 시간 (밀리초)"
-
-#: source/win-preferences/schema/advanced.ts:136
-#, fuzzy
-msgid "Deleting items"
-msgstr "파일 삭제"
-
-#: source/win-preferences/schema/advanced.ts:142
-msgid "Delete items irreversibly, if moving them to trash fails"
-msgstr "항목을 휴지통으로 옮기는 데 실패하면, 되돌릴 수 없게 삭제"
-
-#: source/win-preferences/schema/advanced.ts:148
-#, fuzzy
-msgid "Debug mode"
-msgstr "디버그 모드 활성화"
-
-#: source/win-preferences/schema/advanced.ts:154
-msgid "Enable debug mode"
-msgstr "디버그 모드 활성화"
-
-#: source/win-preferences/schema/advanced.ts:161
-msgid "Beta releases"
-msgstr ""
-
-#: source/win-preferences/schema/advanced.ts:167
-msgid "Notify me about beta releases"
-msgstr "베타 출시를 알림"
-
-#: source/win-preferences/schema/autocorrect.ts:21
-#, fuzzy
-msgid "Autocorrect"
-msgstr "자동 수정 켜기"
-
-#: source/win-preferences/schema/autocorrect.ts:31
-msgid "Smart quotes"
-msgstr ""
-
-#: source/win-preferences/schema/autocorrect.ts:44
-#, fuzzy
-msgid "Double Quotes"
-msgstr "없음"
-
-#: source/win-preferences/schema/autocorrect.ts:47
-#: source/win-preferences/schema/autocorrect.ts:69
-msgid "Disable Magic Quotes"
-msgstr "없음"
-
-#: source/win-preferences/schema/autocorrect.ts:66
-#, fuzzy
-msgid "Single Quotes"
-msgstr "없음"
-
-#: source/win-preferences/schema/autocorrect.ts:94
-msgid "Text-replacement patterns"
-msgstr ""
-
-#: source/win-preferences/schema/autocorrect.ts:98
-msgid "Match whole words"
-msgstr ""
-
-#: source/win-preferences/schema/autocorrect.ts:99
-msgid "When checked, AutoCorrect will never replace parts of words"
-msgstr ""
-
-#: source/win-preferences/schema/autocorrect.ts:106
-#, fuzzy
-msgid "Replace"
-msgstr "파일 바꾸기"
-
-#: source/win-preferences/schema/autocorrect.ts:106
-msgid "With"
-msgstr ""
-
-#: source/win-preferences/schema/editor.ts:21
-#, fuzzy
-msgid "Input mode"
-msgstr "편집기 입력 모드"
-
-#: source/win-preferences/schema/editor.ts:37
-msgid ""
-"The input mode determines how you interact with the editor. We recommend "
-"keeping this setting at \"Normal\". Only choose \"Vim\" or \"Emacs\" if you "
-"know what this implies."
-msgstr ""
-
-#: source/win-preferences/schema/editor.ts:42
-#, fuzzy
-msgid "Writing direction"
-msgstr "디렉토리 안에서 찾기..."
-
-#: source/win-preferences/schema/editor.ts:50
-msgid "Markdown rendering"
-msgstr ""
-
-#: source/win-preferences/schema/editor.ts:57
-msgid ""
-"Check to enable live rendering of various Markdown elements to formatted "
-"appearance. This hides formatting characters (such as **text**) or renders "
-"images instead of their link."
-msgstr ""
-
-#: source/win-preferences/schema/editor.ts:65
-msgid "Render Citations"
-msgstr "인용(Citation) 보이기"
-
-#: source/win-preferences/schema/editor.ts:70
-msgid "Render Iframes"
-msgstr "iframe 보이기"
-
-#: source/win-preferences/schema/editor.ts:75
-msgid "Render Images"
-msgstr "이미지 보이기"
-
-#: source/win-preferences/schema/editor.ts:80
-msgid "Render Links"
-msgstr "링크 보이기"
-
-#: source/win-preferences/schema/editor.ts:85
-msgid "Render Formulae"
-msgstr "수식 보이기"
-
-#: source/win-preferences/schema/editor.ts:90
-msgid "Render Tasks"
-msgstr "테스크 보이기"
-
-#: source/win-preferences/schema/editor.ts:95
-msgid "Hide heading characters"
-msgstr "헤딩(heading) 문자 숨기기"
-
-#: source/win-preferences/schema/editor.ts:100
-msgid "Render emphasis"
-msgstr ""
-
-#: source/win-preferences/schema/editor.ts:109
-msgid "Formatting characters for bold and italic"
-msgstr ""
-
-#: source/win-preferences/schema/editor.ts:136
-msgid "Check Markdown for style issues"
-msgstr ""
-
-#: source/win-preferences/schema/editor.ts:142
-#, fuzzy
-msgid "Table Editor"
-msgstr "테이블 편집기 사용"
-
-#: source/win-preferences/schema/editor.ts:153
-msgid ""
-"The Table Editor is an interactive interface that simplifies creation and "
-"editing of tables. It provides buttons for common functionality, and takes "
-"care of Markdown formatting."
-msgstr ""
-
-#: source/win-preferences/schema/editor.ts:158
-#, fuzzy
-msgid "Distraction-free mode"
-msgstr "집중 모드"
-
-#: source/win-preferences/schema/editor.ts:164
-msgid "Mute non-focused lines in distraction-free mode"
-msgstr "집중 모드에서 포커스를 가지지 않은 라인 감추기"
-
-#: source/win-preferences/schema/editor.ts:169
-msgid "Hide toolbar in distraction free mode"
-msgstr "방해 금지 모드에서 도구 막대를 숨김"
-
-#: source/win-preferences/schema/editor.ts:175
-msgid "Word counter"
-msgstr ""
-
-#: source/win-preferences/schema/editor.ts:182
-msgid "Count characters instead of words (e.g., for Chinese)"
-msgstr "단어 대신 문자 세기 (예 : 중국어)"
-
-#: source/win-preferences/schema/editor.ts:188
-msgid "Readability mode"
-msgstr ""
-
-#: source/win-preferences/schema/editor.ts:195
-msgid "Algorithm"
-msgstr ""
-
-#: source/win-preferences/schema/editor.ts:207
-#, fuzzy
-msgid "Image size"
-msgstr "그림"
-
-#: source/win-preferences/schema/editor.ts:213
-#, fuzzy
-msgid "Maximum width of images (%s %)"
-msgstr "이미지의 가로 최대 크기(퍼센트)"
-
-#: source/win-preferences/schema/editor.ts:220
-#, fuzzy
-msgid "Maximum height of images (%s %)"
-msgstr "이미지의 세로 최대 크기(퍼센트)"
-
-#: source/win-preferences/schema/editor.ts:228
-msgid "Other settings"
-msgstr ""
-
-#: source/win-preferences/schema/editor.ts:234
-#, fuzzy
-msgid "Font size"
-msgstr "편집기 폰트 크기"
-
-#: source/win-preferences/schema/editor.ts:241
-#, fuzzy
-msgid "Indentation size (number of spaces)"
-msgstr "다음 공백만큼 들여쓰기"
-
-#: source/win-preferences/schema/editor.ts:248
-#, fuzzy
-msgid "Indent using tabs instead of spaces"
-msgstr "다음 공백만큼 들여쓰기"
-
-#: source/win-preferences/schema/editor.ts:255
-#, fuzzy
-msgid "Suggest emojis during autocompletion"
-msgstr "자동완성 중에 공백 허용"
-
-#: source/win-preferences/schema/editor.ts:260
-msgid "Show link previews"
-msgstr ""
-
-#: source/win-preferences/schema/editor.ts:266
-msgid "Automatically close matching character pairs"
-msgstr "일치하는 문자 쌍 자동으로 닫기"
-
-#: source/win-preferences/schema/import-export.ts:23
-msgid "Import and export profiles"
-msgstr ""
-
-#: source/win-preferences/schema/import-export.ts:29
-msgid "Open import profiles editor"
-msgstr ""
-
-#: source/win-preferences/schema/import-export.ts:43
-msgid "Open export profiles editor"
-msgstr ""
-
-#: source/win-preferences/schema/import-export.ts:58
-#, fuzzy
-msgid "Export settings"
-msgstr "%s 로 내보내는 중"
-
-#. TODO: Must be radio; second option "Use system-wide Pandoc for exports"
-#: source/win-preferences/schema/import-export.ts:64
-#, fuzzy
-msgid "Use Zettlr's internal Pandoc for exports"
-msgstr "내보내기에 내장 Pandoc 사용"
-
-#: source/win-preferences/schema/import-export.ts:70
-#, fuzzy
-msgid "Remove tags from files when exporting"
-msgstr "파일에서 태그 제거"
-
-#: source/win-preferences/schema/import-export.ts:76
-#: source/win-preferences/schema/zettelkasten.ts:42
-#, fuzzy
-msgid "Internal links"
-msgstr "내부 링크 연결 해제"
-
-#: source/win-preferences/schema/import-export.ts:79
-msgid "Remove internal links completely"
-msgstr "내부 링크를 완전히 제거"
-
-#: source/win-preferences/schema/import-export.ts:80
-msgid "Unlink internal links"
-msgstr "내부 링크 연결 해제"
-
-#: source/win-preferences/schema/import-export.ts:81
-msgid "Don't touch internal links"
-msgstr "내부 링크를 수정하지 않음"
-
-#: source/win-preferences/schema/import-export.ts:87
-msgid "Destination folder for exported files"
-msgstr ""
-
-#. TODO: Add info-strings
-#: source/win-preferences/schema/import-export.ts:91
-msgid "Temporary folder"
-msgstr ""
-
-#: source/win-preferences/schema/import-export.ts:92
-#, fuzzy
-msgid "Same as file location"
-msgstr "파일 정보 표시"
-
-#: source/win-preferences/schema/import-export.ts:93
-msgid "Ask for folder when exporting"
-msgstr ""
-
-#: source/win-preferences/schema/import-export.ts:99
-msgid ""
-"Warning! Files in the temporary folder are regularly deleted. Choosing the "
-"same location as the file overwrites files with identical filenames if they "
-"already exist."
-msgstr ""
-
-#: source/win-preferences/schema/import-export.ts:104
-msgid "Custom export commands"
-msgstr ""
-
-#: source/win-preferences/schema/import-export.ts:112
-msgid "Display name"
-msgstr ""
-=======
 #: source/win-preferences/schema/zettelkasten.ts:80
 msgid "For this to work, the folder must be open as a Workspace in Zettlr."
 msgstr ""
@@ -2270,75 +1690,43 @@
 #, javascript-format
 msgid "Could not check for updates: Server Error (Status code: %s)"
 msgstr "업데이트를 확인할 수 없습니다: 서버 오류 (상태 코드 : %s)"
->>>>>>> 6a1ca0b8
-
-#: source/win-preferences/schema/import-export.ts:112
-#, fuzzy
-msgid "Command"
-msgstr "주석"
-
-#: source/win-preferences/schema/import-export.ts:113
+
+#: source/app/service-providers/updates/index.ts:296
+#, javascript-format
+msgid "Could not check for updates: Client Error (Status code: %s)"
+msgstr "업데이트를 확인할 수 없습니다: 클라이언트 오류 (상태 코드 : %s)"
+
+#: source/app/service-providers/updates/index.ts:298
+#, javascript-format
 msgid ""
-"Enter custom commands to run the exporter with. Each command receives as its "
-"first argument the file or project folder to be exported."
-msgstr ""
-
-#: source/win-preferences/schema/spellchecking.ts:22
-msgid "LanguageTool"
-msgstr ""
-
-#: source/win-preferences/schema/spellchecking.ts:32
-msgid "Strictness"
-msgstr ""
-
-#: source/win-preferences/schema/spellchecking.ts:35
-msgid "Standard"
-msgstr ""
-
-#: source/win-preferences/schema/spellchecking.ts:36
-msgid "Picky"
-msgstr ""
-
-<<<<<<< HEAD
-#: source/win-preferences/schema/spellchecking.ts:45
-msgid "Mother language"
-msgstr ""
-
-#: source/win-preferences/schema/spellchecking.ts:51
-msgid "Not set"
-msgstr ""
-
-#: source/win-preferences/schema/spellchecking.ts:59
-msgid "LanguageTool Provider"
-msgstr ""
-
-#: source/win-preferences/schema/spellchecking.ts:63
-#, fuzzy
-msgid "Custom server"
-msgstr "커스텀 CSS"
-
-#: source/win-preferences/schema/spellchecking.ts:70
-#, fuzzy
-msgid "Custom server address"
-msgstr "커스텀 CSS"
-
-#: source/win-preferences/schema/spellchecking.ts:79
-msgid "LanguageTool Premium"
-msgstr ""
-
-#: source/win-preferences/schema/spellchecking.ts:84
-msgid ""
-"Zettlr will ignore the \"LanguageTool provider\" settings if you enter any "
-"credentials here."
-msgstr ""
-
-#: source/win-preferences/schema/spellchecking.ts:88
-msgid "LanguageTool Username"
-msgstr ""
-
-#: source/win-preferences/schema/spellchecking.ts:95
-msgid "LanguageTool API key"
-=======
+"Could not check for updates: The server tried to redirect (Status code: %s)"
+msgstr ""
+"업데이트를 확인할 수 없습니다: 서버가 리다이렉트를 시도했습니다 (상태 코드 : "
+"%s)"
+
+#. getaddrinfo has reported that the host has not been found.
+#. This normally only happens if the networking interface is
+#. offline.
+#: source/app/service-providers/updates/index.ts:303
+msgid "Could not check for updates: Could not establish connection"
+msgstr "업데이트를 확인할 수 없습니다: 연결할 수 없습니다."
+
+#. Something else has occurred. GotError objects have a name property.
+#: source/app/service-providers/updates/index.ts:306
+#, javascript-format
+msgid "Could not check for updates. %s: %s"
+msgstr ""
+
+#: source/app/service-providers/updates/index.ts:322
+msgid "Could not check for updates: Server hasn't sent any data"
+msgstr ""
+"업데이트를 확인할 수 없습니다: 서버에서 아무런 데이터를 보내지 않습니다."
+
+#: source/app/service-providers/updates/index.ts:579
+#, javascript-format
+msgid "An update to version %s is available!"
+msgstr ""
+
 #: source/app/service-providers/tray/index.ts:160
 msgid "Show Zettlr"
 msgstr "Zettlr 보기"
@@ -2424,137 +1812,10 @@
 msgid ""
 "Pandoc has not been found on this system. Please install Pandoc prior to "
 "exporting or importing files."
->>>>>>> 6a1ca0b8
-msgstr ""
-
-<<<<<<< HEAD
-#: source/win-preferences/schema/spellchecking.ts:103
-msgid "Spellchecking"
-msgstr ""
-
-#: source/win-preferences/schema/spellchecking.ts:112
-msgid "Active"
-msgstr ""
-
-#: source/win-preferences/schema/spellchecking.ts:112
-msgid "Language"
-msgstr ""
-
-#: source/win-preferences/schema/spellchecking.ts:113
-msgid ""
-"Select the languages for which you want to enable automatic spell checking."
-msgstr "자동 맞춤법 ​​검사를 활성화할 언어를 선택하십시오."
-
-#: source/win-preferences/schema/spellchecking.ts:125
-msgid "User dictionary. Remove words by clicking them."
-msgstr "사용자 사전. 단어를 클릭하여 제거할 수 있습니다."
-
-#: source/win-preferences/schema/spellchecking.ts:127
-msgid "Dictionary entry"
-msgstr ""
-
-#: source/win-preferences/schema/spellchecking.ts:130
-msgid "Search for entries …"
-msgstr ""
-
-#: source/win-preferences/schema/file-manager.ts:7
-#, fuzzy
-msgid "Display mode"
-msgstr "다크 모드"
-
-#: source/win-preferences/schema/file-manager.ts:16
-msgid "Thin"
-msgstr ""
-
-#: source/win-preferences/schema/file-manager.ts:17
-msgid "Expanded"
-msgstr ""
-
-#: source/win-preferences/schema/file-manager.ts:18
-msgid "Combined"
-msgstr ""
-
-#: source/win-preferences/schema/file-manager.ts:24
-msgid ""
-"The Thin mode shows your directories and files separately. Select a "
-"directory to have its contents displayed in the file list. Switch between "
-"file list and directory tree by clicking on directories or the arrow button "
-"which appears at the top left corner of the file list."
-msgstr ""
-
-#: source/win-preferences/schema/file-manager.ts:29
-msgid "Show file information"
-msgstr "파일 정보 표시"
-
-#: source/win-preferences/schema/file-manager.ts:34
-msgid "Show folders above files"
-msgstr ""
-
-#: source/win-preferences/schema/file-manager.ts:40
-msgid "Markdown document name display"
-msgstr ""
-
-#: source/win-preferences/schema/file-manager.ts:48
-msgid "Filename only"
-msgstr ""
-
-#: source/win-preferences/schema/file-manager.ts:49
-msgid "Title if applicable"
-msgstr ""
-
-#: source/win-preferences/schema/file-manager.ts:50
-msgid "First heading level 1 if applicable"
-msgstr ""
-
-#: source/win-preferences/schema/file-manager.ts:51
-msgid "Title or first heading level 1 if applicable"
-msgstr ""
-
-#: source/win-preferences/schema/file-manager.ts:57
-msgid "Display Markdown file extensions"
-msgstr "마크다운 파일의 확장자를 표시"
-
-#: source/win-preferences/schema/file-manager.ts:64
-msgid "Time display"
-msgstr ""
-
-#: source/win-preferences/schema/file-manager.ts:72
-msgid "Last modification time"
-msgstr "마지막 수정 시간"
-
-#: source/win-preferences/schema/file-manager.ts:73
-msgid "File creation time"
-msgstr "파일이 만들어진 시간"
-
-#: source/win-preferences/schema/file-manager.ts:79
-#, fuzzy
-msgid "Sorting"
-msgstr "내보내기..."
-
-#: source/win-preferences/schema/file-manager.ts:85
-#, fuzzy
-msgid "When sorting documents…"
-msgstr "최근 문서"
-
-#: source/win-preferences/schema/file-manager.ts:88
-#, fuzzy
-msgid "Use natural order (2 comes before 10)"
-msgstr "일반적인 순서 (2 다음에 10)"
-
-#: source/win-preferences/schema/file-manager.ts:89
-#, fuzzy
-msgid "Use ASCII order (2 comes after 10)"
-msgstr "ASCII 순서(2가 10 다음에 옴)"
-
-#: source/win-preferences/schema/citations.ts:21
-#, fuzzy
-msgid "Citations"
-msgstr "인용(Citation) 보이기"
-
-#: source/win-preferences/schema/citations.ts:27
-msgid "How would you like autocomplete to insert your citations?"
-msgstr "인용이 자동 완성되는 방식을 선택할 수 있습니다."
-=======
+msgstr ""
+"현재 시스템에서 Pandoc 을 찾을 수 없습니다. 파일을 내보내거나 가져오기 전에 "
+"Pandoc 을 먼저 설치하십시오."
+
 #: source/app/service-providers/commands/file-rename.ts:108
 #: source/app/service-providers/commands/rename-tag.ts:43
 #: source/app/service-providers/config/index.ts:488
@@ -2643,55 +1904,12 @@
 #: source/tmp/FileControl.vue.ts:57
 msgid "All Files"
 msgstr "모든 파일"
->>>>>>> 6a1ca0b8
-
-#: source/win-preferences/schema/citations.ts:38
-msgid "Citation Database (CSL JSON or BibTex)"
-msgstr "인용(citation) 데이터베이스 (CSL JSON 또는 BibTex)"
-
-<<<<<<< HEAD
-#: source/win-preferences/schema/citations.ts:40
-#: source/win-preferences/schema/citations.ts:52
-#, fuzzy
-msgid "Path to file"
-msgstr "파일 보기"
-
-#: source/win-preferences/schema/citations.ts:50
-msgid "CSL-Style (optional)"
-msgstr "CSL-스타일 (선택적)"
-
-#: source/win-preferences/schema/general.ts:21
-msgid "Application language"
-msgstr ""
-
-#: source/win-preferences/schema/general.ts:32
-msgid "Autosave"
-msgstr "자동 저장"
-
-#: source/win-preferences/schema/general.ts:42
-#, fuzzy
-msgid "Save modifications"
-msgstr "마지막 수정 시간"
-
-#: source/win-preferences/schema/general.ts:46
-#: source/win-preferences/schema/appearance.ts:25
-msgid "Off"
-msgstr "끄기"
-
-#: source/win-preferences/schema/general.ts:47
-msgid "Immediately"
-msgstr "즉시"
-
-#: source/win-preferences/schema/general.ts:48
-msgid "After a short delay"
-msgstr "잠시 쉴 때"
-
-#: source/win-preferences/schema/general.ts:54
-msgid "Default image folder"
-msgstr ""
-
-#: source/win-preferences/schema/general.ts:66
-=======
+
+#. Now import.
+#: source/app/service-providers/commands/import.ts:59
+msgid "Importing. Please wait …"
+msgstr "가져오는 중 입니다. 잠시만 기다려주세요."
+
 #. This callback gets called whenever there is an error while running pandoc.
 #: source/app/service-providers/commands/import.ts:67
 #, javascript-format
@@ -2706,349 +1924,162 @@
 #. Some files failed to import.
 #: source/app/service-providers/commands/import.ts:76
 #, javascript-format
->>>>>>> 6a1ca0b8
 msgid ""
-"Click \"Select folder…\" or type an absolute or relative path directly into "
-"the input field."
-msgstr ""
-
-<<<<<<< HEAD
-#: source/win-preferences/schema/general.ts:71
-msgid "Behavior"
-msgstr ""
-
-#: source/win-preferences/schema/general.ts:77
-#: source/app/service-providers/windows/dialog/should-replace-file.ts:33
-msgid "Always load remote changes to the current file"
-msgstr "현재 파일의 외부 수정을 항상 반영"
-
-#: source/win-preferences/schema/general.ts:82
-msgid "Avoid opening files in new tabs if possible"
-msgstr "가능하면 파일을 새로운 탭으로 열지 않기"
-
-#: source/win-preferences/schema/general.ts:88
-msgid "Updates"
-msgstr ""
-
-#: source/win-preferences/schema/general.ts:94
-msgid "Automatically check for updates"
-msgstr "자동으로 업데이트를 확인"
-
-#: source/win-preferences/schema/appearance.ts:10
-#: source/app/service-providers/menu/menu.darwin.ts:448
-#: source/app/service-providers/menu/menu.win32.ts:430
-msgid "Dark mode"
-msgstr "다크 모드"
-
-#: source/win-preferences/schema/appearance.ts:21
-msgid "Schedule"
-msgstr "일정"
-
-#: source/win-preferences/schema/appearance.ts:26
-#, fuzzy
-msgid "Follow system"
-msgstr "운영체제를 따름"
-
-#: source/win-preferences/schema/appearance.ts:27
-msgid "On"
-msgstr ""
-
-#: source/win-preferences/schema/appearance.ts:36
-#: source/tmp/PopoverPomodoro.vue.ts:77
-msgid "Start"
-msgstr "시작"
-
-#: source/win-preferences/schema/appearance.ts:43
-msgid "End"
-msgstr ""
-
-#: source/win-preferences/schema/appearance.ts:53
-msgid "Theme"
-msgstr ""
-
-#: source/win-preferences/schema/appearance.ts:60
-msgid "Here you can choose the theme for the app."
-msgstr "앱의 테마를 선택할 수 있습니다."
-
-#: source/win-preferences/schema/appearance.ts:102
-msgid "Toolbar options"
-msgstr ""
-
-#: source/win-preferences/schema/appearance.ts:109
-msgid "Left section buttons"
-msgstr ""
-
-#: source/win-preferences/schema/appearance.ts:113
-msgid "Display \"Open Preferences\" button"
-msgstr ""
-
-#: source/win-preferences/schema/appearance.ts:118
-msgid "Display \"New File\" button"
-msgstr ""
-
-#: source/win-preferences/schema/appearance.ts:123
-msgid "Display \"Previous File\" button"
-msgstr ""
-
-#: source/win-preferences/schema/appearance.ts:128
-msgid "Display \"Next File\" button"
-msgstr ""
-
-#: source/win-preferences/schema/appearance.ts:135
-msgid "Center section buttons"
-msgstr ""
-
-#: source/win-preferences/schema/appearance.ts:139
-msgid "Display readability button"
-msgstr ""
-
-#: source/win-preferences/schema/appearance.ts:144
-msgid "Display \"Insert Comment\" button"
-msgstr ""
-
-#: source/win-preferences/schema/appearance.ts:149
-msgid "Display link button"
-msgstr ""
-
-#: source/win-preferences/schema/appearance.ts:154
-msgid "Display image button"
-msgstr ""
-
-#: source/win-preferences/schema/appearance.ts:159
-msgid "Display task list button"
-msgstr ""
-
-#: source/win-preferences/schema/appearance.ts:164
-msgid "Display \"Insert Table\" button"
-msgstr ""
-
-#: source/win-preferences/schema/appearance.ts:169
-msgid "Display \"Insert Footnote\" button"
-msgstr ""
-
-#: source/win-preferences/schema/appearance.ts:176
-msgid "Right section buttons"
-msgstr ""
-
-#: source/win-preferences/schema/appearance.ts:180
-msgid "Display document info"
-msgstr ""
-
-#: source/win-preferences/schema/appearance.ts:185
-msgid "Display Pomodoro-timer"
-msgstr ""
-
-#: source/win-preferences/schema/appearance.ts:191
-#, fuzzy
-msgid "Status bar"
-msgstr "Zettlr 보기"
-
-#: source/win-preferences/schema/appearance.ts:197
-#, fuzzy
-msgid "Show statusbar"
-msgstr "Zettlr 보기"
-
-#: source/win-preferences/schema/appearance.ts:203
-#: source/tmp/CustomCSS.vue.ts:31
-msgid "Custom CSS"
-msgstr "커스텀 CSS"
-
-#: source/win-preferences/schema/appearance.ts:208
-#, fuzzy
-msgid "Open CSS editor"
-msgstr "디렉토리 열기"
-
-#: source/win-preferences/schema/snippets.ts:23
-msgid "Snippets"
-msgstr ""
-
-#: source/win-preferences/schema/snippets.ts:29
-msgid "Open snippets editor"
-msgstr ""
-
-#: source/win-preferences/schema/zettelkasten.ts:21
-msgid "Zettelkasten IDs"
-msgstr ""
-
-#: source/win-preferences/schema/zettelkasten.ts:27
-#, fuzzy
-msgid "Pattern for Zettelkasten IDs"
-msgstr "새로운 ID를 생성하는데 사용할 패턴"
-
-#: source/win-preferences/schema/zettelkasten.ts:28
-#, fuzzy
-msgid "Uses ECMAScript regular expressions"
-msgstr "ID 정규표현식"
-
-#: source/win-preferences/schema/zettelkasten.ts:34
-msgid "Pattern used to generate new IDs"
-msgstr "새로운 ID를 생성하는데 사용할 패턴"
-
-#: source/win-preferences/schema/zettelkasten.ts:37
-#, javascript-format
-msgid "Available Variables: %s"
-msgstr ""
-
-#: source/win-preferences/schema/zettelkasten.ts:48
-msgid "Link with filename only"
-msgstr ""
-
-#: source/win-preferences/schema/zettelkasten.ts:53
-#, fuzzy
-msgid "When linking files, add the document name …"
-msgstr "파일을 연결할 때, 파일 이름 추가…"
-
-#: source/win-preferences/schema/zettelkasten.ts:56
-#, fuzzy
-msgid "Always"
-msgstr "항상"
-
-#: source/win-preferences/schema/zettelkasten.ts:57
-#, fuzzy
-msgid "Only when linking using the ID"
-msgstr "ID를 사용하여 연결하는 경우에만"
-
-#: source/win-preferences/schema/zettelkasten.ts:58
-#, fuzzy
-msgid "Never"
-msgstr "안함"
-
-#: source/win-preferences/schema/zettelkasten.ts:65
-#, fuzzy
-msgid "Start a full-text search when following internal links"
-msgstr "제텔카스텐 링크를 따라갈 때 검색 시작"
-
-#: source/win-preferences/schema/zettelkasten.ts:66
-msgid "The search string will match the content between the brackets: [[ ]]."
-msgstr ""
-
-#: source/win-preferences/schema/zettelkasten.ts:75
-#, fuzzy
+"The following %s files could not be imported, because their filetype is "
+"unknown: %s"
+msgstr "파일 유형을 알 수 없기 때문에 파일을 가져올 수 없습니다: %s"
+
+#: source/app/service-providers/commands/import.ts:82
+#, fuzzy
+msgid "Import failed"
+msgstr "내보내기 실패"
+
+#: source/app/service-providers/commands/dir-project-export.ts:74
+#, fuzzy
+msgid "Cannot export project"
+msgstr "프로젝트 내보내기"
+
+#: source/app/service-providers/commands/dir-project-export.ts:75
 msgid ""
-"Automatically create non-existing files in this folder when following "
-"internal links"
-msgstr "내부 링크를 따라갈 때 존재하지 않는 파일을 자동으로 생성"
-
-#: source/win-preferences/schema/zettelkasten.ts:80
-msgid "For this to work, the folder must be open as a Workspace in Zettlr."
-msgstr ""
-
-#: source/win-preferences/schema/zettelkasten.ts:85
-msgid "Path to folder"
-msgstr ""
-
-#: source/win-main/file-manager/util/file-item-context.ts:34
-#: source/win-main/file-manager/util/dir-item-context.ts:28
-msgid "Properties"
-msgstr "속성"
-
-#: source/win-main/file-manager/util/file-item-context.ts:43
-#: source/app/service-providers/menu/menu.darwin.ts:287
-#: source/app/service-providers/menu/menu.win32.ts:281
-#: source/tmp/Defaults.vue.ts:76
-msgid "Rename file"
-msgstr "파일 이름 변경"
-
-#: source/win-main/file-manager/util/file-item-context.ts:50
-#: source/app/service-providers/menu/menu.darwin.ts:298
-#: source/app/service-providers/menu/menu.win32.ts:292
-msgid "Delete file"
-msgstr "파일 삭제"
-
-#: source/win-main/file-manager/util/file-item-context.ts:57
-msgid "Duplicate file"
-msgstr "파일 복제"
-
-#: source/win-main/file-manager/util/file-item-context.ts:66
-#: source/win-main/file-manager/util/dir-item-context.ts:67
-#, fuzzy
-msgid "Copy path"
-msgstr "ID 복사"
-
-#: source/win-main/file-manager/util/file-item-context.ts:72
-#: source/win-main/tabs-context.ts:68
-msgid "Copy filename"
-msgstr "파일 이름 복사"
-
-#: source/win-main/file-manager/util/file-item-context.ts:78
-#: source/win-main/tabs-context.ts:80
-#: source/app/service-providers/menu/menu.darwin.ts:414
-#: source/app/service-providers/menu/menu.win32.ts:415
-msgid "Copy ID"
-msgstr "ID 복사"
-
-#: source/win-main/file-manager/util/file-item-context.ts:87
-#: source/win-main/file-manager/util/dir-item-context.ts:76
-msgid "Reveal in Explorer"
-msgstr ""
-
-#: source/win-main/file-manager/util/file-item-context.ts:87
-#: source/win-main/file-manager/util/dir-item-context.ts:76
-msgid "Reveal in File Browser"
-msgstr ""
-
-#: source/win-main/file-manager/util/file-item-context.ts:100
-msgid "Close file"
-msgstr "파일 닫기"
-
-#: source/win-main/file-manager/util/dir-item-context.ts:37
-#: source/app/service-providers/menu/menu.darwin.ts:116
-#: source/app/service-providers/menu/menu.win32.ts:90
-msgid "New File…"
-msgstr "새로운 파일..."
-
-#: source/win-main/file-manager/util/dir-item-context.ts:43
-#: source/app/service-providers/menu/menu.darwin.ts:155
-#: source/app/service-providers/menu/menu.win32.ts:129
-msgid "New directory…"
-msgstr "새로운 디렉토리..."
-
-#: source/win-main/file-manager/util/dir-item-context.ts:52
-msgid "Rename directory"
-msgstr "디렉토리 이름 변경"
-
-#: source/win-main/file-manager/util/dir-item-context.ts:58
-#: source/app/service-providers/menu/menu.darwin.ts:306
-#: source/app/service-providers/menu/menu.win32.ts:299
-msgid "Delete directory"
-msgstr "디렉토리 삭제"
-
-#: source/win-main/file-manager/util/dir-item-context.ts:87
-msgid "Check for directory …"
-msgstr "디렉토리 검사..."
-
-#: source/win-main/file-manager/util/dir-item-context.ts:104
-msgid "Export Project"
-msgstr "프로젝트 내보내기"
-
-#: source/win-main/file-manager/util/dir-item-context.ts:116
-msgid "Close Workspace"
-msgstr "워크스페이스 닫기"
-
-#: source/win-main/tabs-context.ts:38
-#: source/app/service-providers/menu/menu.darwin.ts:601
-#: source/app/service-providers/menu/menu.win32.ts:574
-msgid "Close Tab"
-msgstr "탭 닫기"
-
-#: source/win-main/tabs-context.ts:44
-msgid "Close other tabs"
-msgstr ""
-
-#: source/win-main/tabs-context.ts:50
-msgid "Close all tabs"
-msgstr "모든 탭 닫기"
-
-#: source/win-main/tabs-context.ts:59
-msgid "Unpin tab"
-msgstr ""
-
-#: source/win-main/tabs-context.ts:59
-msgid "Pin tab"
-msgstr ""
-
-#: source/win-main/tabs-context.ts:74
-msgid "Copy full path"
+"After applying your glob-filters, no files remained to export. Please adjust "
+"them in the project settings."
+msgstr ""
+
+#: source/app/service-providers/commands/dir-project-export.ts:147
+#, javascript-format
+msgid "Project \"%s\" successfully exported. Click to show."
+msgstr ""
+
+#: source/app/service-providers/commands/dir-project-export.ts:148
+#, fuzzy
+msgid "Project Export"
+msgstr "내보내기..."
+
+#: source/app/service-providers/commands/file-new.ts:151
+#: source/app/service-providers/commands/file-duplicate.ts:42
+#: source/app/service-providers/commands/file-duplicate.ts:59
+msgid "Could not create file"
+msgstr "파일을 생성할 수 없습니다"
+
+#: source/app/service-providers/commands/rename-tag.ts:44
+#, javascript-format
+msgid "Replace tag \"%s\" with \"%s\" across %s files?"
+msgstr ""
+
+#. Better error message
+#: source/app/service-providers/commands/open-attachment.ts:113
+#, javascript-format
+msgid "The reference with key %s does not appear to have attachments."
+msgstr "%s 키를 가진 레퍼런스는 첨부파일이 없는 것으로 보입니다."
+
+#: source/app/service-providers/commands/open-attachment.ts:118
+msgid "Could not open attachment. Is Zotero running?"
+msgstr "첨부파일을 열 수 없습니다. 혹시 Zotero 가 실행 중입니까?"
+
+#: source/app/service-providers/commands/importer/import-textbundle.ts:63
+#: source/app/service-providers/commands/importer/import-textbundle.ts:69
+#, javascript-format
+msgid "Malformed Textbundle: %s"
+msgstr "올바르지 않은 Textbundle: %s"
+
+#: source/app/service-providers/commands/importer/index.ts:104
+#: source/app/service-providers/commands/importer/index.ts:105
+msgid "Select import profile"
+msgstr ""
+
+#: source/app/service-providers/commands/importer/index.ts:106
+#, javascript-format
+msgid "There are multiple profiles that can import %s. Please choose one."
+msgstr ""
+
+#. We need to generate our own filename. First, attempt to just use 'copy of'
+#: source/app/service-providers/commands/file-duplicate.ts:71
+#, javascript-format
+msgid "Copy of %s"
+msgstr ""
+
+#. Else standard val for new dirs.
+#: source/app/service-providers/commands/dir-new.ts:31
+#: source/tmp/TreeItem.vue.ts:240
+msgid "Untitled"
+msgstr "Untitled"
+
+#: source/app/service-providers/commands/dir-new.ts:37
+#: source/app/service-providers/commands/dir-new.ts:38
+#: source/app/service-providers/commands/dir-new.ts:50
+msgid "Could not create directory"
+msgstr "디렉토리를 생성할 수 없습니다"
+
+#: source/app/service-providers/commands/import-lang-file.ts:60
+#, javascript-format
+msgid "Language file imported: %s"
+msgstr "가져온 언어 파일: %s"
+
+#: source/app/service-providers/commands/import-lang-file.ts:62
+#: source/app/service-providers/commands/import-lang-file.ts:65
+#, javascript-format
+msgid "Could not import language file %s!"
+msgstr "%s 언어 파일을 가져올 수 없습니다!"
+
+#: source/app/service-providers/commands/request-move.ts:53
+msgid "Cannot move directory"
+msgstr "디렉토리를 이동할 수 없습니다."
+
+#: source/app/service-providers/commands/request-move.ts:54
+msgid "You cannot move a directory into one of its subdirectories."
+msgstr "디렉토리를 해당 디렉토리의 하위 디렉토리 중 하나로 옮길 수 없습니다."
+
+#: source/app/service-providers/commands/request-move.ts:63
+msgid "Cannot move directory or file"
+msgstr "디렉토리 또는 파일을 이동할 수 없습니다."
+
+#: source/app/service-providers/commands/request-move.ts:64
+#, javascript-format
+msgid "The file/directory %s already exists in target."
+msgstr "파일/디렉토리 %s 가 이미 목적지 안에 존재합니다."
+
+#: source/app/service-providers/config/config-validation.ts:278
+#, javascript-format
+msgid "Option %s has to be of type %s."
+msgstr "%s 옵션은 다음 유형이어야 합니다: %s."
+
+#: source/app/service-providers/config/config-validation.ts:281
+#, javascript-format
+msgid "Option %s must be one of: %s."
+msgstr "%s 옵션은 다음 옵션 중 하나여야 합니다: %s."
+
+#: source/app/service-providers/config/config-validation.ts:284
+#, javascript-format
+msgid "Option %s must be between %s and %s (characters long)."
+msgstr "%s 옵션은 %s 에서 %s (문자 길이) 여야 합니다."
+
+#: source/app/service-providers/config/config-validation.ts:287
+#, javascript-format
+msgid "Option %s may not exceed %s (characters)."
+msgstr "%s 옵션은 %s (문자) 를 초과 할 수 없습니다."
+
+#: source/app/service-providers/config/config-validation.ts:290
+#, javascript-format
+msgid "Option %s must be at least %s (characters long)."
+msgstr "%s 옵션은 %s (문자 길이) 이상이어야 합니다."
+
+#: source/app/service-providers/config/config-validation.ts:293
+#, javascript-format
+msgid "Option %s is required."
+msgstr "%s 옵션이 필요합니다."
+
+#: source/app/service-providers/config/index.ts:480
+msgid "Changing this option requires a restart to take effect."
+msgstr ""
+
+#: source/app/service-providers/config/index.ts:483
+#: source/app/service-providers/menu/menu.darwin.ts:711
+#: source/app/service-providers/menu/menu.win32.ts:684
+msgid "Restart now"
+msgstr ""
+
+#: source/app/service-providers/config/index.ts:484
+msgid "Restart later"
 msgstr ""
 
 #: source/app/service-providers/menu/menu.darwin.ts:46
@@ -3089,12 +2120,6 @@
 msgid "Show"
 msgstr "보이기"
 
-#: source/app/service-providers/menu/menu.darwin.ts:104
-#: source/app/service-providers/menu/menu.win32.ts:308
-#: source/app/service-providers/tray/index.ts:166
-msgid "Quit"
-msgstr "종료"
-
 #: source/app/service-providers/menu/menu.darwin.ts:113
 #: source/app/service-providers/menu/menu.win32.ts:87
 msgid "File"
@@ -3116,14 +2141,6 @@
 #: source/app/service-providers/menu/menu.win32.ts:60
 msgid "Empty"
 msgstr "비우기"
-
-#: source/app/service-providers/menu/menu.darwin.ts:197
-#: source/app/service-providers/menu/menu.win32.ts:162
-#: source/app/service-providers/commands/export.ts:114
-#: source/tmp/CustomCSS.vue.ts:42 source/tmp/CustomCSS.vue.ts:56
-#: source/tmp/Defaults.vue.ts:114 source/tmp/SnippetsTab.vue.ts:47
-msgid "Save"
-msgstr "저장"
 
 #: source/app/service-providers/menu/menu.darwin.ts:208
 #: source/app/service-providers/menu/menu.win32.ts:173
@@ -3361,106 +2378,10 @@
 "of your disk. The window(s) will show afterward."
 msgstr ""
 
-#: source/app/service-providers/menu/menu.darwin.ts:711
-#: source/app/service-providers/menu/menu.win32.ts:684
-#: source/app/service-providers/config/index.ts:483
-msgid "Restart now"
-msgstr ""
-
-#. 1: Omit all changes
-#: source/app/service-providers/menu/menu.darwin.ts:712
-#: source/app/service-providers/menu/menu.win32.ts:685
-#: source/app/service-providers/windows/dialog/should-replace-file.ts:36
-#: source/app/service-providers/windows/dialog/should-overwrite-file.ts:32
-#: source/app/service-providers/windows/dialog/ask-save-changes.ts:34
-#: source/app/service-providers/commands/rename-tag.ts:47
-#: source/app/service-providers/commands/file-delete.ts:37
-#: source/app/service-providers/commands/dir-delete.ts:36
-#: source/tmp/CustomCSS.vue.ts:49
-msgid "Cancel"
-msgstr "취소"
-
-#: source/app/service-providers/config/config-validation.ts:278
-#, javascript-format
-msgid "Option %s has to be of type %s."
-msgstr "%s 옵션은 다음 유형이어야 합니다: %s."
-
-#: source/app/service-providers/config/config-validation.ts:281
-#, javascript-format
-msgid "Option %s must be one of: %s."
-msgstr "%s 옵션은 다음 옵션 중 하나여야 합니다: %s."
-
-#: source/app/service-providers/config/config-validation.ts:284
-#, javascript-format
-msgid "Option %s must be between %s and %s (characters long)."
-msgstr "%s 옵션은 %s 에서 %s (문자 길이) 여야 합니다."
-
-#: source/app/service-providers/config/config-validation.ts:287
-#, javascript-format
-msgid "Option %s may not exceed %s (characters)."
-msgstr "%s 옵션은 %s (문자) 를 초과 할 수 없습니다."
-
-#: source/app/service-providers/config/config-validation.ts:290
-#, javascript-format
-msgid "Option %s must be at least %s (characters long)."
-msgstr "%s 옵션은 %s (문자 길이) 이상이어야 합니다."
-
-#: source/app/service-providers/config/config-validation.ts:293
-#, javascript-format
-msgid "Option %s is required."
-msgstr "%s 옵션이 필요합니다."
-
-#: source/app/service-providers/config/index.ts:480
-msgid "Changing this option requires a restart to take effect."
-msgstr ""
-
-#: source/app/service-providers/config/index.ts:484
-msgid "Restart later"
-msgstr ""
-
-#: source/app/service-providers/config/index.ts:488
-#: source/app/service-providers/commands/rename-tag.ts:43
-#: source/app/service-providers/commands/file-rename.ts:108
-msgid "Confirm"
-msgstr ""
-
-#. Prepare the list of file filters
-#. The "All Files" filter should be at the top
-#: source/app/service-providers/windows/dialog/ask-file.ts:47
-#: source/app/service-providers/commands/import.ts:42
-#: source/tmp/FileControl.vue.ts:57
-msgid "All Files"
-msgstr "모든 파일"
-
 #: source/app/service-providers/windows/dialog/ask-file.ts:54
 msgid "Open file"
 msgstr "파일 열기"
 
-#: source/app/service-providers/windows/dialog/prompt.ts:32
-#: source/app/service-providers/windows/dialog/should-replace-file.ts:37
-#: source/app/service-providers/windows/dialog/should-overwrite-file.ts:33
-#: source/app/service-providers/commands/file-delete.ts:36
-#: source/app/service-providers/commands/dir-delete.ts:35
-msgid "Ok"
-msgstr "확인"
-
-#: source/app/service-providers/windows/dialog/save-dialog.ts:58
-msgid "Save file"
-msgstr ""
-
-#: source/app/service-providers/windows/dialog/should-replace-file.ts:31
-msgid "Replace file"
-msgstr "파일 바꾸기"
-
-#: source/app/service-providers/windows/dialog/should-replace-file.ts:32
-#, javascript-format
-msgid ""
-"File %s has been modified remotely. Replace the loaded version with the "
-"newer one from disk?"
-msgstr ""
-"%s 파일이 원격에서 수정되었습니다. 현재 로드되어 있는 버전을 디스크 최신 버전"
-"으로 교체하시겠습니까?"
-
 #: source/app/service-providers/windows/dialog/should-overwrite-file.ts:29
 msgid "Overwrite existing file"
 msgstr "기존 파일 덮어쓰기"
@@ -3470,17 +2391,14 @@
 msgid "The file %s already exists in this directory. Overwrite?"
 msgstr "%s 파일이 이미 이 디렉토리에 있습니다. 덮어 쓰시겠습니까?"
 
-#: source/app/service-providers/windows/dialog/ask-save-changes.ts:32
-#: source/app/service-providers/commands/rename-tag.ts:46
-#: source/app/service-providers/commands/file-rename.ts:111
-msgid "Yes"
-msgstr ""
-
-#. 0: Save all changes
-#: source/app/service-providers/windows/dialog/ask-save-changes.ts:33
-#: source/app/service-providers/commands/file-rename.ts:112
-msgid "No"
-msgstr ""
+#: source/app/service-providers/commands/root-open.ts:85
+msgid "Cannot open directory"
+msgstr "디렉토리를 열 수 없습니다"
+
+#: source/app/service-providers/commands/root-open.ts:86
+#, javascript-format
+msgid "Directory &quot;%s&quot; cannot be opened by Zettlr."
+msgstr "Zettlr 에서 &quot;%s&quot; 디렉토리를 열 수 없습니다."
 
 #. If the user cancels, do not omit (the default) but actually cancel
 #: source/app/service-providers/windows/dialog/ask-save-changes.ts:38
@@ -3497,262 +2415,6 @@
 "현재 파일에 저장하지 않은 변경 사항이 있습니다. 변경 사항을 생략하거나 아니"
 "면 저장할까요?"
 
-#. TODO: Move this to a command
-#. The user wants to open another file or directory.
-#: source/app/service-providers/windows/index.ts:221
-#: source/app/service-providers/commands/root-open.ts:75
-msgid "Open project folder"
-msgstr "프로젝트 폴더 열기"
-
-#: source/app/service-providers/updates/index.ts:294
-#, javascript-format
-msgid "Could not check for updates: Server Error (Status code: %s)"
-msgstr "업데이트를 확인할 수 없습니다: 서버 오류 (상태 코드 : %s)"
-
-#: source/app/service-providers/updates/index.ts:296
-#, javascript-format
-msgid "Could not check for updates: Client Error (Status code: %s)"
-msgstr "업데이트를 확인할 수 없습니다: 클라이언트 오류 (상태 코드 : %s)"
-
-#: source/app/service-providers/updates/index.ts:298
-#, javascript-format
-msgid ""
-"Could not check for updates: The server tried to redirect (Status code: %s)"
-msgstr ""
-"업데이트를 확인할 수 없습니다: 서버가 리다이렉트를 시도했습니다 (상태 코드 : "
-"%s)"
-
-#. getaddrinfo has reported that the host has not been found.
-#. This normally only happens if the networking interface is
-#. offline.
-#: source/app/service-providers/updates/index.ts:303
-msgid "Could not check for updates: Could not establish connection"
-msgstr "업데이트를 확인할 수 없습니다: 연결할 수 없습니다."
-
-#. Something else has occurred. GotError objects have a name property.
-#: source/app/service-providers/updates/index.ts:306
-#, javascript-format
-msgid "Could not check for updates. %s: %s"
-msgstr ""
-
-#: source/app/service-providers/updates/index.ts:322
-msgid "Could not check for updates: Server hasn't sent any data"
-msgstr ""
-"업데이트를 확인할 수 없습니다: 서버에서 아무런 데이터를 보내지 않습니다."
-
-#: source/app/service-providers/updates/index.ts:579
-#, javascript-format
-msgid "An update to version %s is available!"
-msgstr ""
-
-#: source/app/service-providers/commands/rename-tag.ts:44
-#, javascript-format
-msgid "Replace tag \"%s\" with \"%s\" across %s files?"
-msgstr ""
-
-#: source/app/service-providers/commands/import-lang-file.ts:60
-#, javascript-format
-msgid "Language file imported: %s"
-msgstr "가져온 언어 파일: %s"
-
-#: source/app/service-providers/commands/import-lang-file.ts:62
-#: source/app/service-providers/commands/import-lang-file.ts:65
-#, javascript-format
-msgid "Could not import language file %s!"
-msgstr "%s 언어 파일을 가져올 수 없습니다!"
-
-#: source/app/service-providers/commands/dir-project-export.ts:74
-#, fuzzy
-msgid "Cannot export project"
-msgstr "프로젝트 내보내기"
-
-#: source/app/service-providers/commands/dir-project-export.ts:75
-msgid ""
-"After applying your glob-filters, no files remained to export. Please adjust "
-"them in the project settings."
-msgstr ""
-
-#: source/app/service-providers/commands/dir-project-export.ts:147
-#, javascript-format
-msgid "Project \"%s\" successfully exported. Click to show."
-msgstr ""
-
-#: source/app/service-providers/commands/dir-project-export.ts:148
-#, fuzzy
-msgid "Project Export"
-msgstr "내보내기..."
-
-#: source/app/service-providers/commands/file-delete.ts:41
-#: source/app/service-providers/commands/dir-delete.ts:40
-msgid "Really delete?"
-msgstr "정말 삭제 하시겠습니까?"
-
-#: source/app/service-providers/commands/file-delete.ts:42
-#: source/app/service-providers/commands/dir-delete.ts:41
-#, javascript-format
-msgid "Do you really want to remove %s?"
-msgstr "%s 정말 삭제 하시겠습니까?"
-
-#. Else standard val for new dirs.
-#: source/app/service-providers/commands/dir-new.ts:31
-#: source/tmp/TreeItem.vue.ts:240
-msgid "Untitled"
-msgstr "Untitled"
-
-#: source/app/service-providers/commands/dir-new.ts:37
-#: source/app/service-providers/commands/dir-new.ts:38
-#: source/app/service-providers/commands/dir-new.ts:50
-msgid "Could not create directory"
-msgstr "디렉토리를 생성할 수 없습니다"
-
-#: source/app/service-providers/commands/export.ts:55
-#: source/app/service-providers/commands/export.ts:157
-msgid "Export failed"
-msgstr "내보내기 실패"
-
-#: source/app/service-providers/commands/export.ts:56
-#, fuzzy, javascript-format
-msgid "An error occurred during export: %s"
-msgstr "내보내기 중 오류 발생: %s"
-
-#: source/app/service-providers/commands/export.ts:114
-msgid "Choose export destination"
-msgstr ""
-
-#: source/app/service-providers/commands/export.ts:145
-#, javascript-format
-msgid "Exporting to %s"
-msgstr "%s 로 내보내는 중"
-
-#: source/app/service-providers/commands/export.ts:158
-#, javascript-format
-msgid "An error occurred on export: %s"
-msgstr "내보내기 중 오류 발생: %s"
-
-#: source/app/service-providers/commands/importer/import-textbundle.ts:63
-#: source/app/service-providers/commands/importer/import-textbundle.ts:69
-#, javascript-format
-msgid "Malformed Textbundle: %s"
-msgstr "올바르지 않은 Textbundle: %s"
-
-#: source/app/service-providers/commands/importer/index.ts:47
-#: source/app/service-providers/commands/exporter/default-exporter.ts:33
-#: source/app/service-providers/commands/exporter/pdf-exporter.ts:37
-msgid ""
-"Pandoc has not been found on this system. Please install Pandoc prior to "
-"exporting or importing files."
-msgstr ""
-"현재 시스템에서 Pandoc 을 찾을 수 없습니다. 파일을 내보내거나 가져오기 전에 "
-"Pandoc 을 먼저 설치하십시오."
-
-#: source/app/service-providers/commands/importer/index.ts:104
-#: source/app/service-providers/commands/importer/index.ts:105
-msgid "Select import profile"
-msgstr ""
-
-#: source/app/service-providers/commands/importer/index.ts:106
-#, javascript-format
-msgid "There are multiple profiles that can import %s. Please choose one."
-msgstr ""
-
-#: source/app/service-providers/commands/file-new.ts:151
-#: source/app/service-providers/commands/file-duplicate.ts:42
-#: source/app/service-providers/commands/file-duplicate.ts:59
-msgid "Could not create file"
-msgstr "파일을 생성할 수 없습니다"
-
-#: source/app/service-providers/commands/import.ts:36
-msgid "You have to select a directory to import to."
-msgstr "가져올 디렉터리를 선택해야 합니다."
-
-#. Now import.
-#: source/app/service-providers/commands/import.ts:59
-msgid "Importing. Please wait …"
-msgstr "가져오는 중 입니다. 잠시만 기다려주세요."
-
-#. This callback gets called whenever there is an error while running pandoc.
-#: source/app/service-providers/commands/import.ts:67
-#, javascript-format
-msgid "Couldn't import %s."
-msgstr "%s 가져오는데 실패하였습니다."
-
-#: source/app/service-providers/commands/import.ts:71
-#, javascript-format
-msgid "%s imported successfully."
-msgstr "%s 가져오기 성공."
-
-#. Some files failed to import.
-#: source/app/service-providers/commands/import.ts:76
-#, javascript-format
-msgid ""
-"The following %s files could not be imported, because their filetype is "
-"unknown: %s"
-msgstr "파일 유형을 알 수 없기 때문에 파일을 가져올 수 없습니다: %s"
-
-#: source/app/service-providers/commands/import.ts:82
-#, fuzzy
-msgid "Import failed"
-msgstr "내보내기 실패"
-
-#. Better error message
-#: source/app/service-providers/commands/open-attachment.ts:113
-#, javascript-format
-msgid "The reference with key %s does not appear to have attachments."
-msgstr "%s 키를 가진 레퍼런스는 첨부파일이 없는 것으로 보입니다."
-
-#: source/app/service-providers/commands/open-attachment.ts:118
-msgid "Could not open attachment. Is Zotero running?"
-msgstr "첨부파일을 열 수 없습니다. 혹시 Zotero 가 실행 중입니까?"
-
-#: source/app/service-providers/commands/language-tool.ts:187
-msgid "Document too long"
-msgstr ""
-
-#: source/app/service-providers/commands/language-tool.ts:192
-msgid "offline"
-msgstr ""
-
-#: source/app/service-providers/commands/file-rename.ts:109
-#, javascript-format
-msgid "Update %s internal links to file %s?"
-msgstr ""
-
-#: source/app/service-providers/commands/root-open.ts:62
-#: source/tmp/FileItem.vue.ts:104 source/tmp/FileItem.vue.ts:106
-#: source/tmp/PopoverDirProps.vue.ts:178
-msgid "Files"
-msgstr "파일"
-
-#: source/app/service-providers/commands/root-open.ts:85
-msgid "Cannot open directory"
-msgstr "디렉토리를 열 수 없습니다"
-
-#: source/app/service-providers/commands/root-open.ts:86
-#, javascript-format
-msgid "Directory &quot;%s&quot; cannot be opened by Zettlr."
-msgstr "Zettlr 에서 &quot;%s&quot; 디렉토리를 열 수 없습니다."
-
-#: source/app/service-providers/commands/request-move.ts:53
-msgid "Cannot move directory"
-msgstr "디렉토리를 이동할 수 없습니다."
-
-#: source/app/service-providers/commands/request-move.ts:54
-msgid "You cannot move a directory into one of its subdirectories."
-msgstr "디렉토리를 해당 디렉토리의 하위 디렉토리 중 하나로 옮길 수 없습니다."
-
-#: source/app/service-providers/commands/request-move.ts:63
-msgid "Cannot move directory or file"
-msgstr "디렉토리 또는 파일을 이동할 수 없습니다."
-
-#: source/app/service-providers/commands/request-move.ts:64
-#, javascript-format
-msgid "The file/directory %s already exists in target."
-msgstr "파일/디렉토리 %s 가 이미 목적지 안에 존재합니다."
-
-#: source/app/service-providers/commands/save-image-from-clipboard.ts:37
-msgid "The requested file was not found."
-msgstr "요청한 파일을 찾을 수 없습니다."
-
 #: source/app/service-providers/commands/save-image-from-clipboard.ts:54
 msgid "The provided name did not contain any allowed letters."
 msgstr "제공된 이름에는 허용된 문자가 없습니다."
@@ -3771,19 +2433,6 @@
 msgid "Copy of %s"
 msgstr ""
 
-#: source/app/service-providers/workspaces/index.ts:163
-#, fuzzy, javascript-format
-msgid "Loading workspace %s"
-msgstr "워크스페이스"
-
-#: source/app/service-providers/tray/index.ts:160
-msgid "Show Zettlr"
-msgstr "Zettlr 보기"
-
-#: source/app/service-providers/tray/index.ts:173
-msgid "Zettlr"
-msgstr "Zettlr"
-
 #: source/app/service-providers/documents/index.ts:345
 #, fuzzy
 msgid "Save changes"
@@ -3836,692 +2485,15 @@
 "Always load changes from disk if there are no unsaved changes in the editor"
 msgstr ""
 
-#: source/app/service-providers/citeproc/index.ts:248
-#: source/app/service-providers/citeproc/index.ts:455
-msgid "The citation database could not be loaded"
-msgstr "인용 데이터베이스를 불러올 수 없습니다"
-
-#: source/app/service-providers/citeproc/index.ts:443
-msgid "Changes to the library file detected. Reloading …"
-msgstr "라이브러리 파일이 변경되었습니다. 다시 읽는 중 ..."
+#: source/tmp/Projects-Tab.vue.ts:24
+msgid "Zettlr also makes use of these projects:"
+msgstr "또한 Zettlr는 다음 프로젝트를 사용합니다."
 
 #. Static properties
 #: source/tmp/ChartView.vue.ts:39
 msgid "Charts"
 msgstr ""
 
-#: source/tmp/FileList.vue.ts:47
-msgid "No results"
-msgstr "결과 없음"
-
-#: source/tmp/FileList.vue.ts:48
-msgid "No directory selected"
-msgstr "선택된 디렉토리 없음"
-
-#: source/tmp/FileList.vue.ts:49
-msgid "Empty directory"
-msgstr "빈 디렉토리"
-
-#: source/tmp/OtherFilesTab.vue.ts:11 source/tmp/MainSidebar.vue.ts:57
-msgid "Other files"
-msgstr ""
-
-#: source/tmp/OtherFilesTab.vue.ts:12
-msgid "Open directory"
-msgstr "디렉토리 열기"
-
-#: source/tmp/OtherFilesTab.vue.ts:13
-msgid "No other files"
-msgstr ""
-=======
-#: source/app/service-providers/commands/import.ts:82
-#, fuzzy
-msgid "Import failed"
-msgstr "내보내기 실패"
-
-#: source/app/service-providers/commands/dir-project-export.ts:74
-#, fuzzy
-msgid "Cannot export project"
-msgstr "프로젝트 내보내기"
-
-#: source/app/service-providers/commands/dir-project-export.ts:75
-msgid ""
-"After applying your glob-filters, no files remained to export. Please adjust "
-"them in the project settings."
-msgstr ""
-
-#: source/app/service-providers/commands/dir-project-export.ts:147
-#, javascript-format
-msgid "Project \"%s\" successfully exported. Click to show."
-msgstr ""
-
-#: source/app/service-providers/commands/dir-project-export.ts:148
-#, fuzzy
-msgid "Project Export"
-msgstr "내보내기..."
-
-#: source/app/service-providers/commands/file-new.ts:151
-#: source/app/service-providers/commands/file-duplicate.ts:42
-#: source/app/service-providers/commands/file-duplicate.ts:59
-msgid "Could not create file"
-msgstr "파일을 생성할 수 없습니다"
-
-#: source/app/service-providers/commands/rename-tag.ts:44
-#, javascript-format
-msgid "Replace tag \"%s\" with \"%s\" across %s files?"
-msgstr ""
-
-#. Better error message
-#: source/app/service-providers/commands/open-attachment.ts:113
-#, javascript-format
-msgid "The reference with key %s does not appear to have attachments."
-msgstr "%s 키를 가진 레퍼런스는 첨부파일이 없는 것으로 보입니다."
-
-#: source/app/service-providers/commands/open-attachment.ts:118
-msgid "Could not open attachment. Is Zotero running?"
-msgstr "첨부파일을 열 수 없습니다. 혹시 Zotero 가 실행 중입니까?"
-
-#: source/app/service-providers/commands/importer/import-textbundle.ts:63
-#: source/app/service-providers/commands/importer/import-textbundle.ts:69
-#, javascript-format
-msgid "Malformed Textbundle: %s"
-msgstr "올바르지 않은 Textbundle: %s"
-
-#: source/app/service-providers/commands/importer/index.ts:104
-#: source/app/service-providers/commands/importer/index.ts:105
-msgid "Select import profile"
-msgstr ""
-
-#: source/app/service-providers/commands/importer/index.ts:106
-#, javascript-format
-msgid "There are multiple profiles that can import %s. Please choose one."
-msgstr ""
-
-#. We need to generate our own filename. First, attempt to just use 'copy of'
-#: source/app/service-providers/commands/file-duplicate.ts:71
-#, javascript-format
-msgid "Copy of %s"
-msgstr ""
-
-#. Else standard val for new dirs.
-#: source/app/service-providers/commands/dir-new.ts:31
-#: source/tmp/TreeItem.vue.ts:240
-msgid "Untitled"
-msgstr "Untitled"
-
-#: source/app/service-providers/commands/dir-new.ts:37
-#: source/app/service-providers/commands/dir-new.ts:38
-#: source/app/service-providers/commands/dir-new.ts:50
-msgid "Could not create directory"
-msgstr "디렉토리를 생성할 수 없습니다"
-
-#: source/app/service-providers/commands/import-lang-file.ts:60
-#, javascript-format
-msgid "Language file imported: %s"
-msgstr "가져온 언어 파일: %s"
-
-#: source/app/service-providers/commands/import-lang-file.ts:62
-#: source/app/service-providers/commands/import-lang-file.ts:65
-#, javascript-format
-msgid "Could not import language file %s!"
-msgstr "%s 언어 파일을 가져올 수 없습니다!"
-
-#: source/app/service-providers/commands/request-move.ts:53
-msgid "Cannot move directory"
-msgstr "디렉토리를 이동할 수 없습니다."
-
-#: source/app/service-providers/commands/request-move.ts:54
-msgid "You cannot move a directory into one of its subdirectories."
-msgstr "디렉토리를 해당 디렉토리의 하위 디렉토리 중 하나로 옮길 수 없습니다."
-
-#: source/app/service-providers/commands/request-move.ts:63
-msgid "Cannot move directory or file"
-msgstr "디렉토리 또는 파일을 이동할 수 없습니다."
-
-#: source/app/service-providers/commands/request-move.ts:64
-#, javascript-format
-msgid "The file/directory %s already exists in target."
-msgstr "파일/디렉토리 %s 가 이미 목적지 안에 존재합니다."
-
-#: source/app/service-providers/config/config-validation.ts:278
-#, javascript-format
-msgid "Option %s has to be of type %s."
-msgstr "%s 옵션은 다음 유형이어야 합니다: %s."
-
-#: source/app/service-providers/config/config-validation.ts:281
-#, javascript-format
-msgid "Option %s must be one of: %s."
-msgstr "%s 옵션은 다음 옵션 중 하나여야 합니다: %s."
-
-#: source/app/service-providers/config/config-validation.ts:284
-#, javascript-format
-msgid "Option %s must be between %s and %s (characters long)."
-msgstr "%s 옵션은 %s 에서 %s (문자 길이) 여야 합니다."
-
-#: source/app/service-providers/config/config-validation.ts:287
-#, javascript-format
-msgid "Option %s may not exceed %s (characters)."
-msgstr "%s 옵션은 %s (문자) 를 초과 할 수 없습니다."
-
-#: source/app/service-providers/config/config-validation.ts:290
-#, javascript-format
-msgid "Option %s must be at least %s (characters long)."
-msgstr "%s 옵션은 %s (문자 길이) 이상이어야 합니다."
-
-#: source/app/service-providers/config/config-validation.ts:293
-#, javascript-format
-msgid "Option %s is required."
-msgstr "%s 옵션이 필요합니다."
-
-#: source/app/service-providers/config/index.ts:480
-msgid "Changing this option requires a restart to take effect."
-msgstr ""
-
-#: source/app/service-providers/config/index.ts:483
-#: source/app/service-providers/menu/menu.darwin.ts:711
-#: source/app/service-providers/menu/menu.win32.ts:684
-msgid "Restart now"
-msgstr ""
-
-#: source/app/service-providers/config/index.ts:484
-msgid "Restart later"
-msgstr ""
-
-#: source/app/service-providers/menu/menu.darwin.ts:46
-#: source/app/service-providers/menu/menu.darwin.ts:641
-#: source/app/service-providers/menu/menu.win32.ts:614
-msgid "About Zettlr"
-msgstr "Zettlr 소개"
-
-#: source/app/service-providers/menu/menu.darwin.ts:51
-#: source/app/service-providers/menu/menu.win32.ts:222
-#: source/app/service-providers/menu/menu.win32.ts:226
-msgid "Preferences…"
-msgstr "환경 설정..."
-
-#: source/app/service-providers/menu/menu.darwin.ts:59
-#: source/app/service-providers/menu/menu.win32.ts:234
-msgid "Assets Manager"
-msgstr ""
-
-#: source/app/service-providers/menu/menu.darwin.ts:67
-#: source/app/service-providers/menu/menu.win32.ts:242
-msgid "Manage Tags…"
-msgstr "태그 관리..."
-
-#: source/app/service-providers/menu/menu.darwin.ts:77
-msgid "Services"
-msgstr "서비스"
-
-#: source/app/service-providers/menu/menu.darwin.ts:86
-msgid "Hide"
-msgstr "숨기기"
-
-#: source/app/service-providers/menu/menu.darwin.ts:91
-msgid "Hide others"
-msgstr "나머지 숨기기"
-
-#: source/app/service-providers/menu/menu.darwin.ts:96
-msgid "Show"
-msgstr "보이기"
-
-#: source/app/service-providers/menu/menu.darwin.ts:113
-#: source/app/service-providers/menu/menu.win32.ts:87
-msgid "File"
-msgstr "파일"
-
-#: source/app/service-providers/menu/menu.darwin.ts:175
-#: source/app/service-providers/menu/menu.win32.ts:149
-msgid "Open Workspace …"
-msgstr "워크스페이스 열기 ..."
-
-#: source/app/service-providers/menu/menu.darwin.ts:184
-#: source/app/service-providers/menu/menu.win32.ts:44
-#: source/app/service-providers/menu/menu.win32.ts:56
-msgid "Recent documents"
-msgstr "최근 문서"
-
-#: source/app/service-providers/menu/menu.darwin.ts:188
-#: source/app/service-providers/menu/menu.win32.ts:48
-#: source/app/service-providers/menu/menu.win32.ts:60
-msgid "Empty"
-msgstr "비우기"
-
-#: source/app/service-providers/menu/menu.darwin.ts:208
-#: source/app/service-providers/menu/menu.win32.ts:173
-msgid "Previous file"
-msgstr ""
-
-#: source/app/service-providers/menu/menu.darwin.ts:219
-#: source/app/service-providers/menu/menu.win32.ts:184
-msgid "Next file"
-msgstr ""
-
-#: source/app/service-providers/menu/menu.darwin.ts:233
-#: source/app/service-providers/menu/menu.win32.ts:198
-msgid "Import files…"
-msgstr "파일 가져오기..."
-
-#: source/app/service-providers/menu/menu.darwin.ts:241
-#: source/app/service-providers/menu/menu.win32.ts:206
-msgid "Export…"
-msgstr "내보내기..."
-
-#: source/app/service-providers/menu/menu.darwin.ts:249
-#: source/app/service-providers/menu/menu.win32.ts:214
-msgid "Print…"
-msgstr "출력..."
-
-#: source/app/service-providers/menu/menu.darwin.ts:260
-#: source/app/service-providers/menu/menu.win32.ts:254
-msgid "Import translation…"
-msgstr "번역 가져오기..."
-
-#: source/app/service-providers/menu/menu.darwin.ts:268
-#: source/app/service-providers/menu/menu.win32.ts:262
-msgid "Import dictionary…"
-msgstr "사전 가져오기..."
-
-#: source/app/service-providers/menu/menu.darwin.ts:322
-#: source/app/service-providers/menu/menu.win32.ts:323
-msgid "Undo"
-msgstr "되돌리기"
-
-#: source/app/service-providers/menu/menu.darwin.ts:328
-#: source/app/service-providers/menu/menu.win32.ts:329
-msgid "Redo"
-msgstr "다시 실행"
-
-#: source/app/service-providers/menu/menu.darwin.ts:379
-#: source/app/service-providers/menu/menu.win32.ts:380
-msgid "Find in file"
-msgstr "파일에서 찾기"
-
-#: source/app/service-providers/menu/menu.darwin.ts:387
-#: source/app/service-providers/menu/menu.win32.ts:388
-msgid "Find in directory"
-msgstr "디렉토리 안에서 찾기..."
-
-#: source/app/service-providers/menu/menu.darwin.ts:395
-#: source/app/service-providers/menu/menu.win32.ts:396
-msgid "Filter files"
-msgstr ""
-
-#: source/app/service-providers/menu/menu.darwin.ts:406
-#: source/app/service-providers/menu/menu.win32.ts:407
-msgid "Generate new ID"
-msgstr "새로운 ID 생성"
-
-#: source/app/service-providers/menu/menu.darwin.ts:425
-msgid "Speech"
-msgstr "말하기"
-
-#: source/app/service-providers/menu/menu.darwin.ts:429
-msgid "Start speaking"
-msgstr "말하기 시작"
-
-#: source/app/service-providers/menu/menu.darwin.ts:434
-msgid "Stop speaking"
-msgstr "말하기 중지"
-
-#: source/app/service-providers/menu/menu.darwin.ts:444
-#: source/app/service-providers/menu/menu.win32.ts:426
-msgid "View"
-msgstr "보기"
-
-#: source/app/service-providers/menu/menu.darwin.ts:458
-#: source/app/service-providers/menu/menu.win32.ts:440
-msgid "Additional Information"
-msgstr "추가 정보"
-
-#: source/app/service-providers/menu/menu.darwin.ts:468
-#: source/app/service-providers/menu/menu.win32.ts:450
-msgid "Distraction free mode"
-msgstr "집중 모드"
-
-#: source/app/service-providers/menu/menu.darwin.ts:476
-#: source/app/service-providers/menu/menu.win32.ts:458
-msgid "Typewriter Mode"
-msgstr "타자기 모드"
-
-#: source/app/service-providers/menu/menu.darwin.ts:487
-#: source/app/service-providers/menu/menu.win32.ts:469
-msgid "Toggle file manager"
-msgstr "파일 관리자 전환"
-
-#: source/app/service-providers/menu/menu.darwin.ts:495
-#: source/app/service-providers/menu/menu.win32.ts:477
-msgid "Toggle Sidebar"
-msgstr "사이드바 전환"
-
-#: source/app/service-providers/menu/menu.darwin.ts:509
-#: source/app/service-providers/menu/menu.win32.ts:488
-msgid "Reset zoom"
-msgstr "확대/축소 초기화"
-
-#: source/app/service-providers/menu/menu.darwin.ts:518
-#: source/app/service-providers/menu/menu.win32.ts:497
-msgid "Zoom in"
-msgstr "확대"
-
-#: source/app/service-providers/menu/menu.darwin.ts:525
-#: source/app/service-providers/menu/menu.win32.ts:504
-msgid "Zoom out"
-msgstr "축소"
-
-#: source/app/service-providers/menu/menu.darwin.ts:535
-#: source/app/service-providers/menu/menu.win32.ts:514
-msgid "Toggle fullscreen"
-msgstr "전체화면 전환"
-
-#: source/app/service-providers/menu/menu.darwin.ts:543
-#: source/app/service-providers/menu/menu.win32.ts:523
-msgid "Develop"
-msgstr "개발"
-
-#: source/app/service-providers/menu/menu.darwin.ts:547
-#: source/app/service-providers/menu/menu.win32.ts:527
-msgid "Reload"
-msgstr "새로 고침"
-
-#: source/app/service-providers/menu/menu.darwin.ts:555
-#: source/app/service-providers/menu/menu.win32.ts:535
-msgid "Toggle developer tools"
-msgstr "개발자 도구 전환"
-
-#: source/app/service-providers/menu/menu.darwin.ts:563
-#: source/app/service-providers/menu/menu.win32.ts:543
-msgid "Open Logs"
-msgstr "로그 열기"
-
-#: source/app/service-providers/menu/menu.darwin.ts:574
-#: source/app/service-providers/menu/menu.win32.ts:554
-msgid "Window"
-msgstr "윈도우"
-
-#: source/app/service-providers/menu/menu.darwin.ts:579
-#: source/app/service-providers/menu/menu.win32.ts:559
-msgid "Minimize"
-msgstr "최소화"
-
-#: source/app/service-providers/menu/menu.darwin.ts:587
-#: source/app/service-providers/menu/menu.win32.ts:565
-msgid "Close"
-msgstr "닫기"
-
-#: source/app/service-providers/menu/menu.darwin.ts:593
-msgid "Bring All to Front"
-msgstr "모두 앞으로 가져오기"
-
-#: source/app/service-providers/menu/menu.darwin.ts:609
-#: source/app/service-providers/menu/menu.win32.ts:582
-msgid "Previous Tab"
-msgstr "이전 탭"
-
-#: source/app/service-providers/menu/menu.darwin.ts:617
-#: source/app/service-providers/menu/menu.win32.ts:590
-msgid "Next Tab"
-msgstr "다음 탭"
-
-#: source/app/service-providers/menu/menu.darwin.ts:625
-#: source/app/service-providers/menu/menu.win32.ts:598
-#, fuzzy
-msgid "New window"
-msgstr "윈도우"
-
-#: source/app/service-providers/menu/menu.darwin.ts:636
-#: source/app/service-providers/menu/menu.win32.ts:609
-msgid "Help"
-msgstr "도움말"
-
-#: source/app/service-providers/menu/menu.darwin.ts:648
-#: source/app/service-providers/menu/menu.win32.ts:621 source/tmp/App.vue.ts:94
-msgid "Check for updates"
-msgstr "업데이트 확인"
-
-#: source/app/service-providers/menu/menu.darwin.ts:660
-#: source/app/service-providers/menu/menu.win32.ts:633
-msgid "Support Zettlr"
-msgstr "Zettlr 지원"
-
-#: source/app/service-providers/menu/menu.darwin.ts:670
-#: source/app/service-providers/menu/menu.win32.ts:643
-#, fuzzy
-msgid "Visit website"
-msgstr "웹사이트로 가기"
->>>>>>> 6a1ca0b8
-
-#: source/app/service-providers/menu/menu.darwin.ts:680
-#: source/app/service-providers/menu/menu.win32.ts:653
-msgid "Open user manual"
-msgstr "사용자 메뉴얼 열기"
-
-#: source/app/service-providers/menu/menu.darwin.ts:694
-#: source/app/service-providers/menu/menu.win32.ts:667
-msgid "Open Tutorial"
-msgstr ""
-
-#: source/app/service-providers/menu/menu.darwin.ts:702
-#: source/app/service-providers/menu/menu.win32.ts:675
-msgid "Clear FSAL cache …"
-msgstr ""
-
-#: source/app/service-providers/menu/menu.darwin.ts:706
-#: source/app/service-providers/menu/menu.win32.ts:679
-msgid "Clear FSAL Cache"
-msgstr ""
-
-<<<<<<< HEAD
-#: source/tmp/FileItem.vue.ts:97 source/tmp/FileItem.vue.ts:99
-#: source/tmp/PopoverDirProps.vue.ts:169
-msgid "Directories"
-msgstr "디렉토리"
-
-#: source/tmp/FileItem.vue.ts:170 source/tmp/PopoverFileProps.vue.ts:113
-msgid "Characters"
-msgstr "글자"
-
-#: source/tmp/FileItem.vue.ts:172 source/tmp/PopoverFileProps.vue.ts:98
-msgid "Words"
-msgstr "단어"
-
-#. STATIC VARIABLES
-#: source/tmp/CalendarView.vue.ts:26
-msgid "Calendar"
-msgstr ""
-
-#: source/tmp/CalendarView.vue.ts:28
-msgid "January"
-msgstr ""
-
-#: source/tmp/CalendarView.vue.ts:29
-msgid "February"
-msgstr ""
-
-#: source/tmp/CalendarView.vue.ts:30
-msgid "March"
-msgstr ""
-
-#: source/tmp/CalendarView.vue.ts:31
-msgid "April"
-=======
-#: source/app/service-providers/menu/menu.darwin.ts:707
-#: source/app/service-providers/menu/menu.win32.ts:680
-msgid "Clearing the FSAL cache requires a restart."
-msgstr ""
-
-#: source/app/service-providers/menu/menu.darwin.ts:708
-#: source/app/service-providers/menu/menu.win32.ts:681
-msgid ""
-"After the restart, Zettlr will recreate the entire cache, which may take a "
-"few moments, depending on the amount of files you have loaded and the speed "
-"of your disk. The window(s) will show afterward."
-msgstr ""
-
-#: source/app/service-providers/windows/dialog/ask-file.ts:54
-msgid "Open file"
-msgstr "파일 열기"
-
-#: source/app/service-providers/windows/dialog/should-overwrite-file.ts:29
-msgid "Overwrite existing file"
-msgstr "기존 파일 덮어쓰기"
-
-#: source/app/service-providers/windows/dialog/should-overwrite-file.ts:30
-#, javascript-format
-msgid "The file %s already exists in this directory. Overwrite?"
-msgstr "%s 파일이 이미 이 디렉토리에 있습니다. 덮어 쓰시겠습니까?"
-
-#: source/app/service-providers/windows/dialog/should-replace-file.ts:31
-msgid "Replace file"
-msgstr "파일 바꾸기"
-
-#: source/app/service-providers/windows/dialog/should-replace-file.ts:32
-#, javascript-format
-msgid ""
-"File %s has been modified remotely. Replace the loaded version with the "
-"newer one from disk?"
->>>>>>> 6a1ca0b8
-msgstr ""
-"%s 파일이 원격에서 수정되었습니다. 현재 로드되어 있는 버전을 디스크 최신 버전"
-"으로 교체하시겠습니까?"
-
-<<<<<<< HEAD
-#: source/tmp/CalendarView.vue.ts:32
-msgid "May"
-msgstr ""
-
-#: source/tmp/CalendarView.vue.ts:33
-msgid "June"
-=======
-#. If the user cancels, do not omit (the default) but actually cancel
-#: source/app/service-providers/windows/dialog/ask-save-changes.ts:38
-#: source/app/service-providers/documents/index.ts:349
-#: source/tmp/CustomCSS.vue.ts:65 source/tmp/Defaults.vue.ts:132
-#: source/tmp/SnippetsTab.vue.ts:65
-msgid "Unsaved changes"
-msgstr ""
-
-#: source/app/service-providers/windows/dialog/ask-save-changes.ts:39
-#, fuzzy
-msgid "There are unsaved changes. Do you want to save them first?"
->>>>>>> 6a1ca0b8
-msgstr ""
-"현재 파일에 저장하지 않은 변경 사항이 있습니다. 변경 사항을 생략하거나 아니"
-"면 저장할까요?"
-
-<<<<<<< HEAD
-#: source/tmp/CalendarView.vue.ts:34
-msgid "July"
-msgstr ""
-
-#: source/tmp/CalendarView.vue.ts:35
-msgid "August"
-msgstr ""
-
-#: source/tmp/CalendarView.vue.ts:36
-msgid "September"
-msgstr ""
-
-#: source/tmp/CalendarView.vue.ts:37
-msgid "October"
-msgstr ""
-
-#: source/tmp/CalendarView.vue.ts:38
-msgid "November"
-msgstr ""
-
-#: source/tmp/CalendarView.vue.ts:39
-msgid "December"
-msgstr ""
-
-#: source/tmp/CalendarView.vue.ts:41
-msgid "Below the monthly average"
-msgstr ""
-
-#: source/tmp/CalendarView.vue.ts:42
-msgid "Over the monthly average"
-msgstr ""
-
-#: source/tmp/CalendarView.vue.ts:43
-msgid "More than twice the monthly average"
-msgstr ""
-
-#: source/tmp/Projects-Tab.vue.ts:24
-msgid "Zettlr also makes use of these projects:"
-msgstr "또한 Zettlr는 다음 프로젝트를 사용합니다."
-
-#: source/tmp/App.vue.ts:34
-msgid "Updater"
-msgstr ""
-=======
-#: source/app/service-providers/windows/dialog/save-dialog.ts:58
-msgid "Save file"
-msgstr ""
-
-#: source/app/service-providers/documents/index.ts:345
-#, fuzzy
-msgid "Save changes"
-msgstr "저장하지 않은 변경 사항을 생략하시겠습니까?"
-
-#: source/app/service-providers/documents/index.ts:346
-#, fuzzy
-msgid "Discard changes"
-msgstr "저장하지 않은 변경 사항을 생략하시겠습니까?"
->>>>>>> 6a1ca0b8
-
-#: source/app/service-providers/documents/index.ts:350
-#, fuzzy
-msgid "There are unsaved changes. Do you want to save or discard them?"
-msgstr ""
-"현재 파일에 저장하지 않은 변경 사항이 있습니다. 변경 사항을 생략하거나 아니"
-"면 저장할까요?"
-
-#: source/app/service-providers/documents/index.ts:996
-#, fuzzy
-msgid "File changed on disk"
-msgstr "파일 관리자 모드"
-
-#: source/app/service-providers/documents/index.ts:997
-#, javascript-format
-msgid "%s changed on disk"
-msgstr ""
-
-#: source/app/service-providers/documents/index.ts:999
-#, javascript-format
-msgid ""
-"%s has changed on disk, but the editor contains unsaved changes. Do you want "
-"to keep the current editor contents or load the file from disk?"
-msgstr ""
-
-#: source/app/service-providers/documents/index.ts:1000
-msgid ""
-"Do you want to keep the current editor contents or load the file from disk?"
-msgstr ""
-
-#: source/app/service-providers/documents/index.ts:1003
-msgid "Keep editor contents"
-msgstr ""
-
-#: source/app/service-providers/documents/index.ts:1004
-msgid "Load changes from disk"
-msgstr ""
-
-<<<<<<< HEAD
-=======
-#: source/app/service-providers/documents/index.ts:1007
-msgid ""
-"Always load changes from disk if there are no unsaved changes in the editor"
-msgstr ""
-
-#: source/tmp/Projects-Tab.vue.ts:24
-msgid "Zettlr also makes use of these projects:"
-msgstr "또한 Zettlr는 다음 프로젝트를 사용합니다."
-
-#. Static properties
-#: source/tmp/ChartView.vue.ts:39
-msgid "Charts"
-msgstr ""
-
 #: source/tmp/ListControl.vue.ts:76
 msgid "Add"
 msgstr ""
@@ -4535,150 +2507,10 @@
 msgid "Delete"
 msgstr "파일 삭제"
 
->>>>>>> 6a1ca0b8
 #: source/tmp/PopoverExport.vue.ts:6
 #, fuzzy
 msgid "Exporting…"
 msgstr "내보내기..."
-<<<<<<< HEAD
-
-#: source/tmp/PopoverExport.vue.ts:6
-#, fuzzy
-msgid "Export"
-msgstr "내보내기..."
-
-#: source/tmp/PopoverExport.vue.ts:27
-msgid "command"
-msgstr ""
-
-#: source/tmp/MainSidebar.vue.ts:39 source/tmp/ToCTab.vue.ts:34
-#: source/tmp/ToCTab.vue.ts:42
-msgid "Table of Contents"
-msgstr "목차"
-
-#: source/tmp/MainSidebar.vue.ts:45 source/tmp/ReferencesTab.vue.ts:32
-msgid "References"
-msgstr "레퍼런스"
-
-#: source/tmp/MainSidebar.vue.ts:51 source/tmp/RelatedFilesTab.vue.ts:32
-msgid "Related files"
-msgstr ""
-
-#: source/tmp/PopoverDocInfo.vue.ts:45
-msgid "No open document"
-msgstr ""
-
-#: source/tmp/PopoverDocInfo.vue.ts:48
-msgid "words"
-msgstr "단어"
-
-#: source/tmp/PopoverDocInfo.vue.ts:51
-msgid "characters"
-msgstr "글자"
-
-#: source/tmp/CustomCSS.vue.ts:32
-msgid ""
-"Here you can override the styles of Zettlr to customise it even further. "
-"<strong>Attention: This file overrides all CSS directives! Never alter the "
-"geometry of elements, otherwise the app may expose unwanted behaviour!</"
-"strong>"
-msgstr ""
-"여기에서 Zettlr의 스타일을 재정의하고 원하는데로 변경할 수 있습니다.  "
-"<strong>주의: 이 파일은 모든 CSS 지시문을 재정의합니다! 요소의 형상을 변경하"
-"지 마십시오.  그렇지 않으면 앱이 원치 않는 동작을 노출 할 수 있습니다.</"
-"strong>"
-
-#: source/tmp/CustomCSS.vue.ts:88 source/tmp/Defaults.vue.ts:196
-#: source/tmp/SnippetsTab.vue.ts:124
-msgid "Saving …"
-msgstr ""
-
-#: source/tmp/CustomCSS.vue.ts:97
-msgid "Saving failed"
-msgstr ""
-
-#: source/tmp/ReferencesTab.vue.ts:42
-msgid "There are no citations in this document."
-msgstr "현재 문서에는 인용이 없습니다."
-
-#: source/tmp/ShortcutChooser.vue.ts:61 source/tmp/ColorControl.vue.ts:35
-#: source/tmp/NumberControl.vue.ts:40 source/tmp/PopoverFileProps.vue.ts:107
-msgid "Reset"
-msgstr ""
-
-#: source/tmp/FileControl.vue.ts:42
-#, fuzzy
-msgid "Select folder…"
-msgstr "프로젝트 폴더 열기"
-
-#: source/tmp/FileControl.vue.ts:42
-#, fuzzy
-msgid "Select file…"
-msgstr "파일 삭제"
-
-#: source/tmp/PopoverDirProps.vue.ts:175 source/tmp/PopoverFileProps.vue.ts:101
-msgid "Created"
-msgstr ""
-
-#: source/tmp/PopoverDirProps.vue.ts:184
-msgid "Project Settings…"
-msgstr "프로젝트 설정..."
-
-#: source/tmp/Defaults.vue.ts:70
-msgid ""
-"This profile is protected. This means that it will be restored when you "
-"remove or rename it."
-msgstr ""
-
-#: source/tmp/Defaults.vue.ts:73
-msgid ""
-"This profile is invalid. It may contain errors, or it may be missing the "
-"writer or reader property."
-msgstr ""
-
-#: source/tmp/Defaults.vue.ts:111
-msgid "Edit the default settings for imports or exports here."
-msgstr "불러오기와 내보내기의 기본 설정을 변경합니다."
-
-#: source/tmp/Defaults.vue.ts:205 source/tmp/SnippetsTab.vue.ts:134
-msgid "Saved!"
-msgstr ""
-
-#: source/tmp/GlobalSearch.vue.ts:34
-msgid "Full-Text Search"
-msgstr ""
-
-#: source/tmp/GlobalSearch.vue.ts:35
-msgid "Enter your search terms below"
-msgstr ""
-
-#: source/tmp/GlobalSearch.vue.ts:36
-msgid "Find …"
-msgstr ""
-
-#: source/tmp/GlobalSearch.vue.ts:37 source/tmp/FileManager.vue.ts:48
-msgid "Filter …"
-msgstr ""
-
-#: source/tmp/GlobalSearch.vue.ts:38
-msgid "Filter search results"
-msgstr ""
-
-#: source/tmp/GlobalSearch.vue.ts:39
-msgid "Restrict search to directory"
-msgstr ""
-
-#: source/tmp/GlobalSearch.vue.ts:40
-msgid "Restrict to directory …"
-msgstr ""
-
-#: source/tmp/GlobalSearch.vue.ts:41
-msgid "Search"
-msgstr ""
-
-#: source/tmp/GlobalSearch.vue.ts:42
-msgid "Clear search"
-=======
 
 #: source/tmp/PopoverExport.vue.ts:6
 #, fuzzy
@@ -4931,7 +2763,6 @@
 "Zettlr would like to thank the developers of Electron, the Node.js framework "
 "and the CodeMirror editor for their work. Without them, Zettlr would not be "
 "possible. Below you can find all projects that Zettlr uses."
->>>>>>> 6a1ca0b8
 msgstr ""
 "Zettlr는 Hendrik Erz의 프로젝트이며, GNU GPL v3 라이선스를 따릅니다. 오픈 소"
 "스, 무료이고 Electron 프레임 워크를 기반으로 합니다. Zettlr는 Electron, Node."
@@ -4939,108 +2770,83 @@
 "Zettlr는 불가능했을 것입니다. 아래에서 Zettlr가 사용하는 모든 프로젝트를 찾"
 "을 수 있습니다."
 
-<<<<<<< HEAD
-#: source/tmp/GlobalSearch.vue.ts:43
-msgid "Toggle results"
-=======
 #: source/tmp/General-Tab.vue.ts:24
 msgid ""
 "Zettlr makes use of citeproc to display citations directly in the editor. To "
 "this end, Zettlr uses the CitationStyleLanguage (CSL) language and style "
 "files. The files have been shipped unaltered with author metadata. More "
 "information:"
->>>>>>> 6a1ca0b8
 msgstr ""
 "Zettlr는 citeproc을 사용하여 편집기에서 직접 인용을 표시합니다. 이를 위해 "
 "Zettlr는 CitationStyleLanguage(CSL) 언어와 스타일 파일을 사용합니다. 파일은 "
 "변경되지 않고 작성자 메타데이터와 함께 포함됩니다. 추가 정보:"
 
-<<<<<<< HEAD
-#: source/tmp/GlobalSearch.vue.ts:109
-#, javascript-format
-msgid "%s matches"
-msgstr ""
-
-#: source/tmp/PopoverTags.vue.ts:48
+#: source/tmp/General-Tab.vue.ts:25
+msgid ""
+"All logos and brand names are subject to their rightful owners. Besides "
+"using their code, Zettlr is in no way affiliated with any of these projects. "
+"Node.js is a trademark of Joyent, Inc."
+msgstr ""
+"모든 로고와 브랜드 이름은 정당한 소유자의 적용을 받습니다. 코드를 사용하는 "
+"것 외에, Zettlr는 이러한 프로젝트와 관련이 없습니다. Node.js는 Joyent, Inc. "
+"의 상표입니다."
+
+#: source/tmp/General-Tab.vue.ts:26
+msgid ""
+"Zettlr offers an integration with LanguageTool.org, a service provided by "
+"LanguageTooler GmbH. Using this service requires an internet connection and "
+"is subject to the privacy policy of LanguageTooler GmbH or the corresponding "
+"server that you use."
+msgstr ""
+
+#: source/tmp/RelatedFilesTab.vue.ts:34
+msgid "No related files"
+msgstr ""
+
+#: source/tmp/RelatedFilesTab.vue.ts:35
+msgid "This relation is based on a bidirectional link."
+msgstr ""
+
+#: source/tmp/RelatedFilesTab.vue.ts:36
+msgid "This relation is based on an outbound link."
+msgstr ""
+
+#: source/tmp/RelatedFilesTab.vue.ts:37
+msgid "This relation is based on a backlink."
+msgstr ""
+
+#: source/tmp/RelatedFilesTab.vue.ts:221
+#, javascript-format
+msgid "This relation is based on %s shared tags: %s"
+msgstr ""
+
+#: source/tmp/PopoverDocInfo.vue.ts:45
+msgid "No open document"
+msgstr ""
+
+#: source/tmp/PopoverDocInfo.vue.ts:48
+msgid "words"
+msgstr "단어"
+
+#: source/tmp/PopoverDocInfo.vue.ts:51
+msgid "characters"
+msgstr "글자"
+
+#: source/tmp/PopoverTags.vue.ts:39
 msgid "Name"
 msgstr ""
 
-#: source/tmp/PopoverTags.vue.ts:49
+#: source/tmp/PopoverTags.vue.ts:40
 msgid "Count"
 msgstr ""
 
-#: source/tmp/PopoverTags.vue.ts:67
+#: source/tmp/PopoverTags.vue.ts:47
 msgid "Filter tags…"
 msgstr "필터 태그..."
 
-#: source/tmp/PopoverTags.vue.ts:70
+#: source/tmp/PopoverTags.vue.ts:48
 msgid "Tag Cloud"
 msgstr "태크 클라우드"
-
-#: source/tmp/PopoverTags.vue.ts:73
-msgid "Suggested tags for the current file"
-msgstr ""
-
-#: source/tmp/PopoverTags.vue.ts:76
-msgid "Add to file"
-msgstr ""
-
-#: source/tmp/PopoverPomodoro.vue.ts:80
-msgid "Stop"
-msgstr "중지"
-
-#: source/tmp/PopoverPomodoro.vue.ts:83
-msgid "Work"
-msgstr "업무"
-
-#: source/tmp/PopoverPomodoro.vue.ts:86
-msgid "Short break"
-msgstr "짧은 휴식"
-
-#: source/tmp/PopoverPomodoro.vue.ts:89
-msgid "Break"
-msgstr "긴 휴식"
-
-#: source/tmp/PopoverPomodoro.vue.ts:92
-msgid "Sound Effect"
-msgstr ""
-
-#: source/tmp/PopoverPomodoro.vue.ts:95
-msgid "Volume"
-msgstr ""
-
-#: source/tmp/RelatedFilesTab.vue.ts:33
-msgid "No related files"
-msgstr ""
-
-#: source/tmp/RelatedFilesTab.vue.ts:34
-msgid "This relation is based on a bidirectional link."
-msgstr ""
-
-#: source/tmp/RelatedFilesTab.vue.ts:35
-msgid "This relation is based on an outbound link."
-msgstr ""
-
-#: source/tmp/RelatedFilesTab.vue.ts:36
-msgid "This relation is based on a backlink."
-msgstr ""
-
-#: source/tmp/RelatedFilesTab.vue.ts:221
-#, javascript-format
-msgid "This relation is based on %s shared tags: %s"
-msgstr ""
-
-#: source/tmp/SnippetsTab.vue.ts:50
-msgid "Rename snippet"
-msgstr ""
-
-#: source/tmp/SnippetsTab.vue.ts:53
-msgid "Snippets let you define reusable pieces of text with variables."
-msgstr ""
-
-#: source/tmp/PopoverFileProps.vue.ts:110
-msgid "Set writing target…"
-msgstr "쓰기 목표 설정..."
 
 #: source/tmp/PopoverStats.vue.ts:79
 msgid "words last month"
@@ -5070,18 +2876,70 @@
 msgid "More statistics …"
 msgstr "더 많은 통계 ..."
 
-#: source/tmp/ListControl.vue.ts:76
-msgid "Add"
-msgstr ""
-
-#: source/tmp/ListControl.vue.ts:77
-msgid "Actions"
-msgstr ""
-
-#: source/tmp/ListControl.vue.ts:78
-#, fuzzy
-msgid "Delete"
-msgstr "파일 삭제"
+#. STATIC VARIABLES
+#: source/tmp/CalendarView.vue.ts:26
+msgid "Calendar"
+msgstr ""
+
+#: source/tmp/CalendarView.vue.ts:28
+msgid "January"
+msgstr ""
+
+#: source/tmp/CalendarView.vue.ts:29
+msgid "February"
+msgstr ""
+
+#: source/tmp/CalendarView.vue.ts:30
+msgid "March"
+msgstr ""
+
+#: source/tmp/CalendarView.vue.ts:31
+msgid "April"
+msgstr ""
+
+#: source/tmp/CalendarView.vue.ts:32
+msgid "May"
+msgstr ""
+
+#: source/tmp/CalendarView.vue.ts:33
+msgid "June"
+msgstr ""
+
+#: source/tmp/CalendarView.vue.ts:34
+msgid "July"
+msgstr ""
+
+#: source/tmp/CalendarView.vue.ts:35
+msgid "August"
+msgstr ""
+
+#: source/tmp/CalendarView.vue.ts:36
+msgid "September"
+msgstr ""
+
+#: source/tmp/CalendarView.vue.ts:37
+msgid "October"
+msgstr ""
+
+#: source/tmp/CalendarView.vue.ts:38
+msgid "November"
+msgstr ""
+
+#: source/tmp/CalendarView.vue.ts:39
+msgid "December"
+msgstr ""
+
+#: source/tmp/CalendarView.vue.ts:41
+msgid "Below the monthly average"
+msgstr ""
+
+#: source/tmp/CalendarView.vue.ts:42
+msgid "Over the monthly average"
+msgstr ""
+
+#: source/tmp/CalendarView.vue.ts:43
+msgid "More than twice the monthly average"
+msgstr ""
 
 #~ msgid "Directory not found"
 #~ msgstr "디렉토리가 존재하지 않습니다"
@@ -5176,261 +3034,6 @@
 #~ "현재 작업 디렉토리: 내보낼 파일을 현재 선택한 디렉토리에 저장합니다."
 
 #~ msgid ""
-=======
-#: source/tmp/General-Tab.vue.ts:25
-msgid ""
-"All logos and brand names are subject to their rightful owners. Besides "
-"using their code, Zettlr is in no way affiliated with any of these projects. "
-"Node.js is a trademark of Joyent, Inc."
-msgstr ""
-"모든 로고와 브랜드 이름은 정당한 소유자의 적용을 받습니다. 코드를 사용하는 "
-"것 외에, Zettlr는 이러한 프로젝트와 관련이 없습니다. Node.js는 Joyent, Inc. "
-"의 상표입니다."
-
-#: source/tmp/General-Tab.vue.ts:26
-msgid ""
-"Zettlr offers an integration with LanguageTool.org, a service provided by "
-"LanguageTooler GmbH. Using this service requires an internet connection and "
-"is subject to the privacy policy of LanguageTooler GmbH or the corresponding "
-"server that you use."
-msgstr ""
-
-#: source/tmp/RelatedFilesTab.vue.ts:34
-msgid "No related files"
-msgstr ""
-
-#: source/tmp/RelatedFilesTab.vue.ts:35
-msgid "This relation is based on a bidirectional link."
-msgstr ""
-
-#: source/tmp/RelatedFilesTab.vue.ts:36
-msgid "This relation is based on an outbound link."
-msgstr ""
-
-#: source/tmp/RelatedFilesTab.vue.ts:37
-msgid "This relation is based on a backlink."
-msgstr ""
-
-#: source/tmp/RelatedFilesTab.vue.ts:221
-#, javascript-format
-msgid "This relation is based on %s shared tags: %s"
-msgstr ""
-
-#: source/tmp/PopoverDocInfo.vue.ts:45
-msgid "No open document"
-msgstr ""
-
-#: source/tmp/PopoverDocInfo.vue.ts:48
-msgid "words"
-msgstr "단어"
-
-#: source/tmp/PopoverDocInfo.vue.ts:51
-msgid "characters"
-msgstr "글자"
-
-#: source/tmp/PopoverTags.vue.ts:39
-msgid "Name"
-msgstr ""
-
-#: source/tmp/PopoverTags.vue.ts:40
-msgid "Count"
-msgstr ""
-
-#: source/tmp/PopoverTags.vue.ts:47
-msgid "Filter tags…"
-msgstr "필터 태그..."
-
-#: source/tmp/PopoverTags.vue.ts:48
-msgid "Tag Cloud"
-msgstr "태크 클라우드"
-
-#: source/tmp/PopoverStats.vue.ts:79
-msgid "words last month"
-msgstr "지난 달에 작성한 단어"
-
-#: source/tmp/PopoverStats.vue.ts:82
-msgid "daily average"
-msgstr "일일 평균"
-
-#: source/tmp/PopoverStats.vue.ts:85
-msgid "words today"
-msgstr "오늘 작성한 단어"
-
-#: source/tmp/PopoverStats.vue.ts:88
-msgid "🔥 You're on fire!"
-msgstr "🔥 당신은 불타고 있습니다!"
-
-#: source/tmp/PopoverStats.vue.ts:91
-msgid "💪 You're close to hitting your daily average!"
-msgstr "💪 일일 평균에 거의 도달했습니다!"
-
-#: source/tmp/PopoverStats.vue.ts:94
-msgid "✍🏼 Get writing to surpass your daily average."
-msgstr "✍🏼 일일 평균을 능가하기 위해 글을 쓰자"
-
-#: source/tmp/PopoverStats.vue.ts:97
-msgid "More statistics …"
-msgstr "더 많은 통계 ..."
-
-#. STATIC VARIABLES
-#: source/tmp/CalendarView.vue.ts:26
-msgid "Calendar"
-msgstr ""
-
-#: source/tmp/CalendarView.vue.ts:28
-msgid "January"
-msgstr ""
-
-#: source/tmp/CalendarView.vue.ts:29
-msgid "February"
-msgstr ""
-
-#: source/tmp/CalendarView.vue.ts:30
-msgid "March"
-msgstr ""
-
-#: source/tmp/CalendarView.vue.ts:31
-msgid "April"
-msgstr ""
-
-#: source/tmp/CalendarView.vue.ts:32
-msgid "May"
-msgstr ""
-
-#: source/tmp/CalendarView.vue.ts:33
-msgid "June"
-msgstr ""
-
-#: source/tmp/CalendarView.vue.ts:34
-msgid "July"
-msgstr ""
-
-#: source/tmp/CalendarView.vue.ts:35
-msgid "August"
-msgstr ""
-
-#: source/tmp/CalendarView.vue.ts:36
-msgid "September"
-msgstr ""
-
-#: source/tmp/CalendarView.vue.ts:37
-msgid "October"
-msgstr ""
-
-#: source/tmp/CalendarView.vue.ts:38
-msgid "November"
-msgstr ""
-
-#: source/tmp/CalendarView.vue.ts:39
-msgid "December"
-msgstr ""
-
-#: source/tmp/CalendarView.vue.ts:41
-msgid "Below the monthly average"
-msgstr ""
-
-#: source/tmp/CalendarView.vue.ts:42
-msgid "Over the monthly average"
-msgstr ""
-
-#: source/tmp/CalendarView.vue.ts:43
-msgid "More than twice the monthly average"
-msgstr ""
-
-#~ msgid "Directory not found"
-#~ msgstr "디렉토리가 존재하지 않습니다"
-
-#, javascript-format
-#~ msgid "Opening new root %s …"
-#~ msgstr "새 루트 %s 여는 중 ..."
-
-#, javascript-format
-#~ msgid "%s has been loaded."
-#~ msgstr "%s 로드하였습니다."
-
-#~ msgid "Workspaces"
-#~ msgstr "워크스페이스"
-
-#~ msgid "No open files or folders"
-#~ msgstr "열린 파일이나 디렉토리가 없음"
-
-#~ msgid "Automatically switch to dark mode"
-#~ msgstr "자동으로 다크 모드로 전환"
-
-#~ msgid "Start dark mode at"
-#~ msgstr "다크 모드 시작 시간"
-
-#~ msgid "End dark mode at"
-#~ msgstr "다크 모드 종료 시간"
-
-#~ msgid "File manager mode"
-#~ msgstr "파일 관리자 모드"
-
-#~ msgid "Thin &mdash; show either file tree or file list"
-#~ msgstr "얇게 &mdash; 파일 트리 또는 파일 목록 표시"
-
-#~ msgid "Expanded &mdash; show both file tree and file list"
-#~ msgstr "확장 &mdash; 파일 트리와 파일 목록을 같이 표시"
-
-#~ msgid "Combined &mdash; show files and directories in the file tree"
-#~ msgstr "결합 &mdash; 파일 트리에서 파일과 디렉토리 표시"
-
-#~ msgid "Sorting order for files (used for sorting by name)"
-#~ msgstr "파일 정렬 순서 (이름으로 정렬할 때 사용됨)"
-
-#~ msgid "When sorting by time, sort by"
-#~ msgstr "시간으로 정렬할 때, 정렬할 대상"
-
-#~ msgid "In the file metadata display"
-#~ msgstr "파일 메타데이터 표시"
-
-#~ msgid ""
-#~ "Choose the formatting characters that the bold/emphasis commands should "
-#~ "use"
-#~ msgstr "굵게/강조 명령에 사용할 서식 지정 문자를 선택하십시오."
-
-#~ msgid "Default image path (relative or absolute)"
-#~ msgstr "기본 이미지 경로 (상대경로 또는 절대경로)"
-
-#~ msgid "Algorithm to use for the readability mode"
-#~ msgstr "가독성(Readability) 모드 알고리즘"
-
-#~ msgid "Primary Magic Quotes"
-#~ msgstr "1차 매직 인용부호"
-
-#~ msgid "Secondary Magic Quotes"
-#~ msgstr "2차 매직 인용부호"
-
-#~ msgid ""
-#~ "Here you can define certain strings that will be replaced when "
-#~ "AutoCorrect is on. The characters on the left side will be replaced with "
-#~ "whatever comes on the right."
-#~ msgstr ""
-#~ "AutoCorret가 켜져있을 때 대체 될 특정 문자열을 정의 할 수 있습니다. 왼쪽"
-#~ "에 있는 문자는 오른쪽에 있는 문자로 대체됩니다."
-
-#, fuzzy
-#~ msgid "Search for dictionaries…"
-#~ msgstr "사전 검색..."
-
-#~ msgid ""
-#~ "Target directory for exported files. <em>Attention:</em> Selecting the "
-#~ "current working directory will overwrite files without warning!"
-#~ msgstr ""
-#~ "내보낼 파일의 대상 디렉토리. <em>주의 : </em>현재 작업 디렉토리를 선택하"
-#~ "면 경고없이 파일을 덮어씁니다!"
-
-#~ msgid "Temporary directory: is regularly expunged"
-#~ msgstr "임시 디렉토리: 정기적으로 삭제됨"
-
-#~ msgid ""
-#~ "Current working directory: exported files will be saved into the "
-#~ "currently selected directory."
-#~ msgstr ""
-#~ "현재 작업 디렉토리: 내보낼 파일을 현재 선택한 디렉토리에 저장합니다."
-
-#~ msgid ""
->>>>>>> 6a1ca0b8
 #~ "Enter all file extensions that you want to see in your attachment "
 #~ "sidebar. Separate them with a comma. Changes are recognised after a "
 #~ "restart."
