# SOME DESCRIPTIVE TITLE.
# Copyright (C) YEAR Hendrik Erz <info@zettlr.com>
# This file is distributed under the same license as the Zettlr package.
# FIRST AUTHOR <EMAIL@ADDRESS>, YEAR.
#
msgid ""
msgstr ""
"Project-Id-Version: Zettlr 2.3.0\n"
"Report-Msgid-Bugs-To: https://github.com/Zettlr/Zettlr/issues\n"
<<<<<<< HEAD
"POT-Creation-Date: 2024-02-07 10:22+0000\n"
=======
"POT-Creation-Date: 2024-02-12 15:20+0000\n"
>>>>>>> 6a1ca0b8
"PO-Revision-Date: 2023-10-14 21:49+0200\n"
"Last-Translator: Hendrik Erz <info@zettlr.com>\n"
"Language-Team: \n"
"Language: de_DE\n"
"MIME-Version: 1.0\n"
"Content-Type: text/plain; charset=UTF-8\n"
"Content-Transfer-Encoding: 8bit\n"
"X-Generator: Poedit 3.4\n"

<<<<<<< HEAD
#: source/common/util/format-date.ts:33
msgid "just now"
msgstr "gerade eben"
=======
#: source/win-preferences/schema/appearance.ts:10
#: source/app/service-providers/menu/menu.darwin.ts:448
#: source/app/service-providers/menu/menu.win32.ts:430
msgid "Dark mode"
msgstr "Dunkles Thema"
>>>>>>> 6a1ca0b8

#: source/win-preferences/schema/appearance.ts:21
msgid "Schedule"
msgstr "Zeit"

#: source/win-preferences/schema/appearance.ts:25
#: source/win-preferences/schema/general.ts:46
msgid "Off"
msgstr "Aus"

#: source/win-preferences/schema/appearance.ts:26
#, fuzzy
msgid "Follow system"
msgstr "Folge Betriebssystem"

#: source/win-preferences/schema/appearance.ts:27
msgid "On"
msgstr ""

#: source/win-preferences/schema/appearance.ts:36
#: source/tmp/PopoverPomodoro.vue.ts:77
msgid "Start"
msgstr "Start"

#: source/win-preferences/schema/appearance.ts:43
msgid "End"
msgstr ""

#: source/win-preferences/schema/appearance.ts:53
msgid "Theme"
msgstr ""

#: source/win-preferences/schema/appearance.ts:60
msgid "Here you can choose the theme for the app."
msgstr "Wähle hier das Theme der App aus."

#: source/win-preferences/schema/appearance.ts:102
msgid "Toolbar options"
msgstr ""

#: source/win-preferences/schema/appearance.ts:109
msgid "Left section buttons"
msgstr ""

#: source/win-preferences/schema/appearance.ts:113
msgid "Display \"Open Preferences\" button"
msgstr "Zeige \"Einstellungen\""

#: source/win-preferences/schema/appearance.ts:118
msgid "Display \"New File\" button"
msgstr "Zeige \"Neue Datei\""

#: source/win-preferences/schema/appearance.ts:123
msgid "Display \"Previous File\" button"
msgstr "Zeige \"Vorherige Datei\""

#: source/win-preferences/schema/appearance.ts:128
msgid "Display \"Next File\" button"
msgstr "Zeige \"Nächste Datei\""

#: source/win-preferences/schema/appearance.ts:135
msgid "Center section buttons"
msgstr ""

#: source/win-preferences/schema/appearance.ts:139
msgid "Display readability button"
msgstr "Zeige \"Lesbarkeitsmodus\""

#: source/win-preferences/schema/appearance.ts:144
msgid "Display \"Insert Comment\" button"
msgstr "Zeige \"Kommentar einfügen\""

#: source/win-preferences/schema/appearance.ts:149
msgid "Display link button"
msgstr "Zeige \"Link einfügen\""

#: source/win-preferences/schema/appearance.ts:154
msgid "Display image button"
msgstr "Zeige \"Bild einfügen\""

#: source/win-preferences/schema/appearance.ts:159
msgid "Display task list button"
msgstr "Zeige \"Task einfügen\""

#: source/win-preferences/schema/appearance.ts:164
msgid "Display \"Insert Table\" button"
msgstr "Zeige \"Tabelle einfügen\""

#: source/win-preferences/schema/appearance.ts:169
msgid "Display \"Insert Footnote\" button"
msgstr "Zeige \"Fußnote einfügen\""

#: source/win-preferences/schema/appearance.ts:176
msgid "Right section buttons"
msgstr ""

#: source/win-preferences/schema/appearance.ts:180
msgid "Display document info"
msgstr "Zeige Dokumenteninfo"

#: source/win-preferences/schema/appearance.ts:185
msgid "Display Pomodoro-timer"
msgstr "Zeige Pomodoro-Timer"

#: source/win-preferences/schema/appearance.ts:191
#, fuzzy
msgid "Status bar"
msgstr "Statusleiste anzeigen"

#: source/win-preferences/schema/appearance.ts:197
msgid "Show statusbar"
msgstr "Statusleiste anzeigen"

#: source/win-preferences/schema/appearance.ts:203
#: source/tmp/CustomCSS.vue.ts:31
msgid "Custom CSS"
msgstr "Benutzerdefiniertes CSS"

#: source/win-preferences/schema/appearance.ts:208
#, fuzzy
msgid "Open CSS editor"
msgstr "Öffne Verzeichnis"

#: source/win-preferences/schema/advanced.ts:28
#, fuzzy
msgid "Pattern for new file names"
msgstr "Muster für neue Dateinamen"

#: source/win-preferences/schema/advanced.ts:34
#, fuzzy
msgid "Define a pattern for new file names"
msgstr "Muster für neue Dateinamen"

#: source/win-preferences/schema/advanced.ts:36
#, javascript-format
msgid "Available variables: %s"
msgstr ""

#: source/win-preferences/schema/advanced.ts:42
msgid "Do not prompt for filename when creating new files"
msgstr "Dateinamen bei Dateierstellung nicht abfragen"

#: source/win-preferences/schema/advanced.ts:49
msgid "Appearance"
msgstr ""

#: source/win-preferences/schema/advanced.ts:55
msgid "Use native window appearance"
msgstr "Nutze natives Fensterdesign"

#: source/win-preferences/schema/advanced.ts:56
msgid "Only available on Linux; this is the default for macOS and Windows."
msgstr ""

#: source/win-preferences/schema/advanced.ts:62
msgid "Enable window vibrancy"
msgstr "Aktiviere Fenster-vibrancy"

#: source/win-preferences/schema/advanced.ts:63
msgid "Only available on macOS; makes the window background opaque."
msgstr ""

#: source/win-preferences/schema/advanced.ts:70
msgid "Show app in the notification area"
msgstr "App-Icon in der Menüleiste anzeigen"

#: source/win-preferences/schema/advanced.ts:71
msgid "Leave app running in the notification area"
msgstr "App in der Statusleiste anzeigen"

#: source/win-preferences/schema/advanced.ts:80
msgid "Zoom behavior"
msgstr "Zoom-Verhalten"

#: source/win-preferences/schema/advanced.ts:83
#, fuzzy
msgid "Resizes the whole GUI"
msgstr "Zoom skaliert die gesamte GUI"

#: source/win-preferences/schema/advanced.ts:84
#, fuzzy
msgid "Changes the editor font size"
msgstr "Zoom ändert nur die Editor-Schriftgröße"

#: source/win-preferences/schema/advanced.ts:90
msgid "Attachments sidebar"
msgstr ""

#: source/win-preferences/schema/advanced.ts:96
msgid "File extensions to be visible in the Attachments sidebar"
msgstr ""

#: source/win-preferences/schema/advanced.ts:102
#, fuzzy
msgid "Iframe rendering whitelist"
msgstr "Whitelist für iFrames"

#: source/win-preferences/schema/advanced.ts:111
msgid "Hostname"
msgstr "Hostname"

#: source/win-preferences/schema/advanced.ts:113
#: source/win-preferences/schema/autocorrect.ts:111
#: source/win-preferences/schema/spellchecking.ts:118
#, fuzzy
msgid "Filter"
msgstr "Filtern …"

#: source/win-preferences/schema/advanced.ts:118
#, fuzzy
msgid "Watchdog polling"
msgstr "Aktiviere Watchdog-Polling"

#: source/win-preferences/schema/advanced.ts:124
msgid "Activate Watchdog polling"
msgstr "Aktiviere Watchdog-Polling"

#: source/win-preferences/schema/advanced.ts:129
msgid "Time to wait before writing a file is considered done (in ms)"
msgstr ""
"Wartezeit, bis das Schreiben einer Datei als beendet erachtet wird (in "
"Millisekunden)"

#: source/win-preferences/schema/advanced.ts:136
#, fuzzy
msgid "Deleting items"
msgstr "Datei löschen"

#: source/win-preferences/schema/advanced.ts:142
msgid "Delete items irreversibly, if moving them to trash fails"
msgstr ""
"Lösche Objekte unwiderruflich, wenn sie nicht in den Papierkorb verschoben "
"werden können"

#: source/win-preferences/schema/advanced.ts:148
#, fuzzy
msgid "Debug mode"
msgstr "Entwicklermodus aktivieren"

#: source/win-preferences/schema/advanced.ts:154
msgid "Enable debug mode"
msgstr "Entwicklermodus aktivieren"

#: source/win-preferences/schema/advanced.ts:161
msgid "Beta releases"
msgstr ""

#: source/win-preferences/schema/advanced.ts:167
msgid "Notify me about beta releases"
msgstr "Informiere mich über Beta-Releases"

#: source/win-preferences/schema/import-export.ts:23
msgid "Import and export profiles"
msgstr ""

#: source/win-preferences/schema/import-export.ts:29
#, fuzzy
msgid "Open import profiles editor"
msgstr "Import-Profil auswählen"

#: source/win-preferences/schema/import-export.ts:43
msgid "Open export profiles editor"
msgstr ""

#: source/win-preferences/schema/import-export.ts:58
#, fuzzy
msgid "Export settings"
msgstr "Exportiere nach %s"

#. TODO: Must be radio; second option "Use system-wide Pandoc for exports"
#: source/win-preferences/schema/import-export.ts:64
#, fuzzy
msgid "Use Zettlr's internal Pandoc for exports"
msgstr "Nutze die interne Pandoc-Bibliothek für Exporte"

#: source/win-preferences/schema/import-export.ts:70
#, fuzzy
msgid "Remove tags from files when exporting"
msgstr "Entferne Schlagworte aus den Dateien"

#: source/win-preferences/schema/import-export.ts:76
#: source/win-preferences/schema/zettelkasten.ts:42
#, fuzzy
msgid "Internal links"
msgstr "Entferne eckige Klammern um interne Links"

#: source/win-preferences/schema/import-export.ts:79
msgid "Remove internal links completely"
msgstr "Entferne interne Links komplett"

#: source/win-preferences/schema/import-export.ts:80
msgid "Unlink internal links"
msgstr "Entferne eckige Klammern um interne Links"

#: source/win-preferences/schema/import-export.ts:81
msgid "Don't touch internal links"
msgstr "Lasse interne Links unverändert"

#: source/win-preferences/schema/import-export.ts:87
msgid "Destination folder for exported files"
msgstr ""

#. TODO: Add info-strings
#: source/win-preferences/schema/import-export.ts:91
msgid "Temporary folder"
msgstr ""

#: source/win-preferences/schema/import-export.ts:92
#, fuzzy
msgid "Same as file location"
msgstr "Zusätzliche Dateiinformationen"

#: source/win-preferences/schema/import-export.ts:93
msgid "Ask for folder when exporting"
msgstr ""

#: source/win-preferences/schema/import-export.ts:99
msgid ""
"Warning! Files in the temporary folder are regularly deleted. Choosing the "
"same location as the file overwrites files with identical filenames if they "
"already exist."
msgstr ""

#: source/win-preferences/schema/import-export.ts:104
msgid "Custom export commands"
msgstr ""

#: source/win-preferences/schema/import-export.ts:112
msgid "Display name"
msgstr "Anzeiogename"

#: source/win-preferences/schema/import-export.ts:112
msgid "Command"
msgstr "Befehl"

#: source/win-preferences/schema/import-export.ts:113
msgid ""
"Enter custom commands to run the exporter with. Each command receives as its "
"first argument the file or project folder to be exported."
msgstr ""
"Definiere benutzerdefinierte Befehle für den Exporter. Jeder Befehl erhält "
"als erstes Argument die Datei oder den Projektordner, welche(r) exportiert "
"werden soll."

#: source/win-preferences/schema/snippets.ts:23
msgid "Snippets"
msgstr ""

#: source/win-preferences/schema/snippets.ts:29
msgid "Open snippets editor"
msgstr ""

#: source/win-preferences/schema/citations.ts:21
#, fuzzy
msgid "Citations"
msgstr "Zitationen darstellen"

#: source/win-preferences/schema/citations.ts:27
msgid "How would you like autocomplete to insert your citations?"
msgstr "Wie soll Autocomplete Zitationen einfügen?"

#: source/win-preferences/schema/citations.ts:38
msgid "Citation Database (CSL JSON or BibTex)"
msgstr "Zitationsdatenbank (CSL JSON oder BibTex)"

#: source/win-preferences/schema/citations.ts:40
#: source/win-preferences/schema/citations.ts:52
#, fuzzy
msgid "Path to file"
msgstr "Hinzufügen"

#: source/win-preferences/schema/citations.ts:50
msgid "CSL-Style (optional)"
msgstr "CSL-Styledatei (optional)"

#: source/win-preferences/schema/general.ts:21
msgid "Application language"
msgstr "Sprache"

#: source/win-preferences/schema/general.ts:32
msgid "Autosave"
msgstr "Automatisches Speichern"

#: source/win-preferences/schema/general.ts:42
#, fuzzy
msgid "Save modifications"
msgstr "Letzter Bearbeitungszeitpunkt"

#: source/win-preferences/schema/general.ts:47
msgid "Immediately"
msgstr "Sofort"

#: source/win-preferences/schema/general.ts:48
msgid "After a short delay"
msgstr "Mit Verzögerung"

#: source/win-preferences/schema/general.ts:54
msgid "Default image folder"
msgstr ""

#: source/win-preferences/schema/general.ts:66
msgid ""
"Click \"Select folder…\" or type an absolute or relative path directly into "
"the input field."
msgstr ""

#: source/win-preferences/schema/general.ts:71
#, fuzzy
msgid "Behavior"
msgstr "Zoom-Verhalten"

#: source/win-preferences/schema/general.ts:77
#: source/app/service-providers/windows/dialog/should-replace-file.ts:33
msgid "Always load remote changes to the current file"
msgstr "Lade externe Änderungen an der aktuellen Datei automatisch"

#: source/win-preferences/schema/general.ts:82
msgid "Avoid opening files in new tabs if possible"
msgstr "Vermeide neue Tabs für Dokumente, falls möglich"

#: source/win-preferences/schema/general.ts:88
#, fuzzy
msgid "Updates"
msgstr "Updates"

#: source/win-preferences/schema/general.ts:94
msgid "Automatically check for updates"
msgstr "Automatisch auf Aktualisierungen überprüfen"

#: source/win-preferences/schema/editor.ts:21
#, fuzzy
msgid "Input mode"
msgstr "Eingabemodus des Editors"

#: source/win-preferences/schema/editor.ts:37
msgid ""
"The input mode determines how you interact with the editor. We recommend "
"keeping this setting at \"Normal\". Only choose \"Vim\" or \"Emacs\" if you "
"know what this implies."
msgstr ""

#: source/win-preferences/schema/editor.ts:42
#, fuzzy
msgid "Writing direction"
msgstr "In Verzeichnis finden"

#: source/win-preferences/schema/editor.ts:50
msgid "Markdown rendering"
msgstr ""

<<<<<<< HEAD
#: source/common/util/localise-number.ts:28
msgid ","
msgstr "."

#: source/common/util/localise-number.ts:29
msgid "."
msgstr ","

#: source/common/modules/markdown-utils/plain-link-highlighter.ts:25
msgid "Cmd/Ctrl-click to follow this link"
msgstr "Dem Link mit Cmd/Strg+Klick folgen"

#: source/common/modules/markdown-editor/autocomplete/code-blocks.ts:42
msgid "No highlighting"
msgstr "Keine Syntax"

#: source/common/modules/markdown-editor/renderers/render-mermaid.ts:54
msgid "Rendering mermaid graph …"
msgstr "Erzeuge Mermaid-Graph …"

#: source/common/modules/markdown-editor/renderers/render-mermaid.ts:59
msgid "Could not render Graph:"
msgstr "Konnte Graph nicht darstellen:"

#: source/common/modules/markdown-editor/renderers/readability.ts:39
#, javascript-format
msgid "Readability mode (%s)"
msgstr "Lesbarkeitsmodus (%s)"

#: source/common/modules/markdown-editor/renderers/render-images.ts:98
#, javascript-format
msgid "Image not found: %s"
msgstr "Bild konnte nicht geladen werden: %s"
=======
#: source/win-preferences/schema/editor.ts:57
msgid ""
"Check to enable live rendering of various Markdown elements to formatted "
"appearance. This hides formatting characters (such as **text**) or renders "
"images instead of their link."
msgstr ""
>>>>>>> 6a1ca0b8

#: source/win-preferences/schema/editor.ts:65
msgid "Render Citations"
msgstr "Zitationen darstellen"

#: source/win-preferences/schema/editor.ts:70
msgid "Render Iframes"
msgstr "IFrame-Elemente darstellen"

#: source/win-preferences/schema/editor.ts:75
msgid "Render Images"
msgstr "Bilder darstellen"

#: source/win-preferences/schema/editor.ts:80
msgid "Render Links"
msgstr "Links darstellen"

#: source/win-preferences/schema/editor.ts:85
msgid "Render Formulae"
msgstr "Formeln darstellen"

#: source/win-preferences/schema/editor.ts:90
msgid "Render Tasks"
msgstr "Tasks darstellen"

#: source/win-preferences/schema/editor.ts:95
msgid "Hide heading characters"
msgstr "Überschrift-Zeichen verstecken"

#: source/win-preferences/schema/editor.ts:100
msgid "Render emphasis"
msgstr "Hervorhebungen darstellen"

#: source/win-preferences/schema/editor.ts:109
msgid "Formatting characters for bold and italic"
msgstr ""

#: source/win-preferences/schema/editor.ts:119
#: source/win-preferences/schema/editor.ts:120
#: source/common/modules/markdown-editor/context-menu/default-menu.ts:152
<<<<<<< HEAD
#: source/win-preferences/schema/editor.ts:119
#: source/win-preferences/schema/editor.ts:120
=======
#: source/common/modules/markdown-editor/tooltips/formatting-toolbar.ts:42
>>>>>>> 6a1ca0b8
msgid "Bold"
msgstr "Fett"

#: source/win-preferences/schema/editor.ts:127
#: source/win-preferences/schema/editor.ts:128
#: source/common/modules/markdown-editor/tooltips/formatting-toolbar.ts:47
<<<<<<< HEAD
#: source/win-preferences/schema/editor.ts:127
#: source/win-preferences/schema/editor.ts:128
=======
>>>>>>> 6a1ca0b8
msgid "Italics"
msgstr "Kursiv"

#: source/win-preferences/schema/editor.ts:136
msgid "Check Markdown for style issues"
msgstr "Überprüfe Markdown auf stilistische Probleme"

#: source/win-preferences/schema/editor.ts:142
#, fuzzy
msgid "Table Editor"
msgstr "Tabelleneditor aktivieren"

#: source/win-preferences/schema/editor.ts:153
msgid ""
"The Table Editor is an interactive interface that simplifies creation and "
"editing of tables. It provides buttons for common functionality, and takes "
"care of Markdown formatting."
msgstr ""

<<<<<<< HEAD
#: source/common/modules/markdown-editor/tooltips/formatting-toolbar.ts:67
#: source/win-preferences/schema/spellchecking.ts:112
msgid "Code"
msgstr "Codeblock"

#: source/common/modules/markdown-editor/tooltips/footnotes.ts:90
msgid "No footnote text found."
msgstr "Kein Fußnotentext gefunden."

#: source/common/modules/markdown-editor/tooltips/footnotes.ts:107
#: source/app/service-providers/menu/menu.darwin.ts:317
#: source/app/service-providers/menu/menu.win32.ts:318
msgid "Edit"
msgstr "Bearbeiten"

#: source/common/modules/markdown-editor/tooltips/file-preview.ts:55
#, javascript-format
msgid "File %s does not exist."
msgstr "Datei %s existiert nicht."
=======
#: source/win-preferences/schema/editor.ts:158
#, fuzzy
msgid "Distraction-free mode"
msgstr "Ablenkungsfreier Modus"

#: source/win-preferences/schema/editor.ts:164
msgid "Mute non-focused lines in distraction-free mode"
msgstr "Blende nicht fokussierte Zeilen im ablenkungsfreien Modus ab"
>>>>>>> 6a1ca0b8

#: source/win-preferences/schema/editor.ts:169
msgid "Hide toolbar in distraction free mode"
msgstr "Blende Werkzeugleiste im ablenkungsfreien Modus aus"

#: source/win-preferences/schema/editor.ts:175
#, fuzzy
msgid "Word counter"
msgstr "Wörter"

<<<<<<< HEAD
#: source/common/modules/markdown-editor/tooltips/file-preview.ts:98
#: source/tmp/PopoverDirProps.vue.ts:172 source/tmp/PopoverFileProps.vue.ts:104
msgid "Modified"
msgstr "Bearbeitet"
=======
#: source/win-preferences/schema/editor.ts:182
msgid "Count characters instead of words (e.g., for Chinese)"
msgstr "Zeichen statt Wörter zählen (z.B. für Chinesisch)"
>>>>>>> 6a1ca0b8

#: source/win-preferences/schema/editor.ts:188
#, fuzzy
msgid "Readability mode"
msgstr "Lesbarkeitsmodus (%s)"

<<<<<<< HEAD
#: source/common/modules/markdown-editor/tooltips/file-preview.ts:137
#: source/win-main/file-manager/util/file-item-context.ts:28
#: source/tmp/GlobalSearch.vue.ts:53
msgid "Open in a new tab"
msgstr "In neuem Tab öffnen"

#: source/common/modules/markdown-editor/statusbar/magic-quotes.ts:128
msgid "Disabled"
msgstr "Deaktiviert"

#: source/common/modules/markdown-editor/statusbar/magic-quotes.ts:135
msgid "Custom"
msgstr "Benutzerdefiniert"

#: source/common/modules/markdown-editor/statusbar/diagnostics.ts:46
msgid "Open diagnostics panel"
msgstr "Prüfpaneel öffnen"

#: source/common/modules/markdown-editor/statusbar/info-fields.ts:53
#: source/tmp/FileItem.vue.ts:122 source/tmp/FileItem.vue.ts:185
#: source/tmp/PopoverDocInfo.vue.ts:73 source/tmp/PopoverDirProps.vue.ts:158
#: source/tmp/PopoverDirProps.vue.ts:166 source/tmp/PopoverFileProps.vue.ts:125
#, javascript-format
msgid "%s words"
msgstr "%s Wörter"

#: source/common/modules/markdown-editor/statusbar/info-fields.ts:72
#: source/tmp/FileItem.vue.ts:120 source/tmp/FileItem.vue.ts:183
#: source/tmp/PopoverDocInfo.vue.ts:71
#, javascript-format
msgid "%s characters"
msgstr "%s Zeichen"

#: source/common/modules/markdown-editor/statusbar/language-tool.ts:146
msgid "Detect automatically"
msgstr "Automatisch erkennen"

#: source/common/modules/markdown-editor/context-menu/link-image-menu.ts:73
msgid "Open Link"
msgstr "Link öffnen"

#: source/common/modules/markdown-editor/context-menu/link-image-menu.ts:82
msgid "Copy Mail Address"
msgstr "Email-Adresse kopieren"

#: source/common/modules/markdown-editor/context-menu/link-image-menu.ts:82
msgid "Copy Link"
msgstr "Link kopieren"

#: source/common/modules/markdown-editor/context-menu/link-image-menu.ts:92
msgid "Copy image to clipboard"
msgstr "Bild in Zwischenablage kopieren"

#: source/common/modules/markdown-editor/context-menu/link-image-menu.ts:98
#, fuzzy
msgid "Open image"
msgstr "Datei öffnen"

#: source/common/modules/markdown-editor/context-menu/link-image-menu.ts:104
#: source/win-main/file-manager/util/file-item-context.ts:87
#: source/win-main/file-manager/util/dir-item-context.ts:76
msgid "Reveal in Finder"
msgstr "In Finder zeigen"

#: source/common/modules/markdown-editor/context-menu/link-image-menu.ts:104
#, fuzzy
msgid "Open in File Browser"
msgstr "In Dateibrowser zeigen"
=======
#: source/win-preferences/schema/editor.ts:195
msgid "Algorithm"
msgstr ""

#: source/win-preferences/schema/editor.ts:207
#, fuzzy
msgid "Image size"
msgstr "Bild"

#: source/win-preferences/schema/editor.ts:213
#, fuzzy
msgid "Maximum width of images (%s %)"
msgstr "Maximale Bildbreite (Prozent)"

#: source/win-preferences/schema/editor.ts:220
#, fuzzy
msgid "Maximum height of images (%s %)"
msgstr "Maximale Bildhöhe (Prozent)"

#: source/win-preferences/schema/editor.ts:228
#, fuzzy
msgid "Other settings"
msgstr "Andere Dateien"

#: source/win-preferences/schema/editor.ts:234
#, fuzzy
msgid "Font size"
msgstr "Schriftgröße im Editor"

#: source/win-preferences/schema/editor.ts:241
#, fuzzy
msgid "Indentation size (number of spaces)"
msgstr "Rücke um folgende Anzahl Leerzeichen ein"

#: source/win-preferences/schema/editor.ts:248
#, fuzzy
msgid "Indent using tabs instead of spaces"
msgstr "Mit Tab-Zeichen einrücken"

#: source/win-preferences/schema/editor.ts:255
#, fuzzy
msgid "Suggest emojis during autocompletion"
msgstr "Erlaube Leerzeichen in der Autovervollständigung"

#: source/win-preferences/schema/editor.ts:260
msgid "Show link previews"
msgstr "Link-Vorschauen anzeigen"

#: source/win-preferences/schema/editor.ts:266
msgid "Automatically close matching character pairs"
msgstr "Schließe Zeichenpaare automatisch"
>>>>>>> 6a1ca0b8

#: source/win-preferences/schema/zettelkasten.ts:21
msgid "Zettelkasten IDs"
msgstr ""

#: source/win-preferences/schema/zettelkasten.ts:27
#, fuzzy
msgid "Pattern for Zettelkasten IDs"
msgstr "Muster für neue IDs"

#: source/win-preferences/schema/zettelkasten.ts:28
#, fuzzy
msgid "Uses ECMAScript regular expressions"
msgstr "ID Regulärer Ausdruck (RegEx)"

#: source/win-preferences/schema/zettelkasten.ts:34
msgid "Pattern used to generate new IDs"
msgstr "Muster für neue IDs"

#: source/win-preferences/schema/zettelkasten.ts:37
#, javascript-format
msgid "Available Variables: %s"
msgstr ""

#: source/win-preferences/schema/zettelkasten.ts:48
msgid "Link with filename only"
msgstr "Nur mit Dateinamen verlinken"

#: source/win-preferences/schema/zettelkasten.ts:53
#, fuzzy
msgid "When linking files, add the document name …"
msgstr "Beim Verlinken von Dateien, füge den Dateititel …"

#: source/win-preferences/schema/zettelkasten.ts:56
#, fuzzy
msgid "Always"
msgstr "immer an"

#: source/win-preferences/schema/zettelkasten.ts:57
#, fuzzy
msgid "Only when linking using the ID"
msgstr "nur an, wenn mit ID verlinkt wird"

#: source/win-preferences/schema/zettelkasten.ts:58
#, fuzzy
msgid "Never"
msgstr "niemals an"

#: source/win-preferences/schema/zettelkasten.ts:65
#, fuzzy
msgid "Start a full-text search when following internal links"
msgstr "Starte eine Suche beim Klick auf einen Zettelkasten-Link"

#: source/win-preferences/schema/zettelkasten.ts:66
msgid "The search string will match the content between the brackets: [[ ]]."
msgstr ""

#: source/win-preferences/schema/zettelkasten.ts:75
#, fuzzy
msgid ""
"Automatically create non-existing files in this folder when following "
"internal links"
msgstr ""
"Erstelle nicht existierende Dateien automatisch beim Klick auf interne Links"

#: source/win-preferences/schema/zettelkasten.ts:80
msgid "For this to work, the folder must be open as a Workspace in Zettlr."
msgstr ""

#: source/win-preferences/schema/zettelkasten.ts:85
msgid "Path to folder"
msgstr ""

<<<<<<< HEAD
#: source/common/modules/markdown-editor/context-menu/equation-menu.ts:31
msgid "Copy equation code"
msgstr "Formel-Code kopieren"

#: source/common/modules/markdown-editor/linters/spellcheck.ts:149
msgid "Spelling mistake"
msgstr "Rechtschreibfehler"
=======
#: source/win-preferences/schema/autocorrect.ts:21
#, fuzzy
msgid "Autocorrect"
msgstr "AutoCorrect einschalten"

#: source/win-preferences/schema/autocorrect.ts:31
msgid "Smart quotes"
msgstr ""

#: source/win-preferences/schema/autocorrect.ts:44
#, fuzzy
msgid "Double Quotes"
msgstr "Magic Quotes ausschalten"

#: source/win-preferences/schema/autocorrect.ts:47
#: source/win-preferences/schema/autocorrect.ts:69
msgid "Disable Magic Quotes"
msgstr "Magic Quotes ausschalten"

#: source/win-preferences/schema/autocorrect.ts:66
#, fuzzy
msgid "Single Quotes"
msgstr "Magic Quotes ausschalten"

#: source/win-preferences/schema/autocorrect.ts:94
msgid "Text-replacement patterns"
msgstr ""
>>>>>>> 6a1ca0b8

#: source/win-preferences/schema/autocorrect.ts:98
msgid "Match whole words"
msgstr "Ersetze nur ganze Wörter"

<<<<<<< HEAD
#: source/win-preferences/schema/advanced.ts:28
#, fuzzy
msgid "Pattern for new file names"
msgstr "Muster für neue Dateinamen"

#: source/win-preferences/schema/advanced.ts:34
#, fuzzy
msgid "Define a pattern for new file names"
msgstr "Muster für neue Dateinamen"

#: source/win-preferences/schema/advanced.ts:36
#, javascript-format
msgid "Available variables: %s"
msgstr ""

#: source/win-preferences/schema/advanced.ts:42
msgid "Do not prompt for filename when creating new files"
msgstr "Dateinamen bei Dateierstellung nicht abfragen"

#: source/win-preferences/schema/advanced.ts:49
msgid "Appearance"
msgstr ""

#: source/win-preferences/schema/advanced.ts:55
msgid "Use native window appearance"
msgstr "Nutze natives Fensterdesign"

#: source/win-preferences/schema/advanced.ts:56
msgid "Only available on Linux; this is the default for macOS and Windows."
msgstr ""

#: source/win-preferences/schema/advanced.ts:62
msgid "Enable window vibrancy"
msgstr "Aktiviere Fenster-vibrancy"

#: source/win-preferences/schema/advanced.ts:63
msgid "Only available on macOS; makes the window background opaque."
msgstr ""

#: source/win-preferences/schema/advanced.ts:70
msgid "Show app in the notification area"
msgstr "App-Icon in der Menüleiste anzeigen"

#: source/win-preferences/schema/advanced.ts:71
msgid "Leave app running in the notification area"
msgstr "App in der Statusleiste anzeigen"

#: source/win-preferences/schema/advanced.ts:80
msgid "Zoom behavior"
msgstr "Zoom-Verhalten"

#: source/win-preferences/schema/advanced.ts:83
#, fuzzy
msgid "Resizes the whole GUI"
msgstr "Zoom skaliert die gesamte GUI"

#: source/win-preferences/schema/advanced.ts:84
#, fuzzy
msgid "Changes the editor font size"
msgstr "Zoom ändert nur die Editor-Schriftgröße"

#: source/win-preferences/schema/advanced.ts:90
msgid "Attachments sidebar"
msgstr ""

#: source/win-preferences/schema/advanced.ts:96
msgid "File extensions to be visible in the Attachments sidebar"
msgstr ""

#: source/win-preferences/schema/advanced.ts:102
#, fuzzy
msgid "Iframe rendering whitelist"
msgstr "Whitelist für iFrames"

#: source/win-preferences/schema/advanced.ts:111
msgid "Hostname"
msgstr "Hostname"

#: source/win-preferences/schema/advanced.ts:113
#: source/win-preferences/schema/autocorrect.ts:111
#: source/win-preferences/schema/spellchecking.ts:118
#, fuzzy
msgid "Filter"
msgstr "Filtern …"

#: source/win-preferences/schema/advanced.ts:118
#, fuzzy
msgid "Watchdog polling"
msgstr "Aktiviere Watchdog-Polling"

#: source/win-preferences/schema/advanced.ts:124
msgid "Activate Watchdog polling"
msgstr "Aktiviere Watchdog-Polling"

#: source/win-preferences/schema/advanced.ts:129
msgid "Time to wait before writing a file is considered done (in ms)"
msgstr ""
"Wartezeit, bis das Schreiben einer Datei als beendet erachtet wird (in "
"Millisekunden)"

#: source/win-preferences/schema/advanced.ts:136
#, fuzzy
msgid "Deleting items"
msgstr "Datei löschen"

#: source/win-preferences/schema/advanced.ts:142
msgid "Delete items irreversibly, if moving them to trash fails"
msgstr ""
"Lösche Objekte unwiderruflich, wenn sie nicht in den Papierkorb verschoben "
"werden können"

#: source/win-preferences/schema/advanced.ts:148
#, fuzzy
msgid "Debug mode"
msgstr "Entwicklermodus aktivieren"

#: source/win-preferences/schema/advanced.ts:154
msgid "Enable debug mode"
msgstr "Entwicklermodus aktivieren"

#: source/win-preferences/schema/advanced.ts:161
msgid "Beta releases"
msgstr ""

#: source/win-preferences/schema/advanced.ts:167
msgid "Notify me about beta releases"
msgstr "Informiere mich über Beta-Releases"

#: source/win-preferences/schema/autocorrect.ts:21
#, fuzzy
msgid "Autocorrect"
msgstr "AutoCorrect einschalten"

#: source/win-preferences/schema/autocorrect.ts:31
msgid "Smart quotes"
msgstr ""

#: source/win-preferences/schema/autocorrect.ts:44
#, fuzzy
msgid "Double Quotes"
msgstr "Magic Quotes ausschalten"

#: source/win-preferences/schema/autocorrect.ts:47
#: source/win-preferences/schema/autocorrect.ts:69
msgid "Disable Magic Quotes"
msgstr "Magic Quotes ausschalten"

#: source/win-preferences/schema/autocorrect.ts:66
#, fuzzy
msgid "Single Quotes"
msgstr "Magic Quotes ausschalten"

#: source/win-preferences/schema/autocorrect.ts:94
msgid "Text-replacement patterns"
msgstr ""

#: source/win-preferences/schema/autocorrect.ts:98
msgid "Match whole words"
msgstr "Ersetze nur ganze Wörter"

#: source/win-preferences/schema/autocorrect.ts:99
msgid "When checked, AutoCorrect will never replace parts of words"
msgstr ""
"AutoCorrect ersetzt niemals Teile von Wörtern, wenn diese Option aktiv ist"

#: source/win-preferences/schema/autocorrect.ts:106
#, fuzzy
msgid "Replace"
msgstr "Ersatz"

#: source/win-preferences/schema/autocorrect.ts:106
msgid "With"
msgstr ""

#: source/win-preferences/schema/editor.ts:21
#, fuzzy
msgid "Input mode"
msgstr "Eingabemodus des Editors"

#: source/win-preferences/schema/editor.ts:37
msgid ""
"The input mode determines how you interact with the editor. We recommend "
"keeping this setting at \"Normal\". Only choose \"Vim\" or \"Emacs\" if you "
"know what this implies."
msgstr ""

#: source/win-preferences/schema/editor.ts:42
#, fuzzy
msgid "Writing direction"
msgstr "In Verzeichnis finden"

#: source/win-preferences/schema/editor.ts:50
msgid "Markdown rendering"
msgstr ""

#: source/win-preferences/schema/editor.ts:57
msgid ""
"Check to enable live rendering of various Markdown elements to formatted "
"appearance. This hides formatting characters (such as **text**) or renders "
"images instead of their link."
msgstr ""

#: source/win-preferences/schema/editor.ts:65
msgid "Render Citations"
msgstr "Zitationen darstellen"

#: source/win-preferences/schema/editor.ts:70
msgid "Render Iframes"
msgstr "IFrame-Elemente darstellen"

#: source/win-preferences/schema/editor.ts:75
msgid "Render Images"
msgstr "Bilder darstellen"

#: source/win-preferences/schema/editor.ts:80
msgid "Render Links"
msgstr "Links darstellen"

#: source/win-preferences/schema/editor.ts:85
msgid "Render Formulae"
msgstr "Formeln darstellen"

#: source/win-preferences/schema/editor.ts:90
msgid "Render Tasks"
msgstr "Tasks darstellen"

#: source/win-preferences/schema/editor.ts:95
msgid "Hide heading characters"
msgstr "Überschrift-Zeichen verstecken"

#: source/win-preferences/schema/editor.ts:100
msgid "Render emphasis"
msgstr "Hervorhebungen darstellen"

#: source/win-preferences/schema/editor.ts:109
msgid "Formatting characters for bold and italic"
msgstr ""

#: source/win-preferences/schema/editor.ts:136
msgid "Check Markdown for style issues"
msgstr "Überprüfe Markdown auf stilistische Probleme"

#: source/win-preferences/schema/editor.ts:142
#, fuzzy
msgid "Table Editor"
msgstr "Tabelleneditor aktivieren"

#: source/win-preferences/schema/editor.ts:153
msgid ""
"The Table Editor is an interactive interface that simplifies creation and "
"editing of tables. It provides buttons for common functionality, and takes "
"care of Markdown formatting."
msgstr ""

#: source/win-preferences/schema/editor.ts:158
#, fuzzy
msgid "Distraction-free mode"
msgstr "Ablenkungsfreier Modus"

#: source/win-preferences/schema/editor.ts:164
msgid "Mute non-focused lines in distraction-free mode"
msgstr "Blende nicht fokussierte Zeilen im ablenkungsfreien Modus ab"

#: source/win-preferences/schema/editor.ts:169
msgid "Hide toolbar in distraction free mode"
msgstr "Blende Werkzeugleiste im ablenkungsfreien Modus aus"

#: source/win-preferences/schema/editor.ts:175
#, fuzzy
msgid "Word counter"
msgstr "Wörter"

#: source/win-preferences/schema/editor.ts:182
msgid "Count characters instead of words (e.g., for Chinese)"
msgstr "Zeichen statt Wörter zählen (z.B. für Chinesisch)"

#: source/win-preferences/schema/editor.ts:188
#, fuzzy
msgid "Readability mode"
msgstr "Lesbarkeitsmodus (%s)"

#: source/win-preferences/schema/editor.ts:195
msgid "Algorithm"
msgstr ""

#: source/win-preferences/schema/editor.ts:207
#, fuzzy
msgid "Image size"
msgstr "Bild"

#: source/win-preferences/schema/editor.ts:213
#, fuzzy
msgid "Maximum width of images (%s %)"
msgstr "Maximale Bildbreite (Prozent)"

#: source/win-preferences/schema/editor.ts:220
#, fuzzy
msgid "Maximum height of images (%s %)"
msgstr "Maximale Bildhöhe (Prozent)"

#: source/win-preferences/schema/editor.ts:228
#, fuzzy
msgid "Other settings"
msgstr "Andere Dateien"

#: source/win-preferences/schema/editor.ts:234
#, fuzzy
msgid "Font size"
msgstr "Schriftgröße im Editor"

#: source/win-preferences/schema/editor.ts:241
#, fuzzy
msgid "Indentation size (number of spaces)"
msgstr "Rücke um folgende Anzahl Leerzeichen ein"

#: source/win-preferences/schema/editor.ts:248
#, fuzzy
msgid "Indent using tabs instead of spaces"
msgstr "Mit Tab-Zeichen einrücken"

#: source/win-preferences/schema/editor.ts:255
#, fuzzy
msgid "Suggest emojis during autocompletion"
msgstr "Erlaube Leerzeichen in der Autovervollständigung"

#: source/win-preferences/schema/editor.ts:260
msgid "Show link previews"
msgstr "Link-Vorschauen anzeigen"

#: source/win-preferences/schema/editor.ts:266
msgid "Automatically close matching character pairs"
msgstr "Schließe Zeichenpaare automatisch"

#: source/win-preferences/schema/import-export.ts:23
msgid "Import and export profiles"
msgstr ""

#: source/win-preferences/schema/import-export.ts:29
#, fuzzy
msgid "Open import profiles editor"
msgstr "Import-Profil auswählen"

#: source/win-preferences/schema/import-export.ts:43
msgid "Open export profiles editor"
msgstr ""
=======
#: source/win-preferences/schema/autocorrect.ts:99
msgid "When checked, AutoCorrect will never replace parts of words"
msgstr ""
"AutoCorrect ersetzt niemals Teile von Wörtern, wenn diese Option aktiv ist"

#: source/win-preferences/schema/autocorrect.ts:106
#, fuzzy
msgid "Replace"
msgstr "Ersatz"

#: source/win-preferences/schema/autocorrect.ts:106
msgid "With"
msgstr ""

#: source/win-preferences/schema/file-manager.ts:7
#, fuzzy
msgid "Display mode"
msgstr "Anzeiogename"

#: source/win-preferences/schema/file-manager.ts:16
msgid "Thin"
msgstr ""

#: source/win-preferences/schema/file-manager.ts:17
msgid "Expanded"
msgstr ""

#: source/win-preferences/schema/file-manager.ts:18
msgid "Combined"
msgstr ""

#: source/win-preferences/schema/file-manager.ts:24
msgid ""
"The Thin mode shows your directories and files separately. Select a "
"directory to have its contents displayed in the file list. Switch between "
"file list and directory tree by clicking on directories or the arrow button "
"which appears at the top left corner of the file list."
msgstr ""

#: source/win-preferences/schema/file-manager.ts:29
msgid "Show file information"
msgstr "Zusätzliche Dateiinformationen"

#: source/win-preferences/schema/file-manager.ts:34
msgid "Show folders above files"
msgstr "Zeige Ordner vor Dateien"

#: source/win-preferences/schema/file-manager.ts:40
msgid "Markdown document name display"
msgstr ""

#: source/win-preferences/schema/file-manager.ts:48
msgid "Filename only"
msgstr "Nur Dateiname"

#: source/win-preferences/schema/file-manager.ts:49
msgid "Title if applicable"
msgstr "Titel falls vorhanden"

#: source/win-preferences/schema/file-manager.ts:50
msgid "First heading level 1 if applicable"
msgstr "Erste Überschrift falls vorhanden"

#: source/win-preferences/schema/file-manager.ts:51
msgid "Title or first heading level 1 if applicable"
msgstr "Titel oder erste Überschrift falls vorhanden"

#: source/win-preferences/schema/file-manager.ts:57
msgid "Display Markdown file extensions"
msgstr "Zeige Markdown Dateierweiterungen an"

#: source/win-preferences/schema/file-manager.ts:64
msgid "Time display"
msgstr ""

#: source/win-preferences/schema/file-manager.ts:72
msgid "Last modification time"
msgstr "Letzter Bearbeitungszeitpunkt"

#: source/win-preferences/schema/file-manager.ts:73
msgid "File creation time"
msgstr "Dateierstellungszeitpunkt"

#: source/win-preferences/schema/file-manager.ts:79
#, fuzzy
msgid "Sorting"
msgstr "Exportiere…"

#: source/win-preferences/schema/file-manager.ts:85
#, fuzzy
msgid "When sorting documents…"
msgstr "Kürzlich verwendete Dokumente"

#: source/win-preferences/schema/file-manager.ts:88
#, fuzzy
msgid "Use natural order (2 comes before 10)"
msgstr "Natürliche Reihenfolge (10 kommt nach 2)"

#: source/win-preferences/schema/file-manager.ts:89
#, fuzzy
msgid "Use ASCII order (2 comes after 10)"
msgstr "ASCII-Reihenfolge (2 kommt nach 10)"

#: source/win-preferences/schema/spellchecking.ts:22
#, fuzzy
msgid "LanguageTool"
msgstr "LanguageTool aktivieren"

#: source/win-preferences/schema/spellchecking.ts:32
msgid "Strictness"
msgstr "Strenge der Empfehlungen"

#: source/win-preferences/schema/spellchecking.ts:35
msgid "Standard"
msgstr "Standard"

#: source/win-preferences/schema/spellchecking.ts:36
msgid "Picky"
msgstr "Akribisch"

#: source/win-preferences/schema/spellchecking.ts:45
#, fuzzy
msgid "Mother language"
msgstr "Muttersprache"

#: source/win-preferences/schema/spellchecking.ts:51
msgid "Not set"
msgstr "Nicht eingestellt"

#: source/win-preferences/schema/spellchecking.ts:59
msgid "LanguageTool Provider"
msgstr "LanguageTool-Anbieter"

#: source/win-preferences/schema/spellchecking.ts:63
msgid "Custom server"
msgstr "Benutzerdefinierter Server"

#: source/win-preferences/schema/spellchecking.ts:70
#, fuzzy
msgid "Custom server address"
msgstr "Benutzerdefinierter Server"

#: source/win-preferences/schema/spellchecking.ts:79
#, fuzzy
msgid "LanguageTool Premium"
msgstr "LanguageTool-Anbieter"

#: source/win-preferences/schema/spellchecking.ts:84
msgid ""
"Zettlr will ignore the \"LanguageTool provider\" settings if you enter any "
"credentials here."
msgstr ""

#: source/win-preferences/schema/spellchecking.ts:88
msgid "LanguageTool Username"
msgstr "LanguageTool-Benutzername"

#: source/win-preferences/schema/spellchecking.ts:95
msgid "LanguageTool API key"
msgstr "LanguageTool API key"

#: source/win-preferences/schema/spellchecking.ts:103
msgid "Spellchecking"
msgstr ""

#: source/win-preferences/schema/spellchecking.ts:112
msgid "Active"
msgstr "Aktiv"

#: source/win-preferences/schema/spellchecking.ts:112
#, fuzzy
msgid "Language"
msgstr "Sprachcode"

#: source/win-preferences/schema/spellchecking.ts:112
#: source/common/modules/markdown-editor/tooltips/formatting-toolbar.ts:67
msgid "Code"
msgstr "Codeblock"

#: source/win-preferences/schema/spellchecking.ts:113
msgid ""
"Select the languages for which you want to enable automatic spell checking."
msgstr ""
"Wähle die Sprachen aus, für welche du die Rechtschreibprüfung einschalten "
"möchtest."

#: source/win-preferences/schema/spellchecking.ts:125
msgid "User dictionary. Remove words by clicking them."
msgstr "Benutzerdefiniertes Wörterbuch. Entferne Wörter mittels Klick."

#: source/win-preferences/schema/spellchecking.ts:127
msgid "Dictionary entry"
msgstr "Wörterbucheintrag"

#: source/win-preferences/schema/spellchecking.ts:130
msgid "Search for entries …"
msgstr "Nach Einträgen suchen …"

#: source/win-main/tabs-context.ts:38
#: source/app/service-providers/menu/menu.darwin.ts:601
#: source/app/service-providers/menu/menu.win32.ts:574
msgid "Close Tab"
msgstr "Tab schließen"

#: source/win-main/tabs-context.ts:44
msgid "Close other tabs"
msgstr "Alle anderen Tabs schließen"

#: source/win-main/tabs-context.ts:50
msgid "Close all tabs"
msgstr "Alle Tabs schließen"

#: source/win-main/tabs-context.ts:59
msgid "Unpin tab"
msgstr "Tab lösen"

#: source/win-main/tabs-context.ts:59
msgid "Pin tab"
msgstr "Tab anheften"

#: source/win-main/tabs-context.ts:68
#: source/win-main/file-manager/util/file-item-context.ts:72
msgid "Copy filename"
msgstr "Dateinamen kopieren"

#: source/win-main/tabs-context.ts:74
msgid "Copy full path"
msgstr "Dateipfad kopieren"

#: source/win-main/tabs-context.ts:80
#: source/win-main/file-manager/util/file-item-context.ts:78
#: source/app/service-providers/menu/menu.darwin.ts:414
#: source/app/service-providers/menu/menu.win32.ts:415
msgid "Copy ID"
msgstr "ID kopieren"

#: source/win-main/file-manager/util/dir-item-context.ts:28
#: source/win-main/file-manager/util/file-item-context.ts:34
msgid "Properties"
msgstr "Eigenschaften"

#: source/win-main/file-manager/util/dir-item-context.ts:37
#: source/app/service-providers/menu/menu.darwin.ts:116
#: source/app/service-providers/menu/menu.win32.ts:90
msgid "New File…"
msgstr "Neue Datei…"

#: source/win-main/file-manager/util/dir-item-context.ts:43
#: source/app/service-providers/menu/menu.darwin.ts:155
#: source/app/service-providers/menu/menu.win32.ts:129
msgid "New directory…"
msgstr "Neues Verzeichnis…"

#: source/win-main/file-manager/util/dir-item-context.ts:52
msgid "Rename directory"
msgstr "Verzeichnis umbenennen"

#: source/win-main/file-manager/util/dir-item-context.ts:58
#: source/app/service-providers/menu/menu.darwin.ts:306
#: source/app/service-providers/menu/menu.win32.ts:299
msgid "Delete directory"
msgstr "Verzeichnis löschen"

#: source/win-main/file-manager/util/dir-item-context.ts:67
#: source/win-main/file-manager/util/file-item-context.ts:66
msgid "Copy path"
msgstr "Dateipfad kopieren"

#: source/win-main/file-manager/util/dir-item-context.ts:76
#: source/win-main/file-manager/util/file-item-context.ts:87
#: source/common/modules/markdown-editor/context-menu/link-image-menu.ts:104
msgid "Reveal in Finder"
msgstr "In Finder zeigen"

#: source/win-main/file-manager/util/dir-item-context.ts:76
#: source/win-main/file-manager/util/file-item-context.ts:87
msgid "Reveal in Explorer"
msgstr "In Explorer zeigen"

#: source/win-main/file-manager/util/dir-item-context.ts:76
#: source/win-main/file-manager/util/file-item-context.ts:87
msgid "Reveal in File Browser"
msgstr "In Dateibrowser zeigen"

#: source/win-main/file-manager/util/dir-item-context.ts:87
msgid "Check for directory …"
msgstr "Überprüfe Verzeichnis …"

#: source/win-main/file-manager/util/dir-item-context.ts:104
msgid "Export Project"
msgstr "Projekt exportieren"

#: source/win-main/file-manager/util/dir-item-context.ts:116
msgid "Close Workspace"
msgstr "Arbeitsverzeichnis schließen"

#: source/win-main/file-manager/util/file-item-context.ts:28
#: source/common/modules/markdown-editor/tooltips/file-preview.ts:137
#: source/tmp/GlobalSearch.vue.ts:53
msgid "Open in a new tab"
msgstr "In neuem Tab öffnen"

#: source/win-main/file-manager/util/file-item-context.ts:43
#: source/app/service-providers/menu/menu.darwin.ts:287
#: source/app/service-providers/menu/menu.win32.ts:281
#: source/tmp/Defaults.vue.ts:76
msgid "Rename file"
msgstr "Datei umbenennen"

#: source/win-main/file-manager/util/file-item-context.ts:50
#: source/app/service-providers/menu/menu.darwin.ts:298
#: source/app/service-providers/menu/menu.win32.ts:292
msgid "Delete file"
msgstr "Datei löschen"

#: source/win-main/file-manager/util/file-item-context.ts:57
msgid "Duplicate file"
msgstr "Datei duplizieren"

#: source/win-main/file-manager/util/file-item-context.ts:100
msgid "Close file"
msgstr "Datei schließen"

#: source/common/modules/window-register/register-default-context.ts:76
#: source/common/modules/markdown-editor/context-menu/default-menu.ts:210
#: source/app/service-providers/menu/menu.darwin.ts:337
#: source/app/service-providers/menu/menu.win32.ts:338
msgid "Cut"
msgstr "Ausschneiden"

#: source/common/modules/window-register/register-default-context.ts:83
#: source/common/modules/markdown-editor/context-menu/default-menu.ts:217
#: source/app/service-providers/menu/menu.darwin.ts:343
#: source/app/service-providers/menu/menu.win32.ts:344
msgid "Copy"
msgstr "Kopieren"

#: source/common/modules/window-register/register-default-context.ts:90
#: source/common/modules/markdown-editor/context-menu/default-menu.ts:231
#: source/app/service-providers/menu/menu.darwin.ts:357
#: source/app/service-providers/menu/menu.win32.ts:358
msgid "Paste"
msgstr "Einfügen"

#: source/common/modules/window-register/register-default-context.ts:100
#: source/common/modules/markdown-editor/context-menu/default-menu.ts:248
#: source/app/service-providers/menu/menu.darwin.ts:371
#: source/app/service-providers/menu/menu.win32.ts:372
msgid "Select all"
msgstr "Alles auswählen"

#: source/common/modules/markdown-editor/context-menu/equation-menu.ts:31
msgid "Copy equation code"
msgstr "Formel-Code kopieren"

#: source/common/modules/markdown-editor/context-menu/default-menu.ts:133
msgid "No suggestions"
msgstr "Keine Vorschläge"

#: source/common/modules/markdown-editor/context-menu/default-menu.ts:142
msgid "Add to dictionary"
msgstr "Zum Wörterbuch hinzufügen"

#: source/common/modules/markdown-editor/context-menu/default-menu.ts:159
msgid "Italic"
msgstr "Kursiv"

#: source/common/modules/markdown-editor/context-menu/default-menu.ts:169
msgid "Insert link"
msgstr "Link einfügen"

#: source/common/modules/markdown-editor/context-menu/default-menu.ts:176
msgid "Insert numbered list"
msgstr "Numerierte Liste einfügen"

#: source/common/modules/markdown-editor/context-menu/default-menu.ts:182
msgid "Insert unordered list"
msgstr "Ungeordnete Liste einfügen"

#: source/common/modules/markdown-editor/context-menu/default-menu.ts:188
msgid "Insert tasklist"
msgstr "Aufgabenliste einfügen"

#: source/common/modules/markdown-editor/context-menu/default-menu.ts:195
msgid "Blockquote"
msgstr "Zitat"

#: source/common/modules/markdown-editor/context-menu/default-menu.ts:201
msgid "Insert Table"
msgstr "Tabelle einfügen"

#: source/common/modules/markdown-editor/context-menu/default-menu.ts:224
#: source/app/service-providers/menu/menu.darwin.ts:348
#: source/app/service-providers/menu/menu.win32.ts:349
msgid "Copy as HTML"
msgstr "Als HTML kopieren"

#: source/common/modules/markdown-editor/context-menu/default-menu.ts:238
#: source/app/service-providers/menu/menu.darwin.ts:362
#: source/app/service-providers/menu/menu.win32.ts:363
msgid "Paste without style"
msgstr "Ohne Format einfügen"

#: source/common/modules/markdown-editor/context-menu/link-image-menu.ts:73
msgid "Open Link"
msgstr "Link öffnen"

#: source/common/modules/markdown-editor/context-menu/link-image-menu.ts:82
msgid "Copy Mail Address"
msgstr "Email-Adresse kopieren"

#: source/common/modules/markdown-editor/context-menu/link-image-menu.ts:82
msgid "Copy Link"
msgstr "Link kopieren"

#: source/common/modules/markdown-editor/context-menu/link-image-menu.ts:92
msgid "Copy image to clipboard"
msgstr "Bild in Zwischenablage kopieren"

#: source/common/modules/markdown-editor/context-menu/link-image-menu.ts:98
#, fuzzy
msgid "Open image"
msgstr "Datei öffnen"

#: source/common/modules/markdown-editor/context-menu/link-image-menu.ts:104
#, fuzzy
msgid "Open in File Browser"
msgstr "In Dateibrowser zeigen"

#: source/common/modules/markdown-editor/statusbar/language-tool.ts:146
msgid "Detect automatically"
msgstr "Automatisch erkennen"

#: source/common/modules/markdown-editor/statusbar/info-fields.ts:53
#: source/tmp/FileItem.vue.ts:123 source/tmp/FileItem.vue.ts:186
#: source/tmp/PopoverDirProps.vue.ts:140 source/tmp/PopoverFileProps.vue.ts:56
#: source/tmp/PopoverDocInfo.vue.ts:73
#, javascript-format
msgid "%s words"
msgstr "%s Wörter"

#: source/common/modules/markdown-editor/statusbar/info-fields.ts:72
#: source/tmp/FileItem.vue.ts:121 source/tmp/FileItem.vue.ts:184
#: source/tmp/PopoverDocInfo.vue.ts:71
#, javascript-format
msgid "%s characters"
msgstr "%s Zeichen"

#: source/common/modules/markdown-editor/statusbar/diagnostics.ts:46
msgid "Open diagnostics panel"
msgstr "Prüfpaneel öffnen"

#: source/common/modules/markdown-editor/statusbar/magic-quotes.ts:128
msgid "Disabled"
msgstr "Deaktiviert"

#: source/common/modules/markdown-editor/statusbar/magic-quotes.ts:135
msgid "Custom"
msgstr "Benutzerdefiniert"

#: source/common/modules/markdown-editor/plugins/footnote-gutter.ts:31
msgid "Go to footnote reference"
msgstr "Gehe zu Fußnotendefinition"

#: source/common/modules/markdown-editor/linters/spellcheck.ts:149
msgid "Spelling mistake"
msgstr "Rechtschreibfehler"

#: source/common/modules/markdown-editor/tooltips/file-preview.ts:55
#, javascript-format
msgid "File %s does not exist."
msgstr "Datei %s existiert nicht."

#: source/common/modules/markdown-editor/tooltips/file-preview.ts:96
msgid "Word count"
msgstr "Wörter"

#: source/common/modules/markdown-editor/tooltips/file-preview.ts:98
#: source/tmp/PopoverDirProps.vue.ts:30 source/tmp/PopoverFileProps.vue.ts:36
msgid "Modified"
msgstr "Bearbeitet"

#: source/common/modules/markdown-editor/tooltips/file-preview.ts:116
#: source/app/service-providers/menu/menu.darwin.ts:166
#: source/app/service-providers/menu/menu.win32.ts:140
msgid "Open…"
msgstr "Öffnen…"

#: source/common/modules/markdown-editor/tooltips/footnotes.ts:90
msgid "No footnote text found."
msgstr "Kein Fußnotentext gefunden."

#: source/common/modules/markdown-editor/tooltips/footnotes.ts:107
#: source/app/service-providers/menu/menu.darwin.ts:317
#: source/app/service-providers/menu/menu.win32.ts:318
msgid "Edit"
msgstr "Bearbeiten"

#: source/common/modules/markdown-editor/tooltips/formatting-toolbar.ts:52
msgid "Link"
msgstr "Link"

#: source/common/modules/markdown-editor/tooltips/formatting-toolbar.ts:57
msgid "Image"
msgstr "Bild"

#: source/common/modules/markdown-editor/tooltips/formatting-toolbar.ts:62
msgid "Comment"
msgstr "Kommentar"

#: source/common/modules/markdown-editor/renderers/render-images.ts:98
#, javascript-format
msgid "Image not found: %s"
msgstr "Bild konnte nicht geladen werden: %s"

#: source/common/modules/markdown-editor/renderers/readability.ts:39
#, javascript-format
msgid "Readability mode (%s)"
msgstr "Lesbarkeitsmodus (%s)"

#: source/common/modules/markdown-editor/renderers/render-mermaid.ts:54
msgid "Rendering mermaid graph …"
msgstr "Erzeuge Mermaid-Graph …"

#: source/common/modules/markdown-editor/renderers/render-mermaid.ts:59
msgid "Could not render Graph:"
msgstr "Konnte Graph nicht darstellen:"

#: source/common/modules/markdown-editor/autocomplete/code-blocks.ts:42
msgid "No highlighting"
msgstr "Keine Syntax"

#: source/common/modules/markdown-utils/plain-link-highlighter.ts:25
msgid "Cmd/Ctrl-click to follow this link"
msgstr "Dem Link mit Cmd/Strg+Klick folgen"

#: source/common/util/format-date.ts:33
msgid "just now"
msgstr "gerade eben"

#: source/common/util/localise-number.ts:28
msgid ","
msgstr "."

#: source/common/util/localise-number.ts:29
msgid "."
msgstr ","

#: source/common/util/map-lang-code.ts:33
msgid "Afrikaans"
msgstr "Afrikaans"

#: source/common/util/map-lang-code.ts:34
msgid "Arabic"
msgstr "Arabisch"

#: source/common/util/map-lang-code.ts:35
msgid "Asturian"
msgstr "Asturisch"

#: source/common/util/map-lang-code.ts:36
msgid "Belarus"
msgstr "Weißrussisch"

#: source/common/util/map-lang-code.ts:37
msgid "Bulgarian"
msgstr "Bulgarisch"

#: source/common/util/map-lang-code.ts:38
msgid "Breton"
msgstr "Bretonisch"

#: source/common/util/map-lang-code.ts:39
msgid "Bosnian"
msgstr "Bosnisch"

#: source/common/util/map-lang-code.ts:40
msgid "Catalan"
msgstr "Katalonisch"

#: source/common/util/map-lang-code.ts:41
msgid "Czech"
msgstr "Tschechisch"

#: source/common/util/map-lang-code.ts:42
msgid "Danish"
msgstr "Dänisch"

#: source/common/util/map-lang-code.ts:43
msgid "German (Austria)"
msgstr "Deutsch (Österreich)"

#: source/common/util/map-lang-code.ts:44
msgid "German (Switzerland)"
msgstr "Deutsch (Schweiz)"

#: source/common/util/map-lang-code.ts:45
msgid "German (simple)"
msgstr "Deutsch (einfach)"

#: source/common/util/map-lang-code.ts:46
msgid "German (Germany)"
msgstr "Deutsch (Deutschland)"

#: source/common/util/map-lang-code.ts:47
msgid "German (Luxembourg)"
msgstr "Deutsch (Luxemburg)"

#: source/common/util/map-lang-code.ts:48
msgid "German"
msgstr "Deutsch"

#: source/common/util/map-lang-code.ts:49
msgid "Greek"
msgstr "Griechisch"

#: source/common/util/map-lang-code.ts:50
msgid "English (Australia)"
msgstr "Englisch (Australien)"

#: source/common/util/map-lang-code.ts:51
msgid "English (Canada)"
msgstr "Englisch (Kanada)"

#: source/common/util/map-lang-code.ts:52
msgid "English (United Kingdom)"
msgstr "Englisch (Großbritannien)"

#: source/common/util/map-lang-code.ts:53
msgid "English (India)"
msgstr "Englisch (Indien)"

#: source/common/util/map-lang-code.ts:54
msgid "English (New Zealand)"
msgstr "Englisch (Neuseeland)"

#: source/common/util/map-lang-code.ts:55
msgid "English (United States)"
msgstr "Englisch (Vereinigte Staaten)"

#: source/common/util/map-lang-code.ts:56
msgid "English (South Africa)"
msgstr "Englisch (Südafrika)"

#: source/common/util/map-lang-code.ts:57
msgid "English"
msgstr "Englisch"

#: source/common/util/map-lang-code.ts:58
msgid "Esperanto"
msgstr "Esperanto"

#: source/common/util/map-lang-code.ts:59
msgid "Spanish (Argentina)"
msgstr "Spanisch (Argentinien)"

#: source/common/util/map-lang-code.ts:60
msgid "Spanish (Spain)"
msgstr "Spanisch (Spanien)"

#: source/common/util/map-lang-code.ts:61
msgid "Spanish"
msgstr "Spanisch"

#: source/common/util/map-lang-code.ts:62
msgid "Estonian"
msgstr "Estnisch"

#: source/common/util/map-lang-code.ts:63
msgid "Basque"
msgstr "Baskisch"

#: source/common/util/map-lang-code.ts:64
msgid "Persian (Farsi)"
msgstr "Persisch (Farsi)"

#: source/common/util/map-lang-code.ts:65
msgid "Finnish"
msgstr "Finnisch"

#: source/common/util/map-lang-code.ts:66
msgid "Faroese"
msgstr "Faröisch"

#: source/common/util/map-lang-code.ts:67
msgid "French (Belgium)"
msgstr "Französisch (Belgien)"

#: source/common/util/map-lang-code.ts:68
msgid "French (Switzerland)"
msgstr "Französisch (Schweiz)"

#: source/common/util/map-lang-code.ts:69
msgid "French (France)"
msgstr "Französisch (Frankreich)"

#: source/common/util/map-lang-code.ts:70
msgid "French (Luxembourg)"
msgstr "Französisch (Luxemburg)"

#: source/common/util/map-lang-code.ts:71
msgid "French (Principality of Monaco)"
msgstr "Französisch (Monaco)"

#: source/common/util/map-lang-code.ts:72
msgid "French"
msgstr "Französisch"

#: source/common/util/map-lang-code.ts:73
msgid "Irish"
msgstr "Irisch"

#: source/common/util/map-lang-code.ts:74
msgid "Scottish (Gaelic)"
msgstr "Schottisch (Gaelisch)"

#: source/common/util/map-lang-code.ts:75
msgid "Galician"
msgstr "Galizisch"

#: source/common/util/map-lang-code.ts:76
msgid "Hebrew"
msgstr "Hebräisch"

#: source/common/util/map-lang-code.ts:77
msgid "Hindi"
msgstr "Hindi"

#: source/common/util/map-lang-code.ts:78
msgid "Croatian"
msgstr "Kroatisch"

#: source/common/util/map-lang-code.ts:79
msgid "Hungarian"
msgstr "Ungarisch"

#: source/common/util/map-lang-code.ts:80
msgid "Armenian"
msgstr "Armenisch"

#: source/common/util/map-lang-code.ts:81
msgid "Indonesian"
msgstr "Indonesisch"

#: source/common/util/map-lang-code.ts:82
msgid "Icelandic"
msgstr "Isländisch"

#: source/common/util/map-lang-code.ts:83
msgid "Italian (Switzerland)"
msgstr "Italienisch (Schweiz)"

#: source/common/util/map-lang-code.ts:84
msgid "Italian (Italy)"
msgstr "Italienisch"

#: source/common/util/map-lang-code.ts:85
msgid "Italian"
msgstr "Italienisch"

#: source/common/util/map-lang-code.ts:86
msgid "Japanese"
msgstr "Japanisch"

#: source/common/util/map-lang-code.ts:87
msgid "Georgian"
msgstr "Georgisch"

#: source/common/util/map-lang-code.ts:88
msgid "Khmer (Cambodia)"
msgstr "Khmer"

#: source/common/util/map-lang-code.ts:89
msgid "Korean"
msgstr "Koreanisch"

#: source/common/util/map-lang-code.ts:90
msgid "Latin"
msgstr "Latein"

#: source/common/util/map-lang-code.ts:91
msgid "Luxembourgian"
msgstr "Luxemburgisch"

#: source/common/util/map-lang-code.ts:92
msgid "Lithuanian"
msgstr "Litauisch"

#: source/common/util/map-lang-code.ts:93
msgid "Latvian"
msgstr "Lettisch"

#: source/common/util/map-lang-code.ts:94
msgid "Macedonian"
msgstr "Mazedonisch"

#: source/common/util/map-lang-code.ts:95
msgid "Mongolian"
msgstr "Mongolisch"

#: source/common/util/map-lang-code.ts:96
msgid "Malaysian (Brunei Darussalam)"
msgstr "Malaysisch (Brunei Darussalam)"

#: source/common/util/map-lang-code.ts:97
msgid "Malaysian (Malaysia)"
msgstr "Malaysisch (Malaysia)"

#: source/common/util/map-lang-code.ts:98
msgid "Malaysian"
msgstr "Malaysisch"

#: source/common/util/map-lang-code.ts:99
msgid "Norwegian (Bokmål)"
msgstr "Norwegisch (Bokmål)"

#: source/common/util/map-lang-code.ts:100
msgid "Nepalese"
msgstr "Nepali"

#: source/common/util/map-lang-code.ts:101
msgid "Dutch (Belgium)"
msgstr "Belgisch"

#: source/common/util/map-lang-code.ts:102
msgid "Dutch (Netherlands)"
msgstr "Niederländisch"

#: source/common/util/map-lang-code.ts:103
msgid "Dutch"
msgstr "Niederländisch"

#: source/common/util/map-lang-code.ts:104
msgid "Norwegian (Nyorsk)"
msgstr "Norwegisch (Nyorsk)"

#: source/common/util/map-lang-code.ts:105
msgid "Norwegian"
msgstr "Norwegisch"

#: source/common/util/map-lang-code.ts:106
msgid "Polish"
msgstr "Polnisch"

#: source/common/util/map-lang-code.ts:107
msgid "Portuguese (Angola)"
msgstr "Portugiesisch (Angola)"

#: source/common/util/map-lang-code.ts:108
msgid "Portuguese (Brazil)"
msgstr "Portugiesisch (Brasilien)"

#: source/common/util/map-lang-code.ts:109
msgid "Portuguese (Mozambique)"
msgstr "Portugiesisch (Mosambique)"

#: source/common/util/map-lang-code.ts:110
msgid "Portuguese (Portugal)"
msgstr "Portugiesisch (Portugal)"

#: source/common/util/map-lang-code.ts:111
msgid "Portuguese"
msgstr "Portugiesisch"

#: source/common/util/map-lang-code.ts:112
msgid "Romanian"
msgstr "Rumänisch"

#: source/common/util/map-lang-code.ts:113
msgid "Russian"
msgstr "Russisch"

#: source/common/util/map-lang-code.ts:114
msgid "Rwandan (Kinyarwanda)"
msgstr "Ruandisch (Kinyarwanda)"

#: source/common/util/map-lang-code.ts:115
msgid "Slovakian"
msgstr "Slowakisch"

#: source/common/util/map-lang-code.ts:116
msgid "Slovenian"
msgstr "Slowenisch"

#: source/common/util/map-lang-code.ts:117
msgid "Serbian"
msgstr "Serbisch"

#: source/common/util/map-lang-code.ts:118
msgid "Albanian"
msgstr "Albanisch"

#: source/common/util/map-lang-code.ts:119
msgid "Albanian (Albania)"
msgstr "Albanisch (Albanien)"

#: source/common/util/map-lang-code.ts:120
msgid "Swedish"
msgstr "Schwedisch"

#: source/common/util/map-lang-code.ts:121
msgid "Tamil (India)"
msgstr "Tamil (Indien)"

#: source/common/util/map-lang-code.ts:122
msgid "Thai"
msgstr "Thai"

#: source/common/util/map-lang-code.ts:123
msgid "Tagalog (Filipino)"
msgstr "Tagalog (Filipino)"

#: source/common/util/map-lang-code.ts:124
msgid "Turkish"
msgstr "Türkisch"

#: source/common/util/map-lang-code.ts:125
msgid "Ukrainian"
msgstr "Ukrainisch"

#: source/common/util/map-lang-code.ts:126
msgid "Urdu"
msgstr "Urdu"

#: source/common/util/map-lang-code.ts:127
msgid "Vietnamese"
msgstr "Vietnamesisch"

#. NOTE: According to ISO 639-2, while hsb and dsb denote Higher and Lower
#. Sorbian, wen denotes the language family as such
#: source/common/util/map-lang-code.ts:130
msgid "Sorbian"
msgstr "Sorbisch"

#: source/common/util/map-lang-code.ts:131
msgid "Chinese (China)"
msgstr "Chinesisch (China)"

#: source/common/util/map-lang-code.ts:132
msgid "Chinese (Taiwan)"
msgstr "Chinesisch (Taiwan)"

#: source/common/util/map-lang-code.ts:133
msgid "Chinese"
msgstr "Chinesisch"

#: source/app/service-providers/workspaces/index.ts:163
#, javascript-format
msgid "Loading workspace %s"
msgstr "Lade Arbeitsverzeichnis %s"
>>>>>>> 6a1ca0b8

#: source/win-preferences/schema/import-export.ts:58
#, fuzzy
msgid "Export settings"
msgstr "Exportiere nach %s"

#. TODO: Must be radio; second option "Use system-wide Pandoc for exports"
#: source/win-preferences/schema/import-export.ts:64
#, fuzzy
msgid "Use Zettlr's internal Pandoc for exports"
msgstr "Nutze die interne Pandoc-Bibliothek für Exporte"

#: source/win-preferences/schema/import-export.ts:70
#, fuzzy
msgid "Remove tags from files when exporting"
msgstr "Entferne Schlagworte aus den Dateien"

#: source/win-preferences/schema/import-export.ts:76
#: source/win-preferences/schema/zettelkasten.ts:42
#, fuzzy
msgid "Internal links"
msgstr "Entferne eckige Klammern um interne Links"

#: source/win-preferences/schema/import-export.ts:79
msgid "Remove internal links completely"
msgstr "Entferne interne Links komplett"

#: source/win-preferences/schema/import-export.ts:80
msgid "Unlink internal links"
msgstr "Entferne eckige Klammern um interne Links"

#: source/win-preferences/schema/import-export.ts:81
msgid "Don't touch internal links"
msgstr "Lasse interne Links unverändert"

<<<<<<< HEAD
#: source/win-preferences/schema/import-export.ts:87
msgid "Destination folder for exported files"
msgstr ""

#. TODO: Add info-strings
#: source/win-preferences/schema/import-export.ts:91
msgid "Temporary folder"
msgstr ""

#: source/win-preferences/schema/import-export.ts:92
#, fuzzy
msgid "Same as file location"
msgstr "Zusätzliche Dateiinformationen"

#: source/win-preferences/schema/import-export.ts:93
msgid "Ask for folder when exporting"
msgstr ""

#: source/win-preferences/schema/import-export.ts:99
msgid ""
"Warning! Files in the temporary folder are regularly deleted. Choosing the "
"same location as the file overwrites files with identical filenames if they "
"already exist."
msgstr ""

#: source/win-preferences/schema/import-export.ts:104
msgid "Custom export commands"
msgstr ""

#: source/win-preferences/schema/import-export.ts:112
msgid "Display name"
msgstr "Anzeiogename"

#: source/win-preferences/schema/import-export.ts:112
msgid "Command"
msgstr "Befehl"

#: source/win-preferences/schema/import-export.ts:113
=======
#: source/app/service-providers/tray/index.ts:160
msgid "Show Zettlr"
msgstr "Zettlr anzeigen"

#: source/app/service-providers/tray/index.ts:166
#: source/app/service-providers/menu/menu.darwin.ts:104
#: source/app/service-providers/menu/menu.win32.ts:308
msgid "Quit"
msgstr "Beenden"

#: source/app/service-providers/tray/index.ts:173
msgid "Zettlr"
msgstr "Zettlr"

#: source/app/service-providers/citeproc/index.ts:248
#: source/app/service-providers/citeproc/index.ts:455
msgid "The citation database could not be loaded"
msgstr "Die Zitationsdatenbank konnte nicht geladen werden"

#: source/app/service-providers/citeproc/index.ts:443
msgid "Changes to the library file detected. Reloading …"
msgstr "Änderung in der Bibliothek entdeckt. Lade neu …"

#: source/app/service-providers/commands/language-tool.ts:187
msgid "Document too long"
msgstr "Dokument zu lang"

#: source/app/service-providers/commands/language-tool.ts:192
msgid "offline"
msgstr "offline"

#: source/app/service-providers/commands/export.ts:55
#: source/app/service-providers/commands/export.ts:157
msgid "Export failed"
msgstr "Export fehlgeschlagen"

#: source/app/service-providers/commands/export.ts:56
#, javascript-format
msgid "An error occurred during export: %s"
msgstr "Beim Export ist ein Fehler aufgetreten: %s"

#: source/app/service-providers/commands/export.ts:114
msgid "Choose export destination"
msgstr "Exportieren nach"

#: source/app/service-providers/commands/export.ts:114
#: source/app/service-providers/menu/menu.darwin.ts:197
#: source/app/service-providers/menu/menu.win32.ts:162
#: source/tmp/CustomCSS.vue.ts:42 source/tmp/CustomCSS.vue.ts:56
#: source/tmp/Defaults.vue.ts:114 source/tmp/SnippetsTab.vue.ts:47
msgid "Save"
msgstr "Speichern"

#: source/app/service-providers/commands/export.ts:145
#, javascript-format
msgid "Exporting to %s"
msgstr "Exportiere nach %s"

#: source/app/service-providers/commands/export.ts:158
#, javascript-format
msgid "An error occurred on export: %s"
msgstr "Ein Fehler ist beim Export aufgetreten: %s"

#: source/app/service-providers/commands/save-image-from-clipboard.ts:37
msgid "The requested file was not found."
msgstr "Die angeforderte Datei wurde nicht gefunden."

#: source/app/service-providers/commands/save-image-from-clipboard.ts:54
msgid "The provided name did not contain any allowed letters."
msgstr "Der Name enthielt keine erlaubten Zeichen."

#: source/app/service-providers/commands/save-image-from-clipboard.ts:75
msgid "The requested directory was not found."
msgstr "Das angefragte Verzeichnis wurde nicht gefunden."

#: source/app/service-providers/commands/save-image-from-clipboard.ts:86
msgid "Could not save image"
msgstr "Konnte Bild nicht speichern"

#: source/app/service-providers/commands/exporter/pdf-exporter.ts:37
#: source/app/service-providers/commands/exporter/default-exporter.ts:33
#: source/app/service-providers/commands/importer/index.ts:47
>>>>>>> 6a1ca0b8
msgid ""
"Enter custom commands to run the exporter with. Each command receives as its "
"first argument the file or project folder to be exported."
msgstr ""
"Definiere benutzerdefinierte Befehle für den Exporter. Jeder Befehl erhält "
"als erstes Argument die Datei oder den Projektordner, welche(r) exportiert "
"werden soll."

<<<<<<< HEAD
#: source/win-preferences/schema/spellchecking.ts:22
#, fuzzy
msgid "LanguageTool"
msgstr "LanguageTool aktivieren"

#: source/win-preferences/schema/spellchecking.ts:32
msgid "Strictness"
msgstr "Strenge der Empfehlungen"

#: source/win-preferences/schema/spellchecking.ts:35
msgid "Standard"
msgstr "Standard"

#: source/win-preferences/schema/spellchecking.ts:36
msgid "Picky"
msgstr "Akribisch"

#: source/win-preferences/schema/spellchecking.ts:45
#, fuzzy
msgid "Mother language"
msgstr "Muttersprache"

#: source/win-preferences/schema/spellchecking.ts:51
msgid "Not set"
msgstr "Nicht eingestellt"

#: source/win-preferences/schema/spellchecking.ts:59
msgid "LanguageTool Provider"
msgstr "LanguageTool-Anbieter"

#: source/win-preferences/schema/spellchecking.ts:63
msgid "Custom server"
msgstr "Benutzerdefinierter Server"

#: source/win-preferences/schema/spellchecking.ts:70
#, fuzzy
msgid "Custom server address"
msgstr "Benutzerdefinierter Server"

#: source/win-preferences/schema/spellchecking.ts:79
#, fuzzy
msgid "LanguageTool Premium"
msgstr "LanguageTool-Anbieter"

#: source/win-preferences/schema/spellchecking.ts:84
msgid ""
"Zettlr will ignore the \"LanguageTool provider\" settings if you enter any "
"credentials here."
msgstr ""

#: source/win-preferences/schema/spellchecking.ts:88
msgid "LanguageTool Username"
msgstr "LanguageTool-Benutzername"

#: source/win-preferences/schema/spellchecking.ts:95
msgid "LanguageTool API key"
msgstr "LanguageTool API key"

#: source/win-preferences/schema/spellchecking.ts:103
msgid "Spellchecking"
msgstr ""

#: source/win-preferences/schema/spellchecking.ts:112
msgid "Active"
msgstr "Aktiv"

#: source/win-preferences/schema/spellchecking.ts:112
#, fuzzy
msgid "Language"
msgstr "Sprachcode"

#: source/win-preferences/schema/spellchecking.ts:113
msgid ""
"Select the languages for which you want to enable automatic spell checking."
msgstr ""
"Wähle die Sprachen aus, für welche du die Rechtschreibprüfung einschalten "
"möchtest."

#: source/win-preferences/schema/spellchecking.ts:125
msgid "User dictionary. Remove words by clicking them."
msgstr "Benutzerdefiniertes Wörterbuch. Entferne Wörter mittels Klick."

#: source/win-preferences/schema/spellchecking.ts:127
msgid "Dictionary entry"
msgstr "Wörterbucheintrag"

#: source/win-preferences/schema/spellchecking.ts:130
msgid "Search for entries …"
msgstr "Nach Einträgen suchen …"

#: source/win-preferences/schema/file-manager.ts:7
#, fuzzy
msgid "Display mode"
msgstr "Anzeiogename"

#: source/win-preferences/schema/file-manager.ts:16
msgid "Thin"
msgstr ""

#: source/win-preferences/schema/file-manager.ts:17
msgid "Expanded"
msgstr ""

#: source/win-preferences/schema/file-manager.ts:18
msgid "Combined"
=======
#: source/app/service-providers/commands/file-rename.ts:108
#: source/app/service-providers/commands/rename-tag.ts:43
#: source/app/service-providers/config/index.ts:488
msgid "Confirm"
msgstr "Bestätigen"

#: source/app/service-providers/commands/file-rename.ts:109
#, javascript-format
msgid "Update %s internal links to file %s?"
msgstr "Aktualisiere %s interne Links auf Datei %s?"

#: source/app/service-providers/commands/file-rename.ts:111
#: source/app/service-providers/commands/rename-tag.ts:46
#: source/app/service-providers/windows/dialog/ask-save-changes.ts:32
msgid "Yes"
msgstr "Ja"

#. 0: Save all changes
#: source/app/service-providers/commands/file-rename.ts:112
#: source/app/service-providers/windows/dialog/ask-save-changes.ts:33
msgid "No"
msgstr "Nein"

#: source/app/service-providers/commands/dir-delete.ts:35
#: source/app/service-providers/commands/file-delete.ts:36
#: source/app/service-providers/windows/dialog/should-overwrite-file.ts:33
#: source/app/service-providers/windows/dialog/should-replace-file.ts:37
#: source/app/service-providers/windows/dialog/prompt.ts:32
msgid "Ok"
msgstr "Ok"

#. 1: Omit all changes
#: source/app/service-providers/commands/dir-delete.ts:36
#: source/app/service-providers/commands/rename-tag.ts:47
#: source/app/service-providers/commands/file-delete.ts:37
#: source/app/service-providers/menu/menu.darwin.ts:712
#: source/app/service-providers/menu/menu.win32.ts:685
#: source/app/service-providers/windows/dialog/should-overwrite-file.ts:32
#: source/app/service-providers/windows/dialog/should-replace-file.ts:36
#: source/app/service-providers/windows/dialog/ask-save-changes.ts:34
#: source/tmp/CustomCSS.vue.ts:49
msgid "Cancel"
msgstr "Abbrechen"

#: source/app/service-providers/commands/dir-delete.ts:40
#: source/app/service-providers/commands/file-delete.ts:41
msgid "Really delete?"
msgstr "Wirklich löschen?"

#: source/app/service-providers/commands/dir-delete.ts:41
#: source/app/service-providers/commands/file-delete.ts:42
#, javascript-format
msgid "Do you really want to remove %s?"
msgstr "Möchtest du %s wirklich löschen?"

#: source/app/service-providers/commands/root-open.ts:62
#: source/tmp/FileItem.vue.ts:105 source/tmp/FileItem.vue.ts:107
#: source/tmp/PopoverDirProps.vue.ts:32
msgid "Files"
msgstr "Dateien"

#. TODO: Move this to a command
#. The user wants to open another file or directory.
#: source/app/service-providers/commands/root-open.ts:75
#: source/app/service-providers/windows/index.ts:221
msgid "Open project folder"
msgstr "Projektverzeichnis öffnen"

#: source/app/service-providers/commands/root-open.ts:85
msgid "Cannot open directory"
msgstr "Kann Verzeichnis nicht öffnen"

#: source/app/service-providers/commands/root-open.ts:86
#, javascript-format
msgid "Directory &quot;%s&quot; cannot be opened by Zettlr."
msgstr "Das Verzeichnis &quot;%s&quot; kann von Zettlr nicht geöffnet werden."

#: source/app/service-providers/commands/import.ts:36
msgid "You have to select a directory to import to."
>>>>>>> 6a1ca0b8
msgstr ""

<<<<<<< HEAD
#: source/win-preferences/schema/file-manager.ts:24
msgid ""
"The Thin mode shows your directories and files separately. Select a "
"directory to have its contents displayed in the file list. Switch between "
"file list and directory tree by clicking on directories or the arrow button "
"which appears at the top left corner of the file list."
msgstr ""
=======
#. Prepare the list of file filters
#. The "All Files" filter should be at the top
#: source/app/service-providers/commands/import.ts:42
#: source/app/service-providers/windows/dialog/ask-file.ts:47
#: source/tmp/FileControl.vue.ts:57
msgid "All Files"
msgstr "Alle Dateien"
>>>>>>> 6a1ca0b8

#: source/win-preferences/schema/file-manager.ts:29
msgid "Show file information"
msgstr "Zusätzliche Dateiinformationen"

<<<<<<< HEAD
#: source/win-preferences/schema/file-manager.ts:34
msgid "Show folders above files"
msgstr "Zeige Ordner vor Dateien"

#: source/win-preferences/schema/file-manager.ts:40
msgid "Markdown document name display"
msgstr ""

#: source/win-preferences/schema/file-manager.ts:48
msgid "Filename only"
msgstr "Nur Dateiname"

#: source/win-preferences/schema/file-manager.ts:49
msgid "Title if applicable"
msgstr "Titel falls vorhanden"

#: source/win-preferences/schema/file-manager.ts:50
msgid "First heading level 1 if applicable"
msgstr "Erste Überschrift falls vorhanden"

#: source/win-preferences/schema/file-manager.ts:51
msgid "Title or first heading level 1 if applicable"
msgstr "Titel oder erste Überschrift falls vorhanden"

#: source/win-preferences/schema/file-manager.ts:57
msgid "Display Markdown file extensions"
msgstr "Zeige Markdown Dateierweiterungen an"

#: source/win-preferences/schema/file-manager.ts:64
msgid "Time display"
=======
#. This callback gets called whenever there is an error while running pandoc.
#: source/app/service-providers/commands/import.ts:67
#, javascript-format
msgid "Couldn't import %s."
msgstr "Konnte %s nicht importieren."

#: source/app/service-providers/commands/import.ts:71
#, javascript-format
msgid "%s imported successfully."
msgstr "%s wurde erfolgreich importiert."

#. Some files failed to import.
#: source/app/service-providers/commands/import.ts:76
#, javascript-format
msgid ""
"The following %s files could not be imported, because their filetype is "
"unknown: %s"
>>>>>>> 6a1ca0b8
msgstr ""

<<<<<<< HEAD
#: source/win-preferences/schema/file-manager.ts:72
msgid "Last modification time"
msgstr "Letzter Bearbeitungszeitpunkt"

#: source/win-preferences/schema/file-manager.ts:73
msgid "File creation time"
msgstr "Dateierstellungszeitpunkt"

#: source/win-preferences/schema/file-manager.ts:79
#, fuzzy
msgid "Sorting"
msgstr "Exportiere…"

#: source/win-preferences/schema/file-manager.ts:85
#, fuzzy
msgid "When sorting documents…"
msgstr "Kürzlich verwendete Dokumente"

#: source/win-preferences/schema/file-manager.ts:88
#, fuzzy
msgid "Use natural order (2 comes before 10)"
msgstr "Natürliche Reihenfolge (10 kommt nach 2)"

#: source/win-preferences/schema/file-manager.ts:89
#, fuzzy
msgid "Use ASCII order (2 comes after 10)"
msgstr "ASCII-Reihenfolge (2 kommt nach 10)"

#: source/win-preferences/schema/citations.ts:21
#, fuzzy
msgid "Citations"
msgstr "Zitationen darstellen"
=======
#: source/app/service-providers/commands/import.ts:82
#, fuzzy
msgid "Import failed"
msgstr "Export fehlgeschlagen"

#: source/app/service-providers/commands/dir-project-export.ts:74
msgid "Cannot export project"
msgstr "Kann Projekt nicht exportieren"

#: source/app/service-providers/commands/dir-project-export.ts:75
msgid ""
"After applying your glob-filters, no files remained to export. Please adjust "
"them in the project settings."
msgstr ""
"Nach Anwendung der glob-Filter sind keine Dateien für den Export übrig "
"geblieben. Bitte passe sie in den Projekteinstellungen an."

#: source/app/service-providers/commands/dir-project-export.ts:147
#, javascript-format
msgid "Project \"%s\" successfully exported. Click to show."
msgstr "Projekt “%s” wurde erfolgreich exportiert. Zum Anzeigen klicken."

#: source/app/service-providers/commands/dir-project-export.ts:148
msgid "Project Export"
msgstr "Projektexport"

#: source/app/service-providers/commands/file-new.ts:151
#: source/app/service-providers/commands/file-duplicate.ts:42
#: source/app/service-providers/commands/file-duplicate.ts:59
msgid "Could not create file"
msgstr "Konnte Datei nicht erstellen"

#: source/app/service-providers/commands/rename-tag.ts:44
#, javascript-format
msgid "Replace tag \"%s\" with \"%s\" across %s files?"
msgstr "Ersetze Schlagwort “%s” mit “%s” in %s Dateien?"

#. Better error message
#: source/app/service-providers/commands/open-attachment.ts:113
#, javascript-format
msgid "The reference with key %s does not appear to have attachments."
msgstr "Die Referenz mit dem Schlüssel %s scheint keine Anhänge zu haben."

#: source/app/service-providers/commands/open-attachment.ts:118
msgid "Could not open attachment. Is Zotero running?"
msgstr "Konnte Anhang nicht öffnen. Läuft Zotero?"

#: source/app/service-providers/commands/importer/import-textbundle.ts:63
#: source/app/service-providers/commands/importer/import-textbundle.ts:69
#, javascript-format
msgid "Malformed Textbundle: %s"
msgstr "Fehlerhaftes Textbundle: %s"

#: source/app/service-providers/commands/importer/index.ts:104
#: source/app/service-providers/commands/importer/index.ts:105
msgid "Select import profile"
msgstr "Import-Profil auswählen"

#: source/app/service-providers/commands/importer/index.ts:106
#, javascript-format
msgid "There are multiple profiles that can import %s. Please choose one."
msgstr "Mehrere Profile können %s importieren. Bitte eines Auswählen."

#. We need to generate our own filename. First, attempt to just use 'copy of'
#: source/app/service-providers/commands/file-duplicate.ts:71
#, javascript-format
msgid "Copy of %s"
msgstr "Kopie von %s"

#. Else standard val for new dirs.
#: source/app/service-providers/commands/dir-new.ts:31
#: source/tmp/TreeItem.vue.ts:240
msgid "Untitled"
msgstr "Unbenannt"

#: source/app/service-providers/commands/dir-new.ts:37
#: source/app/service-providers/commands/dir-new.ts:38
#: source/app/service-providers/commands/dir-new.ts:50
msgid "Could not create directory"
msgstr "Konnte Verzeichnis nicht erstellen"
>>>>>>> 6a1ca0b8

#: source/win-preferences/schema/citations.ts:27
msgid "How would you like autocomplete to insert your citations?"
msgstr "Wie soll Autocomplete Zitationen einfügen?"

#: source/win-preferences/schema/citations.ts:38
msgid "Citation Database (CSL JSON or BibTex)"
msgstr "Zitationsdatenbank (CSL JSON oder BibTex)"

<<<<<<< HEAD
#: source/win-preferences/schema/citations.ts:40
#: source/win-preferences/schema/citations.ts:52
#, fuzzy
msgid "Path to file"
msgstr "Hinzufügen"

#: source/win-preferences/schema/citations.ts:50
msgid "CSL-Style (optional)"
msgstr "CSL-Styledatei (optional)"

#: source/win-preferences/schema/general.ts:21
msgid "Application language"
msgstr "Sprache"

#: source/win-preferences/schema/general.ts:32
msgid "Autosave"
msgstr "Automatisches Speichern"

#: source/win-preferences/schema/general.ts:42
#, fuzzy
msgid "Save modifications"
msgstr "Letzter Bearbeitungszeitpunkt"

#: source/win-preferences/schema/general.ts:46
#: source/win-preferences/schema/appearance.ts:25
msgid "Off"
msgstr "Aus"

#: source/win-preferences/schema/general.ts:47
msgid "Immediately"
msgstr "Sofort"

#: source/win-preferences/schema/general.ts:48
msgid "After a short delay"
msgstr "Mit Verzögerung"

#: source/win-preferences/schema/general.ts:54
msgid "Default image folder"
msgstr ""

#: source/win-preferences/schema/general.ts:66
msgid ""
"Click \"Select folder…\" or type an absolute or relative path directly into "
"the input field."
msgstr ""

#: source/win-preferences/schema/general.ts:71
#, fuzzy
msgid "Behavior"
msgstr "Zoom-Verhalten"

#: source/win-preferences/schema/general.ts:77
#: source/app/service-providers/windows/dialog/should-replace-file.ts:33
msgid "Always load remote changes to the current file"
msgstr "Lade externe Änderungen an der aktuellen Datei automatisch"

#: source/win-preferences/schema/general.ts:82
msgid "Avoid opening files in new tabs if possible"
msgstr "Vermeide neue Tabs für Dokumente, falls möglich"

#: source/win-preferences/schema/general.ts:88
#, fuzzy
msgid "Updates"
msgstr "Updates"

#: source/win-preferences/schema/general.ts:94
msgid "Automatically check for updates"
msgstr "Automatisch auf Aktualisierungen überprüfen"

#: source/win-preferences/schema/appearance.ts:10
#: source/app/service-providers/menu/menu.darwin.ts:448
#: source/app/service-providers/menu/menu.win32.ts:430
msgid "Dark mode"
msgstr "Dunkles Thema"

#: source/win-preferences/schema/appearance.ts:21
msgid "Schedule"
msgstr "Zeit"

#: source/win-preferences/schema/appearance.ts:26
#, fuzzy
msgid "Follow system"
msgstr "Folge Betriebssystem"

#: source/win-preferences/schema/appearance.ts:27
msgid "On"
msgstr ""

#: source/win-preferences/schema/appearance.ts:36
#: source/tmp/PopoverPomodoro.vue.ts:77
msgid "Start"
msgstr "Start"

#: source/win-preferences/schema/appearance.ts:43
msgid "End"
msgstr ""

#: source/win-preferences/schema/appearance.ts:53
msgid "Theme"
msgstr ""

#: source/win-preferences/schema/appearance.ts:60
msgid "Here you can choose the theme for the app."
msgstr "Wähle hier das Theme der App aus."

#: source/win-preferences/schema/appearance.ts:102
msgid "Toolbar options"
msgstr ""

#: source/win-preferences/schema/appearance.ts:109
msgid "Left section buttons"
msgstr ""

#: source/win-preferences/schema/appearance.ts:113
msgid "Display \"Open Preferences\" button"
msgstr "Zeige \"Einstellungen\""

#: source/win-preferences/schema/appearance.ts:118
msgid "Display \"New File\" button"
msgstr "Zeige \"Neue Datei\""

#: source/win-preferences/schema/appearance.ts:123
msgid "Display \"Previous File\" button"
msgstr "Zeige \"Vorherige Datei\""

#: source/win-preferences/schema/appearance.ts:128
msgid "Display \"Next File\" button"
msgstr "Zeige \"Nächste Datei\""

#: source/win-preferences/schema/appearance.ts:135
msgid "Center section buttons"
msgstr ""

#: source/win-preferences/schema/appearance.ts:139
msgid "Display readability button"
msgstr "Zeige \"Lesbarkeitsmodus\""

#: source/win-preferences/schema/appearance.ts:144
msgid "Display \"Insert Comment\" button"
msgstr "Zeige \"Kommentar einfügen\""

#: source/win-preferences/schema/appearance.ts:149
msgid "Display link button"
msgstr "Zeige \"Link einfügen\""

#: source/win-preferences/schema/appearance.ts:154
msgid "Display image button"
msgstr "Zeige \"Bild einfügen\""

#: source/win-preferences/schema/appearance.ts:159
msgid "Display task list button"
msgstr "Zeige \"Task einfügen\""

#: source/win-preferences/schema/appearance.ts:164
msgid "Display \"Insert Table\" button"
msgstr "Zeige \"Tabelle einfügen\""

#: source/win-preferences/schema/appearance.ts:169
msgid "Display \"Insert Footnote\" button"
msgstr "Zeige \"Fußnote einfügen\""

#: source/win-preferences/schema/appearance.ts:176
msgid "Right section buttons"
msgstr ""

#: source/win-preferences/schema/appearance.ts:180
msgid "Display document info"
msgstr "Zeige Dokumenteninfo"

#: source/win-preferences/schema/appearance.ts:185
msgid "Display Pomodoro-timer"
msgstr "Zeige Pomodoro-Timer"

#: source/win-preferences/schema/appearance.ts:191
#, fuzzy
msgid "Status bar"
msgstr "Statusleiste anzeigen"

#: source/win-preferences/schema/appearance.ts:197
msgid "Show statusbar"
msgstr "Statusleiste anzeigen"

#: source/win-preferences/schema/appearance.ts:203
#: source/tmp/CustomCSS.vue.ts:31
msgid "Custom CSS"
msgstr "Benutzerdefiniertes CSS"

#: source/win-preferences/schema/appearance.ts:208
#, fuzzy
msgid "Open CSS editor"
msgstr "Öffne Verzeichnis"

#: source/win-preferences/schema/snippets.ts:23
msgid "Snippets"
msgstr ""

#: source/win-preferences/schema/snippets.ts:29
msgid "Open snippets editor"
msgstr ""

#: source/win-preferences/schema/zettelkasten.ts:21
msgid "Zettelkasten IDs"
msgstr ""

#: source/win-preferences/schema/zettelkasten.ts:27
#, fuzzy
msgid "Pattern for Zettelkasten IDs"
msgstr "Muster für neue IDs"

#: source/win-preferences/schema/zettelkasten.ts:28
#, fuzzy
msgid "Uses ECMAScript regular expressions"
msgstr "ID Regulärer Ausdruck (RegEx)"

#: source/win-preferences/schema/zettelkasten.ts:34
msgid "Pattern used to generate new IDs"
msgstr "Muster für neue IDs"

#: source/win-preferences/schema/zettelkasten.ts:37
#, javascript-format
msgid "Available Variables: %s"
msgstr ""

#: source/win-preferences/schema/zettelkasten.ts:48
msgid "Link with filename only"
msgstr "Nur mit Dateinamen verlinken"

#: source/win-preferences/schema/zettelkasten.ts:53
#, fuzzy
msgid "When linking files, add the document name …"
msgstr "Beim Verlinken von Dateien, füge den Dateititel …"

#: source/win-preferences/schema/zettelkasten.ts:56
#, fuzzy
msgid "Always"
msgstr "immer an"

#: source/win-preferences/schema/zettelkasten.ts:57
#, fuzzy
msgid "Only when linking using the ID"
msgstr "nur an, wenn mit ID verlinkt wird"

#: source/win-preferences/schema/zettelkasten.ts:58
#, fuzzy
msgid "Never"
msgstr "niemals an"

#: source/win-preferences/schema/zettelkasten.ts:65
#, fuzzy
msgid "Start a full-text search when following internal links"
msgstr "Starte eine Suche beim Klick auf einen Zettelkasten-Link"

#: source/win-preferences/schema/zettelkasten.ts:66
msgid "The search string will match the content between the brackets: [[ ]]."
msgstr ""

#: source/win-preferences/schema/zettelkasten.ts:75
#, fuzzy
msgid ""
"Automatically create non-existing files in this folder when following "
"internal links"
msgstr ""
"Erstelle nicht existierende Dateien automatisch beim Klick auf interne Links"

#: source/win-preferences/schema/zettelkasten.ts:80
msgid "For this to work, the folder must be open as a Workspace in Zettlr."
msgstr ""

#: source/win-preferences/schema/zettelkasten.ts:85
msgid "Path to folder"
msgstr ""

#: source/win-main/file-manager/util/file-item-context.ts:34
#: source/win-main/file-manager/util/dir-item-context.ts:28
msgid "Properties"
msgstr "Eigenschaften"

#: source/win-main/file-manager/util/file-item-context.ts:43
#: source/app/service-providers/menu/menu.darwin.ts:287
#: source/app/service-providers/menu/menu.win32.ts:281
#: source/tmp/Defaults.vue.ts:76
msgid "Rename file"
msgstr "Datei umbenennen"

#: source/win-main/file-manager/util/file-item-context.ts:50
#: source/app/service-providers/menu/menu.darwin.ts:298
#: source/app/service-providers/menu/menu.win32.ts:292
msgid "Delete file"
msgstr "Datei löschen"

#: source/win-main/file-manager/util/file-item-context.ts:57
msgid "Duplicate file"
msgstr "Datei duplizieren"

#: source/win-main/file-manager/util/file-item-context.ts:66
#: source/win-main/file-manager/util/dir-item-context.ts:67
msgid "Copy path"
msgstr "Dateipfad kopieren"

#: source/win-main/file-manager/util/file-item-context.ts:72
#: source/win-main/tabs-context.ts:68
msgid "Copy filename"
msgstr "Dateinamen kopieren"

#: source/win-main/file-manager/util/file-item-context.ts:78
#: source/win-main/tabs-context.ts:80
#: source/app/service-providers/menu/menu.darwin.ts:414
#: source/app/service-providers/menu/menu.win32.ts:415
msgid "Copy ID"
msgstr "ID kopieren"

#: source/win-main/file-manager/util/file-item-context.ts:87
#: source/win-main/file-manager/util/dir-item-context.ts:76
msgid "Reveal in Explorer"
msgstr "In Explorer zeigen"

#: source/win-main/file-manager/util/file-item-context.ts:87
#: source/win-main/file-manager/util/dir-item-context.ts:76
msgid "Reveal in File Browser"
msgstr "In Dateibrowser zeigen"

#: source/win-main/file-manager/util/file-item-context.ts:100
msgid "Close file"
msgstr "Datei schließen"

#: source/win-main/file-manager/util/dir-item-context.ts:37
#: source/app/service-providers/menu/menu.darwin.ts:116
#: source/app/service-providers/menu/menu.win32.ts:90
msgid "New File…"
msgstr "Neue Datei…"

#: source/win-main/file-manager/util/dir-item-context.ts:43
#: source/app/service-providers/menu/menu.darwin.ts:155
#: source/app/service-providers/menu/menu.win32.ts:129
msgid "New directory…"
msgstr "Neues Verzeichnis…"

#: source/win-main/file-manager/util/dir-item-context.ts:52
msgid "Rename directory"
msgstr "Verzeichnis umbenennen"

#: source/win-main/file-manager/util/dir-item-context.ts:58
#: source/app/service-providers/menu/menu.darwin.ts:306
#: source/app/service-providers/menu/menu.win32.ts:299
msgid "Delete directory"
msgstr "Verzeichnis löschen"

#: source/win-main/file-manager/util/dir-item-context.ts:87
msgid "Check for directory …"
msgstr "Überprüfe Verzeichnis …"

#: source/win-main/file-manager/util/dir-item-context.ts:104
msgid "Export Project"
msgstr "Projekt exportieren"

#: source/win-main/file-manager/util/dir-item-context.ts:116
msgid "Close Workspace"
msgstr "Arbeitsverzeichnis schließen"

#: source/win-main/tabs-context.ts:38
#: source/app/service-providers/menu/menu.darwin.ts:601
#: source/app/service-providers/menu/menu.win32.ts:574
msgid "Close Tab"
msgstr "Tab schließen"
=======
#: source/app/service-providers/commands/request-move.ts:53
msgid "Cannot move directory"
msgstr "Kann Verzeichnis nicht verschieben"

#: source/app/service-providers/commands/request-move.ts:54
msgid "You cannot move a directory into one of its subdirectories."
msgstr ""
"Du kannst kein Verzeichnis in eines seiner Unterverzeichnisse verschieben."

#: source/app/service-providers/commands/request-move.ts:63
msgid "Cannot move directory or file"
msgstr "Kann Datei oder Verzeichnis nicht verschieben"

#: source/app/service-providers/commands/request-move.ts:64
#, javascript-format
msgid "The file/directory %s already exists in target."
msgstr "Die Datei bzw. das Verzeichnis %s existiert am Zielort bereits."

#: source/app/service-providers/config/config-validation.ts:278
#, javascript-format
msgid "Option %s has to be of type %s."
msgstr "Option %s muss den Typ %s besitzen."

#: source/app/service-providers/config/config-validation.ts:281
#, javascript-format
msgid "Option %s must be one of: %s."
msgstr "Option %s muss einen der folgenden Werte aufweisen: %s."

#: source/app/service-providers/config/config-validation.ts:284
#, javascript-format
msgid "Option %s must be between %s and %s (characters long)."
msgstr "Option %s muss im Bereich von %s und %s (Zeichen) liegen."

#: source/app/service-providers/config/config-validation.ts:287
#, javascript-format
msgid "Option %s may not exceed %s (characters)."
msgstr "Option %s darf maximal %s Zeichen lang bzw. groß sein."

#: source/app/service-providers/config/config-validation.ts:290
#, javascript-format
msgid "Option %s must be at least %s (characters long)."
msgstr "Option %s muss mindestens %s Zeichen lang bzw. groß sein."

#: source/app/service-providers/config/config-validation.ts:293
#, javascript-format
msgid "Option %s is required."
msgstr "Option %s ist erforderlich."

#: source/app/service-providers/config/index.ts:480
msgid "Changing this option requires a restart to take effect."
msgstr "Diese Änderung wird erst nach einem Neustart wirksam."

#: source/app/service-providers/config/index.ts:483
#: source/app/service-providers/menu/menu.darwin.ts:711
#: source/app/service-providers/menu/menu.win32.ts:684
msgid "Restart now"
msgstr "Jetzt neustarten"

#: source/app/service-providers/config/index.ts:484
msgid "Restart later"
msgstr "Später neustarten"

#: source/app/service-providers/menu/menu.darwin.ts:46
#: source/app/service-providers/menu/menu.darwin.ts:641
#: source/app/service-providers/menu/menu.win32.ts:614
msgid "About Zettlr"
msgstr "Über Zettlr"

#: source/app/service-providers/menu/menu.darwin.ts:51
#: source/app/service-providers/menu/menu.win32.ts:222
#: source/app/service-providers/menu/menu.win32.ts:226
msgid "Preferences…"
msgstr "Einstellungen…"

#: source/app/service-providers/menu/menu.darwin.ts:59
#: source/app/service-providers/menu/menu.win32.ts:234
msgid "Assets Manager"
msgstr "Assets Manager"

#: source/app/service-providers/menu/menu.darwin.ts:67
#: source/app/service-providers/menu/menu.win32.ts:242
msgid "Manage Tags…"
msgstr "Schlagwörter…"

#: source/app/service-providers/menu/menu.darwin.ts:77
msgid "Services"
msgstr "Dienste"

#: source/app/service-providers/menu/menu.darwin.ts:86
msgid "Hide"
msgstr "Verstecken"

#: source/app/service-providers/menu/menu.darwin.ts:91
msgid "Hide others"
msgstr "Andere verstecken"

#: source/app/service-providers/menu/menu.darwin.ts:96
msgid "Show"
msgstr "Zeigen"

#: source/app/service-providers/menu/menu.darwin.ts:113
#: source/app/service-providers/menu/menu.win32.ts:87
msgid "File"
msgstr "Datei"

#: source/app/service-providers/menu/menu.darwin.ts:175
#: source/app/service-providers/menu/menu.win32.ts:149
msgid "Open Workspace …"
msgstr "Arbeitsverzeichnis öffnen …"

#: source/app/service-providers/menu/menu.darwin.ts:184
#: source/app/service-providers/menu/menu.win32.ts:44
#: source/app/service-providers/menu/menu.win32.ts:56
msgid "Recent documents"
msgstr "Kürzlich verwendete Dokumente"

#: source/app/service-providers/menu/menu.darwin.ts:188
#: source/app/service-providers/menu/menu.win32.ts:48
#: source/app/service-providers/menu/menu.win32.ts:60
msgid "Empty"
msgstr "Liste leeren"

#: source/app/service-providers/menu/menu.darwin.ts:208
#: source/app/service-providers/menu/menu.win32.ts:173
msgid "Previous file"
msgstr "Vorherige Datei"

#: source/app/service-providers/menu/menu.darwin.ts:219
#: source/app/service-providers/menu/menu.win32.ts:184
msgid "Next file"
msgstr "Nächste Datei"

#: source/app/service-providers/menu/menu.darwin.ts:233
#: source/app/service-providers/menu/menu.win32.ts:198
msgid "Import files…"
msgstr "Dateien importieren…"

#: source/app/service-providers/menu/menu.darwin.ts:241
#: source/app/service-providers/menu/menu.win32.ts:206
msgid "Export…"
msgstr "Exportieren…"

#: source/app/service-providers/menu/menu.darwin.ts:249
#: source/app/service-providers/menu/menu.win32.ts:214
msgid "Print…"
msgstr "Drucken…"

#: source/app/service-providers/menu/menu.darwin.ts:260
#: source/app/service-providers/menu/menu.win32.ts:254
msgid "Import translation…"
msgstr "Sprachdatei importieren…"

#: source/app/service-providers/menu/menu.darwin.ts:268
#: source/app/service-providers/menu/menu.win32.ts:262
msgid "Import dictionary…"
msgstr "Wörterbuch importieren…"

#: source/app/service-providers/menu/menu.darwin.ts:322
#: source/app/service-providers/menu/menu.win32.ts:323
msgid "Undo"
msgstr "Rückgängig"

#: source/app/service-providers/menu/menu.darwin.ts:328
#: source/app/service-providers/menu/menu.win32.ts:329
msgid "Redo"
msgstr "Wiederholen"

#: source/app/service-providers/menu/menu.darwin.ts:379
#: source/app/service-providers/menu/menu.win32.ts:380
msgid "Find in file"
msgstr "In Datei finden"

#: source/app/service-providers/menu/menu.darwin.ts:387
#: source/app/service-providers/menu/menu.win32.ts:388
msgid "Find in directory"
msgstr "In Verzeichnis finden"

#: source/app/service-providers/menu/menu.darwin.ts:395
#: source/app/service-providers/menu/menu.win32.ts:396
msgid "Filter files"
msgstr "Dateien filtern"

#: source/app/service-providers/menu/menu.darwin.ts:406
#: source/app/service-providers/menu/menu.win32.ts:407
msgid "Generate new ID"
msgstr "Neue ID generieren"

#: source/app/service-providers/menu/menu.darwin.ts:425
msgid "Speech"
msgstr "Sprache"

#: source/app/service-providers/menu/menu.darwin.ts:429
msgid "Start speaking"
msgstr "Sprechen beginnen"

#: source/app/service-providers/menu/menu.darwin.ts:434
msgid "Stop speaking"
msgstr "Sprechen anhalten"

#: source/app/service-providers/menu/menu.darwin.ts:444
#: source/app/service-providers/menu/menu.win32.ts:426
msgid "View"
msgstr "Ansicht"

#: source/app/service-providers/menu/menu.darwin.ts:458
#: source/app/service-providers/menu/menu.win32.ts:440
msgid "Additional Information"
msgstr "Zusätzliche Informationen"

#: source/app/service-providers/menu/menu.darwin.ts:468
#: source/app/service-providers/menu/menu.win32.ts:450
msgid "Distraction free mode"
msgstr "Ablenkungsfreier Modus"

#: source/app/service-providers/menu/menu.darwin.ts:476
#: source/app/service-providers/menu/menu.win32.ts:458
msgid "Typewriter Mode"
msgstr "Schreibmaschinenmodus"

#: source/app/service-providers/menu/menu.darwin.ts:487
#: source/app/service-providers/menu/menu.win32.ts:469
msgid "Toggle file manager"
msgstr "Dateimanager umschalten"
>>>>>>> 6a1ca0b8

#: source/app/service-providers/menu/menu.darwin.ts:495
#: source/app/service-providers/menu/menu.win32.ts:477
msgid "Toggle Sidebar"
msgstr "Seitenleiste umschalten"

#: source/app/service-providers/menu/menu.darwin.ts:509
#: source/app/service-providers/menu/menu.win32.ts:488
msgid "Reset zoom"
msgstr "Zoom zurücksetzen"

#: source/app/service-providers/menu/menu.darwin.ts:518
#: source/app/service-providers/menu/menu.win32.ts:497
msgid "Zoom in"
msgstr "Hereinzoomen"

#: source/app/service-providers/menu/menu.darwin.ts:525
#: source/app/service-providers/menu/menu.win32.ts:504
msgid "Zoom out"
msgstr "Herauszoomen"

#: source/app/service-providers/menu/menu.darwin.ts:535
#: source/app/service-providers/menu/menu.win32.ts:514
msgid "Toggle fullscreen"
msgstr "Vollbild"

<<<<<<< HEAD
#: source/app/service-providers/menu/menu.darwin.ts:46
#: source/app/service-providers/menu/menu.darwin.ts:641
#: source/app/service-providers/menu/menu.win32.ts:614
msgid "About Zettlr"
msgstr "Über Zettlr"

#: source/app/service-providers/menu/menu.darwin.ts:51
#: source/app/service-providers/menu/menu.win32.ts:222
#: source/app/service-providers/menu/menu.win32.ts:226
msgid "Preferences…"
msgstr "Einstellungen…"

#: source/app/service-providers/menu/menu.darwin.ts:59
#: source/app/service-providers/menu/menu.win32.ts:234
msgid "Assets Manager"
msgstr "Assets Manager"

#: source/app/service-providers/menu/menu.darwin.ts:67
#: source/app/service-providers/menu/menu.win32.ts:242
msgid "Manage Tags…"
msgstr "Schlagwörter…"

#: source/app/service-providers/menu/menu.darwin.ts:77
msgid "Services"
msgstr "Dienste"

#: source/app/service-providers/menu/menu.darwin.ts:86
msgid "Hide"
msgstr "Verstecken"

#: source/app/service-providers/menu/menu.darwin.ts:91
msgid "Hide others"
msgstr "Andere verstecken"

#: source/app/service-providers/menu/menu.darwin.ts:96
msgid "Show"
msgstr "Zeigen"

#: source/app/service-providers/menu/menu.darwin.ts:104
#: source/app/service-providers/menu/menu.win32.ts:308
#: source/app/service-providers/tray/index.ts:166
msgid "Quit"
msgstr "Beenden"

#: source/app/service-providers/menu/menu.darwin.ts:113
#: source/app/service-providers/menu/menu.win32.ts:87
msgid "File"
msgstr "Datei"

#: source/app/service-providers/menu/menu.darwin.ts:175
#: source/app/service-providers/menu/menu.win32.ts:149
msgid "Open Workspace …"
msgstr "Arbeitsverzeichnis öffnen …"

#: source/app/service-providers/menu/menu.darwin.ts:184
#: source/app/service-providers/menu/menu.win32.ts:44
#: source/app/service-providers/menu/menu.win32.ts:56
msgid "Recent documents"
msgstr "Kürzlich verwendete Dokumente"

#: source/app/service-providers/menu/menu.darwin.ts:188
#: source/app/service-providers/menu/menu.win32.ts:48
#: source/app/service-providers/menu/menu.win32.ts:60
msgid "Empty"
msgstr "Liste leeren"

#: source/app/service-providers/menu/menu.darwin.ts:197
#: source/app/service-providers/menu/menu.win32.ts:162
#: source/app/service-providers/commands/export.ts:114
#: source/tmp/CustomCSS.vue.ts:42 source/tmp/CustomCSS.vue.ts:56
#: source/tmp/Defaults.vue.ts:114 source/tmp/SnippetsTab.vue.ts:47
msgid "Save"
msgstr "Speichern"

#: source/app/service-providers/menu/menu.darwin.ts:208
#: source/app/service-providers/menu/menu.win32.ts:173
msgid "Previous file"
msgstr "Vorherige Datei"

#: source/app/service-providers/menu/menu.darwin.ts:219
#: source/app/service-providers/menu/menu.win32.ts:184
msgid "Next file"
msgstr "Nächste Datei"

#: source/app/service-providers/menu/menu.darwin.ts:233
#: source/app/service-providers/menu/menu.win32.ts:198
msgid "Import files…"
msgstr "Dateien importieren…"

#: source/app/service-providers/menu/menu.darwin.ts:241
#: source/app/service-providers/menu/menu.win32.ts:206
msgid "Export…"
msgstr "Exportieren…"

#: source/app/service-providers/menu/menu.darwin.ts:249
#: source/app/service-providers/menu/menu.win32.ts:214
msgid "Print…"
msgstr "Drucken…"

#: source/app/service-providers/menu/menu.darwin.ts:260
#: source/app/service-providers/menu/menu.win32.ts:254
msgid "Import translation…"
msgstr "Sprachdatei importieren…"

#: source/app/service-providers/menu/menu.darwin.ts:268
#: source/app/service-providers/menu/menu.win32.ts:262
msgid "Import dictionary…"
msgstr "Wörterbuch importieren…"

#: source/app/service-providers/menu/menu.darwin.ts:322
#: source/app/service-providers/menu/menu.win32.ts:323
msgid "Undo"
msgstr "Rückgängig"

#: source/app/service-providers/menu/menu.darwin.ts:328
#: source/app/service-providers/menu/menu.win32.ts:329
msgid "Redo"
msgstr "Wiederholen"

#: source/app/service-providers/menu/menu.darwin.ts:379
#: source/app/service-providers/menu/menu.win32.ts:380
msgid "Find in file"
msgstr "In Datei finden"

#: source/app/service-providers/menu/menu.darwin.ts:387
#: source/app/service-providers/menu/menu.win32.ts:388
msgid "Find in directory"
msgstr "In Verzeichnis finden"

#: source/app/service-providers/menu/menu.darwin.ts:395
#: source/app/service-providers/menu/menu.win32.ts:396
msgid "Filter files"
msgstr "Dateien filtern"

#: source/app/service-providers/menu/menu.darwin.ts:406
#: source/app/service-providers/menu/menu.win32.ts:407
msgid "Generate new ID"
msgstr "Neue ID generieren"

#: source/app/service-providers/menu/menu.darwin.ts:425
msgid "Speech"
msgstr "Sprache"

#: source/app/service-providers/menu/menu.darwin.ts:429
msgid "Start speaking"
msgstr "Sprechen beginnen"

#: source/app/service-providers/menu/menu.darwin.ts:434
msgid "Stop speaking"
msgstr "Sprechen anhalten"

#: source/app/service-providers/menu/menu.darwin.ts:444
#: source/app/service-providers/menu/menu.win32.ts:426
msgid "View"
msgstr "Ansicht"

#: source/app/service-providers/menu/menu.darwin.ts:458
#: source/app/service-providers/menu/menu.win32.ts:440
msgid "Additional Information"
msgstr "Zusätzliche Informationen"

#: source/app/service-providers/menu/menu.darwin.ts:468
#: source/app/service-providers/menu/menu.win32.ts:450
msgid "Distraction free mode"
msgstr "Ablenkungsfreier Modus"

#: source/app/service-providers/menu/menu.darwin.ts:476
#: source/app/service-providers/menu/menu.win32.ts:458
msgid "Typewriter Mode"
msgstr "Schreibmaschinenmodus"

#: source/app/service-providers/menu/menu.darwin.ts:487
#: source/app/service-providers/menu/menu.win32.ts:469
msgid "Toggle file manager"
msgstr "Dateimanager umschalten"

#: source/app/service-providers/menu/menu.darwin.ts:495
#: source/app/service-providers/menu/menu.win32.ts:477
msgid "Toggle Sidebar"
msgstr "Seitenleiste umschalten"

#: source/app/service-providers/menu/menu.darwin.ts:509
#: source/app/service-providers/menu/menu.win32.ts:488
msgid "Reset zoom"
msgstr "Zoom zurücksetzen"

#: source/app/service-providers/menu/menu.darwin.ts:518
#: source/app/service-providers/menu/menu.win32.ts:497
msgid "Zoom in"
msgstr "Hereinzoomen"

#: source/app/service-providers/menu/menu.darwin.ts:525
#: source/app/service-providers/menu/menu.win32.ts:504
msgid "Zoom out"
msgstr "Herauszoomen"

#: source/app/service-providers/menu/menu.darwin.ts:535
#: source/app/service-providers/menu/menu.win32.ts:514
msgid "Toggle fullscreen"
msgstr "Vollbild"

#: source/app/service-providers/menu/menu.darwin.ts:543
#: source/app/service-providers/menu/menu.win32.ts:523
msgid "Develop"
msgstr "Entwickler"

#: source/app/service-providers/menu/menu.darwin.ts:547
#: source/app/service-providers/menu/menu.win32.ts:527
msgid "Reload"
msgstr "Neu laden"

#: source/app/service-providers/menu/menu.darwin.ts:555
#: source/app/service-providers/menu/menu.win32.ts:535
msgid "Toggle developer tools"
msgstr "Entwicklerwerkzeuge"

#: source/app/service-providers/menu/menu.darwin.ts:563
#: source/app/service-providers/menu/menu.win32.ts:543
msgid "Open Logs"
msgstr "Logs öffnen"

#: source/app/service-providers/menu/menu.darwin.ts:574
#: source/app/service-providers/menu/menu.win32.ts:554
msgid "Window"
msgstr "Fenster"

#: source/app/service-providers/menu/menu.darwin.ts:579
#: source/app/service-providers/menu/menu.win32.ts:559
msgid "Minimize"
msgstr "Minimieren"

#: source/app/service-providers/menu/menu.darwin.ts:587
#: source/app/service-providers/menu/menu.win32.ts:565
msgid "Close"
msgstr "Schließen"

#: source/app/service-providers/menu/menu.darwin.ts:593
msgid "Bring All to Front"
msgstr "Alle in den Vordergrund"

#: source/app/service-providers/menu/menu.darwin.ts:609
#: source/app/service-providers/menu/menu.win32.ts:582
msgid "Previous Tab"
msgstr "Voriger Tab"

#: source/app/service-providers/menu/menu.darwin.ts:617
#: source/app/service-providers/menu/menu.win32.ts:590
msgid "Next Tab"
msgstr "Nächster Tab"

#: source/app/service-providers/menu/menu.darwin.ts:625
#: source/app/service-providers/menu/menu.win32.ts:598
#, fuzzy
msgid "New window"
msgstr "Fenster"

#: source/app/service-providers/menu/menu.darwin.ts:636
#: source/app/service-providers/menu/menu.win32.ts:609
msgid "Help"
msgstr "Hilfe"

#: source/app/service-providers/menu/menu.darwin.ts:648
#: source/app/service-providers/menu/menu.win32.ts:621 source/tmp/App.vue.ts:94
msgid "Check for updates"
msgstr "Nach neuer Version suchen"

#: source/app/service-providers/menu/menu.darwin.ts:660
#: source/app/service-providers/menu/menu.win32.ts:633
msgid "Support Zettlr"
msgstr "Unterstützen"

#: source/app/service-providers/menu/menu.darwin.ts:670
#: source/app/service-providers/menu/menu.win32.ts:643
msgid "Visit website"
msgstr "Website öffnen"

#: source/app/service-providers/menu/menu.darwin.ts:680
#: source/app/service-providers/menu/menu.win32.ts:653
msgid "Open user manual"
msgstr "Handbuch öffnen"

#: source/app/service-providers/menu/menu.darwin.ts:694
#: source/app/service-providers/menu/menu.win32.ts:667
msgid "Open Tutorial"
msgstr "Tutorial öffnen"

#: source/app/service-providers/menu/menu.darwin.ts:702
#: source/app/service-providers/menu/menu.win32.ts:675
msgid "Clear FSAL cache …"
msgstr "FSAL-Cache leeren …"

#: source/app/service-providers/menu/menu.darwin.ts:706
#: source/app/service-providers/menu/menu.win32.ts:679
msgid "Clear FSAL Cache"
msgstr "FSAL-Cache leeren"

#: source/app/service-providers/menu/menu.darwin.ts:707
#: source/app/service-providers/menu/menu.win32.ts:680
msgid "Clearing the FSAL cache requires a restart."
msgstr "Das Leeren des FSAL-Cache erfordert einen Neustart."

#: source/app/service-providers/menu/menu.darwin.ts:708
#: source/app/service-providers/menu/menu.win32.ts:681
msgid ""
"After the restart, Zettlr will recreate the entire cache, which may take a "
"few moments, depending on the amount of files you have loaded and the speed "
"of your disk. The window(s) will show afterward."
msgstr ""
"Nach dem Neustart wird Zettlr den Cache neu erzeugen, was einen Moment "
"dauern kann. Die Geschwindigkeit hängt von der Anzahl geladener Dateien "
"sowie der Geschwindigkeit der Festplatte ab. Die Fenster werden im Anschluss "
"geöffnet."

#: source/app/service-providers/menu/menu.darwin.ts:711
#: source/app/service-providers/menu/menu.win32.ts:684
#: source/app/service-providers/config/index.ts:483
msgid "Restart now"
msgstr "Jetzt neustarten"

#. 1: Omit all changes
#: source/app/service-providers/menu/menu.darwin.ts:712
#: source/app/service-providers/menu/menu.win32.ts:685
#: source/app/service-providers/windows/dialog/should-replace-file.ts:36
#: source/app/service-providers/windows/dialog/should-overwrite-file.ts:32
#: source/app/service-providers/windows/dialog/ask-save-changes.ts:34
#: source/app/service-providers/commands/rename-tag.ts:47
#: source/app/service-providers/commands/file-delete.ts:37
#: source/app/service-providers/commands/dir-delete.ts:36
#: source/tmp/CustomCSS.vue.ts:49
msgid "Cancel"
msgstr "Abbrechen"

#: source/app/service-providers/config/config-validation.ts:278
#, javascript-format
msgid "Option %s has to be of type %s."
msgstr "Option %s muss den Typ %s besitzen."

#: source/app/service-providers/config/config-validation.ts:281
#, javascript-format
msgid "Option %s must be one of: %s."
msgstr "Option %s muss einen der folgenden Werte aufweisen: %s."

#: source/app/service-providers/config/config-validation.ts:284
#, javascript-format
msgid "Option %s must be between %s and %s (characters long)."
msgstr "Option %s muss im Bereich von %s und %s (Zeichen) liegen."

#: source/app/service-providers/config/config-validation.ts:287
#, javascript-format
msgid "Option %s may not exceed %s (characters)."
msgstr "Option %s darf maximal %s Zeichen lang bzw. groß sein."

#: source/app/service-providers/config/config-validation.ts:290
#, javascript-format
msgid "Option %s must be at least %s (characters long)."
msgstr "Option %s muss mindestens %s Zeichen lang bzw. groß sein."

#: source/app/service-providers/config/config-validation.ts:293
#, javascript-format
msgid "Option %s is required."
msgstr "Option %s ist erforderlich."

#: source/app/service-providers/config/index.ts:480
msgid "Changing this option requires a restart to take effect."
msgstr "Diese Änderung wird erst nach einem Neustart wirksam."

#: source/app/service-providers/config/index.ts:484
msgid "Restart later"
msgstr "Später neustarten"

#: source/app/service-providers/config/index.ts:488
#: source/app/service-providers/commands/rename-tag.ts:43
#: source/app/service-providers/commands/file-rename.ts:108
msgid "Confirm"
msgstr "Bestätigen"

#. Prepare the list of file filters
#. The "All Files" filter should be at the top
#: source/app/service-providers/windows/dialog/ask-file.ts:47
#: source/app/service-providers/commands/import.ts:42
#: source/tmp/FileControl.vue.ts:57
msgid "All Files"
msgstr "Alle Dateien"

#: source/app/service-providers/windows/dialog/ask-file.ts:54
msgid "Open file"
msgstr "Datei öffnen"

#: source/app/service-providers/windows/dialog/prompt.ts:32
#: source/app/service-providers/windows/dialog/should-replace-file.ts:37
#: source/app/service-providers/windows/dialog/should-overwrite-file.ts:33
#: source/app/service-providers/commands/file-delete.ts:36
#: source/app/service-providers/commands/dir-delete.ts:35
msgid "Ok"
msgstr "Ok"

#: source/app/service-providers/windows/dialog/save-dialog.ts:58
msgid "Save file"
msgstr "Datei speichern"

#: source/app/service-providers/windows/dialog/should-replace-file.ts:31
msgid "Replace file"
msgstr "Datei ersetzen"

#: source/app/service-providers/windows/dialog/should-replace-file.ts:32
#, javascript-format
msgid ""
"File %s has been modified remotely. Replace the loaded version with the "
"newer one from disk?"
msgstr ""
"Datei %s wurde außerhalb von Zettlr verändert. Soll die geladene Datei mit "
"der neueren Version ersetzt werden?"

#: source/app/service-providers/windows/dialog/should-overwrite-file.ts:29
msgid "Overwrite existing file"
msgstr "Datei überschreiben"

#: source/app/service-providers/windows/dialog/should-overwrite-file.ts:30
#, javascript-format
msgid "The file %s already exists in this directory. Overwrite?"
msgstr "Die Date %s existiert bereits in diesem Verzeichnis. Überschreiben?"

#: source/app/service-providers/windows/dialog/ask-save-changes.ts:32
#: source/app/service-providers/commands/rename-tag.ts:46
#: source/app/service-providers/commands/file-rename.ts:111
msgid "Yes"
msgstr "Ja"

#. 0: Save all changes
#: source/app/service-providers/windows/dialog/ask-save-changes.ts:33
#: source/app/service-providers/commands/file-rename.ts:112
msgid "No"
msgstr "Nein"

#. If the user cancels, do not omit (the default) but actually cancel
#: source/app/service-providers/windows/dialog/ask-save-changes.ts:38
#: source/app/service-providers/documents/index.ts:349
#: source/tmp/CustomCSS.vue.ts:65 source/tmp/Defaults.vue.ts:132
#: source/tmp/SnippetsTab.vue.ts:65
msgid "Unsaved changes"
msgstr "Ungespeicherte Änderungen"

#: source/app/service-providers/windows/dialog/ask-save-changes.ts:39
msgid "There are unsaved changes. Do you want to save them first?"
msgstr "Die Datei enthält ungesicherte Änderungen. Verwerfen oder speichern?"

#. TODO: Move this to a command
#. The user wants to open another file or directory.
#: source/app/service-providers/windows/index.ts:221
#: source/app/service-providers/commands/root-open.ts:75
msgid "Open project folder"
msgstr "Projektverzeichnis öffnen"

#: source/app/service-providers/updates/index.ts:294
#, javascript-format
msgid "Could not check for updates: Server Error (Status code: %s)"
msgstr "Konnte nicht nach Updates suchen: Server Error (Statuscode: %s)"

#: source/app/service-providers/updates/index.ts:296
#, javascript-format
msgid "Could not check for updates: Client Error (Status code: %s)"
msgstr "Konnte nicht nach Updates suchen: Clientfehler (Statuscode: %s)"

#: source/app/service-providers/updates/index.ts:298
#, javascript-format
msgid ""
"Could not check for updates: The server tried to redirect (Status code: %s)"
msgstr ""
"Konnte nicht nach Updates suchen: Der Server hat eine Weiterleitung gesendet "
"(Statuscode: %s)"

#. getaddrinfo has reported that the host has not been found.
#. This normally only happens if the networking interface is
#. offline.
#: source/app/service-providers/updates/index.ts:303
msgid "Could not check for updates: Could not establish connection"
msgstr ""
"Konnte nicht nach Updates suchen: Verbindung konnte nicht hergestellt werden"

#. Something else has occurred. GotError objects have a name property.
#: source/app/service-providers/updates/index.ts:306
#, javascript-format
msgid "Could not check for updates. %s: %s"
msgstr "Konnte nicht auf Aktualisierungen prüfen. %s: %s"

#: source/app/service-providers/updates/index.ts:322
msgid "Could not check for updates: Server hasn't sent any data"
msgstr "Konnte nicht nach Updates suchen: Server hat keine Daten gesendet"

#: source/app/service-providers/updates/index.ts:579
#, javascript-format
msgid "An update to version %s is available!"
msgstr "Eine Aktualisierung auf Version %s ist verfügbar!"

#: source/app/service-providers/commands/rename-tag.ts:44
#, javascript-format
msgid "Replace tag \"%s\" with \"%s\" across %s files?"
msgstr "Ersetze Schlagwort “%s” mit “%s” in %s Dateien?"

#: source/app/service-providers/commands/import-lang-file.ts:60
#, javascript-format
msgid "Language file imported: %s"
msgstr "Sprachdatei %s wurde erfolgreich importiert"

#: source/app/service-providers/commands/import-lang-file.ts:62
#: source/app/service-providers/commands/import-lang-file.ts:65
#, javascript-format
msgid "Could not import language file %s!"
msgstr "Die Sprachdatei %s konnte nicht importiert werden!"

#: source/app/service-providers/commands/dir-project-export.ts:74
msgid "Cannot export project"
msgstr "Kann Projekt nicht exportieren"

#: source/app/service-providers/commands/dir-project-export.ts:75
msgid ""
"After applying your glob-filters, no files remained to export. Please adjust "
"them in the project settings."
msgstr ""
"Nach Anwendung der glob-Filter sind keine Dateien für den Export übrig "
"geblieben. Bitte passe sie in den Projekteinstellungen an."

#: source/app/service-providers/commands/dir-project-export.ts:147
#, javascript-format
msgid "Project \"%s\" successfully exported. Click to show."
msgstr "Projekt “%s” wurde erfolgreich exportiert. Zum Anzeigen klicken."

#: source/app/service-providers/commands/dir-project-export.ts:148
msgid "Project Export"
msgstr "Projektexport"

#: source/app/service-providers/commands/file-delete.ts:41
#: source/app/service-providers/commands/dir-delete.ts:40
msgid "Really delete?"
msgstr "Wirklich löschen?"

#: source/app/service-providers/commands/file-delete.ts:42
#: source/app/service-providers/commands/dir-delete.ts:41
#, javascript-format
msgid "Do you really want to remove %s?"
msgstr "Möchtest du %s wirklich löschen?"

#. Else standard val for new dirs.
#: source/app/service-providers/commands/dir-new.ts:31
#: source/tmp/TreeItem.vue.ts:240
msgid "Untitled"
msgstr "Unbenannt"

#: source/app/service-providers/commands/dir-new.ts:37
#: source/app/service-providers/commands/dir-new.ts:38
#: source/app/service-providers/commands/dir-new.ts:50
msgid "Could not create directory"
msgstr "Konnte Verzeichnis nicht erstellen"

#: source/app/service-providers/commands/export.ts:55
#: source/app/service-providers/commands/export.ts:157
msgid "Export failed"
msgstr "Export fehlgeschlagen"

#: source/app/service-providers/commands/export.ts:56
#, javascript-format
msgid "An error occurred during export: %s"
msgstr "Beim Export ist ein Fehler aufgetreten: %s"

#: source/app/service-providers/commands/export.ts:114
msgid "Choose export destination"
msgstr "Exportieren nach"

#: source/app/service-providers/commands/export.ts:145
#, javascript-format
msgid "Exporting to %s"
msgstr "Exportiere nach %s"

#: source/app/service-providers/commands/export.ts:158
#, javascript-format
msgid "An error occurred on export: %s"
msgstr "Ein Fehler ist beim Export aufgetreten: %s"

#: source/app/service-providers/commands/importer/import-textbundle.ts:63
#: source/app/service-providers/commands/importer/import-textbundle.ts:69
#, javascript-format
msgid "Malformed Textbundle: %s"
msgstr "Fehlerhaftes Textbundle: %s"

#: source/app/service-providers/commands/importer/index.ts:47
#: source/app/service-providers/commands/exporter/default-exporter.ts:33
#: source/app/service-providers/commands/exporter/pdf-exporter.ts:37
msgid ""
"Pandoc has not been found on this system. Please install Pandoc prior to "
"exporting or importing files."
msgstr ""
"Pandoc wurde auf diesem System nicht gefunden. Bitte installiere zunächst "
"Pandoc, um Dateien importieren und exportieren zu können."

#: source/app/service-providers/commands/importer/index.ts:104
#: source/app/service-providers/commands/importer/index.ts:105
msgid "Select import profile"
msgstr "Import-Profil auswählen"

#: source/app/service-providers/commands/importer/index.ts:106
#, javascript-format
msgid "There are multiple profiles that can import %s. Please choose one."
msgstr "Mehrere Profile können %s importieren. Bitte eines Auswählen."

#: source/app/service-providers/commands/file-new.ts:151
#: source/app/service-providers/commands/file-duplicate.ts:42
#: source/app/service-providers/commands/file-duplicate.ts:59
msgid "Could not create file"
msgstr "Konnte Datei nicht erstellen"

#: source/app/service-providers/commands/import.ts:36
msgid "You have to select a directory to import to."
msgstr ""
"Du musst ein Verzeichnis auswählen, in das die Dateien importiert werden."

#. Now import.
#: source/app/service-providers/commands/import.ts:59
msgid "Importing. Please wait …"
msgstr "Importiere. Bitte einen Moment Geduld …"

#. This callback gets called whenever there is an error while running pandoc.
#: source/app/service-providers/commands/import.ts:67
#, javascript-format
msgid "Couldn't import %s."
msgstr "Konnte %s nicht importieren."

#: source/app/service-providers/commands/import.ts:71
#, javascript-format
msgid "%s imported successfully."
msgstr "%s wurde erfolgreich importiert."

#. Some files failed to import.
#: source/app/service-providers/commands/import.ts:76
#, javascript-format
msgid ""
"The following %s files could not be imported, because their filetype is "
"unknown: %s"
msgstr ""
"Die folgenden %s Dateien konnten nicht importiert werden, da ihre "
"Dateiendung unbekannt ist: %s"

#: source/app/service-providers/commands/import.ts:82
#, fuzzy
msgid "Import failed"
msgstr "Export fehlgeschlagen"

#. Better error message
#: source/app/service-providers/commands/open-attachment.ts:113
#, javascript-format
msgid "The reference with key %s does not appear to have attachments."
msgstr "Die Referenz mit dem Schlüssel %s scheint keine Anhänge zu haben."

#: source/app/service-providers/commands/open-attachment.ts:118
msgid "Could not open attachment. Is Zotero running?"
msgstr "Konnte Anhang nicht öffnen. Läuft Zotero?"

#: source/app/service-providers/commands/language-tool.ts:187
msgid "Document too long"
msgstr "Dokument zu lang"

#: source/app/service-providers/commands/language-tool.ts:192
msgid "offline"
msgstr "offline"

#: source/app/service-providers/commands/file-rename.ts:109
#, javascript-format
msgid "Update %s internal links to file %s?"
msgstr "Aktualisiere %s interne Links auf Datei %s?"

#: source/app/service-providers/commands/root-open.ts:62
#: source/tmp/FileItem.vue.ts:104 source/tmp/FileItem.vue.ts:106
#: source/tmp/PopoverDirProps.vue.ts:178
msgid "Files"
msgstr "Dateien"

#: source/app/service-providers/commands/root-open.ts:85
msgid "Cannot open directory"
msgstr "Kann Verzeichnis nicht öffnen"

#: source/app/service-providers/commands/root-open.ts:86
#, javascript-format
msgid "Directory &quot;%s&quot; cannot be opened by Zettlr."
msgstr "Das Verzeichnis &quot;%s&quot; kann von Zettlr nicht geöffnet werden."

#: source/app/service-providers/commands/request-move.ts:53
msgid "Cannot move directory"
msgstr "Kann Verzeichnis nicht verschieben"

#: source/app/service-providers/commands/request-move.ts:54
msgid "You cannot move a directory into one of its subdirectories."
msgstr ""
"Du kannst kein Verzeichnis in eines seiner Unterverzeichnisse verschieben."

#: source/app/service-providers/commands/request-move.ts:63
msgid "Cannot move directory or file"
msgstr "Kann Datei oder Verzeichnis nicht verschieben"

#: source/app/service-providers/commands/request-move.ts:64
#, javascript-format
msgid "The file/directory %s already exists in target."
msgstr "Die Datei bzw. das Verzeichnis %s existiert am Zielort bereits."

#: source/app/service-providers/commands/save-image-from-clipboard.ts:37
msgid "The requested file was not found."
msgstr "Die angeforderte Datei wurde nicht gefunden."

#: source/app/service-providers/commands/save-image-from-clipboard.ts:54
msgid "The provided name did not contain any allowed letters."
msgstr "Der Name enthielt keine erlaubten Zeichen."

#: source/app/service-providers/commands/save-image-from-clipboard.ts:75
msgid "The requested directory was not found."
msgstr "Das angefragte Verzeichnis wurde nicht gefunden."

#: source/app/service-providers/commands/save-image-from-clipboard.ts:86
msgid "Could not save image"
msgstr "Konnte Bild nicht speichern"

#. We need to generate our own filename. First, attempt to just use 'copy of'
#: source/app/service-providers/commands/file-duplicate.ts:71
#, javascript-format
msgid "Copy of %s"
msgstr "Kopie von %s"

#: source/app/service-providers/workspaces/index.ts:163
#, javascript-format
msgid "Loading workspace %s"
msgstr "Lade Arbeitsverzeichnis %s"

#: source/app/service-providers/tray/index.ts:160
msgid "Show Zettlr"
msgstr "Zettlr anzeigen"

#: source/app/service-providers/tray/index.ts:173
msgid "Zettlr"
msgstr "Zettlr"

#: source/app/service-providers/documents/index.ts:345
#, fuzzy
msgid "Save changes"
msgstr "Ungespeicherte Änderungen"

#: source/app/service-providers/documents/index.ts:346
#, fuzzy
msgid "Discard changes"
msgstr "Ungespeicherte Änderungen"

#: source/app/service-providers/documents/index.ts:350
#, fuzzy
msgid "There are unsaved changes. Do you want to save or discard them?"
msgstr "Die Datei enthält ungesicherte Änderungen. Verwerfen oder speichern?"

#: source/app/service-providers/documents/index.ts:996
msgid "File changed on disk"
msgstr "Datei auf der Festplatte verändert"

#: source/app/service-providers/documents/index.ts:997
#, javascript-format
msgid "%s changed on disk"
msgstr "%s wurde verändert"

#: source/app/service-providers/documents/index.ts:999
#, javascript-format
msgid ""
"%s has changed on disk, but the editor contains unsaved changes. Do you want "
"to keep the current editor contents or load the file from disk?"
msgstr ""
"%s wurde auf der Festplatte verändert, aber der Editor enthält "
"ungespeicherte Änderungen. Sollen die Änderungen im Editor erhalten werden, "
"oder die Datei neu geladen werden?"

#: source/app/service-providers/documents/index.ts:1000
msgid ""
"Do you want to keep the current editor contents or load the file from disk?"
msgstr ""
"Sollen die aktuellen Änderungen im Editor erhalten bleiben, oder die Datei "
"neu geladen werden?"

#: source/app/service-providers/documents/index.ts:1003
msgid "Keep editor contents"
msgstr "Änderungen im Editor behalten"

#: source/app/service-providers/documents/index.ts:1004
msgid "Load changes from disk"
msgstr "Datei neu laden"

#: source/app/service-providers/documents/index.ts:1007
msgid ""
"Always load changes from disk if there are no unsaved changes in the editor"
msgstr ""
"Änderungen an Dateien automatisch laden, wenn der Editor keine "
"ungespeicherten Änderungen enthält"

#: source/app/service-providers/citeproc/index.ts:248
#: source/app/service-providers/citeproc/index.ts:455
msgid "The citation database could not be loaded"
msgstr "Die Zitationsdatenbank konnte nicht geladen werden"

#: source/app/service-providers/citeproc/index.ts:443
msgid "Changes to the library file detected. Reloading …"
msgstr "Änderung in der Bibliothek entdeckt. Lade neu …"

#. Static properties
#: source/tmp/ChartView.vue.ts:39
msgid "Charts"
msgstr "Charts"

#: source/tmp/FileList.vue.ts:47
msgid "No results"
msgstr "Keine Ergebnisse"

#: source/tmp/FileList.vue.ts:48
msgid "No directory selected"
msgstr "Kein Verzeichnis ausgewählt"

#: source/tmp/FileList.vue.ts:49
msgid "Empty directory"
msgstr "Leeres Verzeichnis"

#: source/tmp/OtherFilesTab.vue.ts:11 source/tmp/MainSidebar.vue.ts:57
msgid "Other files"
msgstr "Andere Dateien"

#: source/tmp/OtherFilesTab.vue.ts:12
msgid "Open directory"
msgstr "Öffne Verzeichnis"

#: source/tmp/OtherFilesTab.vue.ts:13
msgid "No other files"
msgstr "Keine anderen Dateien"
=======
#: source/app/service-providers/menu/menu.darwin.ts:543
#: source/app/service-providers/menu/menu.win32.ts:523
msgid "Develop"
msgstr "Entwickler"

#: source/app/service-providers/menu/menu.darwin.ts:547
#: source/app/service-providers/menu/menu.win32.ts:527
msgid "Reload"
msgstr "Neu laden"

#: source/app/service-providers/menu/menu.darwin.ts:555
#: source/app/service-providers/menu/menu.win32.ts:535
msgid "Toggle developer tools"
msgstr "Entwicklerwerkzeuge"

#: source/app/service-providers/menu/menu.darwin.ts:563
#: source/app/service-providers/menu/menu.win32.ts:543
msgid "Open Logs"
msgstr "Logs öffnen"

#: source/app/service-providers/menu/menu.darwin.ts:574
#: source/app/service-providers/menu/menu.win32.ts:554
msgid "Window"
msgstr "Fenster"

#: source/app/service-providers/menu/menu.darwin.ts:579
#: source/app/service-providers/menu/menu.win32.ts:559
msgid "Minimize"
msgstr "Minimieren"

#: source/app/service-providers/menu/menu.darwin.ts:587
#: source/app/service-providers/menu/menu.win32.ts:565
msgid "Close"
msgstr "Schließen"

#: source/app/service-providers/menu/menu.darwin.ts:593
msgid "Bring All to Front"
msgstr "Alle in den Vordergrund"

#: source/app/service-providers/menu/menu.darwin.ts:609
#: source/app/service-providers/menu/menu.win32.ts:582
msgid "Previous Tab"
msgstr "Voriger Tab"

#: source/app/service-providers/menu/menu.darwin.ts:617
#: source/app/service-providers/menu/menu.win32.ts:590
msgid "Next Tab"
msgstr "Nächster Tab"

#: source/app/service-providers/menu/menu.darwin.ts:625
#: source/app/service-providers/menu/menu.win32.ts:598
#, fuzzy
msgid "New window"
msgstr "Fenster"

#: source/app/service-providers/menu/menu.darwin.ts:636
#: source/app/service-providers/menu/menu.win32.ts:609
msgid "Help"
msgstr "Hilfe"

#: source/app/service-providers/menu/menu.darwin.ts:648
#: source/app/service-providers/menu/menu.win32.ts:621 source/tmp/App.vue.ts:94
msgid "Check for updates"
msgstr "Nach neuer Version suchen"

#: source/app/service-providers/menu/menu.darwin.ts:660
#: source/app/service-providers/menu/menu.win32.ts:633
msgid "Support Zettlr"
msgstr "Unterstützen"

#: source/app/service-providers/menu/menu.darwin.ts:670
#: source/app/service-providers/menu/menu.win32.ts:643
msgid "Visit website"
msgstr "Website öffnen"

#: source/app/service-providers/menu/menu.darwin.ts:680
#: source/app/service-providers/menu/menu.win32.ts:653
msgid "Open user manual"
msgstr "Handbuch öffnen"

#: source/app/service-providers/menu/menu.darwin.ts:694
#: source/app/service-providers/menu/menu.win32.ts:667
msgid "Open Tutorial"
msgstr "Tutorial öffnen"

#: source/app/service-providers/menu/menu.darwin.ts:702
#: source/app/service-providers/menu/menu.win32.ts:675
msgid "Clear FSAL cache …"
msgstr "FSAL-Cache leeren …"

#: source/app/service-providers/menu/menu.darwin.ts:706
#: source/app/service-providers/menu/menu.win32.ts:679
msgid "Clear FSAL Cache"
msgstr "FSAL-Cache leeren"

#: source/app/service-providers/menu/menu.darwin.ts:707
#: source/app/service-providers/menu/menu.win32.ts:680
msgid "Clearing the FSAL cache requires a restart."
msgstr "Das Leeren des FSAL-Cache erfordert einen Neustart."

#: source/app/service-providers/menu/menu.darwin.ts:708
#: source/app/service-providers/menu/menu.win32.ts:681
msgid ""
"After the restart, Zettlr will recreate the entire cache, which may take a "
"few moments, depending on the amount of files you have loaded and the speed "
"of your disk. The window(s) will show afterward."
msgstr ""
"Nach dem Neustart wird Zettlr den Cache neu erzeugen, was einen Moment "
"dauern kann. Die Geschwindigkeit hängt von der Anzahl geladener Dateien "
"sowie der Geschwindigkeit der Festplatte ab. Die Fenster werden im Anschluss "
"geöffnet."

#: source/app/service-providers/windows/dialog/ask-file.ts:54
msgid "Open file"
msgstr "Datei öffnen"

#: source/app/service-providers/windows/dialog/should-overwrite-file.ts:29
msgid "Overwrite existing file"
msgstr "Datei überschreiben"

#: source/app/service-providers/windows/dialog/should-overwrite-file.ts:30
#, javascript-format
msgid "The file %s already exists in this directory. Overwrite?"
msgstr "Die Date %s existiert bereits in diesem Verzeichnis. Überschreiben?"

#: source/app/service-providers/windows/dialog/should-replace-file.ts:31
msgid "Replace file"
msgstr "Datei ersetzen"

#: source/app/service-providers/windows/dialog/should-replace-file.ts:32
#, javascript-format
msgid ""
"File %s has been modified remotely. Replace the loaded version with the "
"newer one from disk?"
msgstr ""
"Datei %s wurde außerhalb von Zettlr verändert. Soll die geladene Datei mit "
"der neueren Version ersetzt werden?"

#. If the user cancels, do not omit (the default) but actually cancel
#: source/app/service-providers/windows/dialog/ask-save-changes.ts:38
#: source/app/service-providers/documents/index.ts:349
#: source/tmp/CustomCSS.vue.ts:65 source/tmp/Defaults.vue.ts:132
#: source/tmp/SnippetsTab.vue.ts:65
msgid "Unsaved changes"
msgstr "Ungespeicherte Änderungen"

#: source/app/service-providers/windows/dialog/ask-save-changes.ts:39
msgid "There are unsaved changes. Do you want to save them first?"
msgstr "Die Datei enthält ungesicherte Änderungen. Verwerfen oder speichern?"

#: source/app/service-providers/windows/dialog/save-dialog.ts:58
msgid "Save file"
msgstr "Datei speichern"

#: source/app/service-providers/documents/index.ts:345
#, fuzzy
msgid "Save changes"
msgstr "Ungespeicherte Änderungen"

#: source/app/service-providers/documents/index.ts:346
#, fuzzy
msgid "Discard changes"
msgstr "Ungespeicherte Änderungen"

#: source/app/service-providers/documents/index.ts:350
#, fuzzy
msgid "There are unsaved changes. Do you want to save or discard them?"
msgstr "Die Datei enthält ungesicherte Änderungen. Verwerfen oder speichern?"

#: source/app/service-providers/documents/index.ts:996
msgid "File changed on disk"
msgstr "Datei auf der Festplatte verändert"

#: source/app/service-providers/documents/index.ts:997
#, javascript-format
msgid "%s changed on disk"
msgstr "%s wurde verändert"

#: source/app/service-providers/documents/index.ts:999
#, javascript-format
msgid ""
"%s has changed on disk, but the editor contains unsaved changes. Do you want "
"to keep the current editor contents or load the file from disk?"
msgstr ""
"%s wurde auf der Festplatte verändert, aber der Editor enthält "
"ungespeicherte Änderungen. Sollen die Änderungen im Editor erhalten werden, "
"oder die Datei neu geladen werden?"

#: source/app/service-providers/documents/index.ts:1000
msgid ""
"Do you want to keep the current editor contents or load the file from disk?"
msgstr ""
"Sollen die aktuellen Änderungen im Editor erhalten bleiben, oder die Datei "
"neu geladen werden?"

#: source/app/service-providers/documents/index.ts:1003
msgid "Keep editor contents"
msgstr "Änderungen im Editor behalten"

#: source/app/service-providers/documents/index.ts:1004
msgid "Load changes from disk"
msgstr "Datei neu laden"

#: source/app/service-providers/documents/index.ts:1007
msgid ""
"Always load changes from disk if there are no unsaved changes in the editor"
msgstr ""
"Änderungen an Dateien automatisch laden, wenn der Editor keine "
"ungespeicherten Änderungen enthält"

#: source/tmp/Projects-Tab.vue.ts:24
msgid "Zettlr also makes use of these projects:"
msgstr "Zettlr nutzt auch die folgenden Projekte:"

#. Static properties
#: source/tmp/ChartView.vue.ts:39
msgid "Charts"
msgstr "Charts"

#: source/tmp/ListControl.vue.ts:76
msgid "Add"
msgstr "Neu"

#: source/tmp/ListControl.vue.ts:77
msgid "Actions"
msgstr "Aktionen"

#: source/tmp/ListControl.vue.ts:78
msgid "Delete"
msgstr "Löschen"

#: source/tmp/PopoverExport.vue.ts:6
msgid "Exporting…"
msgstr "Exportiere…"

#: source/tmp/PopoverExport.vue.ts:6
msgid "Export"
msgstr "Exportieren"

#: source/tmp/PopoverExport.vue.ts:27
msgid "command"
msgstr "Befehl"

#: source/tmp/FileItem.vue.ts:98 source/tmp/FileItem.vue.ts:100
#: source/tmp/PopoverDirProps.vue.ts:29
msgid "Directories"
msgstr "Verzeichnisse"

#: source/tmp/FileItem.vue.ts:171 source/tmp/PopoverFileProps.vue.ts:39
msgid "Characters"
msgstr "Zeichen"

#: source/tmp/FileItem.vue.ts:173 source/tmp/PopoverFileProps.vue.ts:34
msgid "Words"
msgstr "Wörter"

#: source/tmp/GlobalSearch.vue.ts:34
msgid "Full-Text Search"
msgstr "Volltextsuche"

#: source/tmp/GlobalSearch.vue.ts:35
msgid "Enter your search terms below"
msgstr "Suchbegriffe"

#: source/tmp/GlobalSearch.vue.ts:36
msgid "Find …"
msgstr "Suche nach …"

#: source/tmp/GlobalSearch.vue.ts:37 source/tmp/FileManager.vue.ts:48
msgid "Filter …"
msgstr "Filtern …"

#: source/tmp/GlobalSearch.vue.ts:38
msgid "Filter search results"
msgstr "Suchergebnisse filtern"

#: source/tmp/GlobalSearch.vue.ts:39
msgid "Restrict search to directory"
msgstr "Begrenze Suche auf ein Verzeichnis"

#: source/tmp/GlobalSearch.vue.ts:40
msgid "Restrict to directory …"
msgstr "Verzeichnis …"

#: source/tmp/GlobalSearch.vue.ts:41
msgid "Search"
msgstr "Suchen"

#: source/tmp/GlobalSearch.vue.ts:42
msgid "Clear search"
msgstr "Neue Suche"

#: source/tmp/GlobalSearch.vue.ts:43
msgid "Toggle results"
msgstr "Ergebnisse umschalten"

#: source/tmp/GlobalSearch.vue.ts:109
#, javascript-format
msgid "%s matches"
msgstr "%s Treffer"

#: source/tmp/MainSidebar.vue.ts:39 source/tmp/ToCTab.vue.ts:35
#: source/tmp/ToCTab.vue.ts:43
msgid "Table of Contents"
msgstr "Inhaltsverzeichnis"

#: source/tmp/MainSidebar.vue.ts:45 source/tmp/ReferencesTab.vue.ts:32
msgid "References"
msgstr "Literatur"

#: source/tmp/MainSidebar.vue.ts:51 source/tmp/RelatedFilesTab.vue.ts:33
msgid "Related files"
msgstr "Verwandte Dateien"

#: source/tmp/MainSidebar.vue.ts:57 source/tmp/OtherFilesTab.vue.ts:11
msgid "Other files"
msgstr "Andere Dateien"

#: source/tmp/PopoverDirProps.vue.ts:31 source/tmp/PopoverFileProps.vue.ts:35
msgid "Created"
msgstr "Erstellt"

#: source/tmp/PopoverDirProps.vue.ts:33
msgid "Project Settings…"
msgstr "Projekteinstellungen…"
>>>>>>> 6a1ca0b8

#: source/tmp/NumberControl.vue.ts:40 source/tmp/PopoverFileProps.vue.ts:37
#: source/tmp/ColorControl.vue.ts:35 source/tmp/ShortcutChooser.vue.ts:61
msgid "Reset"
msgstr "Zurücksetzen"

#: source/tmp/PopoverFileProps.vue.ts:38
msgid "Set writing target…"
msgstr "Schreibziel setzen…"

#: source/tmp/ReferencesTab.vue.ts:42
msgid "There are no citations in this document."
msgstr "In diesem Dokument wurden keine Zitationen gefunden."

#: source/tmp/CustomCSS.vue.ts:32
msgid ""
"Here you can override the styles of Zettlr to customise it even further. "
"<strong>Attention: This file overrides all CSS directives! Never alter the "
"geometry of elements, otherwise the app may expose unwanted behaviour!</"
"strong>"
msgstr ""
"Hier kannst du verschiedene Stile von Zettlr überschreiben und damit die App "
"noch weiter anpassen. <strong>Achtung: Diese Datei überschreibt sämtliche "
"CSS-Direktiven! Ändere daher niemals die Geometrie von Elementen, "
"anderenfalls könnte Zettlr unerwartetes Verhalten zeigen!</strong>"

#: source/tmp/CustomCSS.vue.ts:88 source/tmp/Defaults.vue.ts:196
#: source/tmp/SnippetsTab.vue.ts:124
msgid "Saving …"
msgstr "Speichere …"

#: source/tmp/CustomCSS.vue.ts:97
msgid "Saving failed"
msgstr "Fehler beim Speichern"

#: source/tmp/OtherFilesTab.vue.ts:12
msgid "Open directory"
msgstr "Öffne Verzeichnis"

#: source/tmp/OtherFilesTab.vue.ts:13
msgid "No other files"
msgstr "Keine anderen Dateien"

#: source/tmp/FileItem.vue.ts:97 source/tmp/FileItem.vue.ts:99
#: source/tmp/PopoverDirProps.vue.ts:169
msgid "Directories"
msgstr "Verzeichnisse"

#: source/tmp/FileItem.vue.ts:170 source/tmp/PopoverFileProps.vue.ts:113
msgid "Characters"
msgstr "Zeichen"

#: source/tmp/FileItem.vue.ts:172 source/tmp/PopoverFileProps.vue.ts:98
msgid "Words"
msgstr "Wörter"

#. STATIC VARIABLES
#: source/tmp/CalendarView.vue.ts:26
msgid "Calendar"
msgstr "Kalender"

#: source/tmp/CalendarView.vue.ts:28
msgid "January"
msgstr "Januar"

#: source/tmp/CalendarView.vue.ts:29
msgid "February"
msgstr "Februar"

#: source/tmp/CalendarView.vue.ts:30
msgid "March"
msgstr "März"

#: source/tmp/CalendarView.vue.ts:31
msgid "April"
msgstr "April"

#: source/tmp/CalendarView.vue.ts:32
msgid "May"
msgstr "Mai"

#: source/tmp/CalendarView.vue.ts:33
msgid "June"
msgstr "Juni"

#: source/tmp/CalendarView.vue.ts:34
msgid "July"
msgstr "Juli"

#: source/tmp/CalendarView.vue.ts:35
msgid "August"
msgstr "August"

#: source/tmp/CalendarView.vue.ts:36
msgid "September"
msgstr "September"

<<<<<<< HEAD
#: source/tmp/CalendarView.vue.ts:37
msgid "October"
msgstr "Oktober"

#: source/tmp/CalendarView.vue.ts:38
msgid "November"
msgstr "November"

#: source/tmp/CalendarView.vue.ts:39
msgid "December"
msgstr "Dezember"

#: source/tmp/CalendarView.vue.ts:41
msgid "Below the monthly average"
msgstr "Unter dem monatlichen Durchschnitt"

#: source/tmp/CalendarView.vue.ts:42
msgid "Over the monthly average"
msgstr "Über dem monatlichen Durchschnitt"

#: source/tmp/CalendarView.vue.ts:43
msgid "More than twice the monthly average"
msgstr "Mehr als das Doppelte des monatlichen Durchschnitts"

#: source/tmp/Projects-Tab.vue.ts:24
msgid "Zettlr also makes use of these projects:"
msgstr "Zettlr nutzt auch die folgenden Projekte:"
=======
#: source/tmp/Defaults.vue.ts:111
msgid "Edit the default settings for imports or exports here."
msgstr "Bearbeite die Standardeinstellungen für Importe oder Exporte hier."

#: source/tmp/Defaults.vue.ts:205 source/tmp/SnippetsTab.vue.ts:134
msgid "Saved!"
msgstr "Gespeichert!"

#: source/tmp/FileList.vue.ts:46
msgid "No results"
msgstr "Keine Ergebnisse"

#: source/tmp/FileList.vue.ts:47
msgid "No directory selected"
msgstr "Kein Verzeichnis ausgewählt"

#: source/tmp/FileList.vue.ts:48
msgid "Empty directory"
msgstr "Leeres Verzeichnis"
>>>>>>> 6a1ca0b8

#: source/tmp/App.vue.ts:34
msgid "Updater"
msgstr "Updates"

#. True as soon as the update starts
#: source/tmp/App.vue.ts:36
msgid "Click to start update"
msgstr "Update starten"

#: source/tmp/App.vue.ts:76
msgid "New update available"
msgstr "Neue Version"

#: source/tmp/App.vue.ts:79
msgid "Your version"
msgstr "Deine Version"

#: source/tmp/App.vue.ts:82
msgid ""
"There is a new version of Zettlr available to download. Please read the "
"changelog below."
msgstr ""
"Eine neue Version von Zettlr steht zum Download bereit. Bitte lies die "
"Änderungsdatei unten."

#: source/tmp/App.vue.ts:85
msgid "Downloading your update"
msgstr "Lade Aktualisierung herunter"

#: source/tmp/App.vue.ts:88
msgid "No update available. You have the most recent version."
msgstr "Keine Aktualisierung verfügbar. Du nutzt die aktuelle Version."

#: source/tmp/App.vue.ts:133
msgid "Starting update …"
msgstr "Aktualisiere …"

<<<<<<< HEAD
#: source/tmp/PopoverExport.vue.ts:6
msgid "Exporting…"
msgstr "Exportiere…"

#: source/tmp/PopoverExport.vue.ts:6
msgid "Export"
msgstr "Exportieren"

#: source/tmp/PopoverExport.vue.ts:27
msgid "command"
msgstr "Befehl"

#: source/tmp/MainSidebar.vue.ts:39 source/tmp/ToCTab.vue.ts:34
#: source/tmp/ToCTab.vue.ts:42
msgid "Table of Contents"
msgstr "Inhaltsverzeichnis"

#: source/tmp/MainSidebar.vue.ts:45 source/tmp/ReferencesTab.vue.ts:32
msgid "References"
msgstr "Literatur"

#: source/tmp/MainSidebar.vue.ts:51 source/tmp/RelatedFilesTab.vue.ts:32
msgid "Related files"
msgstr "Verwandte Dateien"

#: source/tmp/PopoverDocInfo.vue.ts:45
msgid "No open document"
msgstr "Kein offenes Dokument"

#: source/tmp/PopoverDocInfo.vue.ts:48
msgid "words"
msgstr "Wörter"

#: source/tmp/PopoverDocInfo.vue.ts:51
msgid "characters"
msgstr "Zeichen"

#: source/tmp/CustomCSS.vue.ts:32
msgid ""
"Here you can override the styles of Zettlr to customise it even further. "
"<strong>Attention: This file overrides all CSS directives! Never alter the "
"geometry of elements, otherwise the app may expose unwanted behaviour!</"
"strong>"
msgstr ""
"Hier kannst du verschiedene Stile von Zettlr überschreiben und damit die App "
"noch weiter anpassen. <strong>Achtung: Diese Datei überschreibt sämtliche "
"CSS-Direktiven! Ändere daher niemals die Geometrie von Elementen, "
"anderenfalls könnte Zettlr unerwartetes Verhalten zeigen!</strong>"

#: source/tmp/CustomCSS.vue.ts:88 source/tmp/Defaults.vue.ts:196
#: source/tmp/SnippetsTab.vue.ts:124
msgid "Saving …"
msgstr "Speichere …"

#: source/tmp/CustomCSS.vue.ts:97
msgid "Saving failed"
msgstr "Fehler beim Speichern"

#: source/tmp/ReferencesTab.vue.ts:42
msgid "There are no citations in this document."
msgstr "In diesem Dokument wurden keine Zitationen gefunden."

#: source/tmp/ShortcutChooser.vue.ts:61 source/tmp/ColorControl.vue.ts:35
#: source/tmp/NumberControl.vue.ts:40 source/tmp/PopoverFileProps.vue.ts:107
msgid "Reset"
msgstr "Zurücksetzen"

#: source/tmp/FileControl.vue.ts:42
#, fuzzy
msgid "Select folder…"
msgstr "Projektverzeichnis öffnen"

#: source/tmp/FileControl.vue.ts:42
#, fuzzy
msgid "Select file…"
msgstr "Datei löschen"

#: source/tmp/PopoverDirProps.vue.ts:175 source/tmp/PopoverFileProps.vue.ts:101
msgid "Created"
msgstr "Erstellt"

#: source/tmp/PopoverDirProps.vue.ts:184
msgid "Project Settings…"
msgstr "Projekteinstellungen…"

#: source/tmp/Defaults.vue.ts:70
msgid ""
"This profile is protected. This means that it will be restored when you "
"remove or rename it."
msgstr ""
"Dieses Profil ist geschützt. Es wird wiederhergestellt, wenn du es "
"umbenennst oder entfernst."

#: source/tmp/Defaults.vue.ts:73
msgid ""
"This profile is invalid. It may contain errors, or it may be missing the "
"writer or reader property."
msgstr ""
"Dieses Profil enthält Syntaxfehler oder es fehlen “writer” und “reader”-"
"Angaben."

#: source/tmp/Defaults.vue.ts:111
msgid "Edit the default settings for imports or exports here."
msgstr "Bearbeite die Standardeinstellungen für Importe oder Exporte hier."

#: source/tmp/Defaults.vue.ts:205 source/tmp/SnippetsTab.vue.ts:134
msgid "Saved!"
msgstr "Gespeichert!"

#: source/tmp/GlobalSearch.vue.ts:34
msgid "Full-Text Search"
msgstr "Volltextsuche"

#: source/tmp/GlobalSearch.vue.ts:35
msgid "Enter your search terms below"
msgstr "Suchbegriffe"

#: source/tmp/GlobalSearch.vue.ts:36
msgid "Find …"
msgstr "Suche nach …"

#: source/tmp/GlobalSearch.vue.ts:37 source/tmp/FileManager.vue.ts:48
msgid "Filter …"
msgstr "Filtern …"

#: source/tmp/GlobalSearch.vue.ts:38
msgid "Filter search results"
msgstr "Suchergebnisse filtern"

#: source/tmp/GlobalSearch.vue.ts:39
msgid "Restrict search to directory"
msgstr "Begrenze Suche auf ein Verzeichnis"

#: source/tmp/GlobalSearch.vue.ts:40
msgid "Restrict to directory …"
msgstr "Verzeichnis …"

#: source/tmp/GlobalSearch.vue.ts:41
msgid "Search"
msgstr "Suchen"

#: source/tmp/GlobalSearch.vue.ts:42
msgid "Clear search"
msgstr "Neue Suche"

#: source/tmp/GlobalSearch.vue.ts:43
msgid "Toggle results"
msgstr "Ergebnisse umschalten"

#: source/tmp/GlobalSearch.vue.ts:109
#, javascript-format
msgid "%s matches"
msgstr "%s Treffer"

#: source/tmp/PopoverTags.vue.ts:48
msgid "Name"
msgstr "Name"

#: source/tmp/PopoverTags.vue.ts:49
msgid "Count"
msgstr "Anzahl"

#: source/tmp/PopoverTags.vue.ts:67
msgid "Filter tags…"
msgstr "Schlagworte filtern…"

#: source/tmp/PopoverTags.vue.ts:70
msgid "Tag Cloud"
msgstr "Tag Cloud"

#: source/tmp/PopoverTags.vue.ts:73
msgid "Suggested tags for the current file"
msgstr "Vorgeschlagene Schlagworte für die aktuelle Datei"

#: source/tmp/PopoverTags.vue.ts:76
msgid "Add to file"
msgstr "Hinzufügen"

#: source/tmp/PopoverPomodoro.vue.ts:80
msgid "Stop"
msgstr "Stop"

#: source/tmp/PopoverPomodoro.vue.ts:83
msgid "Work"
msgstr "Arbeiten"

#: source/tmp/PopoverPomodoro.vue.ts:86
msgid "Short break"
msgstr "Kurze Pause"

#: source/tmp/PopoverPomodoro.vue.ts:89
msgid "Break"
msgstr "Lange Pause"

#: source/tmp/PopoverPomodoro.vue.ts:92
msgid "Sound Effect"
msgstr "Ton"

#: source/tmp/PopoverPomodoro.vue.ts:95
msgid "Volume"
msgstr "Lautstärke"

#: source/tmp/RelatedFilesTab.vue.ts:33
msgid "No related files"
msgstr "Keine verwandten Dateien"

#: source/tmp/RelatedFilesTab.vue.ts:34
msgid "This relation is based on a bidirectional link."
msgstr "Verwandt aufgrund gegenseitiger Verlinkung."

#: source/tmp/RelatedFilesTab.vue.ts:35
msgid "This relation is based on an outbound link."
msgstr "Verwandt aufgrund ausgehendem Link."

#: source/tmp/RelatedFilesTab.vue.ts:36
msgid "This relation is based on a backlink."
msgstr "Verwandt aufgrund eingehendem Link."

#: source/tmp/RelatedFilesTab.vue.ts:221
#, javascript-format
msgid "This relation is based on %s shared tags: %s"
msgstr "Verwandt basierend auf %s gemeinsamen Schlagworten: %s"

#: source/tmp/SnippetsTab.vue.ts:50
msgid "Rename snippet"
msgstr "Snippet umbenennen"

#: source/tmp/SnippetsTab.vue.ts:53
msgid "Snippets let you define reusable pieces of text with variables."
msgstr "Snippets sind wiederverwendbare Textbausteine mit Variablen."

#: source/tmp/PopoverFileProps.vue.ts:110
msgid "Set writing target…"
msgstr "Schreibziel setzen…"

#: source/tmp/PopoverStats.vue.ts:79
msgid "words last month"
msgstr "Wörter (Monat)"

#: source/tmp/PopoverStats.vue.ts:82
msgid "daily average"
msgstr "durchschnittlich"

#: source/tmp/PopoverStats.vue.ts:85
msgid "words today"
msgstr "Wörter heute"

#: source/tmp/PopoverStats.vue.ts:88
msgid "🔥 You're on fire!"
msgstr "🔥 Weiter so!"

#: source/tmp/PopoverStats.vue.ts:91
msgid "💪 You're close to hitting your daily average!"
msgstr "💪 Fast geschafft!"

#: source/tmp/PopoverStats.vue.ts:94
msgid "✍🏼 Get writing to surpass your daily average."
msgstr "✍🏼 Schreibe, um deinen Durchschnitt zu übertreffen."

#: source/tmp/PopoverStats.vue.ts:97
msgid "More statistics …"
msgstr "Mehr Statistiken …"

#: source/tmp/ListControl.vue.ts:76
msgid "Add"
msgstr "Neu"

#: source/tmp/ListControl.vue.ts:77
msgid "Actions"
msgstr "Aktionen"

#: source/tmp/ListControl.vue.ts:78
msgid "Delete"
msgstr "Löschen"

#~ msgid "Open in browser"
#~ msgstr "Im Browser öffnen"

#~ msgid "Show file"
#~ msgstr "Datei anzeigen"

#~ msgid "Directory not found"
#~ msgstr "Verzeichnis nicht gefunden"

#, javascript-format
#~ msgid "Opening new root %s …"
#~ msgstr "Öffne Verzeichnis %s …"

#, javascript-format
#~ msgid "%s has been loaded."
#~ msgstr "Verzeichnis %s wurde geladen."

#, javascript-format
#~ msgid "Could not open workspace %s."
#~ msgstr "Konnte Arbeitsverzeichnis %s nicht öffnen."

#~ msgid "selected"
#~ msgstr "ausgewählt"

#~ msgid "click to select"
#~ msgstr "auswählen"

#~ msgid "Workspaces"
#~ msgstr "Arbeitsverzeichnisse"

#~ msgid "No open files or folders"
#~ msgstr "Keine offenen Dateien oder Ordner"

#~ msgid "Automatically switch to dark mode"
#~ msgstr "Automatisch ins dunkle Thema wechseln"

#~ msgid "Start dark mode at"
#~ msgstr "Wechsel ins dunkle Thema"

#~ msgid "End dark mode at"
#~ msgstr "Wechsel ins helle Thema"

#~ msgid "File manager mode"
#~ msgstr "Dateimanager-Modus"

#~ msgid "Thin &mdash; show either file tree or file list"
#~ msgstr "Dünn &mdash; zeige Dateibaum oder Liste"

#~ msgid "Expanded &mdash; show both file tree and file list"
#~ msgstr "Erweitert &mdash; zeige Dateibaum und Liste"

#~ msgid "Combined &mdash; show files and directories in the file tree"
#~ msgstr "Kombiniert &mdash; Dateibaum zeigt Dateien"

#~ msgid "Display files using"
#~ msgstr "Zeige Dateien mittels"

#~ msgid "Sorting order for files (used for sorting by name)"
#~ msgstr "Sortierreihenfolge für Dateien (bei Sortierung nach Dateinamen)"

#~ msgid "When sorting by time, sort by"
#~ msgstr "Wenn nach Zeit sortiert wird, sortiere nach"

#~ msgid "In the file metadata display"
#~ msgstr "Zeige folgende Zeit in den Dateiinformationen an"

#~ msgid ""
#~ "Choose the formatting characters that the bold/emphasis commands should "
#~ "use"
#~ msgstr "Wähle die Formatierungszeichen für die Fett/Kursiv-Befehle aus"

#~ msgid "Default image path (relative or absolute)"
#~ msgstr "Standard-Bildspeicherort (relativ oder absolut)"

#~ msgid "Algorithm to use for the readability mode"
#~ msgstr "Algorithmus für den Lesbarkeits-Modus"

#~ msgid "Primary Magic Quotes"
#~ msgstr "Primäre Anführungszeichen"

#~ msgid "Secondary Magic Quotes"
#~ msgstr "Sekundäre Anführungszeichen"

#~ msgid "String"
#~ msgstr "Zeichenkette"

#~ msgid ""
#~ "Here you can define certain strings that will be replaced when "
#~ "AutoCorrect is on. The characters on the left side will be replaced with "
#~ "whatever comes on the right."
#~ msgstr ""
#~ "Hier kannst du Zeichenketten definieren, die ersetzt werden, sobald "
#~ "AutoCorrect eingeschaltet ist. Die Zeichen links werden mit den Zeichen "
#~ "rechts ersetzt."

#~ msgid "Search for dictionaries…"
#~ msgstr "Suche nach Wörterbüchern…"

#~ msgid ""
#~ "Put auto-created files into this directory (must be loaded in Zettlr)"
#~ msgstr ""
#~ "Erstelle Dateien automatisch in diesem Verzeichnis (muss in Zettlr "
#~ "geladen sein)"

#~ msgid ""
#~ "Target directory for exported files. <em>Attention:</em> Selecting the "
#~ "current working directory will overwrite files without warning!"
#~ msgstr ""
#~ "Zielverzeichnis für Exporte. <em>Vorsicht:</em> Die Auswahl &quot;"
#~ "Aktuelles Verzeichnis&quot; überschreibt ohne Warnung eventuell "
#~ "vorhandene Dateien!"

#~ msgid "Temporary directory: is regularly expunged"
#~ msgstr "Temporäres Verzeichnis: wird regelmäßig geleert"

#~ msgid ""
#~ "Current working directory: exported files will be saved into the "
#~ "currently selected directory."
#~ msgstr ""
#~ "Aktuelles Verzeichnis: die Exporte werden im aktuell ausgewählten "
#~ "Verzeichnis gespeichert."

#~ msgid "Ask for directory"
#~ msgstr "Verzeichnis auswählen"

#~ msgid ""
#~ "Enter all file extensions that you want to see in your attachment "
#~ "sidebar. Separate them with a comma. Changes are recognised after a "
#~ "restart."
#~ msgstr ""
#~ "Trage hier alle Dateitypen ein, die du in der Attachment-Sidebar sehen "
#~ "möchtest. Trenne jeden Dateityp mit einem Komma. Änderungen werden nach "
#~ "einem Neustart wirksam."

#~ msgid "Use the operating system's accent colour instead of the theme colour"
#~ msgstr "Nutze die Akzentfarbe des Betriebssystems statt der Theme-Farbe"

=======
#: source/tmp/PopoverPomodoro.vue.ts:80
msgid "Stop"
msgstr "Stop"

#: source/tmp/PopoverPomodoro.vue.ts:83
msgid "Work"
msgstr "Arbeiten"

#: source/tmp/PopoverPomodoro.vue.ts:86
msgid "Short break"
msgstr "Kurze Pause"

#: source/tmp/PopoverPomodoro.vue.ts:89
msgid "Break"
msgstr "Lange Pause"

#: source/tmp/PopoverPomodoro.vue.ts:92
msgid "Sound Effect"
msgstr "Ton"

#: source/tmp/PopoverPomodoro.vue.ts:95
msgid "Volume"
msgstr "Lautstärke"

#: source/tmp/SnippetsTab.vue.ts:50
msgid "Rename snippet"
msgstr "Snippet umbenennen"

#: source/tmp/SnippetsTab.vue.ts:53
msgid "Snippets let you define reusable pieces of text with variables."
msgstr "Snippets sind wiederverwendbare Textbausteine mit Variablen."

#: source/tmp/FileControl.vue.ts:42
#, fuzzy
msgid "Select folder…"
msgstr "Projektverzeichnis öffnen"

#: source/tmp/FileControl.vue.ts:42
#, fuzzy
msgid "Select file…"
msgstr "Datei löschen"

#: source/tmp/General-Tab.vue.ts:23
msgid ""
"Zettlr is a project by Hendrik Erz, licensed under the GNU GPL v3 license. "
"It is Open Source, free of charge and based upon the Electron framework. "
"Zettlr would like to thank the developers of Electron, the Node.js framework "
"and the CodeMirror editor for their work. Without them, Zettlr would not be "
"possible. Below you can find all projects that Zettlr uses."
msgstr ""
"Zettlr ist ein Projekt von Hendrik Erz, lizensiert unter der GNU GPL v3-"
"Lizenz. Es ist Open Source, komplett kostenlos und basiert auf dem Electron-"
"Framework. Zettlr dankt an dieser Stelle den Entwicklern von Electron, Node."
"js und dem CodeMirror-Editor für ihre Arbeit. Ohne sie wäre die Entwicklung "
"von Zettlr nicht möglich. Hier sind alle Projekte aufgelistet, die Zettlr "
"ermöglichen."

#: source/tmp/General-Tab.vue.ts:24
msgid ""
"Zettlr makes use of citeproc to display citations directly in the editor. To "
"this end, Zettlr uses the CitationStyleLanguage (CSL) language and style "
"files. The files have been shipped unaltered with author metadata. More "
"information:"
msgstr ""
"Zettlr verwendet citeproc, um Zitationen direkt im Editor anzuzeigen. Hierzu "
"verwendet Zettlr die CitationStyleLanguage (CSL) Sprachdateien sowie Stile. "
"Die Dateien wurden unverändert mit Autorenangaben ausgeliefert. Weitere "
"Informationen:"

#: source/tmp/General-Tab.vue.ts:25
msgid ""
"All logos and brand names are subject to their rightful owners. Besides "
"using their code, Zettlr is in no way affiliated with any of these projects. "
"Node.js is a trademark of Joyent, Inc."
msgstr ""
"Alle Logos und Markennamen gehören ihren rechtmäßigen Besitzern. Außer durch "
"die Nutzung ihres Codes ist Zettlr auf keine Weise mit diesen Projekten "
"verbunden. Node.js ist ein eingetragenes Warenzeichen von Joyent, Inc."

#: source/tmp/General-Tab.vue.ts:26
msgid ""
"Zettlr offers an integration with LanguageTool.org, a service provided by "
"LanguageTooler GmbH. Using this service requires an internet connection and "
"is subject to the privacy policy of LanguageTooler GmbH or the corresponding "
"server that you use."
msgstr ""
"Zettlr enthält eine Integration mit LanguageTool.org, ein Service von "
"LanguageTooler GmbH. Für die Nutzung dieses Services ist eine "
"Internetverbindung erforderlich. Die Nutzung von LanguageTool.org unterliegt "
"der Datenschutzerklärung von LanguageTooler GmbH oder alternativ des "
"benutzerdefinierten Servers; je nachdem, welche Option du nutzt."

#: source/tmp/RelatedFilesTab.vue.ts:34
msgid "No related files"
msgstr "Keine verwandten Dateien"

#: source/tmp/RelatedFilesTab.vue.ts:35
msgid "This relation is based on a bidirectional link."
msgstr "Verwandt aufgrund gegenseitiger Verlinkung."

#: source/tmp/RelatedFilesTab.vue.ts:36
msgid "This relation is based on an outbound link."
msgstr "Verwandt aufgrund ausgehendem Link."

#: source/tmp/RelatedFilesTab.vue.ts:37
msgid "This relation is based on a backlink."
msgstr "Verwandt aufgrund eingehendem Link."

#: source/tmp/RelatedFilesTab.vue.ts:221
#, javascript-format
msgid "This relation is based on %s shared tags: %s"
msgstr "Verwandt basierend auf %s gemeinsamen Schlagworten: %s"

#: source/tmp/PopoverDocInfo.vue.ts:45
msgid "No open document"
msgstr "Kein offenes Dokument"

#: source/tmp/PopoverDocInfo.vue.ts:48
msgid "words"
msgstr "Wörter"

#: source/tmp/PopoverDocInfo.vue.ts:51
msgid "characters"
msgstr "Zeichen"

#: source/tmp/PopoverTags.vue.ts:39
msgid "Name"
msgstr "Name"

#: source/tmp/PopoverTags.vue.ts:40
msgid "Count"
msgstr "Anzahl"

#: source/tmp/PopoverTags.vue.ts:47
msgid "Filter tags…"
msgstr "Schlagworte filtern…"

#: source/tmp/PopoverTags.vue.ts:48
msgid "Tag Cloud"
msgstr "Tag Cloud"

#: source/tmp/PopoverStats.vue.ts:79
msgid "words last month"
msgstr "Wörter (Monat)"

#: source/tmp/PopoverStats.vue.ts:82
msgid "daily average"
msgstr "durchschnittlich"

#: source/tmp/PopoverStats.vue.ts:85
msgid "words today"
msgstr "Wörter heute"

#: source/tmp/PopoverStats.vue.ts:88
msgid "🔥 You're on fire!"
msgstr "🔥 Weiter so!"

#: source/tmp/PopoverStats.vue.ts:91
msgid "💪 You're close to hitting your daily average!"
msgstr "💪 Fast geschafft!"

#: source/tmp/PopoverStats.vue.ts:94
msgid "✍🏼 Get writing to surpass your daily average."
msgstr "✍🏼 Schreibe, um deinen Durchschnitt zu übertreffen."

#: source/tmp/PopoverStats.vue.ts:97
msgid "More statistics …"
msgstr "Mehr Statistiken …"

#. STATIC VARIABLES
#: source/tmp/CalendarView.vue.ts:26
msgid "Calendar"
msgstr "Kalender"

#: source/tmp/CalendarView.vue.ts:28
msgid "January"
msgstr "Januar"

#: source/tmp/CalendarView.vue.ts:29
msgid "February"
msgstr "Februar"

#: source/tmp/CalendarView.vue.ts:30
msgid "March"
msgstr "März"

#: source/tmp/CalendarView.vue.ts:31
msgid "April"
msgstr "April"

#: source/tmp/CalendarView.vue.ts:32
msgid "May"
msgstr "Mai"

#: source/tmp/CalendarView.vue.ts:33
msgid "June"
msgstr "Juni"

#: source/tmp/CalendarView.vue.ts:34
msgid "July"
msgstr "Juli"

#: source/tmp/CalendarView.vue.ts:35
msgid "August"
msgstr "August"

#: source/tmp/CalendarView.vue.ts:36
msgid "September"
msgstr "September"

#: source/tmp/CalendarView.vue.ts:37
msgid "October"
msgstr "Oktober"

#: source/tmp/CalendarView.vue.ts:38
msgid "November"
msgstr "November"

#: source/tmp/CalendarView.vue.ts:39
msgid "December"
msgstr "Dezember"

#: source/tmp/CalendarView.vue.ts:41
msgid "Below the monthly average"
msgstr "Unter dem monatlichen Durchschnitt"

#: source/tmp/CalendarView.vue.ts:42
msgid "Over the monthly average"
msgstr "Über dem monatlichen Durchschnitt"

#: source/tmp/CalendarView.vue.ts:43
msgid "More than twice the monthly average"
msgstr "Mehr als das Doppelte des monatlichen Durchschnitts"

#~ msgid "Suggested tags for the current file"
#~ msgstr "Vorgeschlagene Schlagworte für die aktuelle Datei"

#~ msgid "Add to file"
#~ msgstr "Hinzufügen"

#~ msgid "Open in browser"
#~ msgstr "Im Browser öffnen"

#~ msgid "Show file"
#~ msgstr "Datei anzeigen"

#~ msgid "Directory not found"
#~ msgstr "Verzeichnis nicht gefunden"

#, javascript-format
#~ msgid "Opening new root %s …"
#~ msgstr "Öffne Verzeichnis %s …"

#, javascript-format
#~ msgid "%s has been loaded."
#~ msgstr "Verzeichnis %s wurde geladen."

#, javascript-format
#~ msgid "Could not open workspace %s."
#~ msgstr "Konnte Arbeitsverzeichnis %s nicht öffnen."

#~ msgid "selected"
#~ msgstr "ausgewählt"

#~ msgid "click to select"
#~ msgstr "auswählen"

#~ msgid "Workspaces"
#~ msgstr "Arbeitsverzeichnisse"

#~ msgid "No open files or folders"
#~ msgstr "Keine offenen Dateien oder Ordner"

#~ msgid "Automatically switch to dark mode"
#~ msgstr "Automatisch ins dunkle Thema wechseln"

#~ msgid "Start dark mode at"
#~ msgstr "Wechsel ins dunkle Thema"

#~ msgid "End dark mode at"
#~ msgstr "Wechsel ins helle Thema"

#~ msgid "File manager mode"
#~ msgstr "Dateimanager-Modus"

#~ msgid "Thin &mdash; show either file tree or file list"
#~ msgstr "Dünn &mdash; zeige Dateibaum oder Liste"

#~ msgid "Expanded &mdash; show both file tree and file list"
#~ msgstr "Erweitert &mdash; zeige Dateibaum und Liste"

#~ msgid "Combined &mdash; show files and directories in the file tree"
#~ msgstr "Kombiniert &mdash; Dateibaum zeigt Dateien"

#~ msgid "Display files using"
#~ msgstr "Zeige Dateien mittels"

#~ msgid "Sorting order for files (used for sorting by name)"
#~ msgstr "Sortierreihenfolge für Dateien (bei Sortierung nach Dateinamen)"

#~ msgid "When sorting by time, sort by"
#~ msgstr "Wenn nach Zeit sortiert wird, sortiere nach"

#~ msgid "In the file metadata display"
#~ msgstr "Zeige folgende Zeit in den Dateiinformationen an"

#~ msgid ""
#~ "Choose the formatting characters that the bold/emphasis commands should "
#~ "use"
#~ msgstr "Wähle die Formatierungszeichen für die Fett/Kursiv-Befehle aus"

#~ msgid "Default image path (relative or absolute)"
#~ msgstr "Standard-Bildspeicherort (relativ oder absolut)"

#~ msgid "Algorithm to use for the readability mode"
#~ msgstr "Algorithmus für den Lesbarkeits-Modus"

#~ msgid "Primary Magic Quotes"
#~ msgstr "Primäre Anführungszeichen"

#~ msgid "Secondary Magic Quotes"
#~ msgstr "Sekundäre Anführungszeichen"

#~ msgid "String"
#~ msgstr "Zeichenkette"

#~ msgid ""
#~ "Here you can define certain strings that will be replaced when "
#~ "AutoCorrect is on. The characters on the left side will be replaced with "
#~ "whatever comes on the right."
#~ msgstr ""
#~ "Hier kannst du Zeichenketten definieren, die ersetzt werden, sobald "
#~ "AutoCorrect eingeschaltet ist. Die Zeichen links werden mit den Zeichen "
#~ "rechts ersetzt."

#~ msgid "Search for dictionaries…"
#~ msgstr "Suche nach Wörterbüchern…"

#~ msgid ""
#~ "Put auto-created files into this directory (must be loaded in Zettlr)"
#~ msgstr ""
#~ "Erstelle Dateien automatisch in diesem Verzeichnis (muss in Zettlr "
#~ "geladen sein)"

#~ msgid ""
#~ "Target directory for exported files. <em>Attention:</em> Selecting the "
#~ "current working directory will overwrite files without warning!"
#~ msgstr ""
#~ "Zielverzeichnis für Exporte. <em>Vorsicht:</em> Die Auswahl &quot;"
#~ "Aktuelles Verzeichnis&quot; überschreibt ohne Warnung eventuell "
#~ "vorhandene Dateien!"

#~ msgid "Temporary directory: is regularly expunged"
#~ msgstr "Temporäres Verzeichnis: wird regelmäßig geleert"

#~ msgid ""
#~ "Current working directory: exported files will be saved into the "
#~ "currently selected directory."
#~ msgstr ""
#~ "Aktuelles Verzeichnis: die Exporte werden im aktuell ausgewählten "
#~ "Verzeichnis gespeichert."

#~ msgid "Ask for directory"
#~ msgstr "Verzeichnis auswählen"

#~ msgid ""
#~ "Enter all file extensions that you want to see in your attachment "
#~ "sidebar. Separate them with a comma. Changes are recognised after a "
#~ "restart."
#~ msgstr ""
#~ "Trage hier alle Dateitypen ein, die du in der Attachment-Sidebar sehen "
#~ "möchtest. Trenne jeden Dateityp mit einem Komma. Änderungen werden nach "
#~ "einem Neustart wirksam."

#~ msgid "Use the operating system's accent colour instead of the theme colour"
#~ msgstr "Nutze die Akzentfarbe des Betriebssystems statt der Theme-Farbe"

>>>>>>> 6a1ca0b8
#~ msgid "This setting is only available on Windows and macOS"
#~ msgstr "Diese Einstellung ist nur für Windows und macOS verfügbar"

#~ msgid "These options determine which elements are rendered in documents."
#~ msgstr "Hiermit bestimmst du, welche Elemente Zettlr darstellt."

#~ msgid "With these controls you can constrain the image previews."
#~ msgstr "Hiermit bestimmst du die maximale Größe der Bildvorschauen."

#~ msgid "Options for ZKN elements"
#~ msgstr "Optionen für ZKN-Elemente"

#~ msgid "Item"
#~ msgstr "Eintrag"

#~ msgid "Get LaTeX"
#~ msgstr "LaTeX installieren"

#~ msgid "characters (w/o spaces)"
#~ msgstr "Zeichen (ohne Leer)"

#~ msgid ""
#~ "This profile appears to be either missing the writer or reader property. "
#~ "Make sure to set both so that Zettlr can use this profile."
#~ msgstr ""
#~ "Diesem Profil fehlt entweder das writer oder reader-Attribut. Gib beide "
#~ "Attribute an, damit Zettlr das Profil nutzen kann."

#~ msgid "Application language (<strong>Restart required!</strong>)"
#~ msgstr "Anwendungssprache (<strong>Neustart erforderlich!</strong>)"

#~ msgid "Find…"
#~ msgstr "Finden…"

#~ msgid "Replace with"
#~ msgstr "Ersetzen mit"

#~ msgid "Replace next occurrence"
#~ msgstr "Nächstes Vorkommnis ersetzen"

#~ msgid "Replace all occurrences"
#~ msgstr "Alle Vorkommnisse ersetzen"

#~ msgid "Close search"
#~ msgstr "Suche schließen"

#~ msgid "Toggle regular expression search"
#~ msgstr "Suche mittels regulären Ausdrücken"

#~ msgid "Link start"
#~ msgstr "Link-Anfang"

#~ msgid "Link ending"
#~ msgstr "Link-Ende"

#~ msgid "Proceed without saving"
#~ msgstr "Änderungen verwerfen"

#~ msgid "Omit unsaved changes?"
#~ msgstr "Änderungen verwerfen?"

#~ msgid "Afrikaans (South Africa)"
#~ msgstr "Afrikaans (Südafrika)"

#~ msgid "Catalan (Catalonia)"
#~ msgstr "Katalanisch (Katalonien)"

#~ msgid "Czech (Czech Republic)"
#~ msgstr "Tschechisch (Tschechien)"

#~ msgid "Urdu (Pakistan)"
#~ msgstr "Urdu (Pakistan)"

#~ msgid ""
#~ "Use the CodeMirror default actions for <kbd>Home</kbd> and <kbd>End</kbd>."
#~ msgstr ""
#~ "Nutze die CodeMirror-Standardaktionen für <kbd>Home</kbd> und <kbd>End</"
#~ "kbd>."

#~ msgid "Use left-to-right (LTR) writing direction"
#~ msgstr "Dokumentenschreibrichtung von links nach rechts (LTR)"

#~ msgid "Use right-to-left (RTL) writing direction"
#~ msgstr "Dokumentenschreibrichtung von rechts nach links (RTL)"

#~ msgid "Use visual order for arrow key movement while in RTL-mode"
#~ msgstr "Navigiere visuell mit den Pfeiltasten im RTL-Modus"

#~ msgid "Word style (replace immediately without pressing Space/Enter)"
#~ msgstr "Word-Stil (sofort ersetzen, ohne Leerzeichen oder Enter zu drücken)"

#~ msgid "LibreOffice style (press Space or Enter to replace)"
#~ msgstr "LibreOffice-Stil (drücke Leerzeichen oder Enter zum ersetzen)"

#~ msgid "Check for updated translations on start"
#~ msgstr "Beim Start auf aktualisierte Übersetzungen prüfen"<|MERGE_RESOLUTION|>--- conflicted
+++ resolved
@@ -7,11 +7,7 @@
 msgstr ""
 "Project-Id-Version: Zettlr 2.3.0\n"
 "Report-Msgid-Bugs-To: https://github.com/Zettlr/Zettlr/issues\n"
-<<<<<<< HEAD
-"POT-Creation-Date: 2024-02-07 10:22+0000\n"
-=======
 "POT-Creation-Date: 2024-02-12 15:20+0000\n"
->>>>>>> 6a1ca0b8
 "PO-Revision-Date: 2023-10-14 21:49+0200\n"
 "Last-Translator: Hendrik Erz <info@zettlr.com>\n"
 "Language-Team: \n"
@@ -21,17 +17,11 @@
 "Content-Transfer-Encoding: 8bit\n"
 "X-Generator: Poedit 3.4\n"
 
-<<<<<<< HEAD
-#: source/common/util/format-date.ts:33
-msgid "just now"
-msgstr "gerade eben"
-=======
 #: source/win-preferences/schema/appearance.ts:10
 #: source/app/service-providers/menu/menu.darwin.ts:448
 #: source/app/service-providers/menu/menu.win32.ts:430
 msgid "Dark mode"
 msgstr "Dunkles Thema"
->>>>>>> 6a1ca0b8
 
 #: source/win-preferences/schema/appearance.ts:21
 msgid "Schedule"
@@ -482,48 +472,12 @@
 msgid "Markdown rendering"
 msgstr ""
 
-<<<<<<< HEAD
-#: source/common/util/localise-number.ts:28
-msgid ","
-msgstr "."
-
-#: source/common/util/localise-number.ts:29
-msgid "."
-msgstr ","
-
-#: source/common/modules/markdown-utils/plain-link-highlighter.ts:25
-msgid "Cmd/Ctrl-click to follow this link"
-msgstr "Dem Link mit Cmd/Strg+Klick folgen"
-
-#: source/common/modules/markdown-editor/autocomplete/code-blocks.ts:42
-msgid "No highlighting"
-msgstr "Keine Syntax"
-
-#: source/common/modules/markdown-editor/renderers/render-mermaid.ts:54
-msgid "Rendering mermaid graph …"
-msgstr "Erzeuge Mermaid-Graph …"
-
-#: source/common/modules/markdown-editor/renderers/render-mermaid.ts:59
-msgid "Could not render Graph:"
-msgstr "Konnte Graph nicht darstellen:"
-
-#: source/common/modules/markdown-editor/renderers/readability.ts:39
-#, javascript-format
-msgid "Readability mode (%s)"
-msgstr "Lesbarkeitsmodus (%s)"
-
-#: source/common/modules/markdown-editor/renderers/render-images.ts:98
-#, javascript-format
-msgid "Image not found: %s"
-msgstr "Bild konnte nicht geladen werden: %s"
-=======
 #: source/win-preferences/schema/editor.ts:57
 msgid ""
 "Check to enable live rendering of various Markdown elements to formatted "
 "appearance. This hides formatting characters (such as **text**) or renders "
 "images instead of their link."
 msgstr ""
->>>>>>> 6a1ca0b8
 
 #: source/win-preferences/schema/editor.ts:65
 msgid "Render Citations"
@@ -564,23 +518,13 @@
 #: source/win-preferences/schema/editor.ts:119
 #: source/win-preferences/schema/editor.ts:120
 #: source/common/modules/markdown-editor/context-menu/default-menu.ts:152
-<<<<<<< HEAD
-#: source/win-preferences/schema/editor.ts:119
-#: source/win-preferences/schema/editor.ts:120
-=======
 #: source/common/modules/markdown-editor/tooltips/formatting-toolbar.ts:42
->>>>>>> 6a1ca0b8
 msgid "Bold"
 msgstr "Fett"
 
 #: source/win-preferences/schema/editor.ts:127
 #: source/win-preferences/schema/editor.ts:128
 #: source/common/modules/markdown-editor/tooltips/formatting-toolbar.ts:47
-<<<<<<< HEAD
-#: source/win-preferences/schema/editor.ts:127
-#: source/win-preferences/schema/editor.ts:128
-=======
->>>>>>> 6a1ca0b8
 msgid "Italics"
 msgstr "Kursiv"
 
@@ -600,27 +544,6 @@
 "care of Markdown formatting."
 msgstr ""
 
-<<<<<<< HEAD
-#: source/common/modules/markdown-editor/tooltips/formatting-toolbar.ts:67
-#: source/win-preferences/schema/spellchecking.ts:112
-msgid "Code"
-msgstr "Codeblock"
-
-#: source/common/modules/markdown-editor/tooltips/footnotes.ts:90
-msgid "No footnote text found."
-msgstr "Kein Fußnotentext gefunden."
-
-#: source/common/modules/markdown-editor/tooltips/footnotes.ts:107
-#: source/app/service-providers/menu/menu.darwin.ts:317
-#: source/app/service-providers/menu/menu.win32.ts:318
-msgid "Edit"
-msgstr "Bearbeiten"
-
-#: source/common/modules/markdown-editor/tooltips/file-preview.ts:55
-#, javascript-format
-msgid "File %s does not exist."
-msgstr "Datei %s existiert nicht."
-=======
 #: source/win-preferences/schema/editor.ts:158
 #, fuzzy
 msgid "Distraction-free mode"
@@ -629,7 +552,6 @@
 #: source/win-preferences/schema/editor.ts:164
 msgid "Mute non-focused lines in distraction-free mode"
 msgstr "Blende nicht fokussierte Zeilen im ablenkungsfreien Modus ab"
->>>>>>> 6a1ca0b8
 
 #: source/win-preferences/schema/editor.ts:169
 msgid "Hide toolbar in distraction free mode"
@@ -640,92 +562,15 @@
 msgid "Word counter"
 msgstr "Wörter"
 
-<<<<<<< HEAD
-#: source/common/modules/markdown-editor/tooltips/file-preview.ts:98
-#: source/tmp/PopoverDirProps.vue.ts:172 source/tmp/PopoverFileProps.vue.ts:104
-msgid "Modified"
-msgstr "Bearbeitet"
-=======
 #: source/win-preferences/schema/editor.ts:182
 msgid "Count characters instead of words (e.g., for Chinese)"
 msgstr "Zeichen statt Wörter zählen (z.B. für Chinesisch)"
->>>>>>> 6a1ca0b8
 
 #: source/win-preferences/schema/editor.ts:188
 #, fuzzy
 msgid "Readability mode"
 msgstr "Lesbarkeitsmodus (%s)"
 
-<<<<<<< HEAD
-#: source/common/modules/markdown-editor/tooltips/file-preview.ts:137
-#: source/win-main/file-manager/util/file-item-context.ts:28
-#: source/tmp/GlobalSearch.vue.ts:53
-msgid "Open in a new tab"
-msgstr "In neuem Tab öffnen"
-
-#: source/common/modules/markdown-editor/statusbar/magic-quotes.ts:128
-msgid "Disabled"
-msgstr "Deaktiviert"
-
-#: source/common/modules/markdown-editor/statusbar/magic-quotes.ts:135
-msgid "Custom"
-msgstr "Benutzerdefiniert"
-
-#: source/common/modules/markdown-editor/statusbar/diagnostics.ts:46
-msgid "Open diagnostics panel"
-msgstr "Prüfpaneel öffnen"
-
-#: source/common/modules/markdown-editor/statusbar/info-fields.ts:53
-#: source/tmp/FileItem.vue.ts:122 source/tmp/FileItem.vue.ts:185
-#: source/tmp/PopoverDocInfo.vue.ts:73 source/tmp/PopoverDirProps.vue.ts:158
-#: source/tmp/PopoverDirProps.vue.ts:166 source/tmp/PopoverFileProps.vue.ts:125
-#, javascript-format
-msgid "%s words"
-msgstr "%s Wörter"
-
-#: source/common/modules/markdown-editor/statusbar/info-fields.ts:72
-#: source/tmp/FileItem.vue.ts:120 source/tmp/FileItem.vue.ts:183
-#: source/tmp/PopoverDocInfo.vue.ts:71
-#, javascript-format
-msgid "%s characters"
-msgstr "%s Zeichen"
-
-#: source/common/modules/markdown-editor/statusbar/language-tool.ts:146
-msgid "Detect automatically"
-msgstr "Automatisch erkennen"
-
-#: source/common/modules/markdown-editor/context-menu/link-image-menu.ts:73
-msgid "Open Link"
-msgstr "Link öffnen"
-
-#: source/common/modules/markdown-editor/context-menu/link-image-menu.ts:82
-msgid "Copy Mail Address"
-msgstr "Email-Adresse kopieren"
-
-#: source/common/modules/markdown-editor/context-menu/link-image-menu.ts:82
-msgid "Copy Link"
-msgstr "Link kopieren"
-
-#: source/common/modules/markdown-editor/context-menu/link-image-menu.ts:92
-msgid "Copy image to clipboard"
-msgstr "Bild in Zwischenablage kopieren"
-
-#: source/common/modules/markdown-editor/context-menu/link-image-menu.ts:98
-#, fuzzy
-msgid "Open image"
-msgstr "Datei öffnen"
-
-#: source/common/modules/markdown-editor/context-menu/link-image-menu.ts:104
-#: source/win-main/file-manager/util/file-item-context.ts:87
-#: source/win-main/file-manager/util/dir-item-context.ts:76
-msgid "Reveal in Finder"
-msgstr "In Finder zeigen"
-
-#: source/common/modules/markdown-editor/context-menu/link-image-menu.ts:104
-#, fuzzy
-msgid "Open in File Browser"
-msgstr "In Dateibrowser zeigen"
-=======
 #: source/win-preferences/schema/editor.ts:195
 msgid "Algorithm"
 msgstr ""
@@ -777,7 +622,6 @@
 #: source/win-preferences/schema/editor.ts:266
 msgid "Automatically close matching character pairs"
 msgstr "Schließe Zeichenpaare automatisch"
->>>>>>> 6a1ca0b8
 
 #: source/win-preferences/schema/zettelkasten.ts:21
 msgid "Zettelkasten IDs"
@@ -851,15 +695,6 @@
 msgid "Path to folder"
 msgstr ""
 
-<<<<<<< HEAD
-#: source/common/modules/markdown-editor/context-menu/equation-menu.ts:31
-msgid "Copy equation code"
-msgstr "Formel-Code kopieren"
-
-#: source/common/modules/markdown-editor/linters/spellcheck.ts:149
-msgid "Spelling mistake"
-msgstr "Rechtschreibfehler"
-=======
 #: source/win-preferences/schema/autocorrect.ts:21
 #, fuzzy
 msgid "Autocorrect"
@@ -887,359 +722,11 @@
 #: source/win-preferences/schema/autocorrect.ts:94
 msgid "Text-replacement patterns"
 msgstr ""
->>>>>>> 6a1ca0b8
 
 #: source/win-preferences/schema/autocorrect.ts:98
 msgid "Match whole words"
 msgstr "Ersetze nur ganze Wörter"
 
-<<<<<<< HEAD
-#: source/win-preferences/schema/advanced.ts:28
-#, fuzzy
-msgid "Pattern for new file names"
-msgstr "Muster für neue Dateinamen"
-
-#: source/win-preferences/schema/advanced.ts:34
-#, fuzzy
-msgid "Define a pattern for new file names"
-msgstr "Muster für neue Dateinamen"
-
-#: source/win-preferences/schema/advanced.ts:36
-#, javascript-format
-msgid "Available variables: %s"
-msgstr ""
-
-#: source/win-preferences/schema/advanced.ts:42
-msgid "Do not prompt for filename when creating new files"
-msgstr "Dateinamen bei Dateierstellung nicht abfragen"
-
-#: source/win-preferences/schema/advanced.ts:49
-msgid "Appearance"
-msgstr ""
-
-#: source/win-preferences/schema/advanced.ts:55
-msgid "Use native window appearance"
-msgstr "Nutze natives Fensterdesign"
-
-#: source/win-preferences/schema/advanced.ts:56
-msgid "Only available on Linux; this is the default for macOS and Windows."
-msgstr ""
-
-#: source/win-preferences/schema/advanced.ts:62
-msgid "Enable window vibrancy"
-msgstr "Aktiviere Fenster-vibrancy"
-
-#: source/win-preferences/schema/advanced.ts:63
-msgid "Only available on macOS; makes the window background opaque."
-msgstr ""
-
-#: source/win-preferences/schema/advanced.ts:70
-msgid "Show app in the notification area"
-msgstr "App-Icon in der Menüleiste anzeigen"
-
-#: source/win-preferences/schema/advanced.ts:71
-msgid "Leave app running in the notification area"
-msgstr "App in der Statusleiste anzeigen"
-
-#: source/win-preferences/schema/advanced.ts:80
-msgid "Zoom behavior"
-msgstr "Zoom-Verhalten"
-
-#: source/win-preferences/schema/advanced.ts:83
-#, fuzzy
-msgid "Resizes the whole GUI"
-msgstr "Zoom skaliert die gesamte GUI"
-
-#: source/win-preferences/schema/advanced.ts:84
-#, fuzzy
-msgid "Changes the editor font size"
-msgstr "Zoom ändert nur die Editor-Schriftgröße"
-
-#: source/win-preferences/schema/advanced.ts:90
-msgid "Attachments sidebar"
-msgstr ""
-
-#: source/win-preferences/schema/advanced.ts:96
-msgid "File extensions to be visible in the Attachments sidebar"
-msgstr ""
-
-#: source/win-preferences/schema/advanced.ts:102
-#, fuzzy
-msgid "Iframe rendering whitelist"
-msgstr "Whitelist für iFrames"
-
-#: source/win-preferences/schema/advanced.ts:111
-msgid "Hostname"
-msgstr "Hostname"
-
-#: source/win-preferences/schema/advanced.ts:113
-#: source/win-preferences/schema/autocorrect.ts:111
-#: source/win-preferences/schema/spellchecking.ts:118
-#, fuzzy
-msgid "Filter"
-msgstr "Filtern …"
-
-#: source/win-preferences/schema/advanced.ts:118
-#, fuzzy
-msgid "Watchdog polling"
-msgstr "Aktiviere Watchdog-Polling"
-
-#: source/win-preferences/schema/advanced.ts:124
-msgid "Activate Watchdog polling"
-msgstr "Aktiviere Watchdog-Polling"
-
-#: source/win-preferences/schema/advanced.ts:129
-msgid "Time to wait before writing a file is considered done (in ms)"
-msgstr ""
-"Wartezeit, bis das Schreiben einer Datei als beendet erachtet wird (in "
-"Millisekunden)"
-
-#: source/win-preferences/schema/advanced.ts:136
-#, fuzzy
-msgid "Deleting items"
-msgstr "Datei löschen"
-
-#: source/win-preferences/schema/advanced.ts:142
-msgid "Delete items irreversibly, if moving them to trash fails"
-msgstr ""
-"Lösche Objekte unwiderruflich, wenn sie nicht in den Papierkorb verschoben "
-"werden können"
-
-#: source/win-preferences/schema/advanced.ts:148
-#, fuzzy
-msgid "Debug mode"
-msgstr "Entwicklermodus aktivieren"
-
-#: source/win-preferences/schema/advanced.ts:154
-msgid "Enable debug mode"
-msgstr "Entwicklermodus aktivieren"
-
-#: source/win-preferences/schema/advanced.ts:161
-msgid "Beta releases"
-msgstr ""
-
-#: source/win-preferences/schema/advanced.ts:167
-msgid "Notify me about beta releases"
-msgstr "Informiere mich über Beta-Releases"
-
-#: source/win-preferences/schema/autocorrect.ts:21
-#, fuzzy
-msgid "Autocorrect"
-msgstr "AutoCorrect einschalten"
-
-#: source/win-preferences/schema/autocorrect.ts:31
-msgid "Smart quotes"
-msgstr ""
-
-#: source/win-preferences/schema/autocorrect.ts:44
-#, fuzzy
-msgid "Double Quotes"
-msgstr "Magic Quotes ausschalten"
-
-#: source/win-preferences/schema/autocorrect.ts:47
-#: source/win-preferences/schema/autocorrect.ts:69
-msgid "Disable Magic Quotes"
-msgstr "Magic Quotes ausschalten"
-
-#: source/win-preferences/schema/autocorrect.ts:66
-#, fuzzy
-msgid "Single Quotes"
-msgstr "Magic Quotes ausschalten"
-
-#: source/win-preferences/schema/autocorrect.ts:94
-msgid "Text-replacement patterns"
-msgstr ""
-
-#: source/win-preferences/schema/autocorrect.ts:98
-msgid "Match whole words"
-msgstr "Ersetze nur ganze Wörter"
-
-#: source/win-preferences/schema/autocorrect.ts:99
-msgid "When checked, AutoCorrect will never replace parts of words"
-msgstr ""
-"AutoCorrect ersetzt niemals Teile von Wörtern, wenn diese Option aktiv ist"
-
-#: source/win-preferences/schema/autocorrect.ts:106
-#, fuzzy
-msgid "Replace"
-msgstr "Ersatz"
-
-#: source/win-preferences/schema/autocorrect.ts:106
-msgid "With"
-msgstr ""
-
-#: source/win-preferences/schema/editor.ts:21
-#, fuzzy
-msgid "Input mode"
-msgstr "Eingabemodus des Editors"
-
-#: source/win-preferences/schema/editor.ts:37
-msgid ""
-"The input mode determines how you interact with the editor. We recommend "
-"keeping this setting at \"Normal\". Only choose \"Vim\" or \"Emacs\" if you "
-"know what this implies."
-msgstr ""
-
-#: source/win-preferences/schema/editor.ts:42
-#, fuzzy
-msgid "Writing direction"
-msgstr "In Verzeichnis finden"
-
-#: source/win-preferences/schema/editor.ts:50
-msgid "Markdown rendering"
-msgstr ""
-
-#: source/win-preferences/schema/editor.ts:57
-msgid ""
-"Check to enable live rendering of various Markdown elements to formatted "
-"appearance. This hides formatting characters (such as **text**) or renders "
-"images instead of their link."
-msgstr ""
-
-#: source/win-preferences/schema/editor.ts:65
-msgid "Render Citations"
-msgstr "Zitationen darstellen"
-
-#: source/win-preferences/schema/editor.ts:70
-msgid "Render Iframes"
-msgstr "IFrame-Elemente darstellen"
-
-#: source/win-preferences/schema/editor.ts:75
-msgid "Render Images"
-msgstr "Bilder darstellen"
-
-#: source/win-preferences/schema/editor.ts:80
-msgid "Render Links"
-msgstr "Links darstellen"
-
-#: source/win-preferences/schema/editor.ts:85
-msgid "Render Formulae"
-msgstr "Formeln darstellen"
-
-#: source/win-preferences/schema/editor.ts:90
-msgid "Render Tasks"
-msgstr "Tasks darstellen"
-
-#: source/win-preferences/schema/editor.ts:95
-msgid "Hide heading characters"
-msgstr "Überschrift-Zeichen verstecken"
-
-#: source/win-preferences/schema/editor.ts:100
-msgid "Render emphasis"
-msgstr "Hervorhebungen darstellen"
-
-#: source/win-preferences/schema/editor.ts:109
-msgid "Formatting characters for bold and italic"
-msgstr ""
-
-#: source/win-preferences/schema/editor.ts:136
-msgid "Check Markdown for style issues"
-msgstr "Überprüfe Markdown auf stilistische Probleme"
-
-#: source/win-preferences/schema/editor.ts:142
-#, fuzzy
-msgid "Table Editor"
-msgstr "Tabelleneditor aktivieren"
-
-#: source/win-preferences/schema/editor.ts:153
-msgid ""
-"The Table Editor is an interactive interface that simplifies creation and "
-"editing of tables. It provides buttons for common functionality, and takes "
-"care of Markdown formatting."
-msgstr ""
-
-#: source/win-preferences/schema/editor.ts:158
-#, fuzzy
-msgid "Distraction-free mode"
-msgstr "Ablenkungsfreier Modus"
-
-#: source/win-preferences/schema/editor.ts:164
-msgid "Mute non-focused lines in distraction-free mode"
-msgstr "Blende nicht fokussierte Zeilen im ablenkungsfreien Modus ab"
-
-#: source/win-preferences/schema/editor.ts:169
-msgid "Hide toolbar in distraction free mode"
-msgstr "Blende Werkzeugleiste im ablenkungsfreien Modus aus"
-
-#: source/win-preferences/schema/editor.ts:175
-#, fuzzy
-msgid "Word counter"
-msgstr "Wörter"
-
-#: source/win-preferences/schema/editor.ts:182
-msgid "Count characters instead of words (e.g., for Chinese)"
-msgstr "Zeichen statt Wörter zählen (z.B. für Chinesisch)"
-
-#: source/win-preferences/schema/editor.ts:188
-#, fuzzy
-msgid "Readability mode"
-msgstr "Lesbarkeitsmodus (%s)"
-
-#: source/win-preferences/schema/editor.ts:195
-msgid "Algorithm"
-msgstr ""
-
-#: source/win-preferences/schema/editor.ts:207
-#, fuzzy
-msgid "Image size"
-msgstr "Bild"
-
-#: source/win-preferences/schema/editor.ts:213
-#, fuzzy
-msgid "Maximum width of images (%s %)"
-msgstr "Maximale Bildbreite (Prozent)"
-
-#: source/win-preferences/schema/editor.ts:220
-#, fuzzy
-msgid "Maximum height of images (%s %)"
-msgstr "Maximale Bildhöhe (Prozent)"
-
-#: source/win-preferences/schema/editor.ts:228
-#, fuzzy
-msgid "Other settings"
-msgstr "Andere Dateien"
-
-#: source/win-preferences/schema/editor.ts:234
-#, fuzzy
-msgid "Font size"
-msgstr "Schriftgröße im Editor"
-
-#: source/win-preferences/schema/editor.ts:241
-#, fuzzy
-msgid "Indentation size (number of spaces)"
-msgstr "Rücke um folgende Anzahl Leerzeichen ein"
-
-#: source/win-preferences/schema/editor.ts:248
-#, fuzzy
-msgid "Indent using tabs instead of spaces"
-msgstr "Mit Tab-Zeichen einrücken"
-
-#: source/win-preferences/schema/editor.ts:255
-#, fuzzy
-msgid "Suggest emojis during autocompletion"
-msgstr "Erlaube Leerzeichen in der Autovervollständigung"
-
-#: source/win-preferences/schema/editor.ts:260
-msgid "Show link previews"
-msgstr "Link-Vorschauen anzeigen"
-
-#: source/win-preferences/schema/editor.ts:266
-msgid "Automatically close matching character pairs"
-msgstr "Schließe Zeichenpaare automatisch"
-
-#: source/win-preferences/schema/import-export.ts:23
-msgid "Import and export profiles"
-msgstr ""
-
-#: source/win-preferences/schema/import-export.ts:29
-#, fuzzy
-msgid "Open import profiles editor"
-msgstr "Import-Profil auswählen"
-
-#: source/win-preferences/schema/import-export.ts:43
-msgid "Open export profiles editor"
-msgstr ""
-=======
 #: source/win-preferences/schema/autocorrect.ts:99
 msgid "When checked, AutoCorrect will never replace parts of words"
 msgstr ""
@@ -1780,13 +1267,9 @@
 msgid "just now"
 msgstr "gerade eben"
 
-#: source/common/util/localise-number.ts:28
-msgid ","
-msgstr "."
-
-#: source/common/util/localise-number.ts:29
-msgid "."
-msgstr ","
+#: source/common/util/format-date.ts:33
+msgid "just now"
+msgstr "gerade eben"
 
 #: source/common/util/map-lang-code.ts:33
 msgid "Afrikaans"
@@ -2190,82 +1673,48 @@
 #, javascript-format
 msgid "Loading workspace %s"
 msgstr "Lade Arbeitsverzeichnis %s"
->>>>>>> 6a1ca0b8
-
-#: source/win-preferences/schema/import-export.ts:58
-#, fuzzy
-msgid "Export settings"
-msgstr "Exportiere nach %s"
-
-#. TODO: Must be radio; second option "Use system-wide Pandoc for exports"
-#: source/win-preferences/schema/import-export.ts:64
-#, fuzzy
-msgid "Use Zettlr's internal Pandoc for exports"
-msgstr "Nutze die interne Pandoc-Bibliothek für Exporte"
-
-#: source/win-preferences/schema/import-export.ts:70
-#, fuzzy
-msgid "Remove tags from files when exporting"
-msgstr "Entferne Schlagworte aus den Dateien"
-
-#: source/win-preferences/schema/import-export.ts:76
-#: source/win-preferences/schema/zettelkasten.ts:42
-#, fuzzy
-msgid "Internal links"
-msgstr "Entferne eckige Klammern um interne Links"
-
-#: source/win-preferences/schema/import-export.ts:79
-msgid "Remove internal links completely"
-msgstr "Entferne interne Links komplett"
-
-#: source/win-preferences/schema/import-export.ts:80
-msgid "Unlink internal links"
-msgstr "Entferne eckige Klammern um interne Links"
-
-#: source/win-preferences/schema/import-export.ts:81
-msgid "Don't touch internal links"
-msgstr "Lasse interne Links unverändert"
-
-<<<<<<< HEAD
-#: source/win-preferences/schema/import-export.ts:87
-msgid "Destination folder for exported files"
-msgstr ""
-
-#. TODO: Add info-strings
-#: source/win-preferences/schema/import-export.ts:91
-msgid "Temporary folder"
-msgstr ""
-
-#: source/win-preferences/schema/import-export.ts:92
-#, fuzzy
-msgid "Same as file location"
-msgstr "Zusätzliche Dateiinformationen"
-
-#: source/win-preferences/schema/import-export.ts:93
-msgid "Ask for folder when exporting"
-msgstr ""
-
-#: source/win-preferences/schema/import-export.ts:99
+
+#: source/app/service-providers/updates/index.ts:294
+#, javascript-format
+msgid "Could not check for updates: Server Error (Status code: %s)"
+msgstr "Konnte nicht nach Updates suchen: Server Error (Statuscode: %s)"
+
+#: source/app/service-providers/updates/index.ts:296
+#, javascript-format
+msgid "Could not check for updates: Client Error (Status code: %s)"
+msgstr "Konnte nicht nach Updates suchen: Clientfehler (Statuscode: %s)"
+
+#: source/app/service-providers/updates/index.ts:298
+#, javascript-format
 msgid ""
-"Warning! Files in the temporary folder are regularly deleted. Choosing the "
-"same location as the file overwrites files with identical filenames if they "
-"already exist."
-msgstr ""
-
-#: source/win-preferences/schema/import-export.ts:104
-msgid "Custom export commands"
-msgstr ""
-
-#: source/win-preferences/schema/import-export.ts:112
-msgid "Display name"
-msgstr "Anzeiogename"
-
-#: source/win-preferences/schema/import-export.ts:112
-msgid "Command"
-msgstr "Befehl"
-
-#: source/win-preferences/schema/import-export.ts:113
-=======
+"Could not check for updates: The server tried to redirect (Status code: %s)"
+msgstr ""
+"Konnte nicht nach Updates suchen: Der Server hat eine Weiterleitung gesendet "
+"(Statuscode: %s)"
+
+#. getaddrinfo has reported that the host has not been found.
+#. This normally only happens if the networking interface is
+#. offline.
+#: source/app/service-providers/updates/index.ts:303
+msgid "Could not check for updates: Could not establish connection"
+msgstr ""
+"Konnte nicht nach Updates suchen: Verbindung konnte nicht hergestellt werden"
+
+#. Something else has occurred. GotError objects have a name property.
+#: source/app/service-providers/updates/index.ts:306
+#, javascript-format
+msgid "Could not check for updates. %s: %s"
+msgstr "Konnte nicht auf Aktualisierungen prüfen. %s: %s"
+
+#: source/app/service-providers/updates/index.ts:322
+msgid "Could not check for updates: Server hasn't sent any data"
+msgstr "Konnte nicht nach Updates suchen: Server hat keine Daten gesendet"
+
+#: source/app/service-providers/updates/index.ts:579
+#, javascript-format
+msgid "An update to version %s is available!"
+msgstr "Eine Aktualisierung auf Version %s ist verfügbar!"
+
 #: source/app/service-providers/tray/index.ts:160
 msgid "Show Zettlr"
 msgstr "Zettlr anzeigen"
@@ -2348,122 +1797,13 @@
 #: source/app/service-providers/commands/exporter/pdf-exporter.ts:37
 #: source/app/service-providers/commands/exporter/default-exporter.ts:33
 #: source/app/service-providers/commands/importer/index.ts:47
->>>>>>> 6a1ca0b8
 msgid ""
-"Enter custom commands to run the exporter with. Each command receives as its "
-"first argument the file or project folder to be exported."
-msgstr ""
-"Definiere benutzerdefinierte Befehle für den Exporter. Jeder Befehl erhält "
-"als erstes Argument die Datei oder den Projektordner, welche(r) exportiert "
-"werden soll."
-
-<<<<<<< HEAD
-#: source/win-preferences/schema/spellchecking.ts:22
-#, fuzzy
-msgid "LanguageTool"
-msgstr "LanguageTool aktivieren"
-
-#: source/win-preferences/schema/spellchecking.ts:32
-msgid "Strictness"
-msgstr "Strenge der Empfehlungen"
-
-#: source/win-preferences/schema/spellchecking.ts:35
-msgid "Standard"
-msgstr "Standard"
-
-#: source/win-preferences/schema/spellchecking.ts:36
-msgid "Picky"
-msgstr "Akribisch"
-
-#: source/win-preferences/schema/spellchecking.ts:45
-#, fuzzy
-msgid "Mother language"
-msgstr "Muttersprache"
-
-#: source/win-preferences/schema/spellchecking.ts:51
-msgid "Not set"
-msgstr "Nicht eingestellt"
-
-#: source/win-preferences/schema/spellchecking.ts:59
-msgid "LanguageTool Provider"
-msgstr "LanguageTool-Anbieter"
-
-#: source/win-preferences/schema/spellchecking.ts:63
-msgid "Custom server"
-msgstr "Benutzerdefinierter Server"
-
-#: source/win-preferences/schema/spellchecking.ts:70
-#, fuzzy
-msgid "Custom server address"
-msgstr "Benutzerdefinierter Server"
-
-#: source/win-preferences/schema/spellchecking.ts:79
-#, fuzzy
-msgid "LanguageTool Premium"
-msgstr "LanguageTool-Anbieter"
-
-#: source/win-preferences/schema/spellchecking.ts:84
-msgid ""
-"Zettlr will ignore the \"LanguageTool provider\" settings if you enter any "
-"credentials here."
-msgstr ""
-
-#: source/win-preferences/schema/spellchecking.ts:88
-msgid "LanguageTool Username"
-msgstr "LanguageTool-Benutzername"
-
-#: source/win-preferences/schema/spellchecking.ts:95
-msgid "LanguageTool API key"
-msgstr "LanguageTool API key"
-
-#: source/win-preferences/schema/spellchecking.ts:103
-msgid "Spellchecking"
-msgstr ""
-
-#: source/win-preferences/schema/spellchecking.ts:112
-msgid "Active"
-msgstr "Aktiv"
-
-#: source/win-preferences/schema/spellchecking.ts:112
-#, fuzzy
-msgid "Language"
-msgstr "Sprachcode"
-
-#: source/win-preferences/schema/spellchecking.ts:113
-msgid ""
-"Select the languages for which you want to enable automatic spell checking."
-msgstr ""
-"Wähle die Sprachen aus, für welche du die Rechtschreibprüfung einschalten "
-"möchtest."
-
-#: source/win-preferences/schema/spellchecking.ts:125
-msgid "User dictionary. Remove words by clicking them."
-msgstr "Benutzerdefiniertes Wörterbuch. Entferne Wörter mittels Klick."
-
-#: source/win-preferences/schema/spellchecking.ts:127
-msgid "Dictionary entry"
-msgstr "Wörterbucheintrag"
-
-#: source/win-preferences/schema/spellchecking.ts:130
-msgid "Search for entries …"
-msgstr "Nach Einträgen suchen …"
-
-#: source/win-preferences/schema/file-manager.ts:7
-#, fuzzy
-msgid "Display mode"
-msgstr "Anzeiogename"
-
-#: source/win-preferences/schema/file-manager.ts:16
-msgid "Thin"
-msgstr ""
-
-#: source/win-preferences/schema/file-manager.ts:17
-msgid "Expanded"
-msgstr ""
-
-#: source/win-preferences/schema/file-manager.ts:18
-msgid "Combined"
-=======
+"Pandoc has not been found on this system. Please install Pandoc prior to "
+"exporting or importing files."
+msgstr ""
+"Pandoc wurde auf diesem System nicht gefunden. Bitte installiere zunächst "
+"Pandoc, um Dateien importieren und exportieren zu können."
+
 #: source/app/service-providers/commands/file-rename.ts:108
 #: source/app/service-providers/commands/rename-tag.ts:43
 #: source/app/service-providers/config/index.ts:488
@@ -2543,18 +1883,9 @@
 
 #: source/app/service-providers/commands/import.ts:36
 msgid "You have to select a directory to import to."
->>>>>>> 6a1ca0b8
-msgstr ""
-
-<<<<<<< HEAD
-#: source/win-preferences/schema/file-manager.ts:24
-msgid ""
-"The Thin mode shows your directories and files separately. Select a "
-"directory to have its contents displayed in the file list. Switch between "
-"file list and directory tree by clicking on directories or the arrow button "
-"which appears at the top left corner of the file list."
-msgstr ""
-=======
+msgstr ""
+"Du musst ein Verzeichnis auswählen, in das die Dateien importiert werden."
+
 #. Prepare the list of file filters
 #. The "All Files" filter should be at the top
 #: source/app/service-providers/commands/import.ts:42
@@ -2562,44 +1893,12 @@
 #: source/tmp/FileControl.vue.ts:57
 msgid "All Files"
 msgstr "Alle Dateien"
->>>>>>> 6a1ca0b8
-
-#: source/win-preferences/schema/file-manager.ts:29
-msgid "Show file information"
-msgstr "Zusätzliche Dateiinformationen"
-
-<<<<<<< HEAD
-#: source/win-preferences/schema/file-manager.ts:34
-msgid "Show folders above files"
-msgstr "Zeige Ordner vor Dateien"
-
-#: source/win-preferences/schema/file-manager.ts:40
-msgid "Markdown document name display"
-msgstr ""
-
-#: source/win-preferences/schema/file-manager.ts:48
-msgid "Filename only"
-msgstr "Nur Dateiname"
-
-#: source/win-preferences/schema/file-manager.ts:49
-msgid "Title if applicable"
-msgstr "Titel falls vorhanden"
-
-#: source/win-preferences/schema/file-manager.ts:50
-msgid "First heading level 1 if applicable"
-msgstr "Erste Überschrift falls vorhanden"
-
-#: source/win-preferences/schema/file-manager.ts:51
-msgid "Title or first heading level 1 if applicable"
-msgstr "Titel oder erste Überschrift falls vorhanden"
-
-#: source/win-preferences/schema/file-manager.ts:57
-msgid "Display Markdown file extensions"
-msgstr "Zeige Markdown Dateierweiterungen an"
-
-#: source/win-preferences/schema/file-manager.ts:64
-msgid "Time display"
-=======
+
+#. Now import.
+#: source/app/service-providers/commands/import.ts:59
+msgid "Importing. Please wait …"
+msgstr "Importiere. Bitte einen Moment Geduld …"
+
 #. This callback gets called whenever there is an error while running pandoc.
 #: source/app/service-providers/commands/import.ts:67
 #, javascript-format
@@ -2617,43 +1916,10 @@
 msgid ""
 "The following %s files could not be imported, because their filetype is "
 "unknown: %s"
->>>>>>> 6a1ca0b8
-msgstr ""
-
-<<<<<<< HEAD
-#: source/win-preferences/schema/file-manager.ts:72
-msgid "Last modification time"
-msgstr "Letzter Bearbeitungszeitpunkt"
-
-#: source/win-preferences/schema/file-manager.ts:73
-msgid "File creation time"
-msgstr "Dateierstellungszeitpunkt"
-
-#: source/win-preferences/schema/file-manager.ts:79
-#, fuzzy
-msgid "Sorting"
-msgstr "Exportiere…"
-
-#: source/win-preferences/schema/file-manager.ts:85
-#, fuzzy
-msgid "When sorting documents…"
-msgstr "Kürzlich verwendete Dokumente"
-
-#: source/win-preferences/schema/file-manager.ts:88
-#, fuzzy
-msgid "Use natural order (2 comes before 10)"
-msgstr "Natürliche Reihenfolge (10 kommt nach 2)"
-
-#: source/win-preferences/schema/file-manager.ts:89
-#, fuzzy
-msgid "Use ASCII order (2 comes after 10)"
-msgstr "ASCII-Reihenfolge (2 kommt nach 10)"
-
-#: source/win-preferences/schema/citations.ts:21
-#, fuzzy
-msgid "Citations"
-msgstr "Zitationen darstellen"
-=======
+msgstr ""
+"Die folgenden %s Dateien konnten nicht importiert werden, da ihre "
+"Dateiendung unbekannt ist: %s"
+
 #: source/app/service-providers/commands/import.ts:82
 #, fuzzy
 msgid "Import failed"
@@ -2734,382 +2000,18 @@
 #: source/app/service-providers/commands/dir-new.ts:50
 msgid "Could not create directory"
 msgstr "Konnte Verzeichnis nicht erstellen"
->>>>>>> 6a1ca0b8
-
-#: source/win-preferences/schema/citations.ts:27
-msgid "How would you like autocomplete to insert your citations?"
-msgstr "Wie soll Autocomplete Zitationen einfügen?"
-
-#: source/win-preferences/schema/citations.ts:38
-msgid "Citation Database (CSL JSON or BibTex)"
-msgstr "Zitationsdatenbank (CSL JSON oder BibTex)"
-
-<<<<<<< HEAD
-#: source/win-preferences/schema/citations.ts:40
-#: source/win-preferences/schema/citations.ts:52
-#, fuzzy
-msgid "Path to file"
-msgstr "Hinzufügen"
-
-#: source/win-preferences/schema/citations.ts:50
-msgid "CSL-Style (optional)"
-msgstr "CSL-Styledatei (optional)"
-
-#: source/win-preferences/schema/general.ts:21
-msgid "Application language"
-msgstr "Sprache"
-
-#: source/win-preferences/schema/general.ts:32
-msgid "Autosave"
-msgstr "Automatisches Speichern"
-
-#: source/win-preferences/schema/general.ts:42
-#, fuzzy
-msgid "Save modifications"
-msgstr "Letzter Bearbeitungszeitpunkt"
-
-#: source/win-preferences/schema/general.ts:46
-#: source/win-preferences/schema/appearance.ts:25
-msgid "Off"
-msgstr "Aus"
-
-#: source/win-preferences/schema/general.ts:47
-msgid "Immediately"
-msgstr "Sofort"
-
-#: source/win-preferences/schema/general.ts:48
-msgid "After a short delay"
-msgstr "Mit Verzögerung"
-
-#: source/win-preferences/schema/general.ts:54
-msgid "Default image folder"
-msgstr ""
-
-#: source/win-preferences/schema/general.ts:66
-msgid ""
-"Click \"Select folder…\" or type an absolute or relative path directly into "
-"the input field."
-msgstr ""
-
-#: source/win-preferences/schema/general.ts:71
-#, fuzzy
-msgid "Behavior"
-msgstr "Zoom-Verhalten"
-
-#: source/win-preferences/schema/general.ts:77
-#: source/app/service-providers/windows/dialog/should-replace-file.ts:33
-msgid "Always load remote changes to the current file"
-msgstr "Lade externe Änderungen an der aktuellen Datei automatisch"
-
-#: source/win-preferences/schema/general.ts:82
-msgid "Avoid opening files in new tabs if possible"
-msgstr "Vermeide neue Tabs für Dokumente, falls möglich"
-
-#: source/win-preferences/schema/general.ts:88
-#, fuzzy
-msgid "Updates"
-msgstr "Updates"
-
-#: source/win-preferences/schema/general.ts:94
-msgid "Automatically check for updates"
-msgstr "Automatisch auf Aktualisierungen überprüfen"
-
-#: source/win-preferences/schema/appearance.ts:10
-#: source/app/service-providers/menu/menu.darwin.ts:448
-#: source/app/service-providers/menu/menu.win32.ts:430
-msgid "Dark mode"
-msgstr "Dunkles Thema"
-
-#: source/win-preferences/schema/appearance.ts:21
-msgid "Schedule"
-msgstr "Zeit"
-
-#: source/win-preferences/schema/appearance.ts:26
-#, fuzzy
-msgid "Follow system"
-msgstr "Folge Betriebssystem"
-
-#: source/win-preferences/schema/appearance.ts:27
-msgid "On"
-msgstr ""
-
-#: source/win-preferences/schema/appearance.ts:36
-#: source/tmp/PopoverPomodoro.vue.ts:77
-msgid "Start"
-msgstr "Start"
-
-#: source/win-preferences/schema/appearance.ts:43
-msgid "End"
-msgstr ""
-
-#: source/win-preferences/schema/appearance.ts:53
-msgid "Theme"
-msgstr ""
-
-#: source/win-preferences/schema/appearance.ts:60
-msgid "Here you can choose the theme for the app."
-msgstr "Wähle hier das Theme der App aus."
-
-#: source/win-preferences/schema/appearance.ts:102
-msgid "Toolbar options"
-msgstr ""
-
-#: source/win-preferences/schema/appearance.ts:109
-msgid "Left section buttons"
-msgstr ""
-
-#: source/win-preferences/schema/appearance.ts:113
-msgid "Display \"Open Preferences\" button"
-msgstr "Zeige \"Einstellungen\""
-
-#: source/win-preferences/schema/appearance.ts:118
-msgid "Display \"New File\" button"
-msgstr "Zeige \"Neue Datei\""
-
-#: source/win-preferences/schema/appearance.ts:123
-msgid "Display \"Previous File\" button"
-msgstr "Zeige \"Vorherige Datei\""
-
-#: source/win-preferences/schema/appearance.ts:128
-msgid "Display \"Next File\" button"
-msgstr "Zeige \"Nächste Datei\""
-
-#: source/win-preferences/schema/appearance.ts:135
-msgid "Center section buttons"
-msgstr ""
-
-#: source/win-preferences/schema/appearance.ts:139
-msgid "Display readability button"
-msgstr "Zeige \"Lesbarkeitsmodus\""
-
-#: source/win-preferences/schema/appearance.ts:144
-msgid "Display \"Insert Comment\" button"
-msgstr "Zeige \"Kommentar einfügen\""
-
-#: source/win-preferences/schema/appearance.ts:149
-msgid "Display link button"
-msgstr "Zeige \"Link einfügen\""
-
-#: source/win-preferences/schema/appearance.ts:154
-msgid "Display image button"
-msgstr "Zeige \"Bild einfügen\""
-
-#: source/win-preferences/schema/appearance.ts:159
-msgid "Display task list button"
-msgstr "Zeige \"Task einfügen\""
-
-#: source/win-preferences/schema/appearance.ts:164
-msgid "Display \"Insert Table\" button"
-msgstr "Zeige \"Tabelle einfügen\""
-
-#: source/win-preferences/schema/appearance.ts:169
-msgid "Display \"Insert Footnote\" button"
-msgstr "Zeige \"Fußnote einfügen\""
-
-#: source/win-preferences/schema/appearance.ts:176
-msgid "Right section buttons"
-msgstr ""
-
-#: source/win-preferences/schema/appearance.ts:180
-msgid "Display document info"
-msgstr "Zeige Dokumenteninfo"
-
-#: source/win-preferences/schema/appearance.ts:185
-msgid "Display Pomodoro-timer"
-msgstr "Zeige Pomodoro-Timer"
-
-#: source/win-preferences/schema/appearance.ts:191
-#, fuzzy
-msgid "Status bar"
-msgstr "Statusleiste anzeigen"
-
-#: source/win-preferences/schema/appearance.ts:197
-msgid "Show statusbar"
-msgstr "Statusleiste anzeigen"
-
-#: source/win-preferences/schema/appearance.ts:203
-#: source/tmp/CustomCSS.vue.ts:31
-msgid "Custom CSS"
-msgstr "Benutzerdefiniertes CSS"
-
-#: source/win-preferences/schema/appearance.ts:208
-#, fuzzy
-msgid "Open CSS editor"
-msgstr "Öffne Verzeichnis"
-
-#: source/win-preferences/schema/snippets.ts:23
-msgid "Snippets"
-msgstr ""
-
-#: source/win-preferences/schema/snippets.ts:29
-msgid "Open snippets editor"
-msgstr ""
-
-#: source/win-preferences/schema/zettelkasten.ts:21
-msgid "Zettelkasten IDs"
-msgstr ""
-
-#: source/win-preferences/schema/zettelkasten.ts:27
-#, fuzzy
-msgid "Pattern for Zettelkasten IDs"
-msgstr "Muster für neue IDs"
-
-#: source/win-preferences/schema/zettelkasten.ts:28
-#, fuzzy
-msgid "Uses ECMAScript regular expressions"
-msgstr "ID Regulärer Ausdruck (RegEx)"
-
-#: source/win-preferences/schema/zettelkasten.ts:34
-msgid "Pattern used to generate new IDs"
-msgstr "Muster für neue IDs"
-
-#: source/win-preferences/schema/zettelkasten.ts:37
-#, javascript-format
-msgid "Available Variables: %s"
-msgstr ""
-
-#: source/win-preferences/schema/zettelkasten.ts:48
-msgid "Link with filename only"
-msgstr "Nur mit Dateinamen verlinken"
-
-#: source/win-preferences/schema/zettelkasten.ts:53
-#, fuzzy
-msgid "When linking files, add the document name …"
-msgstr "Beim Verlinken von Dateien, füge den Dateititel …"
-
-#: source/win-preferences/schema/zettelkasten.ts:56
-#, fuzzy
-msgid "Always"
-msgstr "immer an"
-
-#: source/win-preferences/schema/zettelkasten.ts:57
-#, fuzzy
-msgid "Only when linking using the ID"
-msgstr "nur an, wenn mit ID verlinkt wird"
-
-#: source/win-preferences/schema/zettelkasten.ts:58
-#, fuzzy
-msgid "Never"
-msgstr "niemals an"
-
-#: source/win-preferences/schema/zettelkasten.ts:65
-#, fuzzy
-msgid "Start a full-text search when following internal links"
-msgstr "Starte eine Suche beim Klick auf einen Zettelkasten-Link"
-
-#: source/win-preferences/schema/zettelkasten.ts:66
-msgid "The search string will match the content between the brackets: [[ ]]."
-msgstr ""
-
-#: source/win-preferences/schema/zettelkasten.ts:75
-#, fuzzy
-msgid ""
-"Automatically create non-existing files in this folder when following "
-"internal links"
-msgstr ""
-"Erstelle nicht existierende Dateien automatisch beim Klick auf interne Links"
-
-#: source/win-preferences/schema/zettelkasten.ts:80
-msgid "For this to work, the folder must be open as a Workspace in Zettlr."
-msgstr ""
-
-#: source/win-preferences/schema/zettelkasten.ts:85
-msgid "Path to folder"
-msgstr ""
-
-#: source/win-main/file-manager/util/file-item-context.ts:34
-#: source/win-main/file-manager/util/dir-item-context.ts:28
-msgid "Properties"
-msgstr "Eigenschaften"
-
-#: source/win-main/file-manager/util/file-item-context.ts:43
-#: source/app/service-providers/menu/menu.darwin.ts:287
-#: source/app/service-providers/menu/menu.win32.ts:281
-#: source/tmp/Defaults.vue.ts:76
-msgid "Rename file"
-msgstr "Datei umbenennen"
-
-#: source/win-main/file-manager/util/file-item-context.ts:50
-#: source/app/service-providers/menu/menu.darwin.ts:298
-#: source/app/service-providers/menu/menu.win32.ts:292
-msgid "Delete file"
-msgstr "Datei löschen"
-
-#: source/win-main/file-manager/util/file-item-context.ts:57
-msgid "Duplicate file"
-msgstr "Datei duplizieren"
-
-#: source/win-main/file-manager/util/file-item-context.ts:66
-#: source/win-main/file-manager/util/dir-item-context.ts:67
-msgid "Copy path"
-msgstr "Dateipfad kopieren"
-
-#: source/win-main/file-manager/util/file-item-context.ts:72
-#: source/win-main/tabs-context.ts:68
-msgid "Copy filename"
-msgstr "Dateinamen kopieren"
-
-#: source/win-main/file-manager/util/file-item-context.ts:78
-#: source/win-main/tabs-context.ts:80
-#: source/app/service-providers/menu/menu.darwin.ts:414
-#: source/app/service-providers/menu/menu.win32.ts:415
-msgid "Copy ID"
-msgstr "ID kopieren"
-
-#: source/win-main/file-manager/util/file-item-context.ts:87
-#: source/win-main/file-manager/util/dir-item-context.ts:76
-msgid "Reveal in Explorer"
-msgstr "In Explorer zeigen"
-
-#: source/win-main/file-manager/util/file-item-context.ts:87
-#: source/win-main/file-manager/util/dir-item-context.ts:76
-msgid "Reveal in File Browser"
-msgstr "In Dateibrowser zeigen"
-
-#: source/win-main/file-manager/util/file-item-context.ts:100
-msgid "Close file"
-msgstr "Datei schließen"
-
-#: source/win-main/file-manager/util/dir-item-context.ts:37
-#: source/app/service-providers/menu/menu.darwin.ts:116
-#: source/app/service-providers/menu/menu.win32.ts:90
-msgid "New File…"
-msgstr "Neue Datei…"
-
-#: source/win-main/file-manager/util/dir-item-context.ts:43
-#: source/app/service-providers/menu/menu.darwin.ts:155
-#: source/app/service-providers/menu/menu.win32.ts:129
-msgid "New directory…"
-msgstr "Neues Verzeichnis…"
-
-#: source/win-main/file-manager/util/dir-item-context.ts:52
-msgid "Rename directory"
-msgstr "Verzeichnis umbenennen"
-
-#: source/win-main/file-manager/util/dir-item-context.ts:58
-#: source/app/service-providers/menu/menu.darwin.ts:306
-#: source/app/service-providers/menu/menu.win32.ts:299
-msgid "Delete directory"
-msgstr "Verzeichnis löschen"
-
-#: source/win-main/file-manager/util/dir-item-context.ts:87
-msgid "Check for directory …"
-msgstr "Überprüfe Verzeichnis …"
-
-#: source/win-main/file-manager/util/dir-item-context.ts:104
-msgid "Export Project"
-msgstr "Projekt exportieren"
-
-#: source/win-main/file-manager/util/dir-item-context.ts:116
-msgid "Close Workspace"
-msgstr "Arbeitsverzeichnis schließen"
-
-#: source/win-main/tabs-context.ts:38
-#: source/app/service-providers/menu/menu.darwin.ts:601
-#: source/app/service-providers/menu/menu.win32.ts:574
-msgid "Close Tab"
-msgstr "Tab schließen"
-=======
+
+#: source/app/service-providers/commands/import-lang-file.ts:60
+#, javascript-format
+msgid "Language file imported: %s"
+msgstr "Sprachdatei %s wurde erfolgreich importiert"
+
+#: source/app/service-providers/commands/import-lang-file.ts:62
+#: source/app/service-providers/commands/import-lang-file.ts:65
+#, javascript-format
+msgid "Could not import language file %s!"
+msgstr "Die Sprachdatei %s konnte nicht importiert werden!"
+
 #: source/app/service-providers/commands/request-move.ts:53
 msgid "Cannot move directory"
 msgstr "Kann Verzeichnis nicht verschieben"
@@ -3231,209 +2133,6 @@
 #: source/app/service-providers/menu/menu.win32.ts:60
 msgid "Empty"
 msgstr "Liste leeren"
-
-#: source/app/service-providers/menu/menu.darwin.ts:208
-#: source/app/service-providers/menu/menu.win32.ts:173
-msgid "Previous file"
-msgstr "Vorherige Datei"
-
-#: source/app/service-providers/menu/menu.darwin.ts:219
-#: source/app/service-providers/menu/menu.win32.ts:184
-msgid "Next file"
-msgstr "Nächste Datei"
-
-#: source/app/service-providers/menu/menu.darwin.ts:233
-#: source/app/service-providers/menu/menu.win32.ts:198
-msgid "Import files…"
-msgstr "Dateien importieren…"
-
-#: source/app/service-providers/menu/menu.darwin.ts:241
-#: source/app/service-providers/menu/menu.win32.ts:206
-msgid "Export…"
-msgstr "Exportieren…"
-
-#: source/app/service-providers/menu/menu.darwin.ts:249
-#: source/app/service-providers/menu/menu.win32.ts:214
-msgid "Print…"
-msgstr "Drucken…"
-
-#: source/app/service-providers/menu/menu.darwin.ts:260
-#: source/app/service-providers/menu/menu.win32.ts:254
-msgid "Import translation…"
-msgstr "Sprachdatei importieren…"
-
-#: source/app/service-providers/menu/menu.darwin.ts:268
-#: source/app/service-providers/menu/menu.win32.ts:262
-msgid "Import dictionary…"
-msgstr "Wörterbuch importieren…"
-
-#: source/app/service-providers/menu/menu.darwin.ts:322
-#: source/app/service-providers/menu/menu.win32.ts:323
-msgid "Undo"
-msgstr "Rückgängig"
-
-#: source/app/service-providers/menu/menu.darwin.ts:328
-#: source/app/service-providers/menu/menu.win32.ts:329
-msgid "Redo"
-msgstr "Wiederholen"
-
-#: source/app/service-providers/menu/menu.darwin.ts:379
-#: source/app/service-providers/menu/menu.win32.ts:380
-msgid "Find in file"
-msgstr "In Datei finden"
-
-#: source/app/service-providers/menu/menu.darwin.ts:387
-#: source/app/service-providers/menu/menu.win32.ts:388
-msgid "Find in directory"
-msgstr "In Verzeichnis finden"
-
-#: source/app/service-providers/menu/menu.darwin.ts:395
-#: source/app/service-providers/menu/menu.win32.ts:396
-msgid "Filter files"
-msgstr "Dateien filtern"
-
-#: source/app/service-providers/menu/menu.darwin.ts:406
-#: source/app/service-providers/menu/menu.win32.ts:407
-msgid "Generate new ID"
-msgstr "Neue ID generieren"
-
-#: source/app/service-providers/menu/menu.darwin.ts:425
-msgid "Speech"
-msgstr "Sprache"
-
-#: source/app/service-providers/menu/menu.darwin.ts:429
-msgid "Start speaking"
-msgstr "Sprechen beginnen"
-
-#: source/app/service-providers/menu/menu.darwin.ts:434
-msgid "Stop speaking"
-msgstr "Sprechen anhalten"
-
-#: source/app/service-providers/menu/menu.darwin.ts:444
-#: source/app/service-providers/menu/menu.win32.ts:426
-msgid "View"
-msgstr "Ansicht"
-
-#: source/app/service-providers/menu/menu.darwin.ts:458
-#: source/app/service-providers/menu/menu.win32.ts:440
-msgid "Additional Information"
-msgstr "Zusätzliche Informationen"
-
-#: source/app/service-providers/menu/menu.darwin.ts:468
-#: source/app/service-providers/menu/menu.win32.ts:450
-msgid "Distraction free mode"
-msgstr "Ablenkungsfreier Modus"
-
-#: source/app/service-providers/menu/menu.darwin.ts:476
-#: source/app/service-providers/menu/menu.win32.ts:458
-msgid "Typewriter Mode"
-msgstr "Schreibmaschinenmodus"
-
-#: source/app/service-providers/menu/menu.darwin.ts:487
-#: source/app/service-providers/menu/menu.win32.ts:469
-msgid "Toggle file manager"
-msgstr "Dateimanager umschalten"
->>>>>>> 6a1ca0b8
-
-#: source/app/service-providers/menu/menu.darwin.ts:495
-#: source/app/service-providers/menu/menu.win32.ts:477
-msgid "Toggle Sidebar"
-msgstr "Seitenleiste umschalten"
-
-#: source/app/service-providers/menu/menu.darwin.ts:509
-#: source/app/service-providers/menu/menu.win32.ts:488
-msgid "Reset zoom"
-msgstr "Zoom zurücksetzen"
-
-#: source/app/service-providers/menu/menu.darwin.ts:518
-#: source/app/service-providers/menu/menu.win32.ts:497
-msgid "Zoom in"
-msgstr "Hereinzoomen"
-
-#: source/app/service-providers/menu/menu.darwin.ts:525
-#: source/app/service-providers/menu/menu.win32.ts:504
-msgid "Zoom out"
-msgstr "Herauszoomen"
-
-#: source/app/service-providers/menu/menu.darwin.ts:535
-#: source/app/service-providers/menu/menu.win32.ts:514
-msgid "Toggle fullscreen"
-msgstr "Vollbild"
-
-<<<<<<< HEAD
-#: source/app/service-providers/menu/menu.darwin.ts:46
-#: source/app/service-providers/menu/menu.darwin.ts:641
-#: source/app/service-providers/menu/menu.win32.ts:614
-msgid "About Zettlr"
-msgstr "Über Zettlr"
-
-#: source/app/service-providers/menu/menu.darwin.ts:51
-#: source/app/service-providers/menu/menu.win32.ts:222
-#: source/app/service-providers/menu/menu.win32.ts:226
-msgid "Preferences…"
-msgstr "Einstellungen…"
-
-#: source/app/service-providers/menu/menu.darwin.ts:59
-#: source/app/service-providers/menu/menu.win32.ts:234
-msgid "Assets Manager"
-msgstr "Assets Manager"
-
-#: source/app/service-providers/menu/menu.darwin.ts:67
-#: source/app/service-providers/menu/menu.win32.ts:242
-msgid "Manage Tags…"
-msgstr "Schlagwörter…"
-
-#: source/app/service-providers/menu/menu.darwin.ts:77
-msgid "Services"
-msgstr "Dienste"
-
-#: source/app/service-providers/menu/menu.darwin.ts:86
-msgid "Hide"
-msgstr "Verstecken"
-
-#: source/app/service-providers/menu/menu.darwin.ts:91
-msgid "Hide others"
-msgstr "Andere verstecken"
-
-#: source/app/service-providers/menu/menu.darwin.ts:96
-msgid "Show"
-msgstr "Zeigen"
-
-#: source/app/service-providers/menu/menu.darwin.ts:104
-#: source/app/service-providers/menu/menu.win32.ts:308
-#: source/app/service-providers/tray/index.ts:166
-msgid "Quit"
-msgstr "Beenden"
-
-#: source/app/service-providers/menu/menu.darwin.ts:113
-#: source/app/service-providers/menu/menu.win32.ts:87
-msgid "File"
-msgstr "Datei"
-
-#: source/app/service-providers/menu/menu.darwin.ts:175
-#: source/app/service-providers/menu/menu.win32.ts:149
-msgid "Open Workspace …"
-msgstr "Arbeitsverzeichnis öffnen …"
-
-#: source/app/service-providers/menu/menu.darwin.ts:184
-#: source/app/service-providers/menu/menu.win32.ts:44
-#: source/app/service-providers/menu/menu.win32.ts:56
-msgid "Recent documents"
-msgstr "Kürzlich verwendete Dokumente"
-
-#: source/app/service-providers/menu/menu.darwin.ts:188
-#: source/app/service-providers/menu/menu.win32.ts:48
-#: source/app/service-providers/menu/menu.win32.ts:60
-msgid "Empty"
-msgstr "Liste leeren"
-
-#: source/app/service-providers/menu/menu.darwin.ts:197
-#: source/app/service-providers/menu/menu.win32.ts:162
-#: source/app/service-providers/commands/export.ts:114
-#: source/tmp/CustomCSS.vue.ts:42 source/tmp/CustomCSS.vue.ts:56
-#: source/tmp/Defaults.vue.ts:114 source/tmp/SnippetsTab.vue.ts:47
-msgid "Save"
-msgstr "Speichern"
 
 #: source/app/service-providers/menu/menu.darwin.ts:208
 #: source/app/service-providers/menu/menu.win32.ts:173
@@ -3674,92 +2373,18 @@
 "sowie der Geschwindigkeit der Festplatte ab. Die Fenster werden im Anschluss "
 "geöffnet."
 
-#: source/app/service-providers/menu/menu.darwin.ts:711
-#: source/app/service-providers/menu/menu.win32.ts:684
-#: source/app/service-providers/config/index.ts:483
-msgid "Restart now"
-msgstr "Jetzt neustarten"
-
-#. 1: Omit all changes
-#: source/app/service-providers/menu/menu.darwin.ts:712
-#: source/app/service-providers/menu/menu.win32.ts:685
-#: source/app/service-providers/windows/dialog/should-replace-file.ts:36
-#: source/app/service-providers/windows/dialog/should-overwrite-file.ts:32
-#: source/app/service-providers/windows/dialog/ask-save-changes.ts:34
-#: source/app/service-providers/commands/rename-tag.ts:47
-#: source/app/service-providers/commands/file-delete.ts:37
-#: source/app/service-providers/commands/dir-delete.ts:36
-#: source/tmp/CustomCSS.vue.ts:49
-msgid "Cancel"
-msgstr "Abbrechen"
-
-#: source/app/service-providers/config/config-validation.ts:278
-#, javascript-format
-msgid "Option %s has to be of type %s."
-msgstr "Option %s muss den Typ %s besitzen."
-
-#: source/app/service-providers/config/config-validation.ts:281
-#, javascript-format
-msgid "Option %s must be one of: %s."
-msgstr "Option %s muss einen der folgenden Werte aufweisen: %s."
-
-#: source/app/service-providers/config/config-validation.ts:284
-#, javascript-format
-msgid "Option %s must be between %s and %s (characters long)."
-msgstr "Option %s muss im Bereich von %s und %s (Zeichen) liegen."
-
-#: source/app/service-providers/config/config-validation.ts:287
-#, javascript-format
-msgid "Option %s may not exceed %s (characters)."
-msgstr "Option %s darf maximal %s Zeichen lang bzw. groß sein."
-
-#: source/app/service-providers/config/config-validation.ts:290
-#, javascript-format
-msgid "Option %s must be at least %s (characters long)."
-msgstr "Option %s muss mindestens %s Zeichen lang bzw. groß sein."
-
-#: source/app/service-providers/config/config-validation.ts:293
-#, javascript-format
-msgid "Option %s is required."
-msgstr "Option %s ist erforderlich."
-
-#: source/app/service-providers/config/index.ts:480
-msgid "Changing this option requires a restart to take effect."
-msgstr "Diese Änderung wird erst nach einem Neustart wirksam."
-
-#: source/app/service-providers/config/index.ts:484
-msgid "Restart later"
-msgstr "Später neustarten"
-
-#: source/app/service-providers/config/index.ts:488
-#: source/app/service-providers/commands/rename-tag.ts:43
-#: source/app/service-providers/commands/file-rename.ts:108
-msgid "Confirm"
-msgstr "Bestätigen"
-
-#. Prepare the list of file filters
-#. The "All Files" filter should be at the top
-#: source/app/service-providers/windows/dialog/ask-file.ts:47
-#: source/app/service-providers/commands/import.ts:42
-#: source/tmp/FileControl.vue.ts:57
-msgid "All Files"
-msgstr "Alle Dateien"
-
 #: source/app/service-providers/windows/dialog/ask-file.ts:54
 msgid "Open file"
 msgstr "Datei öffnen"
 
-#: source/app/service-providers/windows/dialog/prompt.ts:32
-#: source/app/service-providers/windows/dialog/should-replace-file.ts:37
-#: source/app/service-providers/windows/dialog/should-overwrite-file.ts:33
-#: source/app/service-providers/commands/file-delete.ts:36
-#: source/app/service-providers/commands/dir-delete.ts:35
-msgid "Ok"
-msgstr "Ok"
-
-#: source/app/service-providers/windows/dialog/save-dialog.ts:58
-msgid "Save file"
-msgstr "Datei speichern"
+#: source/app/service-providers/windows/dialog/should-overwrite-file.ts:29
+msgid "Overwrite existing file"
+msgstr "Datei überschreiben"
+
+#: source/app/service-providers/windows/dialog/should-overwrite-file.ts:30
+#, javascript-format
+msgid "The file %s already exists in this directory. Overwrite?"
+msgstr "Die Date %s existiert bereits in diesem Verzeichnis. Überschreiben?"
 
 #: source/app/service-providers/windows/dialog/should-replace-file.ts:31
 msgid "Replace file"
@@ -3771,29 +2396,7 @@
 "File %s has been modified remotely. Replace the loaded version with the "
 "newer one from disk?"
 msgstr ""
-"Datei %s wurde außerhalb von Zettlr verändert. Soll die geladene Datei mit "
-"der neueren Version ersetzt werden?"
-
-#: source/app/service-providers/windows/dialog/should-overwrite-file.ts:29
-msgid "Overwrite existing file"
-msgstr "Datei überschreiben"
-
-#: source/app/service-providers/windows/dialog/should-overwrite-file.ts:30
-#, javascript-format
-msgid "The file %s already exists in this directory. Overwrite?"
-msgstr "Die Date %s existiert bereits in diesem Verzeichnis. Überschreiben?"
-
-#: source/app/service-providers/windows/dialog/ask-save-changes.ts:32
-#: source/app/service-providers/commands/rename-tag.ts:46
-#: source/app/service-providers/commands/file-rename.ts:111
-msgid "Yes"
-msgstr "Ja"
-
-#. 0: Save all changes
-#: source/app/service-providers/windows/dialog/ask-save-changes.ts:33
-#: source/app/service-providers/commands/file-rename.ts:112
-msgid "No"
-msgstr "Nein"
+"Du kannst kein Verzeichnis in eines seiner Unterverzeichnisse verschieben."
 
 #. If the user cancels, do not omit (the default) but actually cancel
 #: source/app/service-providers/windows/dialog/ask-save-changes.ts:38
@@ -3807,297 +2410,10 @@
 msgid "There are unsaved changes. Do you want to save them first?"
 msgstr "Die Datei enthält ungesicherte Änderungen. Verwerfen oder speichern?"
 
-#. TODO: Move this to a command
-#. The user wants to open another file or directory.
-#: source/app/service-providers/windows/index.ts:221
-#: source/app/service-providers/commands/root-open.ts:75
-msgid "Open project folder"
-msgstr "Projektverzeichnis öffnen"
-
-#: source/app/service-providers/updates/index.ts:294
-#, javascript-format
-msgid "Could not check for updates: Server Error (Status code: %s)"
-msgstr "Konnte nicht nach Updates suchen: Server Error (Statuscode: %s)"
-
-#: source/app/service-providers/updates/index.ts:296
-#, javascript-format
-msgid "Could not check for updates: Client Error (Status code: %s)"
-msgstr "Konnte nicht nach Updates suchen: Clientfehler (Statuscode: %s)"
-
-#: source/app/service-providers/updates/index.ts:298
-#, javascript-format
-msgid ""
-"Could not check for updates: The server tried to redirect (Status code: %s)"
-msgstr ""
-"Konnte nicht nach Updates suchen: Der Server hat eine Weiterleitung gesendet "
-"(Statuscode: %s)"
-
-#. getaddrinfo has reported that the host has not been found.
-#. This normally only happens if the networking interface is
-#. offline.
-#: source/app/service-providers/updates/index.ts:303
-msgid "Could not check for updates: Could not establish connection"
-msgstr ""
-"Konnte nicht nach Updates suchen: Verbindung konnte nicht hergestellt werden"
-
-#. Something else has occurred. GotError objects have a name property.
-#: source/app/service-providers/updates/index.ts:306
-#, javascript-format
-msgid "Could not check for updates. %s: %s"
-msgstr "Konnte nicht auf Aktualisierungen prüfen. %s: %s"
-
-#: source/app/service-providers/updates/index.ts:322
-msgid "Could not check for updates: Server hasn't sent any data"
-msgstr "Konnte nicht nach Updates suchen: Server hat keine Daten gesendet"
-
-#: source/app/service-providers/updates/index.ts:579
-#, javascript-format
-msgid "An update to version %s is available!"
-msgstr "Eine Aktualisierung auf Version %s ist verfügbar!"
-
-#: source/app/service-providers/commands/rename-tag.ts:44
-#, javascript-format
-msgid "Replace tag \"%s\" with \"%s\" across %s files?"
-msgstr "Ersetze Schlagwort “%s” mit “%s” in %s Dateien?"
-
-#: source/app/service-providers/commands/import-lang-file.ts:60
-#, javascript-format
-msgid "Language file imported: %s"
-msgstr "Sprachdatei %s wurde erfolgreich importiert"
-
-#: source/app/service-providers/commands/import-lang-file.ts:62
-#: source/app/service-providers/commands/import-lang-file.ts:65
-#, javascript-format
-msgid "Could not import language file %s!"
-msgstr "Die Sprachdatei %s konnte nicht importiert werden!"
-
-#: source/app/service-providers/commands/dir-project-export.ts:74
-msgid "Cannot export project"
-msgstr "Kann Projekt nicht exportieren"
-
-#: source/app/service-providers/commands/dir-project-export.ts:75
-msgid ""
-"After applying your glob-filters, no files remained to export. Please adjust "
-"them in the project settings."
-msgstr ""
-"Nach Anwendung der glob-Filter sind keine Dateien für den Export übrig "
-"geblieben. Bitte passe sie in den Projekteinstellungen an."
-
-#: source/app/service-providers/commands/dir-project-export.ts:147
-#, javascript-format
-msgid "Project \"%s\" successfully exported. Click to show."
-msgstr "Projekt “%s” wurde erfolgreich exportiert. Zum Anzeigen klicken."
-
-#: source/app/service-providers/commands/dir-project-export.ts:148
-msgid "Project Export"
-msgstr "Projektexport"
-
-#: source/app/service-providers/commands/file-delete.ts:41
-#: source/app/service-providers/commands/dir-delete.ts:40
-msgid "Really delete?"
-msgstr "Wirklich löschen?"
-
-#: source/app/service-providers/commands/file-delete.ts:42
-#: source/app/service-providers/commands/dir-delete.ts:41
-#, javascript-format
-msgid "Do you really want to remove %s?"
-msgstr "Möchtest du %s wirklich löschen?"
-
-#. Else standard val for new dirs.
-#: source/app/service-providers/commands/dir-new.ts:31
-#: source/tmp/TreeItem.vue.ts:240
-msgid "Untitled"
-msgstr "Unbenannt"
-
-#: source/app/service-providers/commands/dir-new.ts:37
-#: source/app/service-providers/commands/dir-new.ts:38
-#: source/app/service-providers/commands/dir-new.ts:50
-msgid "Could not create directory"
-msgstr "Konnte Verzeichnis nicht erstellen"
-
-#: source/app/service-providers/commands/export.ts:55
-#: source/app/service-providers/commands/export.ts:157
-msgid "Export failed"
-msgstr "Export fehlgeschlagen"
-
-#: source/app/service-providers/commands/export.ts:56
-#, javascript-format
-msgid "An error occurred during export: %s"
-msgstr "Beim Export ist ein Fehler aufgetreten: %s"
-
-#: source/app/service-providers/commands/export.ts:114
-msgid "Choose export destination"
-msgstr "Exportieren nach"
-
-#: source/app/service-providers/commands/export.ts:145
-#, javascript-format
-msgid "Exporting to %s"
-msgstr "Exportiere nach %s"
-
-#: source/app/service-providers/commands/export.ts:158
-#, javascript-format
-msgid "An error occurred on export: %s"
-msgstr "Ein Fehler ist beim Export aufgetreten: %s"
-
-#: source/app/service-providers/commands/importer/import-textbundle.ts:63
-#: source/app/service-providers/commands/importer/import-textbundle.ts:69
-#, javascript-format
-msgid "Malformed Textbundle: %s"
-msgstr "Fehlerhaftes Textbundle: %s"
-
-#: source/app/service-providers/commands/importer/index.ts:47
-#: source/app/service-providers/commands/exporter/default-exporter.ts:33
-#: source/app/service-providers/commands/exporter/pdf-exporter.ts:37
-msgid ""
-"Pandoc has not been found on this system. Please install Pandoc prior to "
-"exporting or importing files."
-msgstr ""
-"Pandoc wurde auf diesem System nicht gefunden. Bitte installiere zunächst "
-"Pandoc, um Dateien importieren und exportieren zu können."
-
-#: source/app/service-providers/commands/importer/index.ts:104
-#: source/app/service-providers/commands/importer/index.ts:105
-msgid "Select import profile"
-msgstr "Import-Profil auswählen"
-
-#: source/app/service-providers/commands/importer/index.ts:106
-#, javascript-format
-msgid "There are multiple profiles that can import %s. Please choose one."
-msgstr "Mehrere Profile können %s importieren. Bitte eines Auswählen."
-
-#: source/app/service-providers/commands/file-new.ts:151
-#: source/app/service-providers/commands/file-duplicate.ts:42
-#: source/app/service-providers/commands/file-duplicate.ts:59
-msgid "Could not create file"
-msgstr "Konnte Datei nicht erstellen"
-
-#: source/app/service-providers/commands/import.ts:36
-msgid "You have to select a directory to import to."
-msgstr ""
-"Du musst ein Verzeichnis auswählen, in das die Dateien importiert werden."
-
-#. Now import.
-#: source/app/service-providers/commands/import.ts:59
-msgid "Importing. Please wait …"
-msgstr "Importiere. Bitte einen Moment Geduld …"
-
-#. This callback gets called whenever there is an error while running pandoc.
-#: source/app/service-providers/commands/import.ts:67
-#, javascript-format
-msgid "Couldn't import %s."
-msgstr "Konnte %s nicht importieren."
-
-#: source/app/service-providers/commands/import.ts:71
-#, javascript-format
-msgid "%s imported successfully."
-msgstr "%s wurde erfolgreich importiert."
-
-#. Some files failed to import.
-#: source/app/service-providers/commands/import.ts:76
-#, javascript-format
-msgid ""
-"The following %s files could not be imported, because their filetype is "
-"unknown: %s"
-msgstr ""
-"Die folgenden %s Dateien konnten nicht importiert werden, da ihre "
-"Dateiendung unbekannt ist: %s"
-
-#: source/app/service-providers/commands/import.ts:82
-#, fuzzy
-msgid "Import failed"
-msgstr "Export fehlgeschlagen"
-
-#. Better error message
-#: source/app/service-providers/commands/open-attachment.ts:113
-#, javascript-format
-msgid "The reference with key %s does not appear to have attachments."
-msgstr "Die Referenz mit dem Schlüssel %s scheint keine Anhänge zu haben."
-
-#: source/app/service-providers/commands/open-attachment.ts:118
-msgid "Could not open attachment. Is Zotero running?"
-msgstr "Konnte Anhang nicht öffnen. Läuft Zotero?"
-
-#: source/app/service-providers/commands/language-tool.ts:187
-msgid "Document too long"
-msgstr "Dokument zu lang"
-
-#: source/app/service-providers/commands/language-tool.ts:192
-msgid "offline"
-msgstr "offline"
-
-#: source/app/service-providers/commands/file-rename.ts:109
-#, javascript-format
-msgid "Update %s internal links to file %s?"
-msgstr "Aktualisiere %s interne Links auf Datei %s?"
-
-#: source/app/service-providers/commands/root-open.ts:62
-#: source/tmp/FileItem.vue.ts:104 source/tmp/FileItem.vue.ts:106
-#: source/tmp/PopoverDirProps.vue.ts:178
-msgid "Files"
-msgstr "Dateien"
-
-#: source/app/service-providers/commands/root-open.ts:85
-msgid "Cannot open directory"
-msgstr "Kann Verzeichnis nicht öffnen"
-
-#: source/app/service-providers/commands/root-open.ts:86
-#, javascript-format
-msgid "Directory &quot;%s&quot; cannot be opened by Zettlr."
-msgstr "Das Verzeichnis &quot;%s&quot; kann von Zettlr nicht geöffnet werden."
-
-#: source/app/service-providers/commands/request-move.ts:53
-msgid "Cannot move directory"
-msgstr "Kann Verzeichnis nicht verschieben"
-
-#: source/app/service-providers/commands/request-move.ts:54
-msgid "You cannot move a directory into one of its subdirectories."
-msgstr ""
-"Du kannst kein Verzeichnis in eines seiner Unterverzeichnisse verschieben."
-
-#: source/app/service-providers/commands/request-move.ts:63
-msgid "Cannot move directory or file"
-msgstr "Kann Datei oder Verzeichnis nicht verschieben"
-
-#: source/app/service-providers/commands/request-move.ts:64
-#, javascript-format
-msgid "The file/directory %s already exists in target."
-msgstr "Die Datei bzw. das Verzeichnis %s existiert am Zielort bereits."
-
-#: source/app/service-providers/commands/save-image-from-clipboard.ts:37
-msgid "The requested file was not found."
-msgstr "Die angeforderte Datei wurde nicht gefunden."
-
 #: source/app/service-providers/commands/save-image-from-clipboard.ts:54
 msgid "The provided name did not contain any allowed letters."
 msgstr "Der Name enthielt keine erlaubten Zeichen."
 
-#: source/app/service-providers/commands/save-image-from-clipboard.ts:75
-msgid "The requested directory was not found."
-msgstr "Das angefragte Verzeichnis wurde nicht gefunden."
-
-#: source/app/service-providers/commands/save-image-from-clipboard.ts:86
-msgid "Could not save image"
-msgstr "Konnte Bild nicht speichern"
-
-#. We need to generate our own filename. First, attempt to just use 'copy of'
-#: source/app/service-providers/commands/file-duplicate.ts:71
-#, javascript-format
-msgid "Copy of %s"
-msgstr "Kopie von %s"
-
-#: source/app/service-providers/workspaces/index.ts:163
-#, javascript-format
-msgid "Loading workspace %s"
-msgstr "Lade Arbeitsverzeichnis %s"
-
-#: source/app/service-providers/tray/index.ts:160
-msgid "Show Zettlr"
-msgstr "Zettlr anzeigen"
-
-#: source/app/service-providers/tray/index.ts:173
-msgid "Zettlr"
-msgstr "Zettlr"
-
 #: source/app/service-providers/documents/index.ts:345
 #, fuzzy
 msgid "Save changes"
@@ -4154,263 +2470,15 @@
 "Änderungen an Dateien automatisch laden, wenn der Editor keine "
 "ungespeicherten Änderungen enthält"
 
-#: source/app/service-providers/citeproc/index.ts:248
-#: source/app/service-providers/citeproc/index.ts:455
-msgid "The citation database could not be loaded"
-msgstr "Die Zitationsdatenbank konnte nicht geladen werden"
-
-#: source/app/service-providers/citeproc/index.ts:443
-msgid "Changes to the library file detected. Reloading …"
-msgstr "Änderung in der Bibliothek entdeckt. Lade neu …"
+#: source/tmp/Projects-Tab.vue.ts:24
+msgid "Zettlr also makes use of these projects:"
+msgstr "Zettlr nutzt auch die folgenden Projekte:"
 
 #. Static properties
 #: source/tmp/ChartView.vue.ts:39
 msgid "Charts"
 msgstr "Charts"
 
-#: source/tmp/FileList.vue.ts:47
-msgid "No results"
-msgstr "Keine Ergebnisse"
-
-#: source/tmp/FileList.vue.ts:48
-msgid "No directory selected"
-msgstr "Kein Verzeichnis ausgewählt"
-
-#: source/tmp/FileList.vue.ts:49
-msgid "Empty directory"
-msgstr "Leeres Verzeichnis"
-
-#: source/tmp/OtherFilesTab.vue.ts:11 source/tmp/MainSidebar.vue.ts:57
-msgid "Other files"
-msgstr "Andere Dateien"
-
-#: source/tmp/OtherFilesTab.vue.ts:12
-msgid "Open directory"
-msgstr "Öffne Verzeichnis"
-
-#: source/tmp/OtherFilesTab.vue.ts:13
-msgid "No other files"
-msgstr "Keine anderen Dateien"
-=======
-#: source/app/service-providers/menu/menu.darwin.ts:543
-#: source/app/service-providers/menu/menu.win32.ts:523
-msgid "Develop"
-msgstr "Entwickler"
-
-#: source/app/service-providers/menu/menu.darwin.ts:547
-#: source/app/service-providers/menu/menu.win32.ts:527
-msgid "Reload"
-msgstr "Neu laden"
-
-#: source/app/service-providers/menu/menu.darwin.ts:555
-#: source/app/service-providers/menu/menu.win32.ts:535
-msgid "Toggle developer tools"
-msgstr "Entwicklerwerkzeuge"
-
-#: source/app/service-providers/menu/menu.darwin.ts:563
-#: source/app/service-providers/menu/menu.win32.ts:543
-msgid "Open Logs"
-msgstr "Logs öffnen"
-
-#: source/app/service-providers/menu/menu.darwin.ts:574
-#: source/app/service-providers/menu/menu.win32.ts:554
-msgid "Window"
-msgstr "Fenster"
-
-#: source/app/service-providers/menu/menu.darwin.ts:579
-#: source/app/service-providers/menu/menu.win32.ts:559
-msgid "Minimize"
-msgstr "Minimieren"
-
-#: source/app/service-providers/menu/menu.darwin.ts:587
-#: source/app/service-providers/menu/menu.win32.ts:565
-msgid "Close"
-msgstr "Schließen"
-
-#: source/app/service-providers/menu/menu.darwin.ts:593
-msgid "Bring All to Front"
-msgstr "Alle in den Vordergrund"
-
-#: source/app/service-providers/menu/menu.darwin.ts:609
-#: source/app/service-providers/menu/menu.win32.ts:582
-msgid "Previous Tab"
-msgstr "Voriger Tab"
-
-#: source/app/service-providers/menu/menu.darwin.ts:617
-#: source/app/service-providers/menu/menu.win32.ts:590
-msgid "Next Tab"
-msgstr "Nächster Tab"
-
-#: source/app/service-providers/menu/menu.darwin.ts:625
-#: source/app/service-providers/menu/menu.win32.ts:598
-#, fuzzy
-msgid "New window"
-msgstr "Fenster"
-
-#: source/app/service-providers/menu/menu.darwin.ts:636
-#: source/app/service-providers/menu/menu.win32.ts:609
-msgid "Help"
-msgstr "Hilfe"
-
-#: source/app/service-providers/menu/menu.darwin.ts:648
-#: source/app/service-providers/menu/menu.win32.ts:621 source/tmp/App.vue.ts:94
-msgid "Check for updates"
-msgstr "Nach neuer Version suchen"
-
-#: source/app/service-providers/menu/menu.darwin.ts:660
-#: source/app/service-providers/menu/menu.win32.ts:633
-msgid "Support Zettlr"
-msgstr "Unterstützen"
-
-#: source/app/service-providers/menu/menu.darwin.ts:670
-#: source/app/service-providers/menu/menu.win32.ts:643
-msgid "Visit website"
-msgstr "Website öffnen"
-
-#: source/app/service-providers/menu/menu.darwin.ts:680
-#: source/app/service-providers/menu/menu.win32.ts:653
-msgid "Open user manual"
-msgstr "Handbuch öffnen"
-
-#: source/app/service-providers/menu/menu.darwin.ts:694
-#: source/app/service-providers/menu/menu.win32.ts:667
-msgid "Open Tutorial"
-msgstr "Tutorial öffnen"
-
-#: source/app/service-providers/menu/menu.darwin.ts:702
-#: source/app/service-providers/menu/menu.win32.ts:675
-msgid "Clear FSAL cache …"
-msgstr "FSAL-Cache leeren …"
-
-#: source/app/service-providers/menu/menu.darwin.ts:706
-#: source/app/service-providers/menu/menu.win32.ts:679
-msgid "Clear FSAL Cache"
-msgstr "FSAL-Cache leeren"
-
-#: source/app/service-providers/menu/menu.darwin.ts:707
-#: source/app/service-providers/menu/menu.win32.ts:680
-msgid "Clearing the FSAL cache requires a restart."
-msgstr "Das Leeren des FSAL-Cache erfordert einen Neustart."
-
-#: source/app/service-providers/menu/menu.darwin.ts:708
-#: source/app/service-providers/menu/menu.win32.ts:681
-msgid ""
-"After the restart, Zettlr will recreate the entire cache, which may take a "
-"few moments, depending on the amount of files you have loaded and the speed "
-"of your disk. The window(s) will show afterward."
-msgstr ""
-"Nach dem Neustart wird Zettlr den Cache neu erzeugen, was einen Moment "
-"dauern kann. Die Geschwindigkeit hängt von der Anzahl geladener Dateien "
-"sowie der Geschwindigkeit der Festplatte ab. Die Fenster werden im Anschluss "
-"geöffnet."
-
-#: source/app/service-providers/windows/dialog/ask-file.ts:54
-msgid "Open file"
-msgstr "Datei öffnen"
-
-#: source/app/service-providers/windows/dialog/should-overwrite-file.ts:29
-msgid "Overwrite existing file"
-msgstr "Datei überschreiben"
-
-#: source/app/service-providers/windows/dialog/should-overwrite-file.ts:30
-#, javascript-format
-msgid "The file %s already exists in this directory. Overwrite?"
-msgstr "Die Date %s existiert bereits in diesem Verzeichnis. Überschreiben?"
-
-#: source/app/service-providers/windows/dialog/should-replace-file.ts:31
-msgid "Replace file"
-msgstr "Datei ersetzen"
-
-#: source/app/service-providers/windows/dialog/should-replace-file.ts:32
-#, javascript-format
-msgid ""
-"File %s has been modified remotely. Replace the loaded version with the "
-"newer one from disk?"
-msgstr ""
-"Datei %s wurde außerhalb von Zettlr verändert. Soll die geladene Datei mit "
-"der neueren Version ersetzt werden?"
-
-#. If the user cancels, do not omit (the default) but actually cancel
-#: source/app/service-providers/windows/dialog/ask-save-changes.ts:38
-#: source/app/service-providers/documents/index.ts:349
-#: source/tmp/CustomCSS.vue.ts:65 source/tmp/Defaults.vue.ts:132
-#: source/tmp/SnippetsTab.vue.ts:65
-msgid "Unsaved changes"
-msgstr "Ungespeicherte Änderungen"
-
-#: source/app/service-providers/windows/dialog/ask-save-changes.ts:39
-msgid "There are unsaved changes. Do you want to save them first?"
-msgstr "Die Datei enthält ungesicherte Änderungen. Verwerfen oder speichern?"
-
-#: source/app/service-providers/windows/dialog/save-dialog.ts:58
-msgid "Save file"
-msgstr "Datei speichern"
-
-#: source/app/service-providers/documents/index.ts:345
-#, fuzzy
-msgid "Save changes"
-msgstr "Ungespeicherte Änderungen"
-
-#: source/app/service-providers/documents/index.ts:346
-#, fuzzy
-msgid "Discard changes"
-msgstr "Ungespeicherte Änderungen"
-
-#: source/app/service-providers/documents/index.ts:350
-#, fuzzy
-msgid "There are unsaved changes. Do you want to save or discard them?"
-msgstr "Die Datei enthält ungesicherte Änderungen. Verwerfen oder speichern?"
-
-#: source/app/service-providers/documents/index.ts:996
-msgid "File changed on disk"
-msgstr "Datei auf der Festplatte verändert"
-
-#: source/app/service-providers/documents/index.ts:997
-#, javascript-format
-msgid "%s changed on disk"
-msgstr "%s wurde verändert"
-
-#: source/app/service-providers/documents/index.ts:999
-#, javascript-format
-msgid ""
-"%s has changed on disk, but the editor contains unsaved changes. Do you want "
-"to keep the current editor contents or load the file from disk?"
-msgstr ""
-"%s wurde auf der Festplatte verändert, aber der Editor enthält "
-"ungespeicherte Änderungen. Sollen die Änderungen im Editor erhalten werden, "
-"oder die Datei neu geladen werden?"
-
-#: source/app/service-providers/documents/index.ts:1000
-msgid ""
-"Do you want to keep the current editor contents or load the file from disk?"
-msgstr ""
-"Sollen die aktuellen Änderungen im Editor erhalten bleiben, oder die Datei "
-"neu geladen werden?"
-
-#: source/app/service-providers/documents/index.ts:1003
-msgid "Keep editor contents"
-msgstr "Änderungen im Editor behalten"
-
-#: source/app/service-providers/documents/index.ts:1004
-msgid "Load changes from disk"
-msgstr "Datei neu laden"
-
-#: source/app/service-providers/documents/index.ts:1007
-msgid ""
-"Always load changes from disk if there are no unsaved changes in the editor"
-msgstr ""
-"Änderungen an Dateien automatisch laden, wenn der Editor keine "
-"ungespeicherten Änderungen enthält"
-
-#: source/tmp/Projects-Tab.vue.ts:24
-msgid "Zettlr also makes use of these projects:"
-msgstr "Zettlr nutzt auch die folgenden Projekte:"
-
-#. Static properties
-#: source/tmp/ChartView.vue.ts:39
-msgid "Charts"
-msgstr "Charts"
-
 #: source/tmp/ListControl.vue.ts:76
 msgid "Add"
 msgstr "Neu"
@@ -4517,7 +2585,6 @@
 #: source/tmp/PopoverDirProps.vue.ts:33
 msgid "Project Settings…"
 msgstr "Projekteinstellungen…"
->>>>>>> 6a1ca0b8
 
 #: source/tmp/NumberControl.vue.ts:40 source/tmp/PopoverFileProps.vue.ts:37
 #: source/tmp/ColorControl.vue.ts:35 source/tmp/ShortcutChooser.vue.ts:61
@@ -4561,18 +2628,247 @@
 msgid "No other files"
 msgstr "Keine anderen Dateien"
 
-#: source/tmp/FileItem.vue.ts:97 source/tmp/FileItem.vue.ts:99
-#: source/tmp/PopoverDirProps.vue.ts:169
-msgid "Directories"
-msgstr "Verzeichnisse"
-
-#: source/tmp/FileItem.vue.ts:170 source/tmp/PopoverFileProps.vue.ts:113
-msgid "Characters"
+#: source/tmp/Defaults.vue.ts:70
+msgid ""
+"This profile is protected. This means that it will be restored when you "
+"remove or rename it."
+msgstr ""
+"Dieses Profil ist geschützt. Es wird wiederhergestellt, wenn du es "
+"umbenennst oder entfernst."
+
+#: source/tmp/Defaults.vue.ts:73
+msgid ""
+"This profile is invalid. It may contain errors, or it may be missing the "
+"writer or reader property."
+msgstr ""
+"Dieses Profil enthält Syntaxfehler oder es fehlen “writer” und “reader”-"
+"Angaben."
+
+#: source/tmp/Defaults.vue.ts:111
+msgid "Edit the default settings for imports or exports here."
+msgstr "Bearbeite die Standardeinstellungen für Importe oder Exporte hier."
+
+#: source/tmp/Defaults.vue.ts:205 source/tmp/SnippetsTab.vue.ts:134
+msgid "Saved!"
+msgstr "Gespeichert!"
+
+#: source/tmp/FileList.vue.ts:46
+msgid "No results"
+msgstr "Keine Ergebnisse"
+
+#: source/tmp/FileList.vue.ts:47
+msgid "No directory selected"
+msgstr "Kein Verzeichnis ausgewählt"
+
+#: source/tmp/FileList.vue.ts:48
+msgid "Empty directory"
+msgstr "Leeres Verzeichnis"
+
+#: source/tmp/App.vue.ts:34
+msgid "Updater"
+msgstr "Updates"
+
+#. True as soon as the update starts
+#: source/tmp/App.vue.ts:36
+msgid "Click to start update"
+msgstr "Update starten"
+
+#: source/tmp/App.vue.ts:76
+msgid "New update available"
+msgstr "Neue Version"
+
+#: source/tmp/App.vue.ts:79
+msgid "Your version"
+msgstr "Deine Version"
+
+#: source/tmp/App.vue.ts:82
+msgid ""
+"There is a new version of Zettlr available to download. Please read the "
+"changelog below."
+msgstr ""
+"Eine neue Version von Zettlr steht zum Download bereit. Bitte lies die "
+"Änderungsdatei unten."
+
+#: source/tmp/App.vue.ts:85
+msgid "Downloading your update"
+msgstr "Lade Aktualisierung herunter"
+
+#: source/tmp/App.vue.ts:88
+msgid "No update available. You have the most recent version."
+msgstr "Keine Aktualisierung verfügbar. Du nutzt die aktuelle Version."
+
+#: source/tmp/App.vue.ts:133
+msgid "Starting update …"
+msgstr "Aktualisiere …"
+
+#: source/tmp/PopoverPomodoro.vue.ts:80
+msgid "Stop"
+msgstr "Stop"
+
+#: source/tmp/PopoverPomodoro.vue.ts:83
+msgid "Work"
+msgstr "Arbeiten"
+
+#: source/tmp/PopoverPomodoro.vue.ts:86
+msgid "Short break"
+msgstr "Kurze Pause"
+
+#: source/tmp/PopoverPomodoro.vue.ts:89
+msgid "Break"
+msgstr "Lange Pause"
+
+#: source/tmp/PopoverPomodoro.vue.ts:92
+msgid "Sound Effect"
+msgstr "Ton"
+
+#: source/tmp/PopoverPomodoro.vue.ts:95
+msgid "Volume"
+msgstr "Lautstärke"
+
+#: source/tmp/SnippetsTab.vue.ts:50
+msgid "Rename snippet"
+msgstr "Snippet umbenennen"
+
+#: source/tmp/SnippetsTab.vue.ts:53
+msgid "Snippets let you define reusable pieces of text with variables."
+msgstr "Snippets sind wiederverwendbare Textbausteine mit Variablen."
+
+#: source/tmp/FileControl.vue.ts:42
+#, fuzzy
+msgid "Select folder…"
+msgstr "Projektverzeichnis öffnen"
+
+#: source/tmp/FileControl.vue.ts:42
+#, fuzzy
+msgid "Select file…"
+msgstr "Datei löschen"
+
+#: source/tmp/General-Tab.vue.ts:23
+msgid ""
+"Zettlr is a project by Hendrik Erz, licensed under the GNU GPL v3 license. "
+"It is Open Source, free of charge and based upon the Electron framework. "
+"Zettlr would like to thank the developers of Electron, the Node.js framework "
+"and the CodeMirror editor for their work. Without them, Zettlr would not be "
+"possible. Below you can find all projects that Zettlr uses."
+msgstr ""
+"Zettlr ist ein Projekt von Hendrik Erz, lizensiert unter der GNU GPL v3-"
+"Lizenz. Es ist Open Source, komplett kostenlos und basiert auf dem Electron-"
+"Framework. Zettlr dankt an dieser Stelle den Entwicklern von Electron, Node."
+"js und dem CodeMirror-Editor für ihre Arbeit. Ohne sie wäre die Entwicklung "
+"von Zettlr nicht möglich. Hier sind alle Projekte aufgelistet, die Zettlr "
+"ermöglichen."
+
+#: source/tmp/General-Tab.vue.ts:24
+msgid ""
+"Zettlr makes use of citeproc to display citations directly in the editor. To "
+"this end, Zettlr uses the CitationStyleLanguage (CSL) language and style "
+"files. The files have been shipped unaltered with author metadata. More "
+"information:"
+msgstr ""
+"Zettlr verwendet citeproc, um Zitationen direkt im Editor anzuzeigen. Hierzu "
+"verwendet Zettlr die CitationStyleLanguage (CSL) Sprachdateien sowie Stile. "
+"Die Dateien wurden unverändert mit Autorenangaben ausgeliefert. Weitere "
+"Informationen:"
+
+#: source/tmp/General-Tab.vue.ts:25
+msgid ""
+"All logos and brand names are subject to their rightful owners. Besides "
+"using their code, Zettlr is in no way affiliated with any of these projects. "
+"Node.js is a trademark of Joyent, Inc."
+msgstr ""
+"Alle Logos und Markennamen gehören ihren rechtmäßigen Besitzern. Außer durch "
+"die Nutzung ihres Codes ist Zettlr auf keine Weise mit diesen Projekten "
+"verbunden. Node.js ist ein eingetragenes Warenzeichen von Joyent, Inc."
+
+#: source/tmp/General-Tab.vue.ts:26
+msgid ""
+"Zettlr offers an integration with LanguageTool.org, a service provided by "
+"LanguageTooler GmbH. Using this service requires an internet connection and "
+"is subject to the privacy policy of LanguageTooler GmbH or the corresponding "
+"server that you use."
+msgstr ""
+"Zettlr enthält eine Integration mit LanguageTool.org, ein Service von "
+"LanguageTooler GmbH. Für die Nutzung dieses Services ist eine "
+"Internetverbindung erforderlich. Die Nutzung von LanguageTool.org unterliegt "
+"der Datenschutzerklärung von LanguageTooler GmbH oder alternativ des "
+"benutzerdefinierten Servers; je nachdem, welche Option du nutzt."
+
+#: source/tmp/RelatedFilesTab.vue.ts:34
+msgid "No related files"
+msgstr "Keine verwandten Dateien"
+
+#: source/tmp/RelatedFilesTab.vue.ts:35
+msgid "This relation is based on a bidirectional link."
+msgstr "Verwandt aufgrund gegenseitiger Verlinkung."
+
+#: source/tmp/RelatedFilesTab.vue.ts:36
+msgid "This relation is based on an outbound link."
+msgstr "Verwandt aufgrund ausgehendem Link."
+
+#: source/tmp/RelatedFilesTab.vue.ts:37
+msgid "This relation is based on a backlink."
+msgstr "Verwandt aufgrund eingehendem Link."
+
+#: source/tmp/RelatedFilesTab.vue.ts:221
+#, javascript-format
+msgid "This relation is based on %s shared tags: %s"
+msgstr "Verwandt basierend auf %s gemeinsamen Schlagworten: %s"
+
+#: source/tmp/PopoverDocInfo.vue.ts:45
+msgid "No open document"
+msgstr "Kein offenes Dokument"
+
+#: source/tmp/PopoverDocInfo.vue.ts:48
+msgid "words"
+msgstr "Wörter"
+
+#: source/tmp/PopoverDocInfo.vue.ts:51
+msgid "characters"
 msgstr "Zeichen"
 
-#: source/tmp/FileItem.vue.ts:172 source/tmp/PopoverFileProps.vue.ts:98
-msgid "Words"
-msgstr "Wörter"
+#: source/tmp/PopoverTags.vue.ts:39
+msgid "Name"
+msgstr "Name"
+
+#: source/tmp/PopoverTags.vue.ts:40
+msgid "Count"
+msgstr "Anzahl"
+
+#: source/tmp/PopoverTags.vue.ts:47
+msgid "Filter tags…"
+msgstr "Schlagworte filtern…"
+
+#: source/tmp/PopoverTags.vue.ts:48
+msgid "Tag Cloud"
+msgstr "Tag Cloud"
+
+#: source/tmp/PopoverStats.vue.ts:79
+msgid "words last month"
+msgstr "Wörter (Monat)"
+
+#: source/tmp/PopoverStats.vue.ts:82
+msgid "daily average"
+msgstr "durchschnittlich"
+
+#: source/tmp/PopoverStats.vue.ts:85
+msgid "words today"
+msgstr "Wörter heute"
+
+#: source/tmp/PopoverStats.vue.ts:88
+msgid "🔥 You're on fire!"
+msgstr "🔥 Weiter so!"
+
+#: source/tmp/PopoverStats.vue.ts:91
+msgid "💪 You're close to hitting your daily average!"
+msgstr "💪 Fast geschafft!"
+
+#: source/tmp/PopoverStats.vue.ts:94
+msgid "✍🏼 Get writing to surpass your daily average."
+msgstr "✍🏼 Schreibe, um deinen Durchschnitt zu übertreffen."
+
+#: source/tmp/PopoverStats.vue.ts:97
+msgid "More statistics …"
+msgstr "Mehr Statistiken …"
 
 #. STATIC VARIABLES
 #: source/tmp/CalendarView.vue.ts:26
@@ -4615,7 +2911,6 @@
 msgid "September"
 msgstr "September"
 
-<<<<<<< HEAD
 #: source/tmp/CalendarView.vue.ts:37
 msgid "October"
 msgstr "Oktober"
@@ -4640,343 +2935,11 @@
 msgid "More than twice the monthly average"
 msgstr "Mehr als das Doppelte des monatlichen Durchschnitts"
 
-#: source/tmp/Projects-Tab.vue.ts:24
-msgid "Zettlr also makes use of these projects:"
-msgstr "Zettlr nutzt auch die folgenden Projekte:"
-=======
-#: source/tmp/Defaults.vue.ts:111
-msgid "Edit the default settings for imports or exports here."
-msgstr "Bearbeite die Standardeinstellungen für Importe oder Exporte hier."
-
-#: source/tmp/Defaults.vue.ts:205 source/tmp/SnippetsTab.vue.ts:134
-msgid "Saved!"
-msgstr "Gespeichert!"
-
-#: source/tmp/FileList.vue.ts:46
-msgid "No results"
-msgstr "Keine Ergebnisse"
-
-#: source/tmp/FileList.vue.ts:47
-msgid "No directory selected"
-msgstr "Kein Verzeichnis ausgewählt"
-
-#: source/tmp/FileList.vue.ts:48
-msgid "Empty directory"
-msgstr "Leeres Verzeichnis"
->>>>>>> 6a1ca0b8
-
-#: source/tmp/App.vue.ts:34
-msgid "Updater"
-msgstr "Updates"
-
-#. True as soon as the update starts
-#: source/tmp/App.vue.ts:36
-msgid "Click to start update"
-msgstr "Update starten"
-
-#: source/tmp/App.vue.ts:76
-msgid "New update available"
-msgstr "Neue Version"
-
-#: source/tmp/App.vue.ts:79
-msgid "Your version"
-msgstr "Deine Version"
-
-#: source/tmp/App.vue.ts:82
-msgid ""
-"There is a new version of Zettlr available to download. Please read the "
-"changelog below."
-msgstr ""
-"Eine neue Version von Zettlr steht zum Download bereit. Bitte lies die "
-"Änderungsdatei unten."
-
-#: source/tmp/App.vue.ts:85
-msgid "Downloading your update"
-msgstr "Lade Aktualisierung herunter"
-
-#: source/tmp/App.vue.ts:88
-msgid "No update available. You have the most recent version."
-msgstr "Keine Aktualisierung verfügbar. Du nutzt die aktuelle Version."
-
-#: source/tmp/App.vue.ts:133
-msgid "Starting update …"
-msgstr "Aktualisiere …"
-
-<<<<<<< HEAD
-#: source/tmp/PopoverExport.vue.ts:6
-msgid "Exporting…"
-msgstr "Exportiere…"
-
-#: source/tmp/PopoverExport.vue.ts:6
-msgid "Export"
-msgstr "Exportieren"
-
-#: source/tmp/PopoverExport.vue.ts:27
-msgid "command"
-msgstr "Befehl"
-
-#: source/tmp/MainSidebar.vue.ts:39 source/tmp/ToCTab.vue.ts:34
-#: source/tmp/ToCTab.vue.ts:42
-msgid "Table of Contents"
-msgstr "Inhaltsverzeichnis"
-
-#: source/tmp/MainSidebar.vue.ts:45 source/tmp/ReferencesTab.vue.ts:32
-msgid "References"
-msgstr "Literatur"
-
-#: source/tmp/MainSidebar.vue.ts:51 source/tmp/RelatedFilesTab.vue.ts:32
-msgid "Related files"
-msgstr "Verwandte Dateien"
-
-#: source/tmp/PopoverDocInfo.vue.ts:45
-msgid "No open document"
-msgstr "Kein offenes Dokument"
-
-#: source/tmp/PopoverDocInfo.vue.ts:48
-msgid "words"
-msgstr "Wörter"
-
-#: source/tmp/PopoverDocInfo.vue.ts:51
-msgid "characters"
-msgstr "Zeichen"
-
-#: source/tmp/CustomCSS.vue.ts:32
-msgid ""
-"Here you can override the styles of Zettlr to customise it even further. "
-"<strong>Attention: This file overrides all CSS directives! Never alter the "
-"geometry of elements, otherwise the app may expose unwanted behaviour!</"
-"strong>"
-msgstr ""
-"Hier kannst du verschiedene Stile von Zettlr überschreiben und damit die App "
-"noch weiter anpassen. <strong>Achtung: Diese Datei überschreibt sämtliche "
-"CSS-Direktiven! Ändere daher niemals die Geometrie von Elementen, "
-"anderenfalls könnte Zettlr unerwartetes Verhalten zeigen!</strong>"
-
-#: source/tmp/CustomCSS.vue.ts:88 source/tmp/Defaults.vue.ts:196
-#: source/tmp/SnippetsTab.vue.ts:124
-msgid "Saving …"
-msgstr "Speichere …"
-
-#: source/tmp/CustomCSS.vue.ts:97
-msgid "Saving failed"
-msgstr "Fehler beim Speichern"
-
-#: source/tmp/ReferencesTab.vue.ts:42
-msgid "There are no citations in this document."
-msgstr "In diesem Dokument wurden keine Zitationen gefunden."
-
-#: source/tmp/ShortcutChooser.vue.ts:61 source/tmp/ColorControl.vue.ts:35
-#: source/tmp/NumberControl.vue.ts:40 source/tmp/PopoverFileProps.vue.ts:107
-msgid "Reset"
-msgstr "Zurücksetzen"
-
-#: source/tmp/FileControl.vue.ts:42
-#, fuzzy
-msgid "Select folder…"
-msgstr "Projektverzeichnis öffnen"
-
-#: source/tmp/FileControl.vue.ts:42
-#, fuzzy
-msgid "Select file…"
-msgstr "Datei löschen"
-
-#: source/tmp/PopoverDirProps.vue.ts:175 source/tmp/PopoverFileProps.vue.ts:101
-msgid "Created"
-msgstr "Erstellt"
-
-#: source/tmp/PopoverDirProps.vue.ts:184
-msgid "Project Settings…"
-msgstr "Projekteinstellungen…"
-
-#: source/tmp/Defaults.vue.ts:70
-msgid ""
-"This profile is protected. This means that it will be restored when you "
-"remove or rename it."
-msgstr ""
-"Dieses Profil ist geschützt. Es wird wiederhergestellt, wenn du es "
-"umbenennst oder entfernst."
-
-#: source/tmp/Defaults.vue.ts:73
-msgid ""
-"This profile is invalid. It may contain errors, or it may be missing the "
-"writer or reader property."
-msgstr ""
-"Dieses Profil enthält Syntaxfehler oder es fehlen “writer” und “reader”-"
-"Angaben."
-
-#: source/tmp/Defaults.vue.ts:111
-msgid "Edit the default settings for imports or exports here."
-msgstr "Bearbeite die Standardeinstellungen für Importe oder Exporte hier."
-
-#: source/tmp/Defaults.vue.ts:205 source/tmp/SnippetsTab.vue.ts:134
-msgid "Saved!"
-msgstr "Gespeichert!"
-
-#: source/tmp/GlobalSearch.vue.ts:34
-msgid "Full-Text Search"
-msgstr "Volltextsuche"
-
-#: source/tmp/GlobalSearch.vue.ts:35
-msgid "Enter your search terms below"
-msgstr "Suchbegriffe"
-
-#: source/tmp/GlobalSearch.vue.ts:36
-msgid "Find …"
-msgstr "Suche nach …"
-
-#: source/tmp/GlobalSearch.vue.ts:37 source/tmp/FileManager.vue.ts:48
-msgid "Filter …"
-msgstr "Filtern …"
-
-#: source/tmp/GlobalSearch.vue.ts:38
-msgid "Filter search results"
-msgstr "Suchergebnisse filtern"
-
-#: source/tmp/GlobalSearch.vue.ts:39
-msgid "Restrict search to directory"
-msgstr "Begrenze Suche auf ein Verzeichnis"
-
-#: source/tmp/GlobalSearch.vue.ts:40
-msgid "Restrict to directory …"
-msgstr "Verzeichnis …"
-
-#: source/tmp/GlobalSearch.vue.ts:41
-msgid "Search"
-msgstr "Suchen"
-
-#: source/tmp/GlobalSearch.vue.ts:42
-msgid "Clear search"
-msgstr "Neue Suche"
-
-#: source/tmp/GlobalSearch.vue.ts:43
-msgid "Toggle results"
-msgstr "Ergebnisse umschalten"
-
-#: source/tmp/GlobalSearch.vue.ts:109
-#, javascript-format
-msgid "%s matches"
-msgstr "%s Treffer"
-
-#: source/tmp/PopoverTags.vue.ts:48
-msgid "Name"
-msgstr "Name"
-
-#: source/tmp/PopoverTags.vue.ts:49
-msgid "Count"
-msgstr "Anzahl"
-
-#: source/tmp/PopoverTags.vue.ts:67
-msgid "Filter tags…"
-msgstr "Schlagworte filtern…"
-
-#: source/tmp/PopoverTags.vue.ts:70
-msgid "Tag Cloud"
-msgstr "Tag Cloud"
-
-#: source/tmp/PopoverTags.vue.ts:73
-msgid "Suggested tags for the current file"
-msgstr "Vorgeschlagene Schlagworte für die aktuelle Datei"
-
-#: source/tmp/PopoverTags.vue.ts:76
-msgid "Add to file"
-msgstr "Hinzufügen"
-
-#: source/tmp/PopoverPomodoro.vue.ts:80
-msgid "Stop"
-msgstr "Stop"
-
-#: source/tmp/PopoverPomodoro.vue.ts:83
-msgid "Work"
-msgstr "Arbeiten"
-
-#: source/tmp/PopoverPomodoro.vue.ts:86
-msgid "Short break"
-msgstr "Kurze Pause"
-
-#: source/tmp/PopoverPomodoro.vue.ts:89
-msgid "Break"
-msgstr "Lange Pause"
-
-#: source/tmp/PopoverPomodoro.vue.ts:92
-msgid "Sound Effect"
-msgstr "Ton"
-
-#: source/tmp/PopoverPomodoro.vue.ts:95
-msgid "Volume"
-msgstr "Lautstärke"
-
-#: source/tmp/RelatedFilesTab.vue.ts:33
-msgid "No related files"
-msgstr "Keine verwandten Dateien"
-
-#: source/tmp/RelatedFilesTab.vue.ts:34
-msgid "This relation is based on a bidirectional link."
-msgstr "Verwandt aufgrund gegenseitiger Verlinkung."
-
-#: source/tmp/RelatedFilesTab.vue.ts:35
-msgid "This relation is based on an outbound link."
-msgstr "Verwandt aufgrund ausgehendem Link."
-
-#: source/tmp/RelatedFilesTab.vue.ts:36
-msgid "This relation is based on a backlink."
-msgstr "Verwandt aufgrund eingehendem Link."
-
-#: source/tmp/RelatedFilesTab.vue.ts:221
-#, javascript-format
-msgid "This relation is based on %s shared tags: %s"
-msgstr "Verwandt basierend auf %s gemeinsamen Schlagworten: %s"
-
-#: source/tmp/SnippetsTab.vue.ts:50
-msgid "Rename snippet"
-msgstr "Snippet umbenennen"
-
-#: source/tmp/SnippetsTab.vue.ts:53
-msgid "Snippets let you define reusable pieces of text with variables."
-msgstr "Snippets sind wiederverwendbare Textbausteine mit Variablen."
-
-#: source/tmp/PopoverFileProps.vue.ts:110
-msgid "Set writing target…"
-msgstr "Schreibziel setzen…"
-
-#: source/tmp/PopoverStats.vue.ts:79
-msgid "words last month"
-msgstr "Wörter (Monat)"
-
-#: source/tmp/PopoverStats.vue.ts:82
-msgid "daily average"
-msgstr "durchschnittlich"
-
-#: source/tmp/PopoverStats.vue.ts:85
-msgid "words today"
-msgstr "Wörter heute"
-
-#: source/tmp/PopoverStats.vue.ts:88
-msgid "🔥 You're on fire!"
-msgstr "🔥 Weiter so!"
-
-#: source/tmp/PopoverStats.vue.ts:91
-msgid "💪 You're close to hitting your daily average!"
-msgstr "💪 Fast geschafft!"
-
-#: source/tmp/PopoverStats.vue.ts:94
-msgid "✍🏼 Get writing to surpass your daily average."
-msgstr "✍🏼 Schreibe, um deinen Durchschnitt zu übertreffen."
-
-#: source/tmp/PopoverStats.vue.ts:97
-msgid "More statistics …"
-msgstr "Mehr Statistiken …"
-
-#: source/tmp/ListControl.vue.ts:76
-msgid "Add"
-msgstr "Neu"
-
-#: source/tmp/ListControl.vue.ts:77
-msgid "Actions"
-msgstr "Aktionen"
-
-#: source/tmp/ListControl.vue.ts:78
-msgid "Delete"
-msgstr "Löschen"
+#~ msgid "Suggested tags for the current file"
+#~ msgstr "Vorgeschlagene Schlagworte für die aktuelle Datei"
+
+#~ msgid "Add to file"
+#~ msgstr "Hinzufügen"
 
 #~ msgid "Open in browser"
 #~ msgstr "Im Browser öffnen"
@@ -5115,385 +3078,6 @@
 #~ msgid "Use the operating system's accent colour instead of the theme colour"
 #~ msgstr "Nutze die Akzentfarbe des Betriebssystems statt der Theme-Farbe"
 
-=======
-#: source/tmp/PopoverPomodoro.vue.ts:80
-msgid "Stop"
-msgstr "Stop"
-
-#: source/tmp/PopoverPomodoro.vue.ts:83
-msgid "Work"
-msgstr "Arbeiten"
-
-#: source/tmp/PopoverPomodoro.vue.ts:86
-msgid "Short break"
-msgstr "Kurze Pause"
-
-#: source/tmp/PopoverPomodoro.vue.ts:89
-msgid "Break"
-msgstr "Lange Pause"
-
-#: source/tmp/PopoverPomodoro.vue.ts:92
-msgid "Sound Effect"
-msgstr "Ton"
-
-#: source/tmp/PopoverPomodoro.vue.ts:95
-msgid "Volume"
-msgstr "Lautstärke"
-
-#: source/tmp/SnippetsTab.vue.ts:50
-msgid "Rename snippet"
-msgstr "Snippet umbenennen"
-
-#: source/tmp/SnippetsTab.vue.ts:53
-msgid "Snippets let you define reusable pieces of text with variables."
-msgstr "Snippets sind wiederverwendbare Textbausteine mit Variablen."
-
-#: source/tmp/FileControl.vue.ts:42
-#, fuzzy
-msgid "Select folder…"
-msgstr "Projektverzeichnis öffnen"
-
-#: source/tmp/FileControl.vue.ts:42
-#, fuzzy
-msgid "Select file…"
-msgstr "Datei löschen"
-
-#: source/tmp/General-Tab.vue.ts:23
-msgid ""
-"Zettlr is a project by Hendrik Erz, licensed under the GNU GPL v3 license. "
-"It is Open Source, free of charge and based upon the Electron framework. "
-"Zettlr would like to thank the developers of Electron, the Node.js framework "
-"and the CodeMirror editor for their work. Without them, Zettlr would not be "
-"possible. Below you can find all projects that Zettlr uses."
-msgstr ""
-"Zettlr ist ein Projekt von Hendrik Erz, lizensiert unter der GNU GPL v3-"
-"Lizenz. Es ist Open Source, komplett kostenlos und basiert auf dem Electron-"
-"Framework. Zettlr dankt an dieser Stelle den Entwicklern von Electron, Node."
-"js und dem CodeMirror-Editor für ihre Arbeit. Ohne sie wäre die Entwicklung "
-"von Zettlr nicht möglich. Hier sind alle Projekte aufgelistet, die Zettlr "
-"ermöglichen."
-
-#: source/tmp/General-Tab.vue.ts:24
-msgid ""
-"Zettlr makes use of citeproc to display citations directly in the editor. To "
-"this end, Zettlr uses the CitationStyleLanguage (CSL) language and style "
-"files. The files have been shipped unaltered with author metadata. More "
-"information:"
-msgstr ""
-"Zettlr verwendet citeproc, um Zitationen direkt im Editor anzuzeigen. Hierzu "
-"verwendet Zettlr die CitationStyleLanguage (CSL) Sprachdateien sowie Stile. "
-"Die Dateien wurden unverändert mit Autorenangaben ausgeliefert. Weitere "
-"Informationen:"
-
-#: source/tmp/General-Tab.vue.ts:25
-msgid ""
-"All logos and brand names are subject to their rightful owners. Besides "
-"using their code, Zettlr is in no way affiliated with any of these projects. "
-"Node.js is a trademark of Joyent, Inc."
-msgstr ""
-"Alle Logos und Markennamen gehören ihren rechtmäßigen Besitzern. Außer durch "
-"die Nutzung ihres Codes ist Zettlr auf keine Weise mit diesen Projekten "
-"verbunden. Node.js ist ein eingetragenes Warenzeichen von Joyent, Inc."
-
-#: source/tmp/General-Tab.vue.ts:26
-msgid ""
-"Zettlr offers an integration with LanguageTool.org, a service provided by "
-"LanguageTooler GmbH. Using this service requires an internet connection and "
-"is subject to the privacy policy of LanguageTooler GmbH or the corresponding "
-"server that you use."
-msgstr ""
-"Zettlr enthält eine Integration mit LanguageTool.org, ein Service von "
-"LanguageTooler GmbH. Für die Nutzung dieses Services ist eine "
-"Internetverbindung erforderlich. Die Nutzung von LanguageTool.org unterliegt "
-"der Datenschutzerklärung von LanguageTooler GmbH oder alternativ des "
-"benutzerdefinierten Servers; je nachdem, welche Option du nutzt."
-
-#: source/tmp/RelatedFilesTab.vue.ts:34
-msgid "No related files"
-msgstr "Keine verwandten Dateien"
-
-#: source/tmp/RelatedFilesTab.vue.ts:35
-msgid "This relation is based on a bidirectional link."
-msgstr "Verwandt aufgrund gegenseitiger Verlinkung."
-
-#: source/tmp/RelatedFilesTab.vue.ts:36
-msgid "This relation is based on an outbound link."
-msgstr "Verwandt aufgrund ausgehendem Link."
-
-#: source/tmp/RelatedFilesTab.vue.ts:37
-msgid "This relation is based on a backlink."
-msgstr "Verwandt aufgrund eingehendem Link."
-
-#: source/tmp/RelatedFilesTab.vue.ts:221
-#, javascript-format
-msgid "This relation is based on %s shared tags: %s"
-msgstr "Verwandt basierend auf %s gemeinsamen Schlagworten: %s"
-
-#: source/tmp/PopoverDocInfo.vue.ts:45
-msgid "No open document"
-msgstr "Kein offenes Dokument"
-
-#: source/tmp/PopoverDocInfo.vue.ts:48
-msgid "words"
-msgstr "Wörter"
-
-#: source/tmp/PopoverDocInfo.vue.ts:51
-msgid "characters"
-msgstr "Zeichen"
-
-#: source/tmp/PopoverTags.vue.ts:39
-msgid "Name"
-msgstr "Name"
-
-#: source/tmp/PopoverTags.vue.ts:40
-msgid "Count"
-msgstr "Anzahl"
-
-#: source/tmp/PopoverTags.vue.ts:47
-msgid "Filter tags…"
-msgstr "Schlagworte filtern…"
-
-#: source/tmp/PopoverTags.vue.ts:48
-msgid "Tag Cloud"
-msgstr "Tag Cloud"
-
-#: source/tmp/PopoverStats.vue.ts:79
-msgid "words last month"
-msgstr "Wörter (Monat)"
-
-#: source/tmp/PopoverStats.vue.ts:82
-msgid "daily average"
-msgstr "durchschnittlich"
-
-#: source/tmp/PopoverStats.vue.ts:85
-msgid "words today"
-msgstr "Wörter heute"
-
-#: source/tmp/PopoverStats.vue.ts:88
-msgid "🔥 You're on fire!"
-msgstr "🔥 Weiter so!"
-
-#: source/tmp/PopoverStats.vue.ts:91
-msgid "💪 You're close to hitting your daily average!"
-msgstr "💪 Fast geschafft!"
-
-#: source/tmp/PopoverStats.vue.ts:94
-msgid "✍🏼 Get writing to surpass your daily average."
-msgstr "✍🏼 Schreibe, um deinen Durchschnitt zu übertreffen."
-
-#: source/tmp/PopoverStats.vue.ts:97
-msgid "More statistics …"
-msgstr "Mehr Statistiken …"
-
-#. STATIC VARIABLES
-#: source/tmp/CalendarView.vue.ts:26
-msgid "Calendar"
-msgstr "Kalender"
-
-#: source/tmp/CalendarView.vue.ts:28
-msgid "January"
-msgstr "Januar"
-
-#: source/tmp/CalendarView.vue.ts:29
-msgid "February"
-msgstr "Februar"
-
-#: source/tmp/CalendarView.vue.ts:30
-msgid "March"
-msgstr "März"
-
-#: source/tmp/CalendarView.vue.ts:31
-msgid "April"
-msgstr "April"
-
-#: source/tmp/CalendarView.vue.ts:32
-msgid "May"
-msgstr "Mai"
-
-#: source/tmp/CalendarView.vue.ts:33
-msgid "June"
-msgstr "Juni"
-
-#: source/tmp/CalendarView.vue.ts:34
-msgid "July"
-msgstr "Juli"
-
-#: source/tmp/CalendarView.vue.ts:35
-msgid "August"
-msgstr "August"
-
-#: source/tmp/CalendarView.vue.ts:36
-msgid "September"
-msgstr "September"
-
-#: source/tmp/CalendarView.vue.ts:37
-msgid "October"
-msgstr "Oktober"
-
-#: source/tmp/CalendarView.vue.ts:38
-msgid "November"
-msgstr "November"
-
-#: source/tmp/CalendarView.vue.ts:39
-msgid "December"
-msgstr "Dezember"
-
-#: source/tmp/CalendarView.vue.ts:41
-msgid "Below the monthly average"
-msgstr "Unter dem monatlichen Durchschnitt"
-
-#: source/tmp/CalendarView.vue.ts:42
-msgid "Over the monthly average"
-msgstr "Über dem monatlichen Durchschnitt"
-
-#: source/tmp/CalendarView.vue.ts:43
-msgid "More than twice the monthly average"
-msgstr "Mehr als das Doppelte des monatlichen Durchschnitts"
-
-#~ msgid "Suggested tags for the current file"
-#~ msgstr "Vorgeschlagene Schlagworte für die aktuelle Datei"
-
-#~ msgid "Add to file"
-#~ msgstr "Hinzufügen"
-
-#~ msgid "Open in browser"
-#~ msgstr "Im Browser öffnen"
-
-#~ msgid "Show file"
-#~ msgstr "Datei anzeigen"
-
-#~ msgid "Directory not found"
-#~ msgstr "Verzeichnis nicht gefunden"
-
-#, javascript-format
-#~ msgid "Opening new root %s …"
-#~ msgstr "Öffne Verzeichnis %s …"
-
-#, javascript-format
-#~ msgid "%s has been loaded."
-#~ msgstr "Verzeichnis %s wurde geladen."
-
-#, javascript-format
-#~ msgid "Could not open workspace %s."
-#~ msgstr "Konnte Arbeitsverzeichnis %s nicht öffnen."
-
-#~ msgid "selected"
-#~ msgstr "ausgewählt"
-
-#~ msgid "click to select"
-#~ msgstr "auswählen"
-
-#~ msgid "Workspaces"
-#~ msgstr "Arbeitsverzeichnisse"
-
-#~ msgid "No open files or folders"
-#~ msgstr "Keine offenen Dateien oder Ordner"
-
-#~ msgid "Automatically switch to dark mode"
-#~ msgstr "Automatisch ins dunkle Thema wechseln"
-
-#~ msgid "Start dark mode at"
-#~ msgstr "Wechsel ins dunkle Thema"
-
-#~ msgid "End dark mode at"
-#~ msgstr "Wechsel ins helle Thema"
-
-#~ msgid "File manager mode"
-#~ msgstr "Dateimanager-Modus"
-
-#~ msgid "Thin &mdash; show either file tree or file list"
-#~ msgstr "Dünn &mdash; zeige Dateibaum oder Liste"
-
-#~ msgid "Expanded &mdash; show both file tree and file list"
-#~ msgstr "Erweitert &mdash; zeige Dateibaum und Liste"
-
-#~ msgid "Combined &mdash; show files and directories in the file tree"
-#~ msgstr "Kombiniert &mdash; Dateibaum zeigt Dateien"
-
-#~ msgid "Display files using"
-#~ msgstr "Zeige Dateien mittels"
-
-#~ msgid "Sorting order for files (used for sorting by name)"
-#~ msgstr "Sortierreihenfolge für Dateien (bei Sortierung nach Dateinamen)"
-
-#~ msgid "When sorting by time, sort by"
-#~ msgstr "Wenn nach Zeit sortiert wird, sortiere nach"
-
-#~ msgid "In the file metadata display"
-#~ msgstr "Zeige folgende Zeit in den Dateiinformationen an"
-
-#~ msgid ""
-#~ "Choose the formatting characters that the bold/emphasis commands should "
-#~ "use"
-#~ msgstr "Wähle die Formatierungszeichen für die Fett/Kursiv-Befehle aus"
-
-#~ msgid "Default image path (relative or absolute)"
-#~ msgstr "Standard-Bildspeicherort (relativ oder absolut)"
-
-#~ msgid "Algorithm to use for the readability mode"
-#~ msgstr "Algorithmus für den Lesbarkeits-Modus"
-
-#~ msgid "Primary Magic Quotes"
-#~ msgstr "Primäre Anführungszeichen"
-
-#~ msgid "Secondary Magic Quotes"
-#~ msgstr "Sekundäre Anführungszeichen"
-
-#~ msgid "String"
-#~ msgstr "Zeichenkette"
-
-#~ msgid ""
-#~ "Here you can define certain strings that will be replaced when "
-#~ "AutoCorrect is on. The characters on the left side will be replaced with "
-#~ "whatever comes on the right."
-#~ msgstr ""
-#~ "Hier kannst du Zeichenketten definieren, die ersetzt werden, sobald "
-#~ "AutoCorrect eingeschaltet ist. Die Zeichen links werden mit den Zeichen "
-#~ "rechts ersetzt."
-
-#~ msgid "Search for dictionaries…"
-#~ msgstr "Suche nach Wörterbüchern…"
-
-#~ msgid ""
-#~ "Put auto-created files into this directory (must be loaded in Zettlr)"
-#~ msgstr ""
-#~ "Erstelle Dateien automatisch in diesem Verzeichnis (muss in Zettlr "
-#~ "geladen sein)"
-
-#~ msgid ""
-#~ "Target directory for exported files. <em>Attention:</em> Selecting the "
-#~ "current working directory will overwrite files without warning!"
-#~ msgstr ""
-#~ "Zielverzeichnis für Exporte. <em>Vorsicht:</em> Die Auswahl &quot;"
-#~ "Aktuelles Verzeichnis&quot; überschreibt ohne Warnung eventuell "
-#~ "vorhandene Dateien!"
-
-#~ msgid "Temporary directory: is regularly expunged"
-#~ msgstr "Temporäres Verzeichnis: wird regelmäßig geleert"
-
-#~ msgid ""
-#~ "Current working directory: exported files will be saved into the "
-#~ "currently selected directory."
-#~ msgstr ""
-#~ "Aktuelles Verzeichnis: die Exporte werden im aktuell ausgewählten "
-#~ "Verzeichnis gespeichert."
-
-#~ msgid "Ask for directory"
-#~ msgstr "Verzeichnis auswählen"
-
-#~ msgid ""
-#~ "Enter all file extensions that you want to see in your attachment "
-#~ "sidebar. Separate them with a comma. Changes are recognised after a "
-#~ "restart."
-#~ msgstr ""
-#~ "Trage hier alle Dateitypen ein, die du in der Attachment-Sidebar sehen "
-#~ "möchtest. Trenne jeden Dateityp mit einem Komma. Änderungen werden nach "
-#~ "einem Neustart wirksam."
-
-#~ msgid "Use the operating system's accent colour instead of the theme colour"
-#~ msgstr "Nutze die Akzentfarbe des Betriebssystems statt der Theme-Farbe"
-
->>>>>>> 6a1ca0b8
 #~ msgid "This setting is only available on Windows and macOS"
 #~ msgstr "Diese Einstellung ist nur für Windows und macOS verfügbar"
 
