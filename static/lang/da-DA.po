--- conflicted
+++ resolved
@@ -8,11 +8,7 @@
 msgstr ""
 "Project-Id-Version: Zettlr 2.3.0\n"
 "Report-Msgid-Bugs-To: https://github.com/Zettlr/Zettlr/issues\n"
-<<<<<<< HEAD
-"POT-Creation-Date: 2024-02-07 10:22+0000\n"
-=======
 "POT-Creation-Date: 2024-02-12 15:20+0000\n"
->>>>>>> 6a1ca0b8
 "PO-Revision-Date: YEAR-MO-DA HO:MI+ZONE\n"
 "Last-Translator: FULL NAME <EMAIL@ADDRESS>\n"
 "Language-Team: LANGUAGE <LL@li.org>\n"
@@ -21,11 +17,6 @@
 "Content-Type: text/plain; charset=UTF-8\n"
 "Content-Transfer-Encoding: 8bit\n"
 
-<<<<<<< HEAD
-#: source/common/util/format-date.ts:33
-msgid "just now"
-msgstr "Lige nu"
-=======
 #: source/win-preferences/schema/appearance.ts:10
 #: source/app/service-providers/menu/menu.darwin.ts:448
 #: source/app/service-providers/menu/menu.win32.ts:430
@@ -35,7 +26,6 @@
 #: source/win-preferences/schema/appearance.ts:21
 msgid "Schedule"
 msgstr "Tidsindstillinger"
->>>>>>> 6a1ca0b8
 
 #: source/win-preferences/schema/appearance.ts:25
 #: source/win-preferences/schema/general.ts:46
@@ -515,66 +505,20 @@
 msgid "Render emphasis"
 msgstr ""
 
-<<<<<<< HEAD
-#: source/common/util/localise-number.ts:28
-msgid ","
-msgstr "."
-
-#: source/common/util/localise-number.ts:29
-msgid "."
-msgstr ","
-
-#: source/common/modules/markdown-utils/plain-link-highlighter.ts:25
-msgid "Cmd/Ctrl-click to follow this link"
-msgstr ""
-
-#: source/common/modules/markdown-editor/autocomplete/code-blocks.ts:42
-msgid "No highlighting"
-msgstr ""
-
-#: source/common/modules/markdown-editor/renderers/render-mermaid.ts:54
-msgid "Rendering mermaid graph …"
-msgstr ""
-
-#: source/common/modules/markdown-editor/renderers/render-mermaid.ts:59
-#, fuzzy
-msgid "Could not render Graph:"
-msgstr "Kunne ikke oprette fil"
-
-#: source/common/modules/markdown-editor/renderers/readability.ts:39
-#, javascript-format
-msgid "Readability mode (%s)"
-msgstr ""
-
-#: source/common/modules/markdown-editor/renderers/render-images.ts:98
-#, javascript-format
-msgid "Image not found: %s"
-=======
 #: source/win-preferences/schema/editor.ts:109
 msgid "Formatting characters for bold and italic"
->>>>>>> 6a1ca0b8
 msgstr ""
 
 #: source/win-preferences/schema/editor.ts:119
 #: source/win-preferences/schema/editor.ts:120
 #: source/common/modules/markdown-editor/context-menu/default-menu.ts:152
-<<<<<<< HEAD
-#: source/win-preferences/schema/editor.ts:119
-#: source/win-preferences/schema/editor.ts:120
-=======
 #: source/common/modules/markdown-editor/tooltips/formatting-toolbar.ts:42
->>>>>>> 6a1ca0b8
 msgid "Bold"
 msgstr "Fed"
 
 #: source/win-preferences/schema/editor.ts:127
 #: source/win-preferences/schema/editor.ts:128
 #: source/common/modules/markdown-editor/tooltips/formatting-toolbar.ts:47
-<<<<<<< HEAD
-#: source/win-preferences/schema/editor.ts:127
-#: source/win-preferences/schema/editor.ts:128
-=======
->>>>>>> 6a1ca0b8
 msgid "Italics"
 msgstr "Kursiv"
 
@@ -594,26 +538,6 @@
 "care of Markdown formatting."
 msgstr ""
 
-<<<<<<< HEAD
-#: source/common/modules/markdown-editor/tooltips/formatting-toolbar.ts:67
-#: source/win-preferences/schema/spellchecking.ts:112
-msgid "Code"
-msgstr "Kode"
-
-#: source/common/modules/markdown-editor/tooltips/footnotes.ts:90
-msgid "No footnote text found."
-msgstr ""
-
-#: source/common/modules/markdown-editor/tooltips/footnotes.ts:107
-#: source/app/service-providers/menu/menu.darwin.ts:317
-#: source/app/service-providers/menu/menu.win32.ts:318
-msgid "Edit"
-msgstr "Redigér"
-
-#: source/common/modules/markdown-editor/tooltips/file-preview.ts:55
-#, javascript-format
-msgid "File %s does not exist."
-=======
 #: source/win-preferences/schema/editor.ts:158
 #, fuzzy
 msgid "Distraction-free mode"
@@ -625,7 +549,6 @@
 
 #: source/win-preferences/schema/editor.ts:169
 msgid "Hide toolbar in distraction free mode"
->>>>>>> 6a1ca0b8
 msgstr ""
 
 #: source/win-preferences/schema/editor.ts:175
@@ -633,88 +556,6 @@
 msgid "Word counter"
 msgstr "Ordoptælling"
 
-<<<<<<< HEAD
-#: source/common/modules/markdown-editor/tooltips/file-preview.ts:98
-#: source/tmp/PopoverDirProps.vue.ts:172 source/tmp/PopoverFileProps.vue.ts:104
-msgid "Modified"
-msgstr "Modificeret"
-
-#: source/common/modules/markdown-editor/tooltips/file-preview.ts:116
-#: source/app/service-providers/menu/menu.darwin.ts:166
-#: source/app/service-providers/menu/menu.win32.ts:140
-msgid "Open…"
-msgstr "Åbn..."
-
-#: source/common/modules/markdown-editor/tooltips/file-preview.ts:137
-#: source/win-main/file-manager/util/file-item-context.ts:28
-#: source/tmp/GlobalSearch.vue.ts:53
-msgid "Open in a new tab"
-msgstr "Åben i et nyt faneblad"
-
-#: source/common/modules/markdown-editor/statusbar/magic-quotes.ts:128
-msgid "Disabled"
-msgstr ""
-
-#: source/common/modules/markdown-editor/statusbar/magic-quotes.ts:135
-#, fuzzy
-msgid "Custom"
-msgstr "Custom CSS"
-
-#: source/common/modules/markdown-editor/statusbar/diagnostics.ts:46
-msgid "Open diagnostics panel"
-msgstr ""
-
-#: source/common/modules/markdown-editor/statusbar/info-fields.ts:53
-#: source/tmp/FileItem.vue.ts:122 source/tmp/FileItem.vue.ts:185
-#: source/tmp/PopoverDocInfo.vue.ts:73 source/tmp/PopoverDirProps.vue.ts:158
-#: source/tmp/PopoverDirProps.vue.ts:166 source/tmp/PopoverFileProps.vue.ts:125
-#, javascript-format
-msgid "%s words"
-msgstr "%s ord"
-
-#: source/common/modules/markdown-editor/statusbar/info-fields.ts:72
-#: source/tmp/FileItem.vue.ts:120 source/tmp/FileItem.vue.ts:183
-#: source/tmp/PopoverDocInfo.vue.ts:71
-#, javascript-format
-msgid "%s characters"
-msgstr "%s karakterer"
-
-#: source/common/modules/markdown-editor/statusbar/language-tool.ts:146
-msgid "Detect automatically"
-msgstr ""
-
-#: source/common/modules/markdown-editor/context-menu/link-image-menu.ts:73
-msgid "Open Link"
-msgstr "Åbn link"
-
-#: source/common/modules/markdown-editor/context-menu/link-image-menu.ts:82
-msgid "Copy Mail Address"
-msgstr "Kopiér email adresse"
-
-#: source/common/modules/markdown-editor/context-menu/link-image-menu.ts:82
-msgid "Copy Link"
-msgstr "Kopiér link"
-
-#: source/common/modules/markdown-editor/context-menu/link-image-menu.ts:92
-msgid "Copy image to clipboard"
-msgstr "Kopier billede til udklipsholder"
-
-#: source/common/modules/markdown-editor/context-menu/link-image-menu.ts:98
-#, fuzzy
-msgid "Open image"
-msgstr "Åben fil"
-
-#: source/common/modules/markdown-editor/context-menu/link-image-menu.ts:104
-#: source/win-main/file-manager/util/file-item-context.ts:87
-#: source/win-main/file-manager/util/dir-item-context.ts:76
-msgid "Reveal in Finder"
-msgstr ""
-
-#: source/common/modules/markdown-editor/context-menu/link-image-menu.ts:104
-#, fuzzy
-msgid "Open in File Browser"
-msgstr "Åben i browser"
-=======
 #: source/win-preferences/schema/editor.ts:182
 msgid "Count characters instead of words (e.g., for Chinese)"
 msgstr "Tæl tegn i stedet for ord (f.eks. på kinesisk)"
@@ -761,7 +602,6 @@
 #, fuzzy
 msgid "Indent using tabs instead of spaces"
 msgstr "Indentér med det følgende antal mellemrum"
->>>>>>> 6a1ca0b8
 
 #: source/win-preferences/schema/editor.ts:255
 #, fuzzy
@@ -832,143 +672,20 @@
 msgid "The search string will match the content between the brackets: [[ ]]."
 msgstr ""
 
-<<<<<<< HEAD
-#: source/common/modules/markdown-editor/context-menu/equation-menu.ts:31
-msgid "Copy equation code"
-msgstr "Kopier udregning"
-
-#: source/common/modules/markdown-editor/linters/spellcheck.ts:149
-msgid "Spelling mistake"
-msgstr ""
-
-#: source/common/modules/markdown-editor/plugins/footnote-gutter.ts:31
-msgid "Go to footnote reference"
-msgstr ""
-
-#: source/win-preferences/schema/advanced.ts:28
-#, fuzzy
-msgid "Pattern for new file names"
-msgstr "Mønster for nye filnavne"
-
-#: source/win-preferences/schema/advanced.ts:34
-#, fuzzy
-msgid "Define a pattern for new file names"
-msgstr "Mønster for nye filnavne"
-
-#: source/win-preferences/schema/advanced.ts:36
-#, javascript-format
-msgid "Available variables: %s"
-msgstr ""
-
-#: source/win-preferences/schema/advanced.ts:42
-msgid "Do not prompt for filename when creating new files"
-msgstr "Spørg ikke efter filnavn, når der oprettes nye filer"
-
-#: source/win-preferences/schema/advanced.ts:49
-msgid "Appearance"
-msgstr ""
-
-#: source/win-preferences/schema/advanced.ts:55
-msgid "Use native window appearance"
-msgstr "Brug nativ vindues udseende"
-
-#: source/win-preferences/schema/advanced.ts:56
-msgid "Only available on Linux; this is the default for macOS and Windows."
-msgstr ""
-
-#: source/win-preferences/schema/advanced.ts:62
-#, fuzzy
-msgid "Enable window vibrancy"
-msgstr "Brug nativ vindues udseende"
-
-#: source/win-preferences/schema/advanced.ts:63
-msgid "Only available on macOS; makes the window background opaque."
-msgstr ""
-
-#: source/win-preferences/schema/advanced.ts:70
-msgid "Show app in the notification area"
-msgstr "Vis programmet i notifikationsområdet"
-
-#: source/win-preferences/schema/advanced.ts:71
-msgid "Leave app running in the notification area"
-msgstr "Lad programmet køre i systembakken"
-
-#: source/win-preferences/schema/advanced.ts:80
-msgid "Zoom behavior"
-msgstr ""
-
-#: source/win-preferences/schema/advanced.ts:83
-msgid "Resizes the whole GUI"
-msgstr ""
-
-#: source/win-preferences/schema/advanced.ts:84
-#, fuzzy
-msgid "Changes the editor font size"
-msgstr "Redigerings skriftstørrelse"
-
-#: source/win-preferences/schema/advanced.ts:90
-msgid "Attachments sidebar"
-msgstr ""
-
-#: source/win-preferences/schema/advanced.ts:96
-msgid "File extensions to be visible in the Attachments sidebar"
-msgstr ""
-
-#: source/win-preferences/schema/advanced.ts:102
-#, fuzzy
-msgid "Iframe rendering whitelist"
-msgstr "IFrame rendering hvid liste"
-
-#: source/win-preferences/schema/advanced.ts:111
-msgid "Hostname"
-msgstr "Hostname"
-
-#: source/win-preferences/schema/advanced.ts:113
-#: source/win-preferences/schema/autocorrect.ts:111
-#: source/win-preferences/schema/spellchecking.ts:118
-#, fuzzy
-msgid "Filter"
-msgstr "Filtrer ..."
-
-#: source/win-preferences/schema/advanced.ts:118
-#, fuzzy
-msgid "Watchdog polling"
-msgstr "Aktivér \"vagthunds\" overvågning"
-
-#: source/win-preferences/schema/advanced.ts:124
-msgid "Activate Watchdog polling"
-msgstr "Aktivér \"vagthunds\" overvågning"
-
-#: source/win-preferences/schema/advanced.ts:129
-msgid "Time to wait before writing a file is considered done (in ms)"
-msgstr "Tid før skrivning af en fil forventes færdigt (i ms)"
-
-#: source/win-preferences/schema/advanced.ts:136
-#, fuzzy
-msgid "Deleting items"
-msgstr "Slet fil"
-
-#: source/win-preferences/schema/advanced.ts:142
-msgid "Delete items irreversibly, if moving them to trash fails"
-msgstr ""
-"Slet noter fuldstændigt, hvis det fejler at flytte dem til papirskurven"
-
-#: source/win-preferences/schema/advanced.ts:148
-#, fuzzy
-msgid "Debug mode"
-msgstr "Aktiver debugging"
-
-#: source/win-preferences/schema/advanced.ts:154
-msgid "Enable debug mode"
-msgstr "Aktiver debugging"
-
-#: source/win-preferences/schema/advanced.ts:161
-msgid "Beta releases"
-msgstr ""
-
-#: source/win-preferences/schema/advanced.ts:167
-msgid "Notify me about beta releases"
-msgstr "Orienter om betaudgivelser"
+#: source/win-preferences/schema/zettelkasten.ts:75
+#, fuzzy
+msgid ""
+"Automatically create non-existing files in this folder when following "
+"internal links"
+msgstr "Opret automatisk ikke-eksisterende filer når interne links følges"
+
+#: source/win-preferences/schema/zettelkasten.ts:80
+msgid "For this to work, the folder must be open as a Workspace in Zettlr."
+msgstr ""
+
+#: source/win-preferences/schema/zettelkasten.ts:85
+msgid "Path to folder"
+msgstr ""
 
 #: source/win-preferences/schema/autocorrect.ts:21
 #, fuzzy
@@ -1014,341 +731,6 @@
 #: source/win-preferences/schema/autocorrect.ts:106
 msgid "With"
 msgstr ""
-
-#: source/win-preferences/schema/editor.ts:21
-#, fuzzy
-msgid "Input mode"
-msgstr "Editor input tilstand"
-
-#: source/win-preferences/schema/editor.ts:37
-msgid ""
-"The input mode determines how you interact with the editor. We recommend "
-"keeping this setting at \"Normal\". Only choose \"Vim\" or \"Emacs\" if you "
-"know what this implies."
-msgstr ""
-
-#: source/win-preferences/schema/editor.ts:42
-#, fuzzy
-msgid "Writing direction"
-msgstr "Find i mappe"
-
-#: source/win-preferences/schema/editor.ts:50
-msgid "Markdown rendering"
-msgstr ""
-
-#: source/win-preferences/schema/editor.ts:57
-msgid ""
-"Check to enable live rendering of various Markdown elements to formatted "
-"appearance. This hides formatting characters (such as **text**) or renders "
-"images instead of their link."
-msgstr ""
-
-#: source/win-preferences/schema/editor.ts:65
-msgid "Render Citations"
-msgstr "Rendér citationer"
-
-#: source/win-preferences/schema/editor.ts:70
-msgid "Render Iframes"
-msgstr "Rendér Iframes"
-
-#: source/win-preferences/schema/editor.ts:75
-msgid "Render Images"
-msgstr "Rendér billeder"
-
-#: source/win-preferences/schema/editor.ts:80
-msgid "Render Links"
-msgstr "Rendér Links"
-
-#: source/win-preferences/schema/editor.ts:85
-msgid "Render Formulae"
-msgstr "Rendér matematik formularer"
-
-#: source/win-preferences/schema/editor.ts:90
-msgid "Render Tasks"
-msgstr "Rendér opgaver"
-
-#: source/win-preferences/schema/editor.ts:95
-msgid "Hide heading characters"
-msgstr "Skjul Overskrifts tegn"
-
-#: source/win-preferences/schema/editor.ts:100
-msgid "Render emphasis"
-msgstr ""
-
-#: source/win-preferences/schema/editor.ts:109
-msgid "Formatting characters for bold and italic"
-msgstr ""
-
-#: source/win-preferences/schema/editor.ts:136
-msgid "Check Markdown for style issues"
-msgstr ""
-
-#: source/win-preferences/schema/editor.ts:142
-#, fuzzy
-msgid "Table Editor"
-msgstr "Slå tabel editor til"
-
-#: source/win-preferences/schema/editor.ts:153
-msgid ""
-"The Table Editor is an interactive interface that simplifies creation and "
-"editing of tables. It provides buttons for common functionality, and takes "
-"care of Markdown formatting."
-msgstr ""
-
-#: source/win-preferences/schema/editor.ts:158
-#, fuzzy
-msgid "Distraction-free mode"
-msgstr "Distraktionsfri tilstand"
-
-#: source/win-preferences/schema/editor.ts:164
-msgid "Mute non-focused lines in distraction-free mode"
-msgstr "Nedton ikke-fokuserede linjer i distraktionsfri tilstand"
-
-#: source/win-preferences/schema/editor.ts:169
-msgid "Hide toolbar in distraction free mode"
-msgstr ""
-
-#: source/win-preferences/schema/editor.ts:175
-#, fuzzy
-msgid "Word counter"
-msgstr "Ordoptælling"
-
-#: source/win-preferences/schema/editor.ts:182
-msgid "Count characters instead of words (e.g., for Chinese)"
-msgstr "Tæl tegn i stedet for ord (f.eks. på kinesisk)"
-
-#: source/win-preferences/schema/editor.ts:188
-msgid "Readability mode"
-msgstr ""
-
-#: source/win-preferences/schema/editor.ts:195
-msgid "Algorithm"
-msgstr ""
-
-#: source/win-preferences/schema/editor.ts:207
-#, fuzzy
-msgid "Image size"
-msgstr "Billede"
-
-#: source/win-preferences/schema/editor.ts:213
-#, fuzzy
-msgid "Maximum width of images (%s %)"
-msgstr "Billeders maksimal vidde (i procent)"
-
-#: source/win-preferences/schema/editor.ts:220
-#, fuzzy
-msgid "Maximum height of images (%s %)"
-msgstr "Billeders maksimal højde (i procent)"
-
-#: source/win-preferences/schema/editor.ts:228
-#, fuzzy
-msgid "Other settings"
-msgstr "Andre filer"
-
-#: source/win-preferences/schema/editor.ts:234
-#, fuzzy
-msgid "Font size"
-msgstr "Redigerings skriftstørrelse"
-
-#: source/win-preferences/schema/editor.ts:241
-#, fuzzy
-msgid "Indentation size (number of spaces)"
-msgstr "Indentér med det følgende antal mellemrum"
-
-#: source/win-preferences/schema/editor.ts:248
-#, fuzzy
-msgid "Indent using tabs instead of spaces"
-msgstr "Indentér med det følgende antal mellemrum"
-
-#: source/win-preferences/schema/editor.ts:255
-#, fuzzy
-msgid "Suggest emojis during autocompletion"
-msgstr "Acceptér mellemrum ved autofuldførelse"
-
-#: source/win-preferences/schema/editor.ts:260
-msgid "Show link previews"
-msgstr ""
-
-#: source/win-preferences/schema/editor.ts:266
-msgid "Automatically close matching character pairs"
-msgstr "Luk automatisk matchende karaktér par"
-
-#: source/win-preferences/schema/import-export.ts:23
-msgid "Import and export profiles"
-msgstr ""
-
-#: source/win-preferences/schema/import-export.ts:29
-msgid "Open import profiles editor"
-msgstr ""
-
-#: source/win-preferences/schema/import-export.ts:43
-msgid "Open export profiles editor"
-msgstr ""
-
-#: source/win-preferences/schema/import-export.ts:58
-#, fuzzy
-msgid "Export settings"
-msgstr "Eksporterer til %s"
-
-#. TODO: Must be radio; second option "Use system-wide Pandoc for exports"
-#: source/win-preferences/schema/import-export.ts:64
-#, fuzzy
-msgid "Use Zettlr's internal Pandoc for exports"
-msgstr "Brug den interne Pandoc til eksporter"
-
-#: source/win-preferences/schema/import-export.ts:70
-#, fuzzy
-msgid "Remove tags from files when exporting"
-msgstr "Fjern mærkater fra filer"
-
-#: source/win-preferences/schema/import-export.ts:76
-#: source/win-preferences/schema/zettelkasten.ts:42
-#, fuzzy
-msgid "Internal links"
-msgstr "Af-link interne links"
-
-#: source/win-preferences/schema/import-export.ts:79
-msgid "Remove internal links completely"
-msgstr "Fjern interne links fuldstændigt"
-
-#: source/win-preferences/schema/import-export.ts:80
-msgid "Unlink internal links"
-msgstr "Af-link interne links"
-
-#: source/win-preferences/schema/import-export.ts:81
-msgid "Don't touch internal links"
-msgstr "Lav ingen ændringer på interne links"
-
-#: source/win-preferences/schema/import-export.ts:87
-msgid "Destination folder for exported files"
-msgstr ""
-
-#. TODO: Add info-strings
-#: source/win-preferences/schema/import-export.ts:91
-msgid "Temporary folder"
-msgstr ""
-
-#: source/win-preferences/schema/import-export.ts:92
-#, fuzzy
-msgid "Same as file location"
-msgstr "Vis fil information"
-
-#: source/win-preferences/schema/import-export.ts:93
-msgid "Ask for folder when exporting"
-msgstr ""
-
-#: source/win-preferences/schema/import-export.ts:99
-msgid ""
-"Warning! Files in the temporary folder are regularly deleted. Choosing the "
-"same location as the file overwrites files with identical filenames if they "
-"already exist."
-msgstr ""
-
-#: source/win-preferences/schema/import-export.ts:104
-msgid "Custom export commands"
-msgstr ""
-
-#: source/win-preferences/schema/import-export.ts:112
-msgid "Display name"
-msgstr ""
-
-#: source/win-preferences/schema/import-export.ts:112
-#, fuzzy
-msgid "Command"
-msgstr "Kommentar"
-
-#: source/win-preferences/schema/import-export.ts:113
-msgid ""
-"Enter custom commands to run the exporter with. Each command receives as its "
-"first argument the file or project folder to be exported."
-msgstr ""
-
-#: source/win-preferences/schema/spellchecking.ts:22
-msgid "LanguageTool"
-msgstr ""
-
-#: source/win-preferences/schema/spellchecking.ts:32
-msgid "Strictness"
-msgstr ""
-
-#: source/win-preferences/schema/spellchecking.ts:35
-#, fuzzy
-msgid "Standard"
-msgstr "Kalender"
-
-#: source/win-preferences/schema/spellchecking.ts:36
-msgid "Picky"
-msgstr ""
-
-#: source/win-preferences/schema/spellchecking.ts:45
-msgid "Mother language"
-msgstr ""
-
-#: source/win-preferences/schema/spellchecking.ts:51
-msgid "Not set"
-msgstr ""
-
-#: source/win-preferences/schema/spellchecking.ts:59
-msgid "LanguageTool Provider"
-msgstr ""
-
-#: source/win-preferences/schema/spellchecking.ts:63
-#, fuzzy
-msgid "Custom server"
-msgstr "Custom CSS"
-
-#: source/win-preferences/schema/spellchecking.ts:70
-#, fuzzy
-msgid "Custom server address"
-msgstr "Custom CSS"
-
-#: source/win-preferences/schema/spellchecking.ts:79
-msgid "LanguageTool Premium"
-msgstr ""
-
-#: source/win-preferences/schema/spellchecking.ts:84
-msgid ""
-"Zettlr will ignore the \"LanguageTool provider\" settings if you enter any "
-"credentials here."
-msgstr ""
-
-#: source/win-preferences/schema/spellchecking.ts:88
-msgid "LanguageTool Username"
-msgstr ""
-
-#: source/win-preferences/schema/spellchecking.ts:95
-msgid "LanguageTool API key"
-msgstr ""
-
-#: source/win-preferences/schema/spellchecking.ts:103
-msgid "Spellchecking"
-msgstr ""
-
-#: source/win-preferences/schema/spellchecking.ts:112
-#, fuzzy
-msgid "Active"
-msgstr "Handlinger"
-
-#: source/win-preferences/schema/spellchecking.ts:112
-msgid "Language"
-msgstr ""
-
-#: source/win-preferences/schema/spellchecking.ts:113
-msgid ""
-"Select the languages for which you want to enable automatic spell checking."
-msgstr "Vælg de sprog som du vil slå automatisk stavekontrol til for."
-
-#: source/win-preferences/schema/spellchecking.ts:125
-msgid "User dictionary. Remove words by clicking them."
-msgstr "Bruger ordbog: Fjern ord ved at klikke på dem."
-
-#: source/win-preferences/schema/spellchecking.ts:127
-msgid "Dictionary entry"
-msgstr "Ordbogs indlæg"
-
-#: source/win-preferences/schema/spellchecking.ts:130
-msgid "Search for entries …"
-msgstr "Søg efter indlæg ..."
 
 #: source/win-preferences/schema/file-manager.ts:7
 #, fuzzy
@@ -1429,446 +811,212 @@
 msgid "When sorting documents…"
 msgstr "Nylige dokumenter"
 
-=======
-#: source/win-preferences/schema/zettelkasten.ts:75
-#, fuzzy
-msgid ""
-"Automatically create non-existing files in this folder when following "
-"internal links"
-msgstr "Opret automatisk ikke-eksisterende filer når interne links følges"
-
-#: source/win-preferences/schema/zettelkasten.ts:80
-msgid "For this to work, the folder must be open as a Workspace in Zettlr."
-msgstr ""
-
-#: source/win-preferences/schema/zettelkasten.ts:85
-msgid "Path to folder"
-msgstr ""
-
-#: source/win-preferences/schema/autocorrect.ts:21
-#, fuzzy
-msgid "Autocorrect"
-msgstr "Slå Auto korrektur til"
-
-#: source/win-preferences/schema/autocorrect.ts:31
-msgid "Smart quotes"
-msgstr ""
-
-#: source/win-preferences/schema/autocorrect.ts:44
-#, fuzzy
-msgid "Double Quotes"
-msgstr "Ingen"
-
-#: source/win-preferences/schema/autocorrect.ts:47
-#: source/win-preferences/schema/autocorrect.ts:69
-msgid "Disable Magic Quotes"
-msgstr "Ingen"
-
-#: source/win-preferences/schema/autocorrect.ts:66
-#, fuzzy
-msgid "Single Quotes"
-msgstr "Ingen"
-
-#: source/win-preferences/schema/autocorrect.ts:94
-msgid "Text-replacement patterns"
-msgstr ""
-
-#: source/win-preferences/schema/autocorrect.ts:98
-msgid "Match whole words"
-msgstr ""
-
-#: source/win-preferences/schema/autocorrect.ts:99
-msgid "When checked, AutoCorrect will never replace parts of words"
-msgstr ""
-
-#: source/win-preferences/schema/autocorrect.ts:106
-#, fuzzy
-msgid "Replace"
-msgstr "Erstat fil"
-
-#: source/win-preferences/schema/autocorrect.ts:106
-msgid "With"
-msgstr ""
-
-#: source/win-preferences/schema/file-manager.ts:7
-#, fuzzy
-msgid "Display mode"
-msgstr "Mørk tilstand"
-
-#: source/win-preferences/schema/file-manager.ts:16
-msgid "Thin"
-msgstr ""
-
-#: source/win-preferences/schema/file-manager.ts:17
-msgid "Expanded"
-msgstr ""
-
-#: source/win-preferences/schema/file-manager.ts:18
-msgid "Combined"
-msgstr ""
-
-#: source/win-preferences/schema/file-manager.ts:24
-msgid ""
-"The Thin mode shows your directories and files separately. Select a "
-"directory to have its contents displayed in the file list. Switch between "
-"file list and directory tree by clicking on directories or the arrow button "
-"which appears at the top left corner of the file list."
-msgstr ""
-
-#: source/win-preferences/schema/file-manager.ts:29
-msgid "Show file information"
-msgstr "Vis fil information"
-
-#: source/win-preferences/schema/file-manager.ts:34
-msgid "Show folders above files"
-msgstr "Vis mapper over filer"
-
-#: source/win-preferences/schema/file-manager.ts:40
-msgid "Markdown document name display"
-msgstr ""
-
-#: source/win-preferences/schema/file-manager.ts:48
-msgid "Filename only"
-msgstr ""
-
-#: source/win-preferences/schema/file-manager.ts:49
-msgid "Title if applicable"
-msgstr ""
-
-#: source/win-preferences/schema/file-manager.ts:50
-msgid "First heading level 1 if applicable"
-msgstr ""
-
-#: source/win-preferences/schema/file-manager.ts:51
-msgid "Title or first heading level 1 if applicable"
-msgstr ""
-
-#: source/win-preferences/schema/file-manager.ts:57
-msgid "Display Markdown file extensions"
-msgstr ""
-
-#: source/win-preferences/schema/file-manager.ts:64
-msgid "Time display"
-msgstr ""
-
-#: source/win-preferences/schema/file-manager.ts:72
-msgid "Last modification time"
-msgstr "Sidste ændringstidspunkt"
-
-#: source/win-preferences/schema/file-manager.ts:73
-msgid "File creation time"
-msgstr "Dato for filoprettelse"
-
-#: source/win-preferences/schema/file-manager.ts:79
-#, fuzzy
-msgid "Sorting"
-msgstr "Eksporter..."
-
-#: source/win-preferences/schema/file-manager.ts:85
-#, fuzzy
-msgid "When sorting documents…"
-msgstr "Nylige dokumenter"
-
->>>>>>> 6a1ca0b8
 #: source/win-preferences/schema/file-manager.ts:88
 #, fuzzy
 msgid "Use natural order (2 comes before 10)"
 msgstr "Naturlig rækkefølge (10 efter 2)"
-<<<<<<< HEAD
 
 #: source/win-preferences/schema/file-manager.ts:89
 #, fuzzy
 msgid "Use ASCII order (2 comes after 10)"
 msgstr "ASCII rækkefølge (2 efter 10)"
 
-#: source/win-preferences/schema/citations.ts:21
-#, fuzzy
-msgid "Citations"
-msgstr "Rendér citationer"
-
-#: source/win-preferences/schema/citations.ts:27
-msgid "How would you like autocomplete to insert your citations?"
-msgstr "Ønsker du at autofuldfør indsætter citationer for dig?"
-
-#: source/win-preferences/schema/citations.ts:38
-msgid "Citation Database (CSL JSON or BibTex)"
-msgstr "Citations Database (CSL, JSON eller BibTex)"
-
-#: source/win-preferences/schema/citations.ts:40
-#: source/win-preferences/schema/citations.ts:52
-#, fuzzy
-msgid "Path to file"
-msgstr "Tilføj til fil"
-
-#: source/win-preferences/schema/citations.ts:50
-msgid "CSL-Style (optional)"
-msgstr "CSL-stil (valgfri)"
-
-#: source/win-preferences/schema/general.ts:21
-msgid "Application language"
-msgstr ""
-
-#: source/win-preferences/schema/general.ts:32
-msgid "Autosave"
-msgstr "Automatisk gem"
-
-#: source/win-preferences/schema/general.ts:42
-#, fuzzy
-msgid "Save modifications"
-msgstr "Sidste ændringstidspunkt"
-
-#: source/win-preferences/schema/general.ts:46
-#: source/win-preferences/schema/appearance.ts:25
-msgid "Off"
-msgstr "Slået fra"
-
-#: source/win-preferences/schema/general.ts:47
-msgid "Immediately"
-msgstr "Med det samme"
-
-#: source/win-preferences/schema/general.ts:48
-msgid "After a short delay"
-msgstr "Efter en kort forsinkelse"
-
-#: source/win-preferences/schema/general.ts:54
-msgid "Default image folder"
-msgstr ""
-
-#: source/win-preferences/schema/general.ts:66
+#: source/win-preferences/schema/spellchecking.ts:22
+msgid "LanguageTool"
+msgstr ""
+
+#: source/win-preferences/schema/spellchecking.ts:32
+msgid "Strictness"
+msgstr ""
+
+#: source/win-preferences/schema/spellchecking.ts:35
+#, fuzzy
+msgid "Standard"
+msgstr "Kalender"
+
+#: source/win-preferences/schema/spellchecking.ts:36
+msgid "Picky"
+msgstr ""
+
+#: source/win-preferences/schema/spellchecking.ts:45
+msgid "Mother language"
+msgstr ""
+
+#: source/win-preferences/schema/spellchecking.ts:51
+msgid "Not set"
+msgstr ""
+
+#: source/win-preferences/schema/spellchecking.ts:59
+msgid "LanguageTool Provider"
+msgstr ""
+
+#: source/win-preferences/schema/spellchecking.ts:63
+#, fuzzy
+msgid "Custom server"
+msgstr "Custom CSS"
+
+#: source/win-preferences/schema/spellchecking.ts:70
+#, fuzzy
+msgid "Custom server address"
+msgstr "Custom CSS"
+
+#: source/win-preferences/schema/spellchecking.ts:79
+msgid "LanguageTool Premium"
+msgstr ""
+
+#: source/win-preferences/schema/spellchecking.ts:84
 msgid ""
-"Click \"Select folder…\" or type an absolute or relative path directly into "
-"the input field."
-msgstr ""
-
-#: source/win-preferences/schema/general.ts:71
-msgid "Behavior"
-msgstr ""
-
-#: source/win-preferences/schema/general.ts:77
-#: source/app/service-providers/windows/dialog/should-replace-file.ts:33
-msgid "Always load remote changes to the current file"
-msgstr "Indlæs altid eksterne ændringer til den aktuelle fil"
-
-#: source/win-preferences/schema/general.ts:82
-msgid "Avoid opening files in new tabs if possible"
-msgstr "Undgå at åbne filer i nye faner hvis muligt"
-
-#: source/win-preferences/schema/general.ts:88
-#, fuzzy
-msgid "Updates"
-msgstr "Opdatering"
-
-#: source/win-preferences/schema/general.ts:94
-msgid "Automatically check for updates"
-msgstr ""
-
-#: source/win-preferences/schema/appearance.ts:10
-#: source/app/service-providers/menu/menu.darwin.ts:448
-#: source/app/service-providers/menu/menu.win32.ts:430
-msgid "Dark mode"
-msgstr "Mørk tilstand"
-
-#: source/win-preferences/schema/appearance.ts:21
-msgid "Schedule"
-msgstr "Tidsindstillinger"
-
-#: source/win-preferences/schema/appearance.ts:26
-#, fuzzy
-msgid "Follow system"
-msgstr "Følg styresystem"
-
-#: source/win-preferences/schema/appearance.ts:27
-msgid "On"
-msgstr ""
-
-#: source/win-preferences/schema/appearance.ts:36
-#: source/tmp/PopoverPomodoro.vue.ts:77
-msgid "Start"
-msgstr "Start"
-
-#: source/win-preferences/schema/appearance.ts:43
-msgid "End"
-msgstr ""
-
-#: source/win-preferences/schema/appearance.ts:53
-msgid "Theme"
-msgstr ""
-
-#: source/win-preferences/schema/appearance.ts:60
-msgid "Here you can choose the theme for the app."
-msgstr "Her kan du vælge et tema for programmet"
-
-#: source/win-preferences/schema/appearance.ts:102
-msgid "Toolbar options"
-msgstr ""
-
-#: source/win-preferences/schema/appearance.ts:109
-msgid "Left section buttons"
-msgstr ""
-
-#: source/win-preferences/schema/appearance.ts:113
-msgid "Display \"Open Preferences\" button"
-msgstr ""
-
-#: source/win-preferences/schema/appearance.ts:118
-msgid "Display \"New File\" button"
-msgstr ""
-
-#: source/win-preferences/schema/appearance.ts:123
-msgid "Display \"Previous File\" button"
-msgstr ""
-
-#: source/win-preferences/schema/appearance.ts:128
-msgid "Display \"Next File\" button"
-msgstr ""
-
-#: source/win-preferences/schema/appearance.ts:135
-msgid "Center section buttons"
-msgstr ""
-
-#: source/win-preferences/schema/appearance.ts:139
-msgid "Display readability button"
-msgstr ""
-
-#: source/win-preferences/schema/appearance.ts:144
-msgid "Display \"Insert Comment\" button"
-msgstr ""
-
-#: source/win-preferences/schema/appearance.ts:149
-msgid "Display link button"
-msgstr ""
-
-#: source/win-preferences/schema/appearance.ts:154
-msgid "Display image button"
-msgstr ""
-
-#: source/win-preferences/schema/appearance.ts:159
-msgid "Display task list button"
-msgstr ""
-
-#: source/win-preferences/schema/appearance.ts:164
-msgid "Display \"Insert Table\" button"
-msgstr ""
-
-#: source/win-preferences/schema/appearance.ts:169
-msgid "Display \"Insert Footnote\" button"
-msgstr ""
-
-#: source/win-preferences/schema/appearance.ts:176
-msgid "Right section buttons"
-msgstr ""
-
-#: source/win-preferences/schema/appearance.ts:180
-msgid "Display document info"
-msgstr ""
-
-#: source/win-preferences/schema/appearance.ts:185
-msgid "Display Pomodoro-timer"
-msgstr ""
-
-#: source/win-preferences/schema/appearance.ts:191
-#, fuzzy
-msgid "Status bar"
-msgstr "Vis Zettlr"
-
-#: source/win-preferences/schema/appearance.ts:197
-#, fuzzy
-msgid "Show statusbar"
-msgstr "Vis Zettlr"
-
-#: source/win-preferences/schema/appearance.ts:203
-#: source/tmp/CustomCSS.vue.ts:31
-msgid "Custom CSS"
-msgstr "Custom CSS"
-
-#: source/win-preferences/schema/appearance.ts:208
-#, fuzzy
-msgid "Open CSS editor"
-msgstr "Åbn mappe"
-
-#: source/win-preferences/schema/snippets.ts:23
-msgid "Snippets"
-msgstr ""
-
-#: source/win-preferences/schema/snippets.ts:29
-msgid "Open snippets editor"
-msgstr ""
-
-#: source/win-preferences/schema/zettelkasten.ts:21
-msgid "Zettelkasten IDs"
-msgstr ""
-
-#: source/win-preferences/schema/zettelkasten.ts:27
-#, fuzzy
-msgid "Pattern for Zettelkasten IDs"
-msgstr "Mønster brugt til at generere nye ID'er"
-
-#: source/win-preferences/schema/zettelkasten.ts:28
-#, fuzzy
-msgid "Uses ECMAScript regular expressions"
-msgstr "ID regular expression"
-
-#: source/win-preferences/schema/zettelkasten.ts:34
-msgid "Pattern used to generate new IDs"
-msgstr "Mønster brugt til at generere nye ID'er"
-
-#: source/win-preferences/schema/zettelkasten.ts:37
-#, javascript-format
-msgid "Available Variables: %s"
-msgstr ""
-
-#: source/win-preferences/schema/zettelkasten.ts:48
-msgid "Link with filename only"
-msgstr ""
-
-#: source/win-preferences/schema/zettelkasten.ts:53
-#, fuzzy
-msgid "When linking files, add the document name …"
-msgstr "Når der linkes mellem filer, tilføj da filnavnet ..."
-
-#: source/win-preferences/schema/zettelkasten.ts:56
-#, fuzzy
-msgid "Always"
-msgstr "altid"
-
-#: source/win-preferences/schema/zettelkasten.ts:57
-#, fuzzy
-msgid "Only when linking using the ID"
-msgstr "kun når der linkes ved hjælp af ID"
-
-#: source/win-preferences/schema/zettelkasten.ts:58
-#, fuzzy
-msgid "Never"
-msgstr "aldrig"
-
-#: source/win-preferences/schema/zettelkasten.ts:65
-#, fuzzy
-msgid "Start a full-text search when following internal links"
-msgstr "Start en søgning når Zettelkasten-links følges"
-
-#: source/win-preferences/schema/zettelkasten.ts:66
-msgid "The search string will match the content between the brackets: [[ ]]."
-msgstr ""
-
-#: source/win-preferences/schema/zettelkasten.ts:75
-#, fuzzy
+"Zettlr will ignore the \"LanguageTool provider\" settings if you enter any "
+"credentials here."
+msgstr ""
+
+#: source/win-preferences/schema/spellchecking.ts:88
+msgid "LanguageTool Username"
+msgstr ""
+
+#: source/win-preferences/schema/spellchecking.ts:95
+msgid "LanguageTool API key"
+msgstr ""
+
+#: source/win-preferences/schema/spellchecking.ts:103
+msgid "Spellchecking"
+msgstr ""
+
+#: source/win-preferences/schema/spellchecking.ts:112
+#, fuzzy
+msgid "Active"
+msgstr "Handlinger"
+
+#: source/win-preferences/schema/spellchecking.ts:112
+msgid "Language"
+msgstr ""
+
+#: source/win-preferences/schema/spellchecking.ts:112
+#: source/common/modules/markdown-editor/tooltips/formatting-toolbar.ts:67
+msgid "Code"
+msgstr "Kode"
+
+#: source/win-preferences/schema/spellchecking.ts:113
 msgid ""
-"Automatically create non-existing files in this folder when following "
-"internal links"
-msgstr "Opret automatisk ikke-eksisterende filer når interne links følges"
-
-#: source/win-preferences/schema/zettelkasten.ts:80
-msgid "For this to work, the folder must be open as a Workspace in Zettlr."
-msgstr ""
-
-#: source/win-preferences/schema/zettelkasten.ts:85
-msgid "Path to folder"
-msgstr ""
-
+"Select the languages for which you want to enable automatic spell checking."
+msgstr "Vælg de sprog som du vil slå automatisk stavekontrol til for."
+
+#: source/win-preferences/schema/spellchecking.ts:125
+msgid "User dictionary. Remove words by clicking them."
+msgstr "Bruger ordbog: Fjern ord ved at klikke på dem."
+
+#: source/win-preferences/schema/spellchecking.ts:127
+msgid "Dictionary entry"
+msgstr "Ordbogs indlæg"
+
+#: source/win-preferences/schema/spellchecking.ts:130
+msgid "Search for entries …"
+msgstr "Søg efter indlæg ..."
+
+#: source/win-main/tabs-context.ts:38
+#: source/app/service-providers/menu/menu.darwin.ts:601
+#: source/app/service-providers/menu/menu.win32.ts:574
+msgid "Close Tab"
+msgstr "Luk fane"
+
+#: source/win-main/tabs-context.ts:44
+msgid "Close other tabs"
+msgstr "Luk andre faneblade"
+
+#: source/win-main/tabs-context.ts:50
+msgid "Close all tabs"
+msgstr "Luk alle faneblade"
+
+#: source/win-main/tabs-context.ts:59
+msgid "Unpin tab"
+msgstr ""
+
+#: source/win-main/tabs-context.ts:59
+msgid "Pin tab"
+msgstr ""
+
+#: source/win-main/tabs-context.ts:68
+#: source/win-main/file-manager/util/file-item-context.ts:72
+msgid "Copy filename"
+msgstr "Kopiér filnavn"
+
+#: source/win-main/tabs-context.ts:74
+msgid "Copy full path"
+msgstr ""
+
+#: source/win-main/tabs-context.ts:80
+#: source/win-main/file-manager/util/file-item-context.ts:78
+#: source/app/service-providers/menu/menu.darwin.ts:414
+#: source/app/service-providers/menu/menu.win32.ts:415
+msgid "Copy ID"
+msgstr "Kopiér ID"
+
+#: source/win-main/file-manager/util/dir-item-context.ts:28
 #: source/win-main/file-manager/util/file-item-context.ts:34
-#: source/win-main/file-manager/util/dir-item-context.ts:28
 msgid "Properties"
 msgstr "Indstillinger"
+
+#: source/win-main/file-manager/util/dir-item-context.ts:37
+#: source/app/service-providers/menu/menu.darwin.ts:116
+#: source/app/service-providers/menu/menu.win32.ts:90
+msgid "New File…"
+msgstr "Ny fil.."
+
+#: source/win-main/file-manager/util/dir-item-context.ts:43
+#: source/app/service-providers/menu/menu.darwin.ts:155
+#: source/app/service-providers/menu/menu.win32.ts:129
+msgid "New directory…"
+msgstr "Ny mappe..."
+
+#: source/win-main/file-manager/util/dir-item-context.ts:52
+msgid "Rename directory"
+msgstr "Omdøb mappe"
+
+#: source/win-main/file-manager/util/dir-item-context.ts:58
+#: source/app/service-providers/menu/menu.darwin.ts:306
+#: source/app/service-providers/menu/menu.win32.ts:299
+msgid "Delete directory"
+msgstr "Slet mappe"
+
+#: source/win-main/file-manager/util/dir-item-context.ts:67
+#: source/win-main/file-manager/util/file-item-context.ts:66
+#, fuzzy
+msgid "Copy path"
+msgstr "Kopiér ID"
+
+#: source/win-main/file-manager/util/dir-item-context.ts:76
+#: source/win-main/file-manager/util/file-item-context.ts:87
+#: source/common/modules/markdown-editor/context-menu/link-image-menu.ts:104
+msgid "Reveal in Finder"
+msgstr ""
+
+#: source/win-main/file-manager/util/dir-item-context.ts:76
+#: source/win-main/file-manager/util/file-item-context.ts:87
+msgid "Reveal in Explorer"
+msgstr ""
+
+#: source/win-main/file-manager/util/dir-item-context.ts:76
+#: source/win-main/file-manager/util/file-item-context.ts:87
+msgid "Reveal in File Browser"
+msgstr ""
+
+#: source/win-main/file-manager/util/dir-item-context.ts:87
+msgid "Check for directory …"
+msgstr "Scan efter mapper ..."
+
+#: source/win-main/file-manager/util/dir-item-context.ts:104
+msgid "Export Project"
+msgstr "Eksportér projekt"
+
+#: source/win-main/file-manager/util/dir-item-context.ts:116
+msgid "Close Workspace"
+msgstr "Luk arbejdsområde"
+
+#: source/win-main/file-manager/util/file-item-context.ts:28
+#: source/common/modules/markdown-editor/tooltips/file-preview.ts:137
+#: source/tmp/GlobalSearch.vue.ts:53
+msgid "Open in a new tab"
+msgstr "Åben i et nyt faneblad"
 
 #: source/win-main/file-manager/util/file-item-context.ts:43
 #: source/app/service-providers/menu/menu.darwin.ts:287
@@ -1887,413 +1035,6 @@
 msgid "Duplicate file"
 msgstr "Duplikér fil"
 
-#: source/win-main/file-manager/util/file-item-context.ts:66
-#: source/win-main/file-manager/util/dir-item-context.ts:67
-#, fuzzy
-msgid "Copy path"
-msgstr "Kopiér ID"
-
-#: source/win-main/file-manager/util/file-item-context.ts:72
-#: source/win-main/tabs-context.ts:68
-msgid "Copy filename"
-msgstr "Kopiér filnavn"
-
-#: source/win-main/file-manager/util/file-item-context.ts:78
-#: source/win-main/tabs-context.ts:80
-#: source/app/service-providers/menu/menu.darwin.ts:414
-#: source/app/service-providers/menu/menu.win32.ts:415
-msgid "Copy ID"
-msgstr "Kopiér ID"
-
-#: source/win-main/file-manager/util/file-item-context.ts:87
-#: source/win-main/file-manager/util/dir-item-context.ts:76
-msgid "Reveal in Explorer"
-msgstr ""
-
-#: source/win-main/file-manager/util/file-item-context.ts:87
-#: source/win-main/file-manager/util/dir-item-context.ts:76
-msgid "Reveal in File Browser"
-msgstr ""
-
-#: source/win-main/file-manager/util/file-item-context.ts:100
-msgid "Close file"
-msgstr "Luk fil"
-
-#: source/win-main/file-manager/util/dir-item-context.ts:37
-#: source/app/service-providers/menu/menu.darwin.ts:116
-#: source/app/service-providers/menu/menu.win32.ts:90
-msgid "New File…"
-msgstr "Ny fil.."
-
-#: source/win-main/file-manager/util/dir-item-context.ts:43
-#: source/app/service-providers/menu/menu.darwin.ts:155
-#: source/app/service-providers/menu/menu.win32.ts:129
-msgid "New directory…"
-msgstr "Ny mappe..."
-
-#: source/win-main/file-manager/util/dir-item-context.ts:52
-msgid "Rename directory"
-msgstr "Omdøb mappe"
-
-#: source/win-main/file-manager/util/dir-item-context.ts:58
-#: source/app/service-providers/menu/menu.darwin.ts:306
-#: source/app/service-providers/menu/menu.win32.ts:299
-msgid "Delete directory"
-msgstr "Slet mappe"
-
-#: source/win-main/file-manager/util/dir-item-context.ts:87
-msgid "Check for directory …"
-msgstr "Scan efter mapper ..."
-
-#: source/win-main/file-manager/util/dir-item-context.ts:104
-msgid "Export Project"
-msgstr "Eksportér projekt"
-
-#: source/win-main/file-manager/util/dir-item-context.ts:116
-msgid "Close Workspace"
-msgstr "Luk arbejdsområde"
-
-#: source/win-main/tabs-context.ts:38
-#: source/app/service-providers/menu/menu.darwin.ts:601
-#: source/app/service-providers/menu/menu.win32.ts:574
-msgid "Close Tab"
-msgstr "Luk fane"
-
-#: source/win-main/tabs-context.ts:44
-msgid "Close other tabs"
-msgstr "Luk andre faneblade"
-
-#: source/win-main/tabs-context.ts:50
-msgid "Close all tabs"
-msgstr "Luk alle faneblade"
-
-#: source/win-main/tabs-context.ts:59
-msgid "Unpin tab"
-msgstr ""
-
-#: source/win-main/tabs-context.ts:59
-msgid "Pin tab"
-msgstr ""
-
-#: source/win-main/tabs-context.ts:74
-msgid "Copy full path"
-msgstr ""
-
-#: source/app/service-providers/menu/menu.darwin.ts:46
-#: source/app/service-providers/menu/menu.darwin.ts:641
-#: source/app/service-providers/menu/menu.win32.ts:614
-msgid "About Zettlr"
-msgstr "Om Zettlr"
-
-#: source/app/service-providers/menu/menu.darwin.ts:51
-#: source/app/service-providers/menu/menu.win32.ts:222
-#: source/app/service-providers/menu/menu.win32.ts:226
-msgid "Preferences…"
-msgstr "Indstillinger..."
-
-#: source/app/service-providers/menu/menu.darwin.ts:59
-#: source/app/service-providers/menu/menu.win32.ts:234
-msgid "Assets Manager"
-msgstr "Indholdsstyring"
-
-#: source/app/service-providers/menu/menu.darwin.ts:67
-#: source/app/service-providers/menu/menu.win32.ts:242
-msgid "Manage Tags…"
-msgstr "Administrér mærkater"
-
-#: source/app/service-providers/menu/menu.darwin.ts:77
-msgid "Services"
-msgstr "Services"
-
-#: source/app/service-providers/menu/menu.darwin.ts:86
-msgid "Hide"
-msgstr "Skjul"
-
-#: source/app/service-providers/menu/menu.darwin.ts:91
-msgid "Hide others"
-msgstr "Skjul andre"
-
-#: source/app/service-providers/menu/menu.darwin.ts:96
-msgid "Show"
-msgstr "Vis"
-
-#: source/app/service-providers/menu/menu.darwin.ts:104
-#: source/app/service-providers/menu/menu.win32.ts:308
-#: source/app/service-providers/tray/index.ts:166
-msgid "Quit"
-msgstr "Afslut"
-
-#: source/app/service-providers/menu/menu.darwin.ts:113
-#: source/app/service-providers/menu/menu.win32.ts:87
-msgid "File"
-msgstr "Fil"
-
-#: source/app/service-providers/menu/menu.darwin.ts:175
-#: source/app/service-providers/menu/menu.win32.ts:149
-msgid "Open Workspace …"
-msgstr "Åben arbejdsområde ..."
-
-#: source/app/service-providers/menu/menu.darwin.ts:184
-#: source/app/service-providers/menu/menu.win32.ts:44
-#: source/app/service-providers/menu/menu.win32.ts:56
-msgid "Recent documents"
-msgstr "Nylige dokumenter"
-
-#: source/app/service-providers/menu/menu.darwin.ts:188
-#: source/app/service-providers/menu/menu.win32.ts:48
-#: source/app/service-providers/menu/menu.win32.ts:60
-msgid "Empty"
-msgstr "Tom"
-
-#: source/app/service-providers/menu/menu.darwin.ts:197
-#: source/app/service-providers/menu/menu.win32.ts:162
-#: source/app/service-providers/commands/export.ts:114
-#: source/tmp/CustomCSS.vue.ts:42 source/tmp/CustomCSS.vue.ts:56
-#: source/tmp/Defaults.vue.ts:114 source/tmp/SnippetsTab.vue.ts:47
-msgid "Save"
-msgstr "Gem"
-=======
-
-#: source/win-preferences/schema/file-manager.ts:89
-#, fuzzy
-msgid "Use ASCII order (2 comes after 10)"
-msgstr "ASCII rækkefølge (2 efter 10)"
->>>>>>> 6a1ca0b8
-
-#: source/win-preferences/schema/spellchecking.ts:22
-msgid "LanguageTool"
-msgstr ""
-
-#: source/win-preferences/schema/spellchecking.ts:32
-msgid "Strictness"
-msgstr ""
-
-#: source/win-preferences/schema/spellchecking.ts:35
-#, fuzzy
-msgid "Standard"
-msgstr "Kalender"
-
-#: source/win-preferences/schema/spellchecking.ts:36
-msgid "Picky"
-msgstr ""
-
-#: source/win-preferences/schema/spellchecking.ts:45
-msgid "Mother language"
-msgstr ""
-
-#: source/win-preferences/schema/spellchecking.ts:51
-msgid "Not set"
-msgstr ""
-
-#: source/win-preferences/schema/spellchecking.ts:59
-msgid "LanguageTool Provider"
-msgstr ""
-
-<<<<<<< HEAD
-#: source/app/service-providers/menu/menu.darwin.ts:322
-#: source/app/service-providers/menu/menu.win32.ts:323
-msgid "Undo"
-msgstr "Fortryd"
-=======
-#: source/win-preferences/schema/spellchecking.ts:63
-#, fuzzy
-msgid "Custom server"
-msgstr "Custom CSS"
-
-#: source/win-preferences/schema/spellchecking.ts:70
-#, fuzzy
-msgid "Custom server address"
-msgstr "Custom CSS"
-
-#: source/win-preferences/schema/spellchecking.ts:79
-msgid "LanguageTool Premium"
-msgstr ""
-
-#: source/win-preferences/schema/spellchecking.ts:84
-msgid ""
-"Zettlr will ignore the \"LanguageTool provider\" settings if you enter any "
-"credentials here."
-msgstr ""
->>>>>>> 6a1ca0b8
-
-#: source/win-preferences/schema/spellchecking.ts:88
-msgid "LanguageTool Username"
-msgstr ""
-
-#: source/win-preferences/schema/spellchecking.ts:95
-msgid "LanguageTool API key"
-msgstr ""
-
-#: source/win-preferences/schema/spellchecking.ts:103
-msgid "Spellchecking"
-msgstr ""
-
-#: source/win-preferences/schema/spellchecking.ts:112
-#, fuzzy
-msgid "Active"
-msgstr "Handlinger"
-
-#: source/win-preferences/schema/spellchecking.ts:112
-msgid "Language"
-msgstr ""
-
-<<<<<<< HEAD
-#: source/app/service-providers/menu/menu.darwin.ts:425
-msgid "Speech"
-msgstr "Tale"
-=======
-#: source/win-preferences/schema/spellchecking.ts:112
-#: source/common/modules/markdown-editor/tooltips/formatting-toolbar.ts:67
-msgid "Code"
-msgstr "Kode"
-
-#: source/win-preferences/schema/spellchecking.ts:113
-msgid ""
-"Select the languages for which you want to enable automatic spell checking."
-msgstr "Vælg de sprog som du vil slå automatisk stavekontrol til for."
->>>>>>> 6a1ca0b8
-
-#: source/win-preferences/schema/spellchecking.ts:125
-msgid "User dictionary. Remove words by clicking them."
-msgstr "Bruger ordbog: Fjern ord ved at klikke på dem."
-
-#: source/win-preferences/schema/spellchecking.ts:127
-msgid "Dictionary entry"
-msgstr "Ordbogs indlæg"
-
-#: source/win-preferences/schema/spellchecking.ts:130
-msgid "Search for entries …"
-msgstr "Søg efter indlæg ..."
-
-<<<<<<< HEAD
-#: source/app/service-providers/menu/menu.darwin.ts:458
-#: source/app/service-providers/menu/menu.win32.ts:440
-msgid "Additional Information"
-msgstr "Yderligere information"
-=======
-#: source/win-main/tabs-context.ts:38
-#: source/app/service-providers/menu/menu.darwin.ts:601
-#: source/app/service-providers/menu/menu.win32.ts:574
-msgid "Close Tab"
-msgstr "Luk fane"
-
-#: source/win-main/tabs-context.ts:44
-msgid "Close other tabs"
-msgstr "Luk andre faneblade"
->>>>>>> 6a1ca0b8
-
-#: source/win-main/tabs-context.ts:50
-msgid "Close all tabs"
-msgstr "Luk alle faneblade"
-
-#: source/win-main/tabs-context.ts:59
-msgid "Unpin tab"
-msgstr ""
-
-#: source/win-main/tabs-context.ts:59
-msgid "Pin tab"
-msgstr ""
-
-#: source/win-main/tabs-context.ts:68
-#: source/win-main/file-manager/util/file-item-context.ts:72
-msgid "Copy filename"
-msgstr "Kopiér filnavn"
-
-#: source/win-main/tabs-context.ts:74
-msgid "Copy full path"
-msgstr ""
-
-#: source/win-main/tabs-context.ts:80
-#: source/win-main/file-manager/util/file-item-context.ts:78
-#: source/app/service-providers/menu/menu.darwin.ts:414
-#: source/app/service-providers/menu/menu.win32.ts:415
-msgid "Copy ID"
-msgstr "Kopiér ID"
-
-#: source/win-main/file-manager/util/dir-item-context.ts:28
-#: source/win-main/file-manager/util/file-item-context.ts:34
-msgid "Properties"
-msgstr "Indstillinger"
-
-#: source/win-main/file-manager/util/dir-item-context.ts:37
-#: source/app/service-providers/menu/menu.darwin.ts:116
-#: source/app/service-providers/menu/menu.win32.ts:90
-msgid "New File…"
-msgstr "Ny fil.."
-
-#: source/win-main/file-manager/util/dir-item-context.ts:43
-#: source/app/service-providers/menu/menu.darwin.ts:155
-#: source/app/service-providers/menu/menu.win32.ts:129
-msgid "New directory…"
-msgstr "Ny mappe..."
-
-#: source/win-main/file-manager/util/dir-item-context.ts:52
-msgid "Rename directory"
-msgstr "Omdøb mappe"
-
-#: source/win-main/file-manager/util/dir-item-context.ts:58
-#: source/app/service-providers/menu/menu.darwin.ts:306
-#: source/app/service-providers/menu/menu.win32.ts:299
-msgid "Delete directory"
-msgstr "Slet mappe"
-
-#: source/win-main/file-manager/util/dir-item-context.ts:67
-#: source/win-main/file-manager/util/file-item-context.ts:66
-#, fuzzy
-msgid "Copy path"
-msgstr "Kopiér ID"
-
-#: source/win-main/file-manager/util/dir-item-context.ts:76
-#: source/win-main/file-manager/util/file-item-context.ts:87
-#: source/common/modules/markdown-editor/context-menu/link-image-menu.ts:104
-msgid "Reveal in Finder"
-msgstr ""
-
-#: source/win-main/file-manager/util/dir-item-context.ts:76
-#: source/win-main/file-manager/util/file-item-context.ts:87
-msgid "Reveal in Explorer"
-msgstr ""
-
-#: source/win-main/file-manager/util/dir-item-context.ts:76
-#: source/win-main/file-manager/util/file-item-context.ts:87
-msgid "Reveal in File Browser"
-msgstr ""
-
-#: source/win-main/file-manager/util/dir-item-context.ts:87
-msgid "Check for directory …"
-msgstr "Scan efter mapper ..."
-
-#: source/win-main/file-manager/util/dir-item-context.ts:104
-msgid "Export Project"
-msgstr "Eksportér projekt"
-
-#: source/win-main/file-manager/util/dir-item-context.ts:116
-msgid "Close Workspace"
-msgstr "Luk arbejdsområde"
-
-#: source/win-main/file-manager/util/file-item-context.ts:28
-#: source/common/modules/markdown-editor/tooltips/file-preview.ts:137
-#: source/tmp/GlobalSearch.vue.ts:53
-msgid "Open in a new tab"
-msgstr "Åben i et nyt faneblad"
-
-#: source/win-main/file-manager/util/file-item-context.ts:43
-#: source/app/service-providers/menu/menu.darwin.ts:287
-#: source/app/service-providers/menu/menu.win32.ts:281
-#: source/tmp/Defaults.vue.ts:76
-msgid "Rename file"
-msgstr "Omdøb fil"
-
-#: source/win-main/file-manager/util/file-item-context.ts:50
-#: source/app/service-providers/menu/menu.darwin.ts:298
-#: source/app/service-providers/menu/menu.win32.ts:292
-msgid "Delete file"
-msgstr "Slet fil"
-
-#: source/win-main/file-manager/util/file-item-context.ts:57
-msgid "Duplicate file"
-msgstr "Duplikér fil"
-
 #: source/win-main/file-manager/util/file-item-context.ts:100
 msgid "Close file"
 msgstr "Luk fil"
@@ -2565,175 +1306,6 @@
 msgid "Danish"
 msgstr "Dansk"
 
-<<<<<<< HEAD
-#: source/app/service-providers/menu/menu.darwin.ts:587
-#: source/app/service-providers/menu/menu.win32.ts:565
-msgid "Close"
-msgstr "Luk"
-
-#: source/app/service-providers/menu/menu.darwin.ts:593
-msgid "Bring All to Front"
-msgstr "Bring alle til front"
-
-#: source/app/service-providers/menu/menu.darwin.ts:609
-#: source/app/service-providers/menu/menu.win32.ts:582
-msgid "Previous Tab"
-msgstr "Forrige fane"
-
-#: source/app/service-providers/menu/menu.darwin.ts:617
-#: source/app/service-providers/menu/menu.win32.ts:590
-msgid "Next Tab"
-msgstr "Næste fane"
-
-#: source/app/service-providers/menu/menu.darwin.ts:625
-#: source/app/service-providers/menu/menu.win32.ts:598
-#, fuzzy
-msgid "New window"
-msgstr "Vindue"
-
-#: source/app/service-providers/menu/menu.darwin.ts:636
-#: source/app/service-providers/menu/menu.win32.ts:609
-msgid "Help"
-msgstr "Hjælp"
-
-#: source/app/service-providers/menu/menu.darwin.ts:648
-#: source/app/service-providers/menu/menu.win32.ts:621 source/tmp/App.vue.ts:94
-msgid "Check for updates"
-msgstr "Søg efter opdateringer"
-
-#: source/app/service-providers/menu/menu.darwin.ts:660
-#: source/app/service-providers/menu/menu.win32.ts:633
-msgid "Support Zettlr"
-msgstr "Støt Zettlr"
-
-#: source/app/service-providers/menu/menu.darwin.ts:670
-#: source/app/service-providers/menu/menu.win32.ts:643
-#, fuzzy
-msgid "Visit website"
-msgstr "Gå til hjemmeside"
-
-#: source/app/service-providers/menu/menu.darwin.ts:680
-#: source/app/service-providers/menu/menu.win32.ts:653
-msgid "Open user manual"
-msgstr "Åbn brugermanualen"
-
-#: source/app/service-providers/menu/menu.darwin.ts:694
-#: source/app/service-providers/menu/menu.win32.ts:667
-msgid "Open Tutorial"
-msgstr ""
-
-#: source/app/service-providers/menu/menu.darwin.ts:702
-#: source/app/service-providers/menu/menu.win32.ts:675
-msgid "Clear FSAL cache …"
-msgstr ""
-
-#: source/app/service-providers/menu/menu.darwin.ts:706
-#: source/app/service-providers/menu/menu.win32.ts:679
-#, fuzzy
-msgid "Clear FSAL Cache"
-msgstr "Ryd søgning"
-
-#: source/app/service-providers/menu/menu.darwin.ts:707
-#: source/app/service-providers/menu/menu.win32.ts:680
-msgid "Clearing the FSAL cache requires a restart."
-msgstr ""
-
-#: source/app/service-providers/menu/menu.darwin.ts:708
-#: source/app/service-providers/menu/menu.win32.ts:681
-msgid ""
-"After the restart, Zettlr will recreate the entire cache, which may take a "
-"few moments, depending on the amount of files you have loaded and the speed "
-"of your disk. The window(s) will show afterward."
-msgstr ""
-
-#: source/app/service-providers/menu/menu.darwin.ts:711
-#: source/app/service-providers/menu/menu.win32.ts:684
-#: source/app/service-providers/config/index.ts:483
-#, fuzzy
-msgid "Restart now"
-msgstr "Lige nu"
-
-#. 1: Omit all changes
-#: source/app/service-providers/menu/menu.darwin.ts:712
-#: source/app/service-providers/menu/menu.win32.ts:685
-#: source/app/service-providers/windows/dialog/should-replace-file.ts:36
-#: source/app/service-providers/windows/dialog/should-overwrite-file.ts:32
-#: source/app/service-providers/windows/dialog/ask-save-changes.ts:34
-#: source/app/service-providers/commands/rename-tag.ts:47
-#: source/app/service-providers/commands/file-delete.ts:37
-#: source/app/service-providers/commands/dir-delete.ts:36
-#: source/tmp/CustomCSS.vue.ts:49
-msgid "Cancel"
-msgstr "Annullér"
-
-#: source/app/service-providers/config/config-validation.ts:278
-#, javascript-format
-msgid "Option %s has to be of type %s."
-msgstr "Valgmuligheden %s skal være af typen %s."
-
-#: source/app/service-providers/config/config-validation.ts:281
-#, javascript-format
-msgid "Option %s must be one of: %s."
-msgstr "Valgmuligheden %s skal være én af: %s."
-
-#: source/app/service-providers/config/config-validation.ts:284
-#, javascript-format
-msgid "Option %s must be between %s and %s (characters long)."
-msgstr "Valgmuligheden %s skal være mellem %s og %s (karakterer lang)."
-
-#: source/app/service-providers/config/config-validation.ts:287
-#, javascript-format
-msgid "Option %s may not exceed %s (characters)."
-msgstr "Valgmuligheden %s må ikke være længere end %s (karakterer)."
-
-#: source/app/service-providers/config/config-validation.ts:290
-#, javascript-format
-msgid "Option %s must be at least %s (characters long)."
-msgstr "Valgmuligheden %s skal være minimum /s (karakterer lang)."
-
-#: source/app/service-providers/config/config-validation.ts:293
-#, javascript-format
-msgid "Option %s is required."
-msgstr "Valgmuligheden %s er nødvendig"
-
-#: source/app/service-providers/config/index.ts:480
-msgid "Changing this option requires a restart to take effect."
-msgstr ""
-
-#: source/app/service-providers/config/index.ts:484
-msgid "Restart later"
-msgstr ""
-
-#: source/app/service-providers/config/index.ts:488
-#: source/app/service-providers/commands/rename-tag.ts:43
-#: source/app/service-providers/commands/file-rename.ts:108
-msgid "Confirm"
-msgstr ""
-
-#. Prepare the list of file filters
-#. The "All Files" filter should be at the top
-#: source/app/service-providers/windows/dialog/ask-file.ts:47
-#: source/app/service-providers/commands/import.ts:42
-#: source/tmp/FileControl.vue.ts:57
-msgid "All Files"
-msgstr "Alle filer"
-
-#: source/app/service-providers/windows/dialog/ask-file.ts:54
-msgid "Open file"
-msgstr "Åben fil"
-
-#: source/app/service-providers/windows/dialog/prompt.ts:32
-#: source/app/service-providers/windows/dialog/should-replace-file.ts:37
-#: source/app/service-providers/windows/dialog/should-overwrite-file.ts:33
-#: source/app/service-providers/commands/file-delete.ts:36
-#: source/app/service-providers/commands/dir-delete.ts:35
-msgid "Ok"
-msgstr "Ok"
-
-#: source/app/service-providers/windows/dialog/save-dialog.ts:58
-msgid "Save file"
-msgstr ""
-=======
 #: source/common/util/map-lang-code.ts:43
 msgid "German (Austria)"
 msgstr "Tysk (Østrig)"
@@ -3125,7 +1697,6 @@
 #, javascript-format
 msgid "Could not check for updates: Server Error (Status code: %s)"
 msgstr "Kunne ikke søge efter opdateringer: Server fejl (Status kode: %s)"
->>>>>>> 6a1ca0b8
 
 #: source/app/service-providers/updates/index.ts:296
 #, javascript-format
@@ -3137,14 +1708,6 @@
 msgid ""
 "Could not check for updates: The server tried to redirect (Status code: %s)"
 msgstr ""
-<<<<<<< HEAD
-"Filen %s er blevet ændret eksternt. Vil du udskifte den indlæste version, "
-"med den nyere version fra fil systemet?"
-
-#: source/app/service-providers/windows/dialog/should-overwrite-file.ts:29
-msgid "Overwrite existing file"
-msgstr "Overskriv eksisterende fil"
-=======
 "Kunne ikke søge efter opdateringer: Serveren forsøgte at redirecte (Status "
 "kode: %s)"
 
@@ -3154,27 +1717,10 @@
 #: source/app/service-providers/updates/index.ts:303
 msgid "Could not check for updates: Could not establish connection"
 msgstr "Kunne ikke søge efter opdateringer: Kunne ikke etablere forbindelse"
->>>>>>> 6a1ca0b8
 
 #. Something else has occurred. GotError objects have a name property.
 #: source/app/service-providers/updates/index.ts:306
 #, javascript-format
-<<<<<<< HEAD
-msgid "The file %s already exists in this directory. Overwrite?"
-msgstr "Filen %s eksisterer allerede i mappen. Vil du overskrive?"
-
-#: source/app/service-providers/windows/dialog/ask-save-changes.ts:32
-#: source/app/service-providers/commands/rename-tag.ts:46
-#: source/app/service-providers/commands/file-rename.ts:111
-msgid "Yes"
-msgstr ""
-
-#. 0: Save all changes
-#: source/app/service-providers/windows/dialog/ask-save-changes.ts:33
-#: source/app/service-providers/commands/file-rename.ts:112
-msgid "No"
-msgstr ""
-=======
 msgid "Could not check for updates. %s: %s"
 msgstr "Kunne ikke søge efter opdateringer. %s: %s"
 
@@ -3186,416 +1732,11 @@
 #, javascript-format
 msgid "An update to version %s is available!"
 msgstr "En opdatering til version %s er tilgængelig"
->>>>>>> 6a1ca0b8
-
-#. If the user cancels, do not omit (the default) but actually cancel
-#: source/app/service-providers/windows/dialog/ask-save-changes.ts:38
-#: source/app/service-providers/documents/index.ts:349
-#: source/tmp/CustomCSS.vue.ts:65 source/tmp/Defaults.vue.ts:132
-#: source/tmp/SnippetsTab.vue.ts:65
-msgid "Unsaved changes"
-msgstr "Ikke gemte ændringer"
-
-<<<<<<< HEAD
-#: source/app/service-providers/windows/dialog/ask-save-changes.ts:39
-#, fuzzy
-msgid "There are unsaved changes. Do you want to save them first?"
-msgstr ""
-"Der er ikke gemte ændringer i den følgende fil. Vil du kassere dem eller "
-"gemme?"
-
-#. TODO: Move this to a command
-#. The user wants to open another file or directory.
-#: source/app/service-providers/windows/index.ts:221
-#: source/app/service-providers/commands/root-open.ts:75
-msgid "Open project folder"
-msgstr "Åbn projekt mappe"
-
-#: source/app/service-providers/updates/index.ts:294
-#, javascript-format
-msgid "Could not check for updates: Server Error (Status code: %s)"
-msgstr "Kunne ikke søge efter opdateringer: Server fejl (Status kode: %s)"
-
-#: source/app/service-providers/updates/index.ts:296
-#, javascript-format
-msgid "Could not check for updates: Client Error (Status code: %s)"
-msgstr "Kunne ikke søge efter opdateringer: Klient fejl (Status kode: %s)"
-
-#: source/app/service-providers/updates/index.ts:298
-#, javascript-format
-msgid ""
-"Could not check for updates: The server tried to redirect (Status code: %s)"
-msgstr ""
-"Kunne ikke søge efter opdateringer: Serveren forsøgte at redirecte (Status "
-"kode: %s)"
-
-#. getaddrinfo has reported that the host has not been found.
-#. This normally only happens if the networking interface is
-#. offline.
-#: source/app/service-providers/updates/index.ts:303
-msgid "Could not check for updates: Could not establish connection"
-msgstr "Kunne ikke søge efter opdateringer: Kunne ikke etablere forbindelse"
-
-#. Something else has occurred. GotError objects have a name property.
-#: source/app/service-providers/updates/index.ts:306
-#, javascript-format
-msgid "Could not check for updates. %s: %s"
-msgstr "Kunne ikke søge efter opdateringer. %s: %s"
-
-#: source/app/service-providers/updates/index.ts:322
-msgid "Could not check for updates: Server hasn't sent any data"
-msgstr "Kunne ikke søge efter opdateringer: Serveren har ikke sendt noget data"
-
-#: source/app/service-providers/updates/index.ts:579
-#, javascript-format
-msgid "An update to version %s is available!"
-msgstr "En opdatering til version %s er tilgængelig"
-
-#: source/app/service-providers/commands/rename-tag.ts:44
-#, javascript-format
-msgid "Replace tag \"%s\" with \"%s\" across %s files?"
-msgstr ""
-
-#: source/app/service-providers/commands/import-lang-file.ts:60
-#, javascript-format
-msgid "Language file imported: %s"
-msgstr "Sprog fil importeret: %s"
-
-#: source/app/service-providers/commands/import-lang-file.ts:62
-#: source/app/service-providers/commands/import-lang-file.ts:65
-#, javascript-format
-msgid "Could not import language file %s!"
-msgstr "Kunne ikke importere sprog fil %s!"
-
-#: source/app/service-providers/commands/dir-project-export.ts:74
-#, fuzzy
-msgid "Cannot export project"
-msgstr "Eksportér projekt"
-
-#: source/app/service-providers/commands/dir-project-export.ts:75
-msgid ""
-"After applying your glob-filters, no files remained to export. Please adjust "
-"them in the project settings."
-msgstr ""
-
-#: source/app/service-providers/commands/dir-project-export.ts:147
-#, javascript-format
-msgid "Project \"%s\" successfully exported. Click to show."
-msgstr ""
-
-#: source/app/service-providers/commands/dir-project-export.ts:148
-#, fuzzy
-msgid "Project Export"
-msgstr "Eksporter..."
-
-#: source/app/service-providers/commands/file-delete.ts:41
-#: source/app/service-providers/commands/dir-delete.ts:40
-msgid "Really delete?"
-msgstr "Bekræft sletning"
-
-#: source/app/service-providers/commands/file-delete.ts:42
-#: source/app/service-providers/commands/dir-delete.ts:41
-#, javascript-format
-msgid "Do you really want to remove %s?"
-msgstr "Vil du virkelig slette %s?"
-
-#. Else standard val for new dirs.
-#: source/app/service-providers/commands/dir-new.ts:31
-#: source/tmp/TreeItem.vue.ts:240
-msgid "Untitled"
-msgstr "Uden navn"
-
-#: source/app/service-providers/commands/dir-new.ts:37
-#: source/app/service-providers/commands/dir-new.ts:38
-#: source/app/service-providers/commands/dir-new.ts:50
-msgid "Could not create directory"
-msgstr "Kunne ikke oprette mappe"
-
-#: source/app/service-providers/commands/export.ts:55
-#: source/app/service-providers/commands/export.ts:157
-msgid "Export failed"
-msgstr "Eksporten fejlede"
-
-#: source/app/service-providers/commands/export.ts:56
-#, fuzzy, javascript-format
-msgid "An error occurred during export: %s"
-msgstr "En fejl opstod under eksport: %s"
-
-#: source/app/service-providers/commands/export.ts:114
-msgid "Choose export destination"
-msgstr ""
-
-#: source/app/service-providers/commands/export.ts:145
-#, javascript-format
-msgid "Exporting to %s"
-msgstr "Eksporterer til %s"
-
-#: source/app/service-providers/commands/export.ts:158
-#, javascript-format
-msgid "An error occurred on export: %s"
-msgstr "En fejl opstod under eksport: %s"
-
-#: source/app/service-providers/commands/importer/import-textbundle.ts:63
-#: source/app/service-providers/commands/importer/import-textbundle.ts:69
-#, javascript-format
-msgid "Malformed Textbundle: %s"
-msgstr "misdannet tekstbundt: %s"
-
-#: source/app/service-providers/commands/importer/index.ts:47
-#: source/app/service-providers/commands/exporter/default-exporter.ts:33
-#: source/app/service-providers/commands/exporter/pdf-exporter.ts:37
-msgid ""
-"Pandoc has not been found on this system. Please install Pandoc prior to "
-"exporting or importing files."
-msgstr ""
-"Pandoc lader ikke til at være installeret på systemet. Installér venligst "
-"Pandoc før du eksporterer eller importerer filer."
-
-#: source/app/service-providers/commands/importer/index.ts:104
-#: source/app/service-providers/commands/importer/index.ts:105
-msgid "Select import profile"
-msgstr ""
-
-#: source/app/service-providers/commands/importer/index.ts:106
-#, javascript-format
-msgid "There are multiple profiles that can import %s. Please choose one."
-msgstr ""
-
-#: source/app/service-providers/commands/file-new.ts:151
-#: source/app/service-providers/commands/file-duplicate.ts:42
-#: source/app/service-providers/commands/file-duplicate.ts:59
-msgid "Could not create file"
-msgstr "Kunne ikke oprette fil"
-
-#: source/app/service-providers/commands/import.ts:36
-msgid "You have to select a directory to import to."
-msgstr "Du skal vælge en mappe at importere til."
-
-#. Now import.
-#: source/app/service-providers/commands/import.ts:59
-msgid "Importing. Please wait …"
-msgstr "Importerer. Vent venligst ..."
-
-#. This callback gets called whenever there is an error while running pandoc.
-#: source/app/service-providers/commands/import.ts:67
-#, javascript-format
-msgid "Couldn't import %s."
-msgstr "Kunne ikke importere %s."
-
-#: source/app/service-providers/commands/import.ts:71
-#, javascript-format
-msgid "%s imported successfully."
-msgstr "%s blev importeret uden fejl."
-
-#. Some files failed to import.
-#: source/app/service-providers/commands/import.ts:76
-#, javascript-format
-msgid ""
-"The following %s files could not be imported, because their filetype is "
-"unknown: %s"
-msgstr ""
-"De følgende %s filer kunne ikke importeres, fordi deres fil type er ukendt: "
-"%s"
-
-#: source/app/service-providers/commands/import.ts:82
-#, fuzzy
-msgid "Import failed"
-msgstr "Eksporten fejlede"
-
-#. Better error message
-#: source/app/service-providers/commands/open-attachment.ts:113
-#, javascript-format
-msgid "The reference with key %s does not appear to have attachments."
-msgstr "Referencen med nøglen %s ser ikke ud til at have vedhæftninger."
-
-#: source/app/service-providers/commands/open-attachment.ts:118
-msgid "Could not open attachment. Is Zotero running?"
-msgstr "Kunne ikke åbne vedhæftning. Kører Zotero?"
-
-#: source/app/service-providers/commands/language-tool.ts:187
-msgid "Document too long"
-msgstr ""
-
-#: source/app/service-providers/commands/language-tool.ts:192
-msgid "offline"
-msgstr ""
-
-#: source/app/service-providers/commands/file-rename.ts:109
-#, javascript-format
-msgid "Update %s internal links to file %s?"
-msgstr ""
-
-#: source/app/service-providers/commands/root-open.ts:62
-#: source/tmp/FileItem.vue.ts:104 source/tmp/FileItem.vue.ts:106
-#: source/tmp/PopoverDirProps.vue.ts:178
-msgid "Files"
-msgstr "Filer"
-
-#: source/app/service-providers/commands/root-open.ts:85
-msgid "Cannot open directory"
-msgstr "Kan ikke åbne mappe"
-
-#: source/app/service-providers/commands/root-open.ts:86
-#, javascript-format
-msgid "Directory &quot;%s&quot; cannot be opened by Zettlr."
-msgstr "Mappen &quot;%s&quot; kan ikke åbnes af Zettlr."
-
-#: source/app/service-providers/commands/request-move.ts:53
-msgid "Cannot move directory"
-msgstr "Kan ikke flytte mappe"
-
-#: source/app/service-providers/commands/request-move.ts:54
-msgid "You cannot move a directory into one of its subdirectories."
-msgstr "Du kan ikke flytte en mappe ind i en af dens undermapper."
-
-#: source/app/service-providers/commands/request-move.ts:63
-msgid "Cannot move directory or file"
-msgstr "Kan ikke flytte mappe eller fil"
-
-#: source/app/service-providers/commands/request-move.ts:64
-#, javascript-format
-msgid "The file/directory %s already exists in target."
-msgstr "Filen/mappen %s eksisterer allerede."
-
-#: source/app/service-providers/commands/save-image-from-clipboard.ts:37
-msgid "The requested file was not found."
-msgstr "Filen blev ikke fundet."
-
-#: source/app/service-providers/commands/save-image-from-clipboard.ts:54
-msgid "The provided name did not contain any allowed letters."
-msgstr "Det angivne navn indeholdt ingen tilladte bogstaver"
-
-#: source/app/service-providers/commands/save-image-from-clipboard.ts:75
-msgid "The requested directory was not found."
-msgstr "Mappen kunne ikke findes."
-
-#: source/app/service-providers/commands/save-image-from-clipboard.ts:86
-msgid "Could not save image"
-msgstr "Kunne ikke gemme fil"
-
-#. We need to generate our own filename. First, attempt to just use 'copy of'
-#: source/app/service-providers/commands/file-duplicate.ts:71
-#, javascript-format
-msgid "Copy of %s"
-msgstr ""
-
-#: source/app/service-providers/workspaces/index.ts:163
-#, fuzzy, javascript-format
-msgid "Loading workspace %s"
-msgstr "Arbejdsområder"
 
 #: source/app/service-providers/tray/index.ts:160
 msgid "Show Zettlr"
 msgstr "Vis Zettlr"
 
-#: source/app/service-providers/tray/index.ts:173
-msgid "Zettlr"
-msgstr "Zettlr"
-
-#: source/app/service-providers/documents/index.ts:345
-#, fuzzy
-msgid "Save changes"
-msgstr "Ikke gemte ændringer"
-
-#: source/app/service-providers/documents/index.ts:346
-#, fuzzy
-msgid "Discard changes"
-msgstr "Ikke gemte ændringer"
-
-#: source/app/service-providers/documents/index.ts:350
-#, fuzzy
-msgid "There are unsaved changes. Do you want to save or discard them?"
-msgstr ""
-"Der er ikke gemte ændringer i den følgende fil. Vil du kassere dem eller "
-"gemme?"
-
-#: source/app/service-providers/documents/index.ts:996
-#, fuzzy
-msgid "File changed on disk"
-msgstr "Fil administrations tilstand"
-
-#: source/app/service-providers/documents/index.ts:997
-#, javascript-format
-msgid "%s changed on disk"
-msgstr ""
-
-#: source/app/service-providers/documents/index.ts:999
-#, javascript-format
-msgid ""
-"%s has changed on disk, but the editor contains unsaved changes. Do you want "
-"to keep the current editor contents or load the file from disk?"
-msgstr ""
-
-#: source/app/service-providers/documents/index.ts:1000
-msgid ""
-"Do you want to keep the current editor contents or load the file from disk?"
-msgstr ""
-
-#: source/app/service-providers/documents/index.ts:1003
-msgid "Keep editor contents"
-msgstr ""
-
-#: source/app/service-providers/documents/index.ts:1004
-msgid "Load changes from disk"
-msgstr ""
-
-#: source/app/service-providers/documents/index.ts:1007
-msgid ""
-"Always load changes from disk if there are no unsaved changes in the editor"
-msgstr ""
-
-#: source/app/service-providers/citeproc/index.ts:248
-#: source/app/service-providers/citeproc/index.ts:455
-msgid "The citation database could not be loaded"
-msgstr "Citations databasen kunne ikke indlæses"
-
-#: source/app/service-providers/citeproc/index.ts:443
-msgid "Changes to the library file detected. Reloading …"
-msgstr "Der er registreret ændringer i biblioteksfilen. Genindlæser ..."
-
-#. Static properties
-#: source/tmp/ChartView.vue.ts:39
-msgid "Charts"
-msgstr "Diagrammer"
-
-#: source/tmp/FileList.vue.ts:47
-msgid "No results"
-msgstr "Ingen resultater"
-
-#: source/tmp/FileList.vue.ts:48
-msgid "No directory selected"
-msgstr "Intet bibliotek valgt"
-
-#: source/tmp/FileList.vue.ts:49
-msgid "Empty directory"
-msgstr "Tom mappe"
-
-#: source/tmp/OtherFilesTab.vue.ts:11 source/tmp/MainSidebar.vue.ts:57
-msgid "Other files"
-msgstr "Andre filer"
-
-#: source/tmp/OtherFilesTab.vue.ts:12
-msgid "Open directory"
-msgstr "Åbn mappe"
-
-#: source/tmp/OtherFilesTab.vue.ts:13
-msgid "No other files"
-msgstr "Ingen andre filer"
-
-#: source/tmp/General-Tab.vue.ts:23
-msgid ""
-"Zettlr is a project by Hendrik Erz, licensed under the GNU GPL v3 license. "
-"It is Open Source, free of charge and based upon the Electron framework. "
-"Zettlr would like to thank the developers of Electron, the Node.js framework "
-"and the CodeMirror editor for their work. Without them, Zettlr would not be "
-"possible. Below you can find all projects that Zettlr uses."
-msgstr ""
-"Zettlr er et projekt af Hendrik Erz, udgivet under licensen GNU GPL v3. "
-"Programmet er open source, gratis og baseret på Electron. Zettlr vil gerne "
-"takke udviklerne bag Electron, Node.js-frameworket og editoren CodeMirror "
-"for deres indsats. Uden dem ville Zettlr ikke være mulig. Nedenfor ses alle "
-"de projekter, som Zettlr gør brug af."
-=======
 #: source/app/service-providers/tray/index.ts:166
 #: source/app/service-providers/menu/menu.darwin.ts:104
 #: source/app/service-providers/menu/menu.win32.ts:308
@@ -4217,127 +2358,12 @@
 #: source/app/service-providers/menu/menu.win32.ts:653
 msgid "Open user manual"
 msgstr "Åbn brugermanualen"
->>>>>>> 6a1ca0b8
 
 #: source/app/service-providers/menu/menu.darwin.ts:694
 #: source/app/service-providers/menu/menu.win32.ts:667
 msgid "Open Tutorial"
 msgstr ""
 
-<<<<<<< HEAD
-#: source/tmp/General-Tab.vue.ts:25
-msgid ""
-"All logos and brand names are subject to their rightful owners. Besides "
-"using their code, Zettlr is in no way affiliated with any of these projects. "
-"Node.js is a trademark of Joyent, Inc."
-msgstr ""
-"Alle logoer og brands tilhører de retmæssige indehavere. Udover at gøre brug "
-"af deres kode, er Zettlr på ingen måde tilknyttet disse projekter. Node.js "
-"er et varemærke under Joyent, Inc."
-
-#: source/tmp/General-Tab.vue.ts:26
-msgid ""
-"Zettlr offers an integration with LanguageTool.org, a service provided by "
-"LanguageTooler GmbH. Using this service requires an internet connection and "
-"is subject to the privacy policy of LanguageTooler GmbH or the corresponding "
-"server that you use."
-msgstr ""
-
-#: source/tmp/FileItem.vue.ts:97 source/tmp/FileItem.vue.ts:99
-#: source/tmp/PopoverDirProps.vue.ts:169
-msgid "Directories"
-msgstr "Mapper"
-
-#: source/tmp/FileItem.vue.ts:170 source/tmp/PopoverFileProps.vue.ts:113
-msgid "Characters"
-msgstr "Tegn"
-
-#: source/tmp/FileItem.vue.ts:172 source/tmp/PopoverFileProps.vue.ts:98
-msgid "Words"
-msgstr "Ord"
-
-#. STATIC VARIABLES
-#: source/tmp/CalendarView.vue.ts:26
-msgid "Calendar"
-msgstr "Kalender"
-
-#: source/tmp/CalendarView.vue.ts:28
-msgid "January"
-msgstr "januar"
-
-#: source/tmp/CalendarView.vue.ts:29
-msgid "February"
-msgstr "februar"
-
-#: source/tmp/CalendarView.vue.ts:30
-msgid "March"
-msgstr "marts"
-
-#: source/tmp/CalendarView.vue.ts:31
-msgid "April"
-msgstr "april"
-
-#: source/tmp/CalendarView.vue.ts:32
-msgid "May"
-msgstr "maj"
-
-#: source/tmp/CalendarView.vue.ts:33
-msgid "June"
-msgstr "juni"
-
-#: source/tmp/CalendarView.vue.ts:34
-msgid "July"
-msgstr "juli"
-
-#: source/tmp/CalendarView.vue.ts:35
-msgid "August"
-msgstr "august"
-
-#: source/tmp/CalendarView.vue.ts:36
-msgid "September"
-msgstr "september"
-
-#: source/tmp/CalendarView.vue.ts:37
-msgid "October"
-msgstr "oktober"
-
-#: source/tmp/CalendarView.vue.ts:38
-msgid "November"
-msgstr "november"
-
-#: source/tmp/CalendarView.vue.ts:39
-msgid "December"
-msgstr "december"
-
-#: source/tmp/CalendarView.vue.ts:41
-msgid "Below the monthly average"
-msgstr "Under det månedlige gennemsnit"
-
-#: source/tmp/CalendarView.vue.ts:42
-msgid "Over the monthly average"
-msgstr "Over det månedlige gennemsnit"
-
-#: source/tmp/CalendarView.vue.ts:43
-msgid "More than twice the monthly average"
-msgstr "Mere end det dobbelte af det månedlige gennemsnit"
-
-#: source/tmp/Projects-Tab.vue.ts:24
-msgid "Zettlr also makes use of these projects:"
-msgstr "Zettlr støtter sig også til disse projekter:"
-
-#: source/tmp/App.vue.ts:34
-msgid "Updater"
-msgstr "Opdatering"
-
-#. True as soon as the update starts
-#: source/tmp/App.vue.ts:36
-msgid "Click to start update"
-msgstr "Klik for at starte opdatering"
-
-#: source/tmp/App.vue.ts:76
-msgid "New update available"
-msgstr "Ny opdatering tilgængelig"
-=======
 #: source/app/service-providers/menu/menu.darwin.ts:702
 #: source/app/service-providers/menu/menu.win32.ts:675
 msgid "Clear FSAL cache …"
@@ -4374,7 +2400,6 @@
 #, javascript-format
 msgid "The file %s already exists in this directory. Overwrite?"
 msgstr "Filen %s eksisterer allerede i mappen. Vil du overskrive?"
->>>>>>> 6a1ca0b8
 
 #: source/app/service-providers/windows/dialog/should-replace-file.ts:31
 msgid "Replace file"
@@ -4386,25 +2411,6 @@
 "File %s has been modified remotely. Replace the loaded version with the "
 "newer one from disk?"
 msgstr ""
-<<<<<<< HEAD
-"Der er en ny version af Zettlr tilgængelig. Læs venligst ændringer i den nye "
-"version nedenfor."
-
-#: source/tmp/App.vue.ts:85
-msgid "Downloading your update"
-msgstr "Henter din opdatering"
-
-#: source/tmp/App.vue.ts:88
-msgid "No update available. You have the most recent version."
-msgstr "Ingen opdatering tilgængelig. Du har den seneste version."
-
-#: source/tmp/App.vue.ts:133
-msgid "Starting update …"
-msgstr "Starter opdatering ..."
-
-#: source/tmp/PopoverExport.vue.ts:6
-#, fuzzy
-=======
 "Filen %s er blevet ændret eksternt. Vil du udskifte den indlæste version, "
 "med den nyere version fra fil systemet?"
 
@@ -4503,7 +2509,6 @@
 
 #: source/tmp/PopoverExport.vue.ts:6
 #, fuzzy
->>>>>>> 6a1ca0b8
 msgid "Exporting…"
 msgstr "Eksporter..."
 
@@ -4515,10 +2520,67 @@
 #: source/tmp/PopoverExport.vue.ts:27
 msgid "command"
 msgstr ""
-<<<<<<< HEAD
-
-#: source/tmp/MainSidebar.vue.ts:39 source/tmp/ToCTab.vue.ts:34
-#: source/tmp/ToCTab.vue.ts:42
+
+#: source/tmp/FileItem.vue.ts:98 source/tmp/FileItem.vue.ts:100
+#: source/tmp/PopoverDirProps.vue.ts:29
+msgid "Directories"
+msgstr "Mapper"
+
+#: source/tmp/FileItem.vue.ts:171 source/tmp/PopoverFileProps.vue.ts:39
+msgid "Characters"
+msgstr "Tegn"
+
+#: source/tmp/FileItem.vue.ts:173 source/tmp/PopoverFileProps.vue.ts:34
+msgid "Words"
+msgstr "Ord"
+
+#: source/tmp/GlobalSearch.vue.ts:34
+msgid "Full-Text Search"
+msgstr "Fuld-tekst søgning"
+
+#: source/tmp/GlobalSearch.vue.ts:35
+msgid "Enter your search terms below"
+msgstr "Indtast dine søgetermer nedenfor"
+
+#: source/tmp/GlobalSearch.vue.ts:36
+msgid "Find …"
+msgstr "Find ..."
+
+#: source/tmp/GlobalSearch.vue.ts:37 source/tmp/FileManager.vue.ts:48
+msgid "Filter …"
+msgstr "Filtrer ..."
+
+#: source/tmp/GlobalSearch.vue.ts:38
+msgid "Filter search results"
+msgstr "Filtrer søge resultater"
+
+#: source/tmp/GlobalSearch.vue.ts:39
+msgid "Restrict search to directory"
+msgstr "Forbehold søgning til mappe"
+
+#: source/tmp/GlobalSearch.vue.ts:40
+msgid "Restrict to directory …"
+msgstr "Forbehold til mappe ..."
+
+#: source/tmp/GlobalSearch.vue.ts:41
+msgid "Search"
+msgstr "Søg"
+
+#: source/tmp/GlobalSearch.vue.ts:42
+msgid "Clear search"
+msgstr "Ryd søgning"
+
+#: source/tmp/GlobalSearch.vue.ts:43
+msgid "Toggle results"
+msgstr "Slå resultater til eller fra"
+
+#: source/tmp/GlobalSearch.vue.ts:109
+#, javascript-format
+msgid "%s matches"
+msgstr ""
+
+#: source/tmp/MainSidebar.vue.ts:39 source/tmp/ToCTab.vue.ts:35
+#: source/tmp/ToCTab.vue.ts:43
 msgid "Table of Contents"
 msgstr "Indholdsfortegnelse"
 
@@ -4526,21 +2588,34 @@
 msgid "References"
 msgstr "Referencer"
 
-#: source/tmp/MainSidebar.vue.ts:51 source/tmp/RelatedFilesTab.vue.ts:32
+#: source/tmp/MainSidebar.vue.ts:51 source/tmp/RelatedFilesTab.vue.ts:33
 msgid "Related files"
 msgstr "Relaterede filer"
 
-#: source/tmp/PopoverDocInfo.vue.ts:45
-msgid "No open document"
-msgstr "Intet åbent dokument"
-
-#: source/tmp/PopoverDocInfo.vue.ts:48
-msgid "words"
-msgstr "ord"
-
-#: source/tmp/PopoverDocInfo.vue.ts:51
-msgid "characters"
-msgstr "tegn"
+#: source/tmp/MainSidebar.vue.ts:57 source/tmp/OtherFilesTab.vue.ts:11
+msgid "Other files"
+msgstr "Andre filer"
+
+#: source/tmp/PopoverDirProps.vue.ts:31 source/tmp/PopoverFileProps.vue.ts:35
+msgid "Created"
+msgstr "Oprettet"
+
+#: source/tmp/PopoverDirProps.vue.ts:33
+msgid "Project Settings…"
+msgstr "Projekt indstillinger"
+
+#: source/tmp/NumberControl.vue.ts:40 source/tmp/PopoverFileProps.vue.ts:37
+#: source/tmp/ColorControl.vue.ts:35 source/tmp/ShortcutChooser.vue.ts:61
+msgid "Reset"
+msgstr "Nulstil"
+
+#: source/tmp/PopoverFileProps.vue.ts:38
+msgid "Set writing target…"
+msgstr "Vælg mål for skrivning..."
+
+#: source/tmp/ReferencesTab.vue.ts:42
+msgid "There are no citations in this document."
+msgstr "Der er ingen citationer i dette dokument"
 
 #: source/tmp/CustomCSS.vue.ts:32
 msgid ""
@@ -4548,72 +2623,12 @@
 "<strong>Attention: This file overrides all CSS directives! Never alter the "
 "geometry of elements, otherwise the app may expose unwanted behaviour!</"
 "strong>"
-=======
-
-#: source/tmp/FileItem.vue.ts:98 source/tmp/FileItem.vue.ts:100
-#: source/tmp/PopoverDirProps.vue.ts:29
-msgid "Directories"
-msgstr "Mapper"
-
-#: source/tmp/FileItem.vue.ts:171 source/tmp/PopoverFileProps.vue.ts:39
-msgid "Characters"
-msgstr "Tegn"
-
-#: source/tmp/FileItem.vue.ts:173 source/tmp/PopoverFileProps.vue.ts:34
-msgid "Words"
-msgstr "Ord"
-
-#: source/tmp/GlobalSearch.vue.ts:34
-msgid "Full-Text Search"
-msgstr "Fuld-tekst søgning"
-
-#: source/tmp/GlobalSearch.vue.ts:35
-msgid "Enter your search terms below"
-msgstr "Indtast dine søgetermer nedenfor"
-
-#: source/tmp/GlobalSearch.vue.ts:36
-msgid "Find …"
-msgstr "Find ..."
-
-#: source/tmp/GlobalSearch.vue.ts:37 source/tmp/FileManager.vue.ts:48
-msgid "Filter …"
-msgstr "Filtrer ..."
-
-#: source/tmp/GlobalSearch.vue.ts:38
-msgid "Filter search results"
-msgstr "Filtrer søge resultater"
-
-#: source/tmp/GlobalSearch.vue.ts:39
-msgid "Restrict search to directory"
-msgstr "Forbehold søgning til mappe"
-
-#: source/tmp/GlobalSearch.vue.ts:40
-msgid "Restrict to directory …"
-msgstr "Forbehold til mappe ..."
-
-#: source/tmp/GlobalSearch.vue.ts:41
-msgid "Search"
-msgstr "Søg"
-
-#: source/tmp/GlobalSearch.vue.ts:42
-msgid "Clear search"
-msgstr "Ryd søgning"
-
-#: source/tmp/GlobalSearch.vue.ts:43
-msgid "Toggle results"
-msgstr "Slå resultater til eller fra"
-
-#: source/tmp/GlobalSearch.vue.ts:109
-#, javascript-format
-msgid "%s matches"
->>>>>>> 6a1ca0b8
 msgstr ""
 "Her kan du ændre på styles i Zettlr for at tilpasse det yderligere. "
 "<strong>Bemærk: Denne fil har forret over alle CSS-instrukser. Man bør "
 "aldrig ændre på elementernes størrelse, så kan app'en opføre sig uventet!</"
 "strong>"
 
-<<<<<<< HEAD
 #: source/tmp/CustomCSS.vue.ts:88 source/tmp/Defaults.vue.ts:196
 #: source/tmp/SnippetsTab.vue.ts:124
 msgid "Saving …"
@@ -4623,32 +2638,13 @@
 msgid "Saving failed"
 msgstr "Kunne ikke gemme"
 
-#: source/tmp/ReferencesTab.vue.ts:42
-msgid "There are no citations in this document."
-msgstr "Der er ingen citationer i dette dokument"
-
-#: source/tmp/ShortcutChooser.vue.ts:61 source/tmp/ColorControl.vue.ts:35
-#: source/tmp/NumberControl.vue.ts:40 source/tmp/PopoverFileProps.vue.ts:107
-msgid "Reset"
-msgstr "Nulstil"
-
-#: source/tmp/FileControl.vue.ts:42
-#, fuzzy
-msgid "Select folder…"
-msgstr "Åbn projekt mappe"
-
-#: source/tmp/FileControl.vue.ts:42
-#, fuzzy
-msgid "Select file…"
-msgstr "Slet fil"
-
-#: source/tmp/PopoverDirProps.vue.ts:175 source/tmp/PopoverFileProps.vue.ts:101
-msgid "Created"
-msgstr "Oprettet"
-
-#: source/tmp/PopoverDirProps.vue.ts:184
-msgid "Project Settings…"
-msgstr "Projekt indstillinger"
+#: source/tmp/OtherFilesTab.vue.ts:12
+msgid "Open directory"
+msgstr "Åbn mappe"
+
+#: source/tmp/OtherFilesTab.vue.ts:13
+msgid "No other files"
+msgstr "Ingen andre filer"
 
 #: source/tmp/Defaults.vue.ts:70
 msgid ""
@@ -4670,145 +2666,6 @@
 msgid "Saved!"
 msgstr "Gemt!"
 
-#: source/tmp/GlobalSearch.vue.ts:34
-msgid "Full-Text Search"
-msgstr "Fuld-tekst søgning"
-
-#: source/tmp/GlobalSearch.vue.ts:35
-msgid "Enter your search terms below"
-msgstr "Indtast dine søgetermer nedenfor"
-
-#: source/tmp/GlobalSearch.vue.ts:36
-msgid "Find …"
-msgstr "Find ..."
-
-#: source/tmp/GlobalSearch.vue.ts:37 source/tmp/FileManager.vue.ts:48
-msgid "Filter …"
-msgstr "Filtrer ..."
-
-#: source/tmp/GlobalSearch.vue.ts:38
-msgid "Filter search results"
-msgstr "Filtrer søge resultater"
-
-#: source/tmp/GlobalSearch.vue.ts:39
-msgid "Restrict search to directory"
-msgstr "Forbehold søgning til mappe"
-
-#: source/tmp/GlobalSearch.vue.ts:40
-msgid "Restrict to directory …"
-msgstr "Forbehold til mappe ..."
-
-#: source/tmp/GlobalSearch.vue.ts:41
-msgid "Search"
-msgstr "Søg"
-
-#: source/tmp/GlobalSearch.vue.ts:42
-msgid "Clear search"
-msgstr "Ryd søgning"
-
-#: source/tmp/GlobalSearch.vue.ts:43
-msgid "Toggle results"
-msgstr "Slå resultater til eller fra"
-
-#: source/tmp/GlobalSearch.vue.ts:109
-#, javascript-format
-msgid "%s matches"
-msgstr ""
-
-#: source/tmp/PopoverTags.vue.ts:48
-msgid "Name"
-msgstr ""
-
-#: source/tmp/PopoverTags.vue.ts:49
-msgid "Count"
-=======
-#: source/tmp/MainSidebar.vue.ts:39 source/tmp/ToCTab.vue.ts:35
-#: source/tmp/ToCTab.vue.ts:43
-msgid "Table of Contents"
-msgstr "Indholdsfortegnelse"
-
-#: source/tmp/MainSidebar.vue.ts:45 source/tmp/ReferencesTab.vue.ts:32
-msgid "References"
-msgstr "Referencer"
-
-#: source/tmp/MainSidebar.vue.ts:51 source/tmp/RelatedFilesTab.vue.ts:33
-msgid "Related files"
-msgstr "Relaterede filer"
-
-#: source/tmp/MainSidebar.vue.ts:57 source/tmp/OtherFilesTab.vue.ts:11
-msgid "Other files"
-msgstr "Andre filer"
-
-#: source/tmp/PopoverDirProps.vue.ts:31 source/tmp/PopoverFileProps.vue.ts:35
-msgid "Created"
-msgstr "Oprettet"
-
-#: source/tmp/PopoverDirProps.vue.ts:33
-msgid "Project Settings…"
-msgstr "Projekt indstillinger"
-
-#: source/tmp/NumberControl.vue.ts:40 source/tmp/PopoverFileProps.vue.ts:37
-#: source/tmp/ColorControl.vue.ts:35 source/tmp/ShortcutChooser.vue.ts:61
-msgid "Reset"
-msgstr "Nulstil"
-
-#: source/tmp/PopoverFileProps.vue.ts:38
-msgid "Set writing target…"
-msgstr "Vælg mål for skrivning..."
-
-#: source/tmp/ReferencesTab.vue.ts:42
-msgid "There are no citations in this document."
-msgstr "Der er ingen citationer i dette dokument"
-
-#: source/tmp/CustomCSS.vue.ts:32
-msgid ""
-"Here you can override the styles of Zettlr to customise it even further. "
-"<strong>Attention: This file overrides all CSS directives! Never alter the "
-"geometry of elements, otherwise the app may expose unwanted behaviour!</"
-"strong>"
-msgstr ""
-"Her kan du ændre på styles i Zettlr for at tilpasse det yderligere. "
-"<strong>Bemærk: Denne fil har forret over alle CSS-instrukser. Man bør "
-"aldrig ændre på elementernes størrelse, så kan app'en opføre sig uventet!</"
-"strong>"
-
-#: source/tmp/CustomCSS.vue.ts:88 source/tmp/Defaults.vue.ts:196
-#: source/tmp/SnippetsTab.vue.ts:124
-msgid "Saving …"
-msgstr "Gemmer ..."
-
-#: source/tmp/CustomCSS.vue.ts:97
-msgid "Saving failed"
-msgstr "Kunne ikke gemme"
-
-#: source/tmp/OtherFilesTab.vue.ts:12
-msgid "Open directory"
-msgstr "Åbn mappe"
-
-#: source/tmp/OtherFilesTab.vue.ts:13
-msgid "No other files"
-msgstr "Ingen andre filer"
-
-#: source/tmp/Defaults.vue.ts:70
-msgid ""
-"This profile is protected. This means that it will be restored when you "
-"remove or rename it."
-msgstr ""
-
-#: source/tmp/Defaults.vue.ts:73
-msgid ""
-"This profile is invalid. It may contain errors, or it may be missing the "
-"writer or reader property."
-msgstr ""
-
-#: source/tmp/Defaults.vue.ts:111
-msgid "Edit the default settings for imports or exports here."
-msgstr "Redigér standard indstillingerne for import og export her."
-
-#: source/tmp/Defaults.vue.ts:205 source/tmp/SnippetsTab.vue.ts:134
-msgid "Saved!"
-msgstr "Gemt!"
-
 #: source/tmp/FileList.vue.ts:46
 msgid "No results"
 msgstr "Ingen resultater"
@@ -4888,84 +2745,110 @@
 
 #: source/tmp/SnippetsTab.vue.ts:53
 msgid "Snippets let you define reusable pieces of text with variables."
->>>>>>> 6a1ca0b8
 msgstr ""
 "Snippets lader dig definere genbrugelige stykker af tekst med variabler."
 
-<<<<<<< HEAD
-#: source/tmp/PopoverTags.vue.ts:67
+#: source/tmp/FileControl.vue.ts:42
+#, fuzzy
+msgid "Select folder…"
+msgstr "Åbn projekt mappe"
+
+#: source/tmp/FileControl.vue.ts:42
+#, fuzzy
+msgid "Select file…"
+msgstr "Slet fil"
+
+#: source/tmp/General-Tab.vue.ts:23
+msgid ""
+"Zettlr is a project by Hendrik Erz, licensed under the GNU GPL v3 license. "
+"It is Open Source, free of charge and based upon the Electron framework. "
+"Zettlr would like to thank the developers of Electron, the Node.js framework "
+"and the CodeMirror editor for their work. Without them, Zettlr would not be "
+"possible. Below you can find all projects that Zettlr uses."
+msgstr ""
+"Zettlr er et projekt af Hendrik Erz, udgivet under licensen GNU GPL v3. "
+"Programmet er open source, gratis og baseret på Electron. Zettlr vil gerne "
+"takke udviklerne bag Electron, Node.js-frameworket og editoren CodeMirror "
+"for deres indsats. Uden dem ville Zettlr ikke være mulig. Nedenfor ses alle "
+"de projekter, som Zettlr gør brug af."
+
+#: source/tmp/General-Tab.vue.ts:24
+msgid ""
+"Zettlr makes use of citeproc to display citations directly in the editor. To "
+"this end, Zettlr uses the CitationStyleLanguage (CSL) language and style "
+"files. The files have been shipped unaltered with author metadata. More "
+"information:"
+msgstr ""
+"Zettlr anvender citeproc til at vise citater direkte i editoren. Til dette "
+"anvendes CitationStyleLanguage (CSL) og de tilhørende filer. Filerne er "
+"bragt uændrede med udviklers metadata. Flere oplysninger:"
+
+#: source/tmp/General-Tab.vue.ts:25
+msgid ""
+"All logos and brand names are subject to their rightful owners. Besides "
+"using their code, Zettlr is in no way affiliated with any of these projects. "
+"Node.js is a trademark of Joyent, Inc."
+msgstr ""
+"Alle logoer og brands tilhører de retmæssige indehavere. Udover at gøre brug "
+"af deres kode, er Zettlr på ingen måde tilknyttet disse projekter. Node.js "
+"er et varemærke under Joyent, Inc."
+
+#: source/tmp/General-Tab.vue.ts:26
+msgid ""
+"Zettlr offers an integration with LanguageTool.org, a service provided by "
+"LanguageTooler GmbH. Using this service requires an internet connection and "
+"is subject to the privacy policy of LanguageTooler GmbH or the corresponding "
+"server that you use."
+msgstr ""
+
+#: source/tmp/RelatedFilesTab.vue.ts:34
+msgid "No related files"
+msgstr "Ingen relaterede filer"
+
+#: source/tmp/RelatedFilesTab.vue.ts:35
+msgid "This relation is based on a bidirectional link."
+msgstr ""
+
+#: source/tmp/RelatedFilesTab.vue.ts:36
+msgid "This relation is based on an outbound link."
+msgstr ""
+
+#: source/tmp/RelatedFilesTab.vue.ts:37
+msgid "This relation is based on a backlink."
+msgstr ""
+
+#: source/tmp/RelatedFilesTab.vue.ts:221
+#, javascript-format
+msgid "This relation is based on %s shared tags: %s"
+msgstr ""
+
+#: source/tmp/PopoverDocInfo.vue.ts:45
+msgid "No open document"
+msgstr "Intet åbent dokument"
+
+#: source/tmp/PopoverDocInfo.vue.ts:48
+msgid "words"
+msgstr "ord"
+
+#: source/tmp/PopoverDocInfo.vue.ts:51
+msgid "characters"
+msgstr "tegn"
+
+#: source/tmp/PopoverTags.vue.ts:39
+msgid "Name"
+msgstr ""
+
+#: source/tmp/PopoverTags.vue.ts:40
+msgid "Count"
+msgstr ""
+
+#: source/tmp/PopoverTags.vue.ts:47
 msgid "Filter tags…"
 msgstr "Filtrer tags..."
 
-#: source/tmp/PopoverTags.vue.ts:70
+#: source/tmp/PopoverTags.vue.ts:48
 msgid "Tag Cloud"
 msgstr "Mærkat sky"
-
-#: source/tmp/PopoverTags.vue.ts:73
-msgid "Suggested tags for the current file"
-msgstr "Foreslåede mærkater for den aktuelle fil"
-
-#: source/tmp/PopoverTags.vue.ts:76
-msgid "Add to file"
-msgstr "Tilføj til fil"
-
-#: source/tmp/PopoverPomodoro.vue.ts:80
-msgid "Stop"
-msgstr "Stop"
-
-#: source/tmp/PopoverPomodoro.vue.ts:83
-msgid "Work"
-msgstr "Arbejde"
-
-#: source/tmp/PopoverPomodoro.vue.ts:86
-msgid "Short break"
-msgstr "Kort pause"
-
-#: source/tmp/PopoverPomodoro.vue.ts:89
-msgid "Break"
-msgstr "Pause"
-
-#: source/tmp/PopoverPomodoro.vue.ts:92
-msgid "Sound Effect"
-msgstr ""
-
-#: source/tmp/PopoverPomodoro.vue.ts:95
-msgid "Volume"
-msgstr ""
-
-#: source/tmp/RelatedFilesTab.vue.ts:33
-msgid "No related files"
-msgstr "Ingen relaterede filer"
-
-#: source/tmp/RelatedFilesTab.vue.ts:34
-msgid "This relation is based on a bidirectional link."
-msgstr ""
-
-#: source/tmp/RelatedFilesTab.vue.ts:35
-msgid "This relation is based on an outbound link."
-msgstr ""
-
-#: source/tmp/RelatedFilesTab.vue.ts:36
-msgid "This relation is based on a backlink."
-msgstr ""
-
-#: source/tmp/RelatedFilesTab.vue.ts:221
-#, javascript-format
-msgid "This relation is based on %s shared tags: %s"
-msgstr ""
-
-#: source/tmp/SnippetsTab.vue.ts:50
-msgid "Rename snippet"
-msgstr "Omdøb snippet"
-
-#: source/tmp/SnippetsTab.vue.ts:53
-msgid "Snippets let you define reusable pieces of text with variables."
-msgstr ""
-"Snippets lader dig definere genbrugelige stykker af tekst med variabler."
-
-#: source/tmp/PopoverFileProps.vue.ts:110
-msgid "Set writing target…"
-msgstr "Vælg mål for skrivning..."
 
 #: source/tmp/PopoverStats.vue.ts:79
 msgid "words last month"
@@ -4995,18 +2878,76 @@
 msgid "More statistics …"
 msgstr "Flere statistikker ..."
 
-#: source/tmp/ListControl.vue.ts:76
-msgid "Add"
-msgstr "Tilføj"
-
-#: source/tmp/ListControl.vue.ts:77
-msgid "Actions"
-msgstr "Handlinger"
-
-#: source/tmp/ListControl.vue.ts:78
-#, fuzzy
-msgid "Delete"
-msgstr "Slet fil"
+#. STATIC VARIABLES
+#: source/tmp/CalendarView.vue.ts:26
+msgid "Calendar"
+msgstr "Kalender"
+
+#: source/tmp/CalendarView.vue.ts:28
+msgid "January"
+msgstr "januar"
+
+#: source/tmp/CalendarView.vue.ts:29
+msgid "February"
+msgstr "februar"
+
+#: source/tmp/CalendarView.vue.ts:30
+msgid "March"
+msgstr "marts"
+
+#: source/tmp/CalendarView.vue.ts:31
+msgid "April"
+msgstr "april"
+
+#: source/tmp/CalendarView.vue.ts:32
+msgid "May"
+msgstr "maj"
+
+#: source/tmp/CalendarView.vue.ts:33
+msgid "June"
+msgstr "juni"
+
+#: source/tmp/CalendarView.vue.ts:34
+msgid "July"
+msgstr "juli"
+
+#: source/tmp/CalendarView.vue.ts:35
+msgid "August"
+msgstr "august"
+
+#: source/tmp/CalendarView.vue.ts:36
+msgid "September"
+msgstr "september"
+
+#: source/tmp/CalendarView.vue.ts:37
+msgid "October"
+msgstr "oktober"
+
+#: source/tmp/CalendarView.vue.ts:38
+msgid "November"
+msgstr "november"
+
+#: source/tmp/CalendarView.vue.ts:39
+msgid "December"
+msgstr "december"
+
+#: source/tmp/CalendarView.vue.ts:41
+msgid "Below the monthly average"
+msgstr "Under det månedlige gennemsnit"
+
+#: source/tmp/CalendarView.vue.ts:42
+msgid "Over the monthly average"
+msgstr "Over det månedlige gennemsnit"
+
+#: source/tmp/CalendarView.vue.ts:43
+msgid "More than twice the monthly average"
+msgstr "Mere end det dobbelte af det månedlige gennemsnit"
+
+#~ msgid "Suggested tags for the current file"
+#~ msgstr "Foreslåede mærkater for den aktuelle fil"
+
+#~ msgid "Add to file"
+#~ msgstr "Tilføj til fil"
 
 #~ msgid "Show file"
 #~ msgstr "Vis fil"
@@ -5118,319 +3059,6 @@
 #~ msgid "Use the operating system's accent colour instead of the theme colour"
 #~ msgstr "Brug operativ systemet accent farve istedet for tema farven"
 
-=======
-#: source/tmp/FileControl.vue.ts:42
-#, fuzzy
-msgid "Select folder…"
-msgstr "Åbn projekt mappe"
-
-#: source/tmp/FileControl.vue.ts:42
-#, fuzzy
-msgid "Select file…"
-msgstr "Slet fil"
-
-#: source/tmp/General-Tab.vue.ts:23
-msgid ""
-"Zettlr is a project by Hendrik Erz, licensed under the GNU GPL v3 license. "
-"It is Open Source, free of charge and based upon the Electron framework. "
-"Zettlr would like to thank the developers of Electron, the Node.js framework "
-"and the CodeMirror editor for their work. Without them, Zettlr would not be "
-"possible. Below you can find all projects that Zettlr uses."
-msgstr ""
-"Zettlr er et projekt af Hendrik Erz, udgivet under licensen GNU GPL v3. "
-"Programmet er open source, gratis og baseret på Electron. Zettlr vil gerne "
-"takke udviklerne bag Electron, Node.js-frameworket og editoren CodeMirror "
-"for deres indsats. Uden dem ville Zettlr ikke være mulig. Nedenfor ses alle "
-"de projekter, som Zettlr gør brug af."
-
-#: source/tmp/General-Tab.vue.ts:24
-msgid ""
-"Zettlr makes use of citeproc to display citations directly in the editor. To "
-"this end, Zettlr uses the CitationStyleLanguage (CSL) language and style "
-"files. The files have been shipped unaltered with author metadata. More "
-"information:"
-msgstr ""
-"Zettlr anvender citeproc til at vise citater direkte i editoren. Til dette "
-"anvendes CitationStyleLanguage (CSL) og de tilhørende filer. Filerne er "
-"bragt uændrede med udviklers metadata. Flere oplysninger:"
-
-#: source/tmp/General-Tab.vue.ts:25
-msgid ""
-"All logos and brand names are subject to their rightful owners. Besides "
-"using their code, Zettlr is in no way affiliated with any of these projects. "
-"Node.js is a trademark of Joyent, Inc."
-msgstr ""
-"Alle logoer og brands tilhører de retmæssige indehavere. Udover at gøre brug "
-"af deres kode, er Zettlr på ingen måde tilknyttet disse projekter. Node.js "
-"er et varemærke under Joyent, Inc."
-
-#: source/tmp/General-Tab.vue.ts:26
-msgid ""
-"Zettlr offers an integration with LanguageTool.org, a service provided by "
-"LanguageTooler GmbH. Using this service requires an internet connection and "
-"is subject to the privacy policy of LanguageTooler GmbH or the corresponding "
-"server that you use."
-msgstr ""
-
-#: source/tmp/RelatedFilesTab.vue.ts:34
-msgid "No related files"
-msgstr "Ingen relaterede filer"
-
-#: source/tmp/RelatedFilesTab.vue.ts:35
-msgid "This relation is based on a bidirectional link."
-msgstr ""
-
-#: source/tmp/RelatedFilesTab.vue.ts:36
-msgid "This relation is based on an outbound link."
-msgstr ""
-
-#: source/tmp/RelatedFilesTab.vue.ts:37
-msgid "This relation is based on a backlink."
-msgstr ""
-
-#: source/tmp/RelatedFilesTab.vue.ts:221
-#, javascript-format
-msgid "This relation is based on %s shared tags: %s"
-msgstr ""
-
-#: source/tmp/PopoverDocInfo.vue.ts:45
-msgid "No open document"
-msgstr "Intet åbent dokument"
-
-#: source/tmp/PopoverDocInfo.vue.ts:48
-msgid "words"
-msgstr "ord"
-
-#: source/tmp/PopoverDocInfo.vue.ts:51
-msgid "characters"
-msgstr "tegn"
-
-#: source/tmp/PopoverTags.vue.ts:39
-msgid "Name"
-msgstr ""
-
-#: source/tmp/PopoverTags.vue.ts:40
-msgid "Count"
-msgstr ""
-
-#: source/tmp/PopoverTags.vue.ts:47
-msgid "Filter tags…"
-msgstr "Filtrer tags..."
-
-#: source/tmp/PopoverTags.vue.ts:48
-msgid "Tag Cloud"
-msgstr "Mærkat sky"
-
-#: source/tmp/PopoverStats.vue.ts:79
-msgid "words last month"
-msgstr "Ord i sidste måned"
-
-#: source/tmp/PopoverStats.vue.ts:82
-msgid "daily average"
-msgstr "Dagligt gennemsnit"
-
-#: source/tmp/PopoverStats.vue.ts:85
-msgid "words today"
-msgstr "ord idag"
-
-#: source/tmp/PopoverStats.vue.ts:88
-msgid "🔥 You're on fire!"
-msgstr "🔥 Vi kan ikke brænde dig, for du' allerede ild!"
-
-#: source/tmp/PopoverStats.vue.ts:91
-msgid "💪 You're close to hitting your daily average!"
-msgstr "💪 Du er tæt på at nå dit daglige gennemsnit"
-
-#: source/tmp/PopoverStats.vue.ts:94
-msgid "✍🏼 Get writing to surpass your daily average."
-msgstr "✍🏼 Kom igang med at skrive så du kan overgå dit daglige gennemsnit"
-
-#: source/tmp/PopoverStats.vue.ts:97
-msgid "More statistics …"
-msgstr "Flere statistikker ..."
-
-#. STATIC VARIABLES
-#: source/tmp/CalendarView.vue.ts:26
-msgid "Calendar"
-msgstr "Kalender"
-
-#: source/tmp/CalendarView.vue.ts:28
-msgid "January"
-msgstr "januar"
-
-#: source/tmp/CalendarView.vue.ts:29
-msgid "February"
-msgstr "februar"
-
-#: source/tmp/CalendarView.vue.ts:30
-msgid "March"
-msgstr "marts"
-
-#: source/tmp/CalendarView.vue.ts:31
-msgid "April"
-msgstr "april"
-
-#: source/tmp/CalendarView.vue.ts:32
-msgid "May"
-msgstr "maj"
-
-#: source/tmp/CalendarView.vue.ts:33
-msgid "June"
-msgstr "juni"
-
-#: source/tmp/CalendarView.vue.ts:34
-msgid "July"
-msgstr "juli"
-
-#: source/tmp/CalendarView.vue.ts:35
-msgid "August"
-msgstr "august"
-
-#: source/tmp/CalendarView.vue.ts:36
-msgid "September"
-msgstr "september"
-
-#: source/tmp/CalendarView.vue.ts:37
-msgid "October"
-msgstr "oktober"
-
-#: source/tmp/CalendarView.vue.ts:38
-msgid "November"
-msgstr "november"
-
-#: source/tmp/CalendarView.vue.ts:39
-msgid "December"
-msgstr "december"
-
-#: source/tmp/CalendarView.vue.ts:41
-msgid "Below the monthly average"
-msgstr "Under det månedlige gennemsnit"
-
-#: source/tmp/CalendarView.vue.ts:42
-msgid "Over the monthly average"
-msgstr "Over det månedlige gennemsnit"
-
-#: source/tmp/CalendarView.vue.ts:43
-msgid "More than twice the monthly average"
-msgstr "Mere end det dobbelte af det månedlige gennemsnit"
-
-#~ msgid "Suggested tags for the current file"
-#~ msgstr "Foreslåede mærkater for den aktuelle fil"
-
-#~ msgid "Add to file"
-#~ msgstr "Tilføj til fil"
-
-#~ msgid "Show file"
-#~ msgstr "Vis fil"
-
-#~ msgid "Directory not found"
-#~ msgstr "Mappe ikke fundet"
-
-#, javascript-format
-#~ msgid "Opening new root %s …"
-#~ msgstr "Åbner ny rod %s ..."
-
-#, javascript-format
-#~ msgid "%s has been loaded."
-#~ msgstr "%s er blevet indlæst"
-
-#~ msgid "selected"
-#~ msgstr "Valgt"
-
-#~ msgid "click to select"
-#~ msgstr "Klik for at vælge"
-
-#~ msgid "Workspaces"
-#~ msgstr "Arbejdsområder"
-
-#~ msgid "No open files or folders"
-#~ msgstr "Ingen åbne filer eller mapper"
-
-#~ msgid "Automatically switch to dark mode"
-#~ msgstr "Skift automatisk til mørkevisning (dark mode)"
-
-#~ msgid "File manager mode"
-#~ msgstr "Fil administrations tilstand"
-
-#~ msgid "Thin &mdash; show either file tree or file list"
-#~ msgstr "Minimal &mdash; Vis enten filtræ eller filliste"
-
-#~ msgid "Expanded &mdash; show both file tree and file list"
-#~ msgstr "Udvidet &mdash; Vis både filtræ og filliste"
-
-#~ msgid "Combined &mdash; show files and directories in the file tree"
-#~ msgstr "Kombineret &mdash; Vis filer og mapper i fil træet"
-
-#~ msgid "Sorting order for files (used for sorting by name)"
-#~ msgstr "Sorterings rækkefølge for files (brugt til sortering efter navn)"
-
-#~ msgid "When sorting by time, sort by"
-#~ msgstr "Når der sorteres efter tid, sortér da efter"
-
-#~ msgid "In the file metadata display"
-#~ msgstr "Vis i fil metadata"
-
-#~ msgid ""
-#~ "Choose the formatting characters that the bold/emphasis commands should "
-#~ "use"
-#~ msgstr "Vælg de karakterer som Fed/Kursiv kommandoerne skal bruge"
-
-#~ msgid "Default image path (relative or absolute)"
-#~ msgstr "Standardplacering for billeder (relativ eller absolut)"
-
-#~ msgid "Algorithm to use for the readability mode"
-#~ msgstr "Algoritme der skal bruges til tilstanden \"Forbedret læsbarhed\"."
-
-#~ msgid "Primary Magic Quotes"
-#~ msgstr "Primære magiske citationstegn"
-
-#~ msgid "Secondary Magic Quotes"
-#~ msgstr "Sekundære magiske citationstegn"
-
-#~ msgid ""
-#~ "Here you can define certain strings that will be replaced when "
-#~ "AutoCorrect is on. The characters on the left side will be replaced with "
-#~ "whatever comes on the right."
-#~ msgstr ""
-#~ "Her kan du definere tekst strenge som vil blive erstattet når auto "
-#~ "korrektur er slået til. Tekststrenge på venstre side vil blive erstattet "
-#~ "med tekststrenge på den højre side."
-
-#, fuzzy
-#~ msgid "Search for dictionaries…"
-#~ msgstr "Søg efter ordbøger &hellip;"
-
-#~ msgid ""
-#~ "Target directory for exported files. <em>Attention:</em> Selecting the "
-#~ "current working directory will overwrite files without warning!"
-#~ msgstr ""
-#~ "Mål mappe for eksporterede filer. <em> Vær opmærksom på:</em> Hvis du "
-#~ "vælger mappen der aktuelt arbejdes i, vil filer blive overskrevet uden "
-#~ "advarsel!"
-
-#~ msgid "Temporary directory: is regularly expunged"
-#~ msgstr "Midlertidig mappe: bliver regelmæssigt tømt"
-
-#~ msgid ""
-#~ "Current working directory: exported files will be saved into the "
-#~ "currently selected directory."
-#~ msgstr ""
-#~ "Aktuelle mappe der arbejdes i: Eksporterede filer vil blive gemt i den "
-#~ "aktuelt valgte mappe"
-
-#~ msgid ""
-#~ "Enter all file extensions that you want to see in your attachment "
-#~ "sidebar. Separate them with a comma. Changes are recognised after a "
-#~ "restart."
-#~ msgstr ""
-#~ "Indtast alle de filtyper, du ønsker at se i din sidebjælke med "
-#~ "vedhæftninger. Adskil dem med et komma. Ændringerne registreres efter ved "
-#~ "genstart."
-
-#~ msgid "Use the operating system's accent colour instead of the theme colour"
-#~ msgstr "Brug operativ systemet accent farve istedet for tema farven"
-
->>>>>>> 6a1ca0b8
 #~ msgid "This setting is only available on Windows and macOS"
 #~ msgstr "Denne indstilling er kun tilgængelig på Windows og macOS"
 
