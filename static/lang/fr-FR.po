# SOME DESCRIPTIVE TITLE.
# Copyright (C) YEAR Hendrik Erz <info@zettlr.com>
# This file is distributed under the same license as the Zettlr package.
# FIRST AUTHOR <EMAIL@ADDRESS>, YEAR.
#
#, fuzzy
msgid ""
msgstr ""
"Project-Id-Version: Zettlr 2.3.0\n"
"Report-Msgid-Bugs-To: https://github.com/Zettlr/Zettlr/issues\n"
<<<<<<< HEAD
"POT-Creation-Date: 2024-02-07 10:22+0000\n"
=======
"POT-Creation-Date: 2024-02-12 15:20+0000\n"
>>>>>>> 6a1ca0b8
"PO-Revision-Date: YEAR-MO-DA HO:MI+ZONE\n"
"Last-Translator: FULL NAME <EMAIL@ADDRESS>\n"
"Language-Team: LANGUAGE <LL@li.org>\n"
"Language: fr-FR\n"
"MIME-Version: 1.0\n"
"Content-Type: text/plain; charset=UTF-8\n"
"Content-Transfer-Encoding: 8bit\n"

<<<<<<< HEAD
#: source/common/util/format-date.ts:33
msgid "just now"
msgstr "maintenant"
=======
#: source/win-preferences/schema/appearance.ts:10
#: source/app/service-providers/menu/menu.darwin.ts:448
#: source/app/service-providers/menu/menu.win32.ts:430
msgid "Dark mode"
msgstr "Mode sombre"

#: source/win-preferences/schema/appearance.ts:21
msgid "Schedule"
msgstr "Horaires"
>>>>>>> 6a1ca0b8

#: source/win-preferences/schema/appearance.ts:25
#: source/win-preferences/schema/general.ts:46
msgid "Off"
msgstr "Désactivé"

#: source/win-preferences/schema/appearance.ts:26
#, fuzzy
msgid "Follow system"
msgstr "Utiliser l'horloge système"

#: source/win-preferences/schema/appearance.ts:27
msgid "On"
msgstr ""

#: source/win-preferences/schema/appearance.ts:36
#: source/tmp/PopoverPomodoro.vue.ts:77
msgid "Start"
msgstr "Démarrer"

#: source/win-preferences/schema/appearance.ts:43
msgid "End"
msgstr ""

#: source/win-preferences/schema/appearance.ts:53
msgid "Theme"
msgstr ""

#: source/win-preferences/schema/appearance.ts:60
msgid "Here you can choose the theme for the app."
msgstr "Choisir le thème de l'application."

#: source/win-preferences/schema/appearance.ts:102
msgid "Toolbar options"
msgstr ""

#: source/win-preferences/schema/appearance.ts:109
msgid "Left section buttons"
msgstr ""

#: source/win-preferences/schema/appearance.ts:113
msgid "Display \"Open Preferences\" button"
msgstr "Afficher le bouton « Ouvrir les préférences »"

#: source/win-preferences/schema/appearance.ts:118
msgid "Display \"New File\" button"
msgstr "Afficher le bouton « Nouveau fichier »"

#: source/win-preferences/schema/appearance.ts:123
msgid "Display \"Previous File\" button"
msgstr "Afficher le bouton « Fichier précédent »"

#: source/win-preferences/schema/appearance.ts:128
msgid "Display \"Next File\" button"
msgstr "Afficher le bouton « Fichier suivant »"

#: source/win-preferences/schema/appearance.ts:135
msgid "Center section buttons"
msgstr ""

#: source/win-preferences/schema/appearance.ts:139
msgid "Display readability button"
msgstr "Afficher le bouton de lisibilité"

#: source/win-preferences/schema/appearance.ts:144
msgid "Display \"Insert Comment\" button"
msgstr "Afficher le bouton « Insérer un commentaire »"

#: source/win-preferences/schema/appearance.ts:149
msgid "Display link button"
msgstr "Afficher le bouton lien"

#: source/win-preferences/schema/appearance.ts:154
msgid "Display image button"
msgstr "Afficher le bouton image"

#: source/win-preferences/schema/appearance.ts:159
msgid "Display task list button"
msgstr "Afficher le bouton liste de tâches"

#: source/win-preferences/schema/appearance.ts:164
msgid "Display \"Insert Table\" button"
msgstr "Afficher le bouton « Insérer un tableau »"

#: source/win-preferences/schema/appearance.ts:169
msgid "Display \"Insert Footnote\" button"
msgstr "Afficher le bouton « Insérer une note de bas de page »"

#: source/win-preferences/schema/appearance.ts:176
msgid "Right section buttons"
msgstr ""

#: source/win-preferences/schema/appearance.ts:180
msgid "Display document info"
msgstr "Afficher les informations du document"

#: source/win-preferences/schema/appearance.ts:185
msgid "Display Pomodoro-timer"
msgstr "Afficher la minuterie Pomodoro"

#: source/win-preferences/schema/appearance.ts:191
#, fuzzy
msgid "Status bar"
msgstr "Afficher Zettlr"

#: source/win-preferences/schema/appearance.ts:197
#, fuzzy
msgid "Show statusbar"
msgstr "Afficher Zettlr"

#: source/win-preferences/schema/appearance.ts:203
#: source/tmp/CustomCSS.vue.ts:31
msgid "Custom CSS"
msgstr "CSS personnalisé"

#: source/win-preferences/schema/appearance.ts:208
#, fuzzy
msgid "Open CSS editor"
msgstr "Ouvrir le dossier"

#: source/win-preferences/schema/advanced.ts:28
#, fuzzy
msgid "Pattern for new file names"
msgstr "Modèle pour les nouveaux noms de fichiers"

#: source/win-preferences/schema/advanced.ts:34
#, fuzzy
msgid "Define a pattern for new file names"
msgstr "Modèle pour les nouveaux noms de fichiers"

#: source/win-preferences/schema/advanced.ts:36
#, javascript-format
msgid "Available variables: %s"
msgstr ""

#: source/win-preferences/schema/advanced.ts:42
msgid "Do not prompt for filename when creating new files"
msgstr "Ne pas demander de nom lors de la création de nouveaux fichiers"

#: source/win-preferences/schema/advanced.ts:49
msgid "Appearance"
msgstr ""

#: source/win-preferences/schema/advanced.ts:55
msgid "Use native window appearance"
msgstr "Utiliser l'apparence native des fenêtres"

#: source/win-preferences/schema/advanced.ts:56
msgid "Only available on Linux; this is the default for macOS and Windows."
msgstr ""

#: source/win-preferences/schema/advanced.ts:62
#, fuzzy
msgid "Enable window vibrancy"
msgstr "Utiliser l'apparence native des fenêtres"

#: source/win-preferences/schema/advanced.ts:63
msgid "Only available on macOS; makes the window background opaque."
msgstr ""

#: source/win-preferences/schema/advanced.ts:70
msgid "Show app in the notification area"
msgstr "Afficher l'application dans la zone de notification"

#: source/win-preferences/schema/advanced.ts:71
msgid "Leave app running in the notification area"
msgstr ""
"Laisser l'application en cours d'exécution dans la zone de notification"

#: source/win-preferences/schema/advanced.ts:80
msgid "Zoom behavior"
msgstr "Comportement du zoom"

#: source/win-preferences/schema/advanced.ts:83
#, fuzzy
msgid "Resizes the whole GUI"
msgstr "Le zoom redimensionne l'ensemble de l'interface graphique"

#: source/win-preferences/schema/advanced.ts:84
#, fuzzy
msgid "Changes the editor font size"
msgstr "Le zoom modifie la taille de la police de l'éditeur"

#: source/win-preferences/schema/advanced.ts:90
msgid "Attachments sidebar"
msgstr ""

#: source/win-preferences/schema/advanced.ts:96
msgid "File extensions to be visible in the Attachments sidebar"
msgstr ""

#: source/win-preferences/schema/advanced.ts:102
#, fuzzy
msgid "Iframe rendering whitelist"
msgstr "Liste blanche des iFrame autorisées"

#: source/win-preferences/schema/advanced.ts:111
msgid "Hostname"
msgstr "Nom d'hôte"

#: source/win-preferences/schema/advanced.ts:113
#: source/win-preferences/schema/autocorrect.ts:111
#: source/win-preferences/schema/spellchecking.ts:118
#, fuzzy
msgid "Filter"
msgstr "Filtre..."

#: source/win-preferences/schema/advanced.ts:118
#, fuzzy
msgid "Watchdog polling"
msgstr "Activer le décompte du chien de garde"

#: source/win-preferences/schema/advanced.ts:124
msgid "Activate Watchdog polling"
msgstr "Activer le décompte du chien de garde"

#: source/win-preferences/schema/advanced.ts:129
msgid "Time to wait before writing a file is considered done (in ms)"
msgstr ""
"Temps d'attente avant de considérer l’écriture d’un fichier commeterminée "
"(en ms)"

#: source/win-preferences/schema/advanced.ts:136
#, fuzzy
msgid "Deleting items"
msgstr "Supprimer le fichier"

#: source/win-preferences/schema/advanced.ts:142
msgid "Delete items irreversibly, if moving them to trash fails"
msgstr ""
"Supprimer les éléments de manière irréversible, si leur déplacement versla "
"corbeille échoue"

#: source/win-preferences/schema/advanced.ts:148
#, fuzzy
msgid "Debug mode"
msgstr "Activer le mode debug"

#: source/win-preferences/schema/advanced.ts:154
msgid "Enable debug mode"
msgstr "Activer le mode debug"

#: source/win-preferences/schema/advanced.ts:161
msgid "Beta releases"
msgstr ""

#: source/win-preferences/schema/advanced.ts:167
msgid "Notify me about beta releases"
msgstr "Me prévenir à propos des versions bêta"

#: source/win-preferences/schema/import-export.ts:23
msgid "Import and export profiles"
msgstr ""

#: source/win-preferences/schema/import-export.ts:29
msgid "Open import profiles editor"
msgstr ""

#: source/win-preferences/schema/import-export.ts:43
msgid "Open export profiles editor"
msgstr ""

#: source/win-preferences/schema/import-export.ts:58
#, fuzzy
msgid "Export settings"
msgstr "Exportation vers %s"

#. TODO: Must be radio; second option "Use system-wide Pandoc for exports"
#: source/win-preferences/schema/import-export.ts:64
#, fuzzy
msgid "Use Zettlr's internal Pandoc for exports"
msgstr "Utilisez le Pandoc interne pour les exportations"

#: source/win-preferences/schema/import-export.ts:70
#, fuzzy
msgid "Remove tags from files when exporting"
msgstr "Supprimer les mot-clés dans les fichiers"

#: source/win-preferences/schema/import-export.ts:76
#: source/win-preferences/schema/zettelkasten.ts:42
#, fuzzy
msgid "Internal links"
msgstr "Supprimer les crochets des liens internes"

#: source/win-preferences/schema/import-export.ts:79
msgid "Remove internal links completely"
msgstr "Supprimer tous les liens internes"

#: source/win-preferences/schema/import-export.ts:80
msgid "Unlink internal links"
msgstr "Supprimer les crochets des liens internes"

#: source/win-preferences/schema/import-export.ts:81
msgid "Don't touch internal links"
msgstr "Ne pas modifier les liens internes"

#: source/win-preferences/schema/import-export.ts:87
msgid "Destination folder for exported files"
msgstr ""

#. TODO: Add info-strings
#: source/win-preferences/schema/import-export.ts:91
msgid "Temporary folder"
msgstr ""

#: source/win-preferences/schema/import-export.ts:92
#, fuzzy
msgid "Same as file location"
msgstr "Propriétés du fichier"

#: source/win-preferences/schema/import-export.ts:93
msgid "Ask for folder when exporting"
msgstr ""

#: source/win-preferences/schema/import-export.ts:99
msgid ""
"Warning! Files in the temporary folder are regularly deleted. Choosing the "
"same location as the file overwrites files with identical filenames if they "
"already exist."
msgstr ""

#: source/win-preferences/schema/import-export.ts:104
msgid "Custom export commands"
msgstr ""

#: source/win-preferences/schema/import-export.ts:112
#, fuzzy
msgid "Display name"
msgstr "Afficher le bouton image"

#: source/win-preferences/schema/import-export.ts:112
#, fuzzy
msgid "Command"
msgstr "Commentaire"

#: source/win-preferences/schema/import-export.ts:113
msgid ""
"Enter custom commands to run the exporter with. Each command receives as its "
"first argument the file or project folder to be exported."
msgstr ""

#: source/win-preferences/schema/snippets.ts:23
msgid "Snippets"
msgstr ""

#: source/win-preferences/schema/snippets.ts:29
msgid "Open snippets editor"
msgstr ""

#: source/win-preferences/schema/citations.ts:21
#, fuzzy
msgid "Citations"
msgstr "Visualiser des citations"

#: source/win-preferences/schema/citations.ts:27
msgid "How would you like autocomplete to insert your citations?"
msgstr "Choisissez la manière dont vos citations sont insérées"

#: source/win-preferences/schema/citations.ts:38
msgid "Citation Database (CSL JSON or BibTex)"
msgstr "Fichier de références bibliographiques (au format CSL JSON ou BibTex)"

#: source/win-preferences/schema/citations.ts:40
#: source/win-preferences/schema/citations.ts:52
#, fuzzy
msgid "Path to file"
msgstr "Ajouter au fichier"

#: source/win-preferences/schema/citations.ts:50
msgid "CSL-Style (optional)"
msgstr "Fichier de format de références bibliographiques CSL (optionnel)"

#: source/win-preferences/schema/general.ts:21
msgid "Application language"
msgstr ""

#: source/win-preferences/schema/general.ts:32
msgid "Autosave"
msgstr "Sauvegarde automatique"

#: source/win-preferences/schema/general.ts:42
#, fuzzy
msgid "Save modifications"
msgstr "Heure de la dernière modification"

#: source/win-preferences/schema/general.ts:47
msgid "Immediately"
msgstr "Immédiatement"

#: source/win-preferences/schema/general.ts:48
msgid "After a short delay"
msgstr "Après un court délai"

#: source/win-preferences/schema/general.ts:54
msgid "Default image folder"
msgstr ""

#: source/win-preferences/schema/general.ts:66
msgid ""
"Click \"Select folder…\" or type an absolute or relative path directly into "
"the input field."
msgstr ""

#: source/win-preferences/schema/general.ts:71
#, fuzzy
msgid "Behavior"
msgstr "Comportement du zoom"

#: source/win-preferences/schema/general.ts:77
#: source/app/service-providers/windows/dialog/should-replace-file.ts:33
msgid "Always load remote changes to the current file"
msgstr ""
"Toujours actualiser le fichier en cours lorsqu'il est modifié dans un autre "
"programme"

#: source/win-preferences/schema/general.ts:82
msgid "Avoid opening files in new tabs if possible"
msgstr "Éviter d'ouvrir des fichiers dans de nouveaux onglets si possible"

#: source/win-preferences/schema/general.ts:88
#, fuzzy
msgid "Updates"
msgstr "Mise à jour"

#: source/win-preferences/schema/general.ts:94
msgid "Automatically check for updates"
msgstr "Vérifier automatiquement la présence de mises à jour"

#: source/win-preferences/schema/editor.ts:21
#, fuzzy
msgid "Input mode"
msgstr "Mode de saisie de l'éditeur"

#: source/win-preferences/schema/editor.ts:37
msgid ""
"The input mode determines how you interact with the editor. We recommend "
"keeping this setting at \"Normal\". Only choose \"Vim\" or \"Emacs\" if you "
"know what this implies."
msgstr ""

#: source/win-preferences/schema/editor.ts:42
#, fuzzy
msgid "Writing direction"
msgstr "Trouver dans le dossier"

<<<<<<< HEAD
#: source/common/util/localise-number.ts:28
msgid ","
msgstr " "

#: source/common/util/localise-number.ts:29
msgid "."
msgstr ","

#: source/common/modules/markdown-utils/plain-link-highlighter.ts:25
msgid "Cmd/Ctrl-click to follow this link"
msgstr ""

#: source/common/modules/markdown-editor/autocomplete/code-blocks.ts:42
msgid "No highlighting"
msgstr "Aucun surlignage"

#: source/common/modules/markdown-editor/renderers/render-mermaid.ts:54
msgid "Rendering mermaid graph …"
msgstr ""

#: source/common/modules/markdown-editor/renderers/render-mermaid.ts:59
#, fuzzy
msgid "Could not render Graph:"
msgstr "Erreur lors de la création du fichier"

#: source/common/modules/markdown-editor/renderers/readability.ts:39
#, javascript-format
msgid "Readability mode (%s)"
msgstr "Mode de lisibilité (%s)"

#: source/common/modules/markdown-editor/renderers/render-images.ts:98
#, javascript-format
msgid "Image not found: %s"
msgstr "Image non trouvée : %s"
=======
#: source/win-preferences/schema/editor.ts:50
msgid "Markdown rendering"
msgstr ""
>>>>>>> 6a1ca0b8

#: source/win-preferences/schema/editor.ts:57
msgid ""
"Check to enable live rendering of various Markdown elements to formatted "
"appearance. This hides formatting characters (such as **text**) or renders "
"images instead of their link."
msgstr ""

#: source/win-preferences/schema/editor.ts:65
msgid "Render Citations"
msgstr "Visualiser des citations"

#: source/win-preferences/schema/editor.ts:70
msgid "Render Iframes"
msgstr "Afficher les iframes"

#: source/win-preferences/schema/editor.ts:75
msgid "Render Images"
msgstr "Afficher les images"

#: source/win-preferences/schema/editor.ts:80
msgid "Render Links"
msgstr "Afficher les liens"

#: source/win-preferences/schema/editor.ts:85
msgid "Render Formulae"
msgstr "Afficher les formules"

#: source/win-preferences/schema/editor.ts:90
msgid "Render Tasks"
msgstr "Afficher les tâches"

#: source/win-preferences/schema/editor.ts:95
msgid "Hide heading characters"
msgstr "Cacher les \"#\" dans les titres"

#: source/win-preferences/schema/editor.ts:100
msgid "Render emphasis"
msgstr "Accentuation du rendu"

#: source/win-preferences/schema/editor.ts:109
msgid "Formatting characters for bold and italic"
msgstr ""

#: source/win-preferences/schema/editor.ts:119
#: source/win-preferences/schema/editor.ts:120
#: source/common/modules/markdown-editor/context-menu/default-menu.ts:152
<<<<<<< HEAD
#: source/win-preferences/schema/editor.ts:119
#: source/win-preferences/schema/editor.ts:120
=======
#: source/common/modules/markdown-editor/tooltips/formatting-toolbar.ts:42
>>>>>>> 6a1ca0b8
msgid "Bold"
msgstr "Gras"

#: source/win-preferences/schema/editor.ts:127
#: source/win-preferences/schema/editor.ts:128
#: source/common/modules/markdown-editor/tooltips/formatting-toolbar.ts:47
<<<<<<< HEAD
#: source/win-preferences/schema/editor.ts:127
#: source/win-preferences/schema/editor.ts:128
=======
>>>>>>> 6a1ca0b8
msgid "Italics"
msgstr "Italique"

#: source/win-preferences/schema/editor.ts:136
msgid "Check Markdown for style issues"
msgstr "Vérifier les erreurs de style Markdown"

#: source/win-preferences/schema/editor.ts:142
#, fuzzy
msgid "Table Editor"
msgstr "Activer l'éditeur de tableau"

#: source/win-preferences/schema/editor.ts:153
msgid ""
"The Table Editor is an interactive interface that simplifies creation and "
"editing of tables. It provides buttons for common functionality, and takes "
"care of Markdown formatting."
msgstr ""

<<<<<<< HEAD
#: source/common/modules/markdown-editor/tooltips/formatting-toolbar.ts:67
#: source/win-preferences/schema/spellchecking.ts:112
msgid "Code"
msgstr "Code"

#: source/common/modules/markdown-editor/tooltips/footnotes.ts:90
msgid "No footnote text found."
msgstr "Aucune note de bas de page trouvée."

#: source/common/modules/markdown-editor/tooltips/footnotes.ts:107
#: source/app/service-providers/menu/menu.darwin.ts:317
#: source/app/service-providers/menu/menu.win32.ts:318
msgid "Edit"
msgstr "Édition"

#: source/common/modules/markdown-editor/tooltips/file-preview.ts:55
#, javascript-format
msgid "File %s does not exist."
msgstr "Le fichier %s n'existe pas."
=======
#: source/win-preferences/schema/editor.ts:158
#, fuzzy
msgid "Distraction-free mode"
msgstr "Mode sans distraction"

#: source/win-preferences/schema/editor.ts:164
msgid "Mute non-focused lines in distraction-free mode"
msgstr "Masquer les lignes hors focus dans le mode sans distraction"
>>>>>>> 6a1ca0b8

#: source/win-preferences/schema/editor.ts:169
msgid "Hide toolbar in distraction free mode"
msgstr "Cacher la barre d'outils dans le mode sans distraction"

<<<<<<< HEAD
#: source/common/modules/markdown-editor/tooltips/file-preview.ts:98
#: source/tmp/PopoverDirProps.vue.ts:172 source/tmp/PopoverFileProps.vue.ts:104
msgid "Modified"
msgstr "Modifié"
=======
#: source/win-preferences/schema/editor.ts:175
#, fuzzy
msgid "Word counter"
msgstr "Nombre de mots"
>>>>>>> 6a1ca0b8

#: source/win-preferences/schema/editor.ts:182
msgid "Count characters instead of words (e.g., for Chinese)"
msgstr "Compter caractères au lieu des mots (p. ex., pour le chinois)"

<<<<<<< HEAD
#: source/common/modules/markdown-editor/tooltips/file-preview.ts:137
#: source/win-main/file-manager/util/file-item-context.ts:28
#: source/tmp/GlobalSearch.vue.ts:53
msgid "Open in a new tab"
msgstr "Ouvrir dans un nouvel onglet"

#: source/common/modules/markdown-editor/statusbar/magic-quotes.ts:128
msgid "Disabled"
msgstr ""

#: source/common/modules/markdown-editor/statusbar/magic-quotes.ts:135
#, fuzzy
msgid "Custom"
msgstr "CSS personnalisé"

#: source/common/modules/markdown-editor/statusbar/diagnostics.ts:46
msgid "Open diagnostics panel"
msgstr "Ouvrir le panneau des diagnostiques"

#: source/common/modules/markdown-editor/statusbar/info-fields.ts:53
#: source/tmp/FileItem.vue.ts:122 source/tmp/FileItem.vue.ts:185
#: source/tmp/PopoverDocInfo.vue.ts:73 source/tmp/PopoverDirProps.vue.ts:158
#: source/tmp/PopoverDirProps.vue.ts:166 source/tmp/PopoverFileProps.vue.ts:125
#, javascript-format
msgid "%s words"
msgstr "%s mots"

#: source/common/modules/markdown-editor/statusbar/info-fields.ts:72
#: source/tmp/FileItem.vue.ts:120 source/tmp/FileItem.vue.ts:183
#: source/tmp/PopoverDocInfo.vue.ts:71
#, javascript-format
msgid "%s characters"
msgstr "%s caractères"

#: source/common/modules/markdown-editor/statusbar/language-tool.ts:146
msgid "Detect automatically"
msgstr "Détecter automatiquement"

#: source/common/modules/markdown-editor/context-menu/link-image-menu.ts:73
msgid "Open Link"
msgstr "Ouvrir le lien"

#: source/common/modules/markdown-editor/context-menu/link-image-menu.ts:82
msgid "Copy Mail Address"
msgstr "Copier le courriel"

#: source/common/modules/markdown-editor/context-menu/link-image-menu.ts:82
msgid "Copy Link"
msgstr "Copier le lien"

#: source/common/modules/markdown-editor/context-menu/link-image-menu.ts:92
msgid "Copy image to clipboard"
msgstr "Copier l'image dans le presse-papiers"

#: source/common/modules/markdown-editor/context-menu/link-image-menu.ts:98
#, fuzzy
msgid "Open image"
msgstr "Ouvrir un fichier"

#: source/common/modules/markdown-editor/context-menu/link-image-menu.ts:104
#: source/win-main/file-manager/util/file-item-context.ts:87
#: source/win-main/file-manager/util/dir-item-context.ts:76
msgid "Reveal in Finder"
msgstr ""

#: source/common/modules/markdown-editor/context-menu/link-image-menu.ts:104
#, fuzzy
msgid "Open in File Browser"
msgstr "Ouvrir dans le navigateur"
=======
#: source/win-preferences/schema/editor.ts:188
#, fuzzy
msgid "Readability mode"
msgstr "Mode de lisibilité (%s)"

#: source/win-preferences/schema/editor.ts:195
msgid "Algorithm"
msgstr ""

#: source/win-preferences/schema/editor.ts:207
#, fuzzy
msgid "Image size"
msgstr "Image"

#: source/win-preferences/schema/editor.ts:213
#, fuzzy
msgid "Maximum width of images (%s %)"
msgstr "Largeur maximale des images (pourcentage)"

#: source/win-preferences/schema/editor.ts:220
#, fuzzy
msgid "Maximum height of images (%s %)"
msgstr "Hauteur maximale des images (pourcentage)"

#: source/win-preferences/schema/editor.ts:228
#, fuzzy
msgid "Other settings"
msgstr "Autres fichiers"

#: source/win-preferences/schema/editor.ts:234
#, fuzzy
msgid "Font size"
msgstr "Taille de la police de l'éditeur"

#: source/win-preferences/schema/editor.ts:241
#, fuzzy
msgid "Indentation size (number of spaces)"
msgstr "Largeur d’indentation en nombre d’espaces"

#: source/win-preferences/schema/editor.ts:248
#, fuzzy
msgid "Indent using tabs instead of spaces"
msgstr "Indenter à l'aide de tabulations"

#: source/win-preferences/schema/editor.ts:255
#, fuzzy
msgid "Suggest emojis during autocompletion"
msgstr "Accepter les espaces lors de la saisie semi-automatique"

#: source/win-preferences/schema/editor.ts:260
msgid "Show link previews"
msgstr "Afficher l'aperçu des liens"
>>>>>>> 6a1ca0b8

#: source/win-preferences/schema/editor.ts:266
msgid "Automatically close matching character pairs"
msgstr "Fermer automatiquement les paires de caractères correspondantes"

#: source/win-preferences/schema/zettelkasten.ts:21
msgid "Zettelkasten IDs"
msgstr ""

#: source/win-preferences/schema/zettelkasten.ts:27
#, fuzzy
msgid "Pattern for Zettelkasten IDs"
msgstr "Modèle de création des identifiants"

#: source/win-preferences/schema/zettelkasten.ts:28
#, fuzzy
msgid "Uses ECMAScript regular expressions"
msgstr "Expression régulière pour l’identifiant"

#: source/win-preferences/schema/zettelkasten.ts:34
msgid "Pattern used to generate new IDs"
msgstr "Modèle de création des identifiants"

#: source/win-preferences/schema/zettelkasten.ts:37
#, javascript-format
msgid "Available Variables: %s"
msgstr ""

#: source/win-preferences/schema/zettelkasten.ts:48
#, fuzzy
msgid "Link with filename only"
msgstr "Nom de fichier seulement"

#: source/win-preferences/schema/zettelkasten.ts:53
#, fuzzy
msgid "When linking files, add the document name …"
msgstr "Lorsque vous liez des fichiers, ajoutez le nom du fichier…"

#: source/win-preferences/schema/zettelkasten.ts:56
#, fuzzy
msgid "Always"
msgstr "toujours"

#: source/win-preferences/schema/zettelkasten.ts:57
#, fuzzy
msgid "Only when linking using the ID"
msgstr "uniquement lors de la liaison à l'aide de l'ID"

#: source/win-preferences/schema/zettelkasten.ts:58
#, fuzzy
msgid "Never"
msgstr "jamais"

#: source/win-preferences/schema/zettelkasten.ts:65
#, fuzzy
msgid "Start a full-text search when following internal links"
msgstr "Lancer une recherche en suivant les liens Zettelkasten"

#: source/win-preferences/schema/zettelkasten.ts:66
msgid "The search string will match the content between the brackets: [[ ]]."
msgstr ""

#: source/win-preferences/schema/zettelkasten.ts:75
#, fuzzy
msgid ""
"Automatically create non-existing files in this folder when following "
"internal links"
msgstr ""
"Création automatique des fichiers inexistants en suivant des liens internes"

#: source/win-preferences/schema/zettelkasten.ts:80
msgid "For this to work, the folder must be open as a Workspace in Zettlr."
msgstr ""

<<<<<<< HEAD
#: source/common/modules/markdown-editor/context-menu/equation-menu.ts:31
msgid "Copy equation code"
msgstr "Copier le code de l'équation"

#: source/common/modules/markdown-editor/linters/spellcheck.ts:149
msgid "Spelling mistake"
msgstr "Erreur d'orthographe"

#: source/common/modules/markdown-editor/plugins/footnote-gutter.ts:31
msgid "Go to footnote reference"
msgstr ""

#: source/win-preferences/schema/advanced.ts:28
#, fuzzy
msgid "Pattern for new file names"
msgstr "Modèle pour les nouveaux noms de fichiers"

#: source/win-preferences/schema/advanced.ts:34
#, fuzzy
msgid "Define a pattern for new file names"
msgstr "Modèle pour les nouveaux noms de fichiers"

#: source/win-preferences/schema/advanced.ts:36
#, javascript-format
msgid "Available variables: %s"
msgstr ""

#: source/win-preferences/schema/advanced.ts:42
msgid "Do not prompt for filename when creating new files"
msgstr "Ne pas demander de nom lors de la création de nouveaux fichiers"

#: source/win-preferences/schema/advanced.ts:49
msgid "Appearance"
msgstr ""

#: source/win-preferences/schema/advanced.ts:55
msgid "Use native window appearance"
msgstr "Utiliser l'apparence native des fenêtres"

#: source/win-preferences/schema/advanced.ts:56
msgid "Only available on Linux; this is the default for macOS and Windows."
msgstr ""

#: source/win-preferences/schema/advanced.ts:62
#, fuzzy
msgid "Enable window vibrancy"
msgstr "Utiliser l'apparence native des fenêtres"

#: source/win-preferences/schema/advanced.ts:63
msgid "Only available on macOS; makes the window background opaque."
msgstr ""

#: source/win-preferences/schema/advanced.ts:70
msgid "Show app in the notification area"
msgstr "Afficher l'application dans la zone de notification"

#: source/win-preferences/schema/advanced.ts:71
msgid "Leave app running in the notification area"
=======
#: source/win-preferences/schema/zettelkasten.ts:85
msgid "Path to folder"
msgstr ""

#: source/win-preferences/schema/autocorrect.ts:21
#, fuzzy
msgid "Autocorrect"
msgstr "Activer AutoCorrect"

#: source/win-preferences/schema/autocorrect.ts:31
msgid "Smart quotes"
msgstr ""

#: source/win-preferences/schema/autocorrect.ts:44
#, fuzzy
msgid "Double Quotes"
msgstr "Aucun"

#: source/win-preferences/schema/autocorrect.ts:47
#: source/win-preferences/schema/autocorrect.ts:69
msgid "Disable Magic Quotes"
msgstr "Aucun"

#: source/win-preferences/schema/autocorrect.ts:66
#, fuzzy
msgid "Single Quotes"
msgstr "Aucun"

#: source/win-preferences/schema/autocorrect.ts:94
msgid "Text-replacement patterns"
msgstr ""

#: source/win-preferences/schema/autocorrect.ts:98
msgid "Match whole words"
msgstr ""

#: source/win-preferences/schema/autocorrect.ts:99
msgid "When checked, AutoCorrect will never replace parts of words"
msgstr ""

#: source/win-preferences/schema/autocorrect.ts:106
#, fuzzy
msgid "Replace"
msgstr "Remplacer le fichier"

#: source/win-preferences/schema/autocorrect.ts:106
msgid "With"
msgstr ""

#: source/win-preferences/schema/file-manager.ts:7
#, fuzzy
msgid "Display mode"
msgstr "Afficher le bouton image"

#: source/win-preferences/schema/file-manager.ts:16
msgid "Thin"
>>>>>>> 6a1ca0b8
msgstr ""
"Laisser l'application en cours d'exécution dans la zone de notification"

<<<<<<< HEAD
#: source/win-preferences/schema/advanced.ts:80
msgid "Zoom behavior"
msgstr "Comportement du zoom"

#: source/win-preferences/schema/advanced.ts:83
#, fuzzy
msgid "Resizes the whole GUI"
msgstr "Le zoom redimensionne l'ensemble de l'interface graphique"

#: source/win-preferences/schema/advanced.ts:84
#, fuzzy
msgid "Changes the editor font size"
msgstr "Le zoom modifie la taille de la police de l'éditeur"

#: source/win-preferences/schema/advanced.ts:90
msgid "Attachments sidebar"
msgstr ""

#: source/win-preferences/schema/advanced.ts:96
msgid "File extensions to be visible in the Attachments sidebar"
msgstr ""

#: source/win-preferences/schema/advanced.ts:102
#, fuzzy
msgid "Iframe rendering whitelist"
msgstr "Liste blanche des iFrame autorisées"

#: source/win-preferences/schema/advanced.ts:111
msgid "Hostname"
msgstr "Nom d'hôte"

#: source/win-preferences/schema/advanced.ts:113
#: source/win-preferences/schema/autocorrect.ts:111
#: source/win-preferences/schema/spellchecking.ts:118
#, fuzzy
msgid "Filter"
msgstr "Filtre..."

#: source/win-preferences/schema/advanced.ts:118
#, fuzzy
msgid "Watchdog polling"
msgstr "Activer le décompte du chien de garde"

#: source/win-preferences/schema/advanced.ts:124
msgid "Activate Watchdog polling"
msgstr "Activer le décompte du chien de garde"

#: source/win-preferences/schema/advanced.ts:129
msgid "Time to wait before writing a file is considered done (in ms)"
msgstr ""
"Temps d'attente avant de considérer l’écriture d’un fichier commeterminée "
"(en ms)"

#: source/win-preferences/schema/advanced.ts:136
#, fuzzy
msgid "Deleting items"
msgstr "Supprimer le fichier"

#: source/win-preferences/schema/advanced.ts:142
msgid "Delete items irreversibly, if moving them to trash fails"
msgstr ""
"Supprimer les éléments de manière irréversible, si leur déplacement versla "
"corbeille échoue"

#: source/win-preferences/schema/advanced.ts:148
#, fuzzy
msgid "Debug mode"
msgstr "Activer le mode debug"

#: source/win-preferences/schema/advanced.ts:154
msgid "Enable debug mode"
msgstr "Activer le mode debug"

#: source/win-preferences/schema/advanced.ts:161
msgid "Beta releases"
msgstr ""

#: source/win-preferences/schema/advanced.ts:167
msgid "Notify me about beta releases"
msgstr "Me prévenir à propos des versions bêta"

#: source/win-preferences/schema/autocorrect.ts:21
#, fuzzy
msgid "Autocorrect"
msgstr "Activer AutoCorrect"

#: source/win-preferences/schema/autocorrect.ts:31
msgid "Smart quotes"
msgstr ""

#: source/win-preferences/schema/autocorrect.ts:44
#, fuzzy
msgid "Double Quotes"
msgstr "Aucun"

#: source/win-preferences/schema/autocorrect.ts:47
#: source/win-preferences/schema/autocorrect.ts:69
msgid "Disable Magic Quotes"
msgstr "Aucun"

#: source/win-preferences/schema/autocorrect.ts:66
#, fuzzy
msgid "Single Quotes"
msgstr "Aucun"

#: source/win-preferences/schema/autocorrect.ts:94
msgid "Text-replacement patterns"
msgstr ""

#: source/win-preferences/schema/autocorrect.ts:98
msgid "Match whole words"
msgstr ""

#: source/win-preferences/schema/autocorrect.ts:99
msgid "When checked, AutoCorrect will never replace parts of words"
msgstr ""

#: source/win-preferences/schema/autocorrect.ts:106
#, fuzzy
msgid "Replace"
msgstr "Remplacer le fichier"

#: source/win-preferences/schema/autocorrect.ts:106
msgid "With"
msgstr ""

#: source/win-preferences/schema/editor.ts:21
#, fuzzy
msgid "Input mode"
msgstr "Mode de saisie de l'éditeur"

#: source/win-preferences/schema/editor.ts:37
msgid ""
"The input mode determines how you interact with the editor. We recommend "
"keeping this setting at \"Normal\". Only choose \"Vim\" or \"Emacs\" if you "
"know what this implies."
msgstr ""

#: source/win-preferences/schema/editor.ts:42
#, fuzzy
msgid "Writing direction"
msgstr "Trouver dans le dossier"

#: source/win-preferences/schema/editor.ts:50
msgid "Markdown rendering"
msgstr ""

#: source/win-preferences/schema/editor.ts:57
msgid ""
"Check to enable live rendering of various Markdown elements to formatted "
"appearance. This hides formatting characters (such as **text**) or renders "
"images instead of their link."
msgstr ""

#: source/win-preferences/schema/editor.ts:65
msgid "Render Citations"
msgstr "Visualiser des citations"

#: source/win-preferences/schema/editor.ts:70
msgid "Render Iframes"
msgstr "Afficher les iframes"

#: source/win-preferences/schema/editor.ts:75
msgid "Render Images"
msgstr "Afficher les images"

#: source/win-preferences/schema/editor.ts:80
msgid "Render Links"
msgstr "Afficher les liens"

#: source/win-preferences/schema/editor.ts:85
msgid "Render Formulae"
msgstr "Afficher les formules"

#: source/win-preferences/schema/editor.ts:90
msgid "Render Tasks"
msgstr "Afficher les tâches"

#: source/win-preferences/schema/editor.ts:95
msgid "Hide heading characters"
msgstr "Cacher les \"#\" dans les titres"

#: source/win-preferences/schema/editor.ts:100
msgid "Render emphasis"
msgstr "Accentuation du rendu"

#: source/win-preferences/schema/editor.ts:109
msgid "Formatting characters for bold and italic"
msgstr ""

#: source/win-preferences/schema/editor.ts:136
msgid "Check Markdown for style issues"
msgstr "Vérifier les erreurs de style Markdown"

#: source/win-preferences/schema/editor.ts:142
#, fuzzy
msgid "Table Editor"
msgstr "Activer l'éditeur de tableau"

#: source/win-preferences/schema/editor.ts:153
msgid ""
"The Table Editor is an interactive interface that simplifies creation and "
"editing of tables. It provides buttons for common functionality, and takes "
"care of Markdown formatting."
msgstr ""

#: source/win-preferences/schema/editor.ts:158
#, fuzzy
msgid "Distraction-free mode"
msgstr "Mode sans distraction"

#: source/win-preferences/schema/editor.ts:164
msgid "Mute non-focused lines in distraction-free mode"
msgstr "Masquer les lignes hors focus dans le mode sans distraction"

#: source/win-preferences/schema/editor.ts:169
msgid "Hide toolbar in distraction free mode"
msgstr "Cacher la barre d'outils dans le mode sans distraction"

#: source/win-preferences/schema/editor.ts:175
#, fuzzy
msgid "Word counter"
msgstr "Nombre de mots"

#: source/win-preferences/schema/editor.ts:182
msgid "Count characters instead of words (e.g., for Chinese)"
msgstr "Compter caractères au lieu des mots (p. ex., pour le chinois)"

#: source/win-preferences/schema/editor.ts:188
#, fuzzy
msgid "Readability mode"
msgstr "Mode de lisibilité (%s)"

#: source/win-preferences/schema/editor.ts:195
msgid "Algorithm"
msgstr ""

#: source/win-preferences/schema/editor.ts:207
#, fuzzy
msgid "Image size"
msgstr "Image"

#: source/win-preferences/schema/editor.ts:213
#, fuzzy
msgid "Maximum width of images (%s %)"
msgstr "Largeur maximale des images (pourcentage)"

#: source/win-preferences/schema/editor.ts:220
#, fuzzy
msgid "Maximum height of images (%s %)"
msgstr "Hauteur maximale des images (pourcentage)"

#: source/win-preferences/schema/editor.ts:228
#, fuzzy
msgid "Other settings"
msgstr "Autres fichiers"

#: source/win-preferences/schema/editor.ts:234
#, fuzzy
msgid "Font size"
msgstr "Taille de la police de l'éditeur"

#: source/win-preferences/schema/editor.ts:241
#, fuzzy
msgid "Indentation size (number of spaces)"
msgstr "Largeur d’indentation en nombre d’espaces"

#: source/win-preferences/schema/editor.ts:248
#, fuzzy
msgid "Indent using tabs instead of spaces"
msgstr "Indenter à l'aide de tabulations"

#: source/win-preferences/schema/editor.ts:255
#, fuzzy
msgid "Suggest emojis during autocompletion"
msgstr "Accepter les espaces lors de la saisie semi-automatique"

#: source/win-preferences/schema/editor.ts:260
msgid "Show link previews"
msgstr "Afficher l'aperçu des liens"

#: source/win-preferences/schema/editor.ts:266
msgid "Automatically close matching character pairs"
msgstr "Fermer automatiquement les paires de caractères correspondantes"

#: source/win-preferences/schema/import-export.ts:23
msgid "Import and export profiles"
msgstr ""

#: source/win-preferences/schema/import-export.ts:29
msgid "Open import profiles editor"
msgstr ""

#: source/win-preferences/schema/import-export.ts:43
msgid "Open export profiles editor"
msgstr ""

#: source/win-preferences/schema/import-export.ts:58
#, fuzzy
msgid "Export settings"
msgstr "Exportation vers %s"

#. TODO: Must be radio; second option "Use system-wide Pandoc for exports"
#: source/win-preferences/schema/import-export.ts:64
#, fuzzy
msgid "Use Zettlr's internal Pandoc for exports"
msgstr "Utilisez le Pandoc interne pour les exportations"

#: source/win-preferences/schema/import-export.ts:70
#, fuzzy
msgid "Remove tags from files when exporting"
msgstr "Supprimer les mot-clés dans les fichiers"

#: source/win-preferences/schema/import-export.ts:76
#: source/win-preferences/schema/zettelkasten.ts:42
#, fuzzy
msgid "Internal links"
msgstr "Supprimer les crochets des liens internes"

#: source/win-preferences/schema/import-export.ts:79
msgid "Remove internal links completely"
msgstr "Supprimer tous les liens internes"
=======
#: source/win-preferences/schema/file-manager.ts:17
msgid "Expanded"
msgstr ""

#: source/win-preferences/schema/file-manager.ts:18
msgid "Combined"
msgstr ""

#: source/win-preferences/schema/file-manager.ts:24
msgid ""
"The Thin mode shows your directories and files separately. Select a "
"directory to have its contents displayed in the file list. Switch between "
"file list and directory tree by clicking on directories or the arrow button "
"which appears at the top left corner of the file list."
msgstr ""

#: source/win-preferences/schema/file-manager.ts:29
msgid "Show file information"
msgstr "Propriétés du fichier"

#: source/win-preferences/schema/file-manager.ts:34
msgid "Show folders above files"
msgstr "Afficher les dossiers au-dessus des fichiers"

#: source/win-preferences/schema/file-manager.ts:40
msgid "Markdown document name display"
msgstr ""

#: source/win-preferences/schema/file-manager.ts:48
msgid "Filename only"
msgstr "Nom de fichier seulement"

#: source/win-preferences/schema/file-manager.ts:49
msgid "Title if applicable"
msgstr "Titre si disponible"

#: source/win-preferences/schema/file-manager.ts:50
msgid "First heading level 1 if applicable"
msgstr "Premier titre de niveau 1 si disponible"

#: source/win-preferences/schema/file-manager.ts:51
msgid "Title or first heading level 1 if applicable"
msgstr "Titre ou premier titre de niveau un si disponible"

#: source/win-preferences/schema/file-manager.ts:57
msgid "Display Markdown file extensions"
msgstr "Afficher les extensions de fichiers Markdown"

#: source/win-preferences/schema/file-manager.ts:64
msgid "Time display"
msgstr ""

#: source/win-preferences/schema/file-manager.ts:72
msgid "Last modification time"
msgstr "Heure de la dernière modification"

#: source/win-preferences/schema/file-manager.ts:73
msgid "File creation time"
msgstr "Temps de création du fichier"

#: source/win-preferences/schema/file-manager.ts:79
#, fuzzy
msgid "Sorting"
msgstr "Exporter…"

#: source/win-preferences/schema/file-manager.ts:85
#, fuzzy
msgid "When sorting documents…"
msgstr "Fichiers récents"

#: source/win-preferences/schema/file-manager.ts:88
#, fuzzy
msgid "Use natural order (2 comes before 10)"
msgstr "Ordre naturel (10 après 2)"

#: source/win-preferences/schema/file-manager.ts:89
#, fuzzy
msgid "Use ASCII order (2 comes after 10)"
msgstr "Ordre ASCII (2 après 10)"

#: source/win-preferences/schema/spellchecking.ts:22
#, fuzzy
msgid "LanguageTool"
msgstr "Utiliser LanguageTool"

#: source/win-preferences/schema/spellchecking.ts:32
msgid "Strictness"
msgstr "Sévérité"

#: source/win-preferences/schema/spellchecking.ts:35
#, fuzzy
msgid "Standard"
msgstr "Standard"

#: source/win-preferences/schema/spellchecking.ts:36
msgid "Picky"
msgstr "Pointilleux"

#: source/win-preferences/schema/spellchecking.ts:45
msgid "Mother language"
msgstr ""

#: source/win-preferences/schema/spellchecking.ts:51
msgid "Not set"
msgstr ""

#: source/win-preferences/schema/spellchecking.ts:59
msgid "LanguageTool Provider"
msgstr "Fournisseur de LanguageTool"

#: source/win-preferences/schema/spellchecking.ts:63
#, fuzzy
msgid "Custom server"
msgstr "CSS personnalisé"

#: source/win-preferences/schema/spellchecking.ts:70
#, fuzzy
msgid "Custom server address"
msgstr "CSS personnalisé"

#: source/win-preferences/schema/spellchecking.ts:79
#, fuzzy
msgid "LanguageTool Premium"
msgstr "Fournisseur de LanguageTool"

#: source/win-preferences/schema/spellchecking.ts:84
msgid ""
"Zettlr will ignore the \"LanguageTool provider\" settings if you enter any "
"credentials here."
msgstr ""

#: source/win-preferences/schema/spellchecking.ts:88
msgid "LanguageTool Username"
msgstr "LanguageTool Username"

#: source/win-preferences/schema/spellchecking.ts:95
msgid "LanguageTool API key"
msgstr "LanguageTool API key"

#: source/win-preferences/schema/spellchecking.ts:103
msgid "Spellchecking"
msgstr ""

#: source/win-preferences/schema/spellchecking.ts:112
#, fuzzy
msgid "Active"
msgstr "Actions"

#: source/win-preferences/schema/spellchecking.ts:112
#, fuzzy
msgid "Language"
msgstr "Fournisseur de LanguageTool"

#: source/win-preferences/schema/spellchecking.ts:112
#: source/common/modules/markdown-editor/tooltips/formatting-toolbar.ts:67
msgid "Code"
msgstr "Code"

#: source/win-preferences/schema/spellchecking.ts:113
msgid ""
"Select the languages for which you want to enable automatic spell checking."
msgstr ""
"Choisir les langues pour lesquelles vous voulez activer le correcteur "
"orthographique."

#: source/win-preferences/schema/spellchecking.ts:125
msgid "User dictionary. Remove words by clicking them."
msgstr "Dictionnaire personnalisé. Enlever des mots avec un clic."

#: source/win-preferences/schema/spellchecking.ts:127
msgid "Dictionary entry"
msgstr "Entrée du dictionnaire"

#: source/win-preferences/schema/spellchecking.ts:130
msgid "Search for entries …"
msgstr "Rechercher des entrées…"

#: source/win-main/tabs-context.ts:38
#: source/app/service-providers/menu/menu.darwin.ts:601
#: source/app/service-providers/menu/menu.win32.ts:574
msgid "Close Tab"
msgstr "Fermer l’onglet"

#: source/win-main/tabs-context.ts:44
msgid "Close other tabs"
msgstr "Fermer les autres onglets"

#: source/win-main/tabs-context.ts:50
msgid "Close all tabs"
msgstr "Fermer tous les onglets"

#: source/win-main/tabs-context.ts:59
msgid "Unpin tab"
msgstr "Détacher l'onglet"

#: source/win-main/tabs-context.ts:59
msgid "Pin tab"
msgstr "Épingler l’onglet"

#: source/win-main/tabs-context.ts:68
#: source/win-main/file-manager/util/file-item-context.ts:72
msgid "Copy filename"
msgstr "Copier le nom de fichier"

#: source/win-main/tabs-context.ts:74
msgid "Copy full path"
msgstr "Copier le chemin complet"

#: source/win-main/tabs-context.ts:80
#: source/win-main/file-manager/util/file-item-context.ts:78
#: source/app/service-providers/menu/menu.darwin.ts:414
#: source/app/service-providers/menu/menu.win32.ts:415
msgid "Copy ID"
msgstr "Copier l’identifiant"

#: source/win-main/file-manager/util/dir-item-context.ts:28
#: source/win-main/file-manager/util/file-item-context.ts:34
msgid "Properties"
msgstr "Propriétés"

#: source/win-main/file-manager/util/dir-item-context.ts:37
#: source/app/service-providers/menu/menu.darwin.ts:116
#: source/app/service-providers/menu/menu.win32.ts:90
msgid "New File…"
msgstr "Nouveau fichier…"

#: source/win-main/file-manager/util/dir-item-context.ts:43
#: source/app/service-providers/menu/menu.darwin.ts:155
#: source/app/service-providers/menu/menu.win32.ts:129
msgid "New directory…"
msgstr "Nouveau dossier…"

#: source/win-main/file-manager/util/dir-item-context.ts:52
msgid "Rename directory"
msgstr "Renommer le dossier"

#: source/win-main/file-manager/util/dir-item-context.ts:58
#: source/app/service-providers/menu/menu.darwin.ts:306
#: source/app/service-providers/menu/menu.win32.ts:299
msgid "Delete directory"
msgstr "Supprimer le dossier"

#: source/win-main/file-manager/util/dir-item-context.ts:67
#: source/win-main/file-manager/util/file-item-context.ts:66
#, fuzzy
msgid "Copy path"
msgstr "Copier le chemin complet"

#: source/win-main/file-manager/util/dir-item-context.ts:76
#: source/win-main/file-manager/util/file-item-context.ts:87
#: source/common/modules/markdown-editor/context-menu/link-image-menu.ts:104
msgid "Reveal in Finder"
msgstr ""

#: source/win-main/file-manager/util/dir-item-context.ts:76
#: source/win-main/file-manager/util/file-item-context.ts:87
msgid "Reveal in Explorer"
msgstr ""

#: source/win-main/file-manager/util/dir-item-context.ts:76
#: source/win-main/file-manager/util/file-item-context.ts:87
msgid "Reveal in File Browser"
msgstr ""

#: source/win-main/file-manager/util/dir-item-context.ts:87
msgid "Check for directory …"
msgstr "Vérifier le dossier …"

#: source/win-main/file-manager/util/dir-item-context.ts:104
msgid "Export Project"
msgstr "Exporter le Projet"

#: source/win-main/file-manager/util/dir-item-context.ts:116
msgid "Close Workspace"
msgstr "Fermer l'espace de travail"

#: source/win-main/file-manager/util/file-item-context.ts:28
#: source/common/modules/markdown-editor/tooltips/file-preview.ts:137
#: source/tmp/GlobalSearch.vue.ts:53
msgid "Open in a new tab"
msgstr "Ouvrir dans un nouvel onglet"

#: source/win-main/file-manager/util/file-item-context.ts:43
#: source/app/service-providers/menu/menu.darwin.ts:287
#: source/app/service-providers/menu/menu.win32.ts:281
#: source/tmp/Defaults.vue.ts:76
msgid "Rename file"
msgstr "Renommer le fichier"

#: source/win-main/file-manager/util/file-item-context.ts:50
#: source/app/service-providers/menu/menu.darwin.ts:298
#: source/app/service-providers/menu/menu.win32.ts:292
msgid "Delete file"
msgstr "Supprimer le fichier"

#: source/win-main/file-manager/util/file-item-context.ts:57
msgid "Duplicate file"
msgstr "Dupliquer le fichier"

#: source/win-main/file-manager/util/file-item-context.ts:100
msgid "Close file"
msgstr "Fermer le fichier"

#: source/common/modules/window-register/register-default-context.ts:76
#: source/common/modules/markdown-editor/context-menu/default-menu.ts:210
#: source/app/service-providers/menu/menu.darwin.ts:337
#: source/app/service-providers/menu/menu.win32.ts:338
msgid "Cut"
msgstr "Couper"

#: source/common/modules/window-register/register-default-context.ts:83
#: source/common/modules/markdown-editor/context-menu/default-menu.ts:217
#: source/app/service-providers/menu/menu.darwin.ts:343
#: source/app/service-providers/menu/menu.win32.ts:344
msgid "Copy"
msgstr "Copier"

#: source/common/modules/window-register/register-default-context.ts:90
#: source/common/modules/markdown-editor/context-menu/default-menu.ts:231
#: source/app/service-providers/menu/menu.darwin.ts:357
#: source/app/service-providers/menu/menu.win32.ts:358
msgid "Paste"
msgstr "Coller"

#: source/common/modules/window-register/register-default-context.ts:100
#: source/common/modules/markdown-editor/context-menu/default-menu.ts:248
#: source/app/service-providers/menu/menu.darwin.ts:371
#: source/app/service-providers/menu/menu.win32.ts:372
msgid "Select all"
msgstr "Sélectionner tout"

#: source/common/modules/markdown-editor/context-menu/equation-menu.ts:31
msgid "Copy equation code"
msgstr "Copier le code de l'équation"

#: source/common/modules/markdown-editor/context-menu/default-menu.ts:133
msgid "No suggestions"
msgstr "Pas de suggestions"

#: source/common/modules/markdown-editor/context-menu/default-menu.ts:142
msgid "Add to dictionary"
msgstr "Ajouter au dictionnaire"

#: source/common/modules/markdown-editor/context-menu/default-menu.ts:159
msgid "Italic"
msgstr "Italique"

#: source/common/modules/markdown-editor/context-menu/default-menu.ts:169
msgid "Insert link"
msgstr "Insérer un lien"

#: source/common/modules/markdown-editor/context-menu/default-menu.ts:176
msgid "Insert numbered list"
msgstr "Insérer une liste ordonnée"

#: source/common/modules/markdown-editor/context-menu/default-menu.ts:182
msgid "Insert unordered list"
msgstr "Insérer une liste non ordonnée"

#: source/common/modules/markdown-editor/context-menu/default-menu.ts:188
msgid "Insert tasklist"
msgstr "Insérer une liste de tâches"

#: source/common/modules/markdown-editor/context-menu/default-menu.ts:195
msgid "Blockquote"
msgstr "Citation"

#: source/common/modules/markdown-editor/context-menu/default-menu.ts:201
msgid "Insert Table"
msgstr "Insérer un tableau"

#: source/common/modules/markdown-editor/context-menu/default-menu.ts:224
#: source/app/service-providers/menu/menu.darwin.ts:348
#: source/app/service-providers/menu/menu.win32.ts:349
msgid "Copy as HTML"
msgstr "Copier en HTML"

#: source/common/modules/markdown-editor/context-menu/default-menu.ts:238
#: source/app/service-providers/menu/menu.darwin.ts:362
#: source/app/service-providers/menu/menu.win32.ts:363
msgid "Paste without style"
msgstr "Coller sans format"

#: source/common/modules/markdown-editor/context-menu/link-image-menu.ts:73
msgid "Open Link"
msgstr "Ouvrir le lien"

#: source/common/modules/markdown-editor/context-menu/link-image-menu.ts:82
msgid "Copy Mail Address"
msgstr "Copier le courriel"

#: source/common/modules/markdown-editor/context-menu/link-image-menu.ts:82
msgid "Copy Link"
msgstr "Copier le lien"

#: source/common/modules/markdown-editor/context-menu/link-image-menu.ts:92
msgid "Copy image to clipboard"
msgstr "Copier l'image dans le presse-papiers"

#: source/common/modules/markdown-editor/context-menu/link-image-menu.ts:98
#, fuzzy
msgid "Open image"
msgstr "Ouvrir un fichier"

#: source/common/modules/markdown-editor/context-menu/link-image-menu.ts:104
#, fuzzy
msgid "Open in File Browser"
msgstr "Ouvrir dans le navigateur"

#: source/common/modules/markdown-editor/statusbar/language-tool.ts:146
msgid "Detect automatically"
msgstr "Détecter automatiquement"

#: source/common/modules/markdown-editor/statusbar/info-fields.ts:53
#: source/tmp/FileItem.vue.ts:123 source/tmp/FileItem.vue.ts:186
#: source/tmp/PopoverDirProps.vue.ts:140 source/tmp/PopoverFileProps.vue.ts:56
#: source/tmp/PopoverDocInfo.vue.ts:73
#, javascript-format
msgid "%s words"
msgstr "%s mots"

#: source/common/modules/markdown-editor/statusbar/info-fields.ts:72
#: source/tmp/FileItem.vue.ts:121 source/tmp/FileItem.vue.ts:184
#: source/tmp/PopoverDocInfo.vue.ts:71
#, javascript-format
msgid "%s characters"
msgstr "%s caractères"

#: source/common/modules/markdown-editor/statusbar/diagnostics.ts:46
msgid "Open diagnostics panel"
msgstr "Ouvrir le panneau des diagnostiques"

#: source/common/modules/markdown-editor/statusbar/magic-quotes.ts:128
msgid "Disabled"
msgstr ""

#: source/common/modules/markdown-editor/statusbar/magic-quotes.ts:135
#, fuzzy
msgid "Custom"
msgstr "CSS personnalisé"

#: source/common/modules/markdown-editor/plugins/footnote-gutter.ts:31
msgid "Go to footnote reference"
msgstr ""

#: source/common/modules/markdown-editor/linters/spellcheck.ts:149
msgid "Spelling mistake"
msgstr "Erreur d'orthographe"

#: source/common/modules/markdown-editor/tooltips/file-preview.ts:55
#, javascript-format
msgid "File %s does not exist."
msgstr "Le fichier %s n'existe pas."

#: source/common/modules/markdown-editor/tooltips/file-preview.ts:96
msgid "Word count"
msgstr "Nombre de mots"

#: source/common/modules/markdown-editor/tooltips/file-preview.ts:98
#: source/tmp/PopoverDirProps.vue.ts:30 source/tmp/PopoverFileProps.vue.ts:36
msgid "Modified"
msgstr "Modifié"

#: source/common/modules/markdown-editor/tooltips/file-preview.ts:116
#: source/app/service-providers/menu/menu.darwin.ts:166
#: source/app/service-providers/menu/menu.win32.ts:140
msgid "Open…"
msgstr "Ouvrir..."

#: source/common/modules/markdown-editor/tooltips/footnotes.ts:90
msgid "No footnote text found."
msgstr "Aucune note de bas de page trouvée."

#: source/common/modules/markdown-editor/tooltips/footnotes.ts:107
#: source/app/service-providers/menu/menu.darwin.ts:317
#: source/app/service-providers/menu/menu.win32.ts:318
msgid "Edit"
msgstr "Édition"

#: source/common/modules/markdown-editor/tooltips/formatting-toolbar.ts:52
msgid "Link"
msgstr "Lien"

#: source/common/modules/markdown-editor/tooltips/formatting-toolbar.ts:57
msgid "Image"
msgstr "Image"

#: source/common/modules/markdown-editor/tooltips/formatting-toolbar.ts:62
msgid "Comment"
msgstr "Commentaire"

#: source/common/modules/markdown-editor/renderers/render-images.ts:98
#, javascript-format
msgid "Image not found: %s"
msgstr "Image non trouvée : %s"

#: source/common/modules/markdown-editor/renderers/readability.ts:39
#, javascript-format
msgid "Readability mode (%s)"
msgstr "Mode de lisibilité (%s)"

#: source/common/modules/markdown-editor/renderers/render-mermaid.ts:54
msgid "Rendering mermaid graph …"
msgstr ""

#: source/common/modules/markdown-editor/renderers/render-mermaid.ts:59
#, fuzzy
msgid "Could not render Graph:"
msgstr "Erreur lors de la création du fichier"

#: source/common/modules/markdown-editor/autocomplete/code-blocks.ts:42
msgid "No highlighting"
msgstr "Aucun surlignage"

#: source/common/modules/markdown-utils/plain-link-highlighter.ts:25
msgid "Cmd/Ctrl-click to follow this link"
msgstr ""

#: source/common/util/format-date.ts:33
msgid "just now"
msgstr "maintenant"

#: source/common/util/localise-number.ts:28
msgid ","
msgstr " "

#: source/common/util/localise-number.ts:29
msgid "."
msgstr ","

#: source/common/util/map-lang-code.ts:33
msgid "Afrikaans"
msgstr "Afrikaans"

#: source/common/util/map-lang-code.ts:34
msgid "Arabic"
msgstr "Arabe"

#: source/common/util/map-lang-code.ts:35
msgid "Asturian"
msgstr "Asturien"

#: source/common/util/map-lang-code.ts:36
msgid "Belarus"
msgstr "Biélorusse"

#: source/common/util/map-lang-code.ts:37
msgid "Bulgarian"
msgstr "Bulgare"

#: source/common/util/map-lang-code.ts:38
msgid "Breton"
msgstr "Breton"

#: source/common/util/map-lang-code.ts:39
msgid "Bosnian"
msgstr "Bosniaque"

#: source/common/util/map-lang-code.ts:40
msgid "Catalan"
msgstr "Catalan"

#: source/common/util/map-lang-code.ts:41
msgid "Czech"
msgstr "Tchèque"

#: source/common/util/map-lang-code.ts:42
msgid "Danish"
msgstr "Danois"

#: source/common/util/map-lang-code.ts:43
msgid "German (Austria)"
msgstr "Allemand (Autriche)"

#: source/common/util/map-lang-code.ts:44
msgid "German (Switzerland)"
msgstr "Allemand (Suisse)"

#: source/common/util/map-lang-code.ts:45
#, fuzzy
msgid "German (simple)"
msgstr "Allemand (Autriche)"

#: source/common/util/map-lang-code.ts:46
msgid "German (Germany)"
msgstr "Allemand"

#: source/common/util/map-lang-code.ts:47
#, fuzzy
msgid "German (Luxembourg)"
msgstr "Allemand (Autriche)"

#: source/common/util/map-lang-code.ts:48
msgid "German"
msgstr "Allemand"

#: source/common/util/map-lang-code.ts:49
msgid "Greek"
msgstr "Grec"

#: source/common/util/map-lang-code.ts:50
msgid "English (Australia)"
msgstr "Anglais (Australie)"

#: source/common/util/map-lang-code.ts:51
msgid "English (Canada)"
msgstr "Anglais (Canada)"

#: source/common/util/map-lang-code.ts:52
msgid "English (United Kingdom)"
msgstr "Anglais (Grande Bretagne)"

#: source/common/util/map-lang-code.ts:53
msgid "English (India)"
msgstr "Anglais (Inde)"

#: source/common/util/map-lang-code.ts:54
#, fuzzy
msgid "English (New Zealand)"
msgstr "Anglais (Canada)"

#: source/common/util/map-lang-code.ts:55
msgid "English (United States)"
msgstr "Anglais (États-Unis)"

#: source/common/util/map-lang-code.ts:56
msgid "English (South Africa)"
msgstr "Anglais (Afrique du Sud)"

#: source/common/util/map-lang-code.ts:57
#, fuzzy
msgid "English"
msgstr "Anglais (Inde)"

#: source/common/util/map-lang-code.ts:58
msgid "Esperanto"
msgstr "Espéranto"

#: source/common/util/map-lang-code.ts:59
#, fuzzy
msgid "Spanish (Argentina)"
msgstr "Espagnol (Espagne)"

#: source/common/util/map-lang-code.ts:60
msgid "Spanish (Spain)"
msgstr "Espagnol (Espagne)"

#: source/common/util/map-lang-code.ts:61
#, fuzzy
msgid "Spanish"
msgstr "Danois"

#: source/common/util/map-lang-code.ts:62
msgid "Estonian"
msgstr "Estonien"

#: source/common/util/map-lang-code.ts:63
msgid "Basque"
msgstr "Basque"

#: source/common/util/map-lang-code.ts:64
msgid "Persian (Farsi)"
msgstr "Persan (Farsi)"

#: source/common/util/map-lang-code.ts:65
msgid "Finnish"
msgstr "Finnois"

#: source/common/util/map-lang-code.ts:66
msgid "Faroese"
msgstr "Féroïen"

#: source/common/util/map-lang-code.ts:67
#, fuzzy
msgid "French (Belgium)"
msgstr "Néerlandais (Belgique)"

#: source/common/util/map-lang-code.ts:68
#, fuzzy
msgid "French (Switzerland)"
msgstr "Allemand (Suisse)"

#: source/common/util/map-lang-code.ts:69
msgid "French (France)"
msgstr "Français (France)"

#: source/common/util/map-lang-code.ts:70
#, fuzzy
msgid "French (Luxembourg)"
msgstr "Luxembourgeois"

#: source/common/util/map-lang-code.ts:71
msgid "French (Principality of Monaco)"
msgstr "Français (Principauté de Monaco)"

#: source/common/util/map-lang-code.ts:72
msgid "French"
msgstr "Français"

#: source/common/util/map-lang-code.ts:73
msgid "Irish"
msgstr "Irlandais"

#: source/common/util/map-lang-code.ts:74
msgid "Scottish (Gaelic)"
msgstr "Écossais (Gaélique)"

#: source/common/util/map-lang-code.ts:75
#, fuzzy
msgid "Galician"
msgstr "Galicien (Espagne)"

#: source/common/util/map-lang-code.ts:76
msgid "Hebrew"
msgstr "Hébreu"

#: source/common/util/map-lang-code.ts:77
msgid "Hindi"
msgstr "Hindi"

#: source/common/util/map-lang-code.ts:78
msgid "Croatian"
msgstr "Croate"

#: source/common/util/map-lang-code.ts:79
msgid "Hungarian"
msgstr "Hongrois"

#: source/common/util/map-lang-code.ts:80
msgid "Armenian"
msgstr "Arménien"

#: source/common/util/map-lang-code.ts:81
msgid "Indonesian"
msgstr "Indonésien"

#: source/common/util/map-lang-code.ts:82
msgid "Icelandic"
msgstr "Islandais"

#: source/common/util/map-lang-code.ts:83
#, fuzzy
msgid "Italian (Switzerland)"
msgstr "Allemand (Suisse)"

#: source/common/util/map-lang-code.ts:84
msgid "Italian (Italy)"
msgstr "Italien (Italie)"

#: source/common/util/map-lang-code.ts:85
#, fuzzy
msgid "Italian"
msgstr "Italique"

#: source/common/util/map-lang-code.ts:86
msgid "Japanese"
msgstr "Japonais"

#: source/common/util/map-lang-code.ts:87
msgid "Georgian"
msgstr "Géorgien"

#: source/common/util/map-lang-code.ts:88
msgid "Khmer (Cambodia)"
msgstr "Khmer (Cambodge)"

#: source/common/util/map-lang-code.ts:89
msgid "Korean"
msgstr "Coréen"

#: source/common/util/map-lang-code.ts:90
msgid "Latin"
msgstr "Latin"

#: source/common/util/map-lang-code.ts:91
msgid "Luxembourgian"
msgstr "Luxembourgeois"

#: source/common/util/map-lang-code.ts:92
msgid "Lithuanian"
msgstr "Lituanien"

#: source/common/util/map-lang-code.ts:93
msgid "Latvian"
msgstr "Latvien"

#: source/common/util/map-lang-code.ts:94
msgid "Macedonian"
msgstr "Macédonien"

#: source/common/util/map-lang-code.ts:95
msgid "Mongolian"
msgstr "Mongol"

#: source/common/util/map-lang-code.ts:96
#, fuzzy
msgid "Malaysian (Brunei Darussalam)"
msgstr "Malaisien (Malaisie)"

#: source/common/util/map-lang-code.ts:97
msgid "Malaysian (Malaysia)"
msgstr "Malaisien (Malaisie)"

#: source/common/util/map-lang-code.ts:98
#, fuzzy
msgid "Malaysian"
msgstr "Malaisien (Malaisie)"

#: source/common/util/map-lang-code.ts:99
msgid "Norwegian (Bokmål)"
msgstr "Norvégien (Bokmål)"

#: source/common/util/map-lang-code.ts:100
msgid "Nepalese"
msgstr "Népalais"

#: source/common/util/map-lang-code.ts:101
msgid "Dutch (Belgium)"
msgstr "Néerlandais (Belgique)"

#: source/common/util/map-lang-code.ts:102
msgid "Dutch (Netherlands)"
msgstr "Néerlandais (Pays-Bas)"

#: source/common/util/map-lang-code.ts:103
msgid "Dutch"
msgstr "Néerlandais"

#: source/common/util/map-lang-code.ts:104
msgid "Norwegian (Nyorsk)"
msgstr "Norvégien (Nyorsk)"

#: source/common/util/map-lang-code.ts:105
#, fuzzy
msgid "Norwegian"
msgstr "Norvégien"

#: source/common/util/map-lang-code.ts:106
msgid "Polish"
msgstr "Polonais"

#: source/common/util/map-lang-code.ts:107
#, fuzzy
msgid "Portuguese (Angola)"
msgstr "Portugais (Portugal)"

#: source/common/util/map-lang-code.ts:108
msgid "Portuguese (Brazil)"
msgstr "Portugais (Brésil)"

#: source/common/util/map-lang-code.ts:109
#, fuzzy
msgid "Portuguese (Mozambique)"
msgstr "Portugais (Brésil)"

#: source/common/util/map-lang-code.ts:110
msgid "Portuguese (Portugal)"
msgstr "Portugais (Portugal)"

#: source/common/util/map-lang-code.ts:111
#, fuzzy
msgid "Portuguese"
msgstr "Portugais (Brésil)"

#: source/common/util/map-lang-code.ts:112
msgid "Romanian"
msgstr "Roumain"

#: source/common/util/map-lang-code.ts:113
msgid "Russian"
msgstr "Russe"

#: source/common/util/map-lang-code.ts:114
msgid "Rwandan (Kinyarwanda)"
msgstr "Rwandais (Kinyarwanda)"

#: source/common/util/map-lang-code.ts:115
msgid "Slovakian"
msgstr "Slovaque"

#: source/common/util/map-lang-code.ts:116
msgid "Slovenian"
msgstr "Slovène"

#: source/common/util/map-lang-code.ts:117
msgid "Serbian"
msgstr "Serbe"

#: source/common/util/map-lang-code.ts:118
#, fuzzy
msgid "Albanian"
msgstr "Roumain"

#: source/common/util/map-lang-code.ts:119
#, fuzzy
msgid "Albanian (Albania)"
msgstr "Malaisien (Malaisie)"

#: source/common/util/map-lang-code.ts:120
msgid "Swedish"
msgstr "Suédois"

#: source/common/util/map-lang-code.ts:121
#, fuzzy
msgid "Tamil (India)"
msgstr "Anglais (Inde)"

#: source/common/util/map-lang-code.ts:122
msgid "Thai"
msgstr ""

#: source/common/util/map-lang-code.ts:123
msgid "Tagalog (Filipino)"
msgstr "Tagalog (Philippines)"

#: source/common/util/map-lang-code.ts:124
msgid "Turkish"
msgstr "Turc"

#: source/common/util/map-lang-code.ts:125
msgid "Ukrainian"
msgstr "Ukrainien"

#: source/common/util/map-lang-code.ts:126
msgid "Urdu"
msgstr "Ourdou"

#: source/common/util/map-lang-code.ts:127
msgid "Vietnamese"
msgstr "Vietnamien"

#. NOTE: According to ISO 639-2, while hsb and dsb denote Higher and Lower
#. Sorbian, wen denotes the language family as such
#: source/common/util/map-lang-code.ts:130
#, fuzzy
msgid "Sorbian"
msgstr "Serbe"

#: source/common/util/map-lang-code.ts:131
msgid "Chinese (China)"
msgstr "Chinois (Chine)"

#: source/common/util/map-lang-code.ts:132
#, fuzzy
msgid "Chinese (Taiwan)"
msgstr "Chinois (Chine)"

#: source/common/util/map-lang-code.ts:133
#, fuzzy
msgid "Chinese"
msgstr "Chinois (Chine)"

#: source/app/service-providers/workspaces/index.ts:163
#, fuzzy, javascript-format
msgid "Loading workspace %s"
msgstr "Impossible d'ouvrir l'espace de travail %s."
>>>>>>> 6a1ca0b8

#: source/win-preferences/schema/import-export.ts:80
msgid "Unlink internal links"
msgstr "Supprimer les crochets des liens internes"

#: source/win-preferences/schema/import-export.ts:81
msgid "Don't touch internal links"
msgstr "Ne pas modifier les liens internes"

#: source/win-preferences/schema/import-export.ts:87
msgid "Destination folder for exported files"
msgstr ""

#. TODO: Add info-strings
#: source/win-preferences/schema/import-export.ts:91
msgid "Temporary folder"
msgstr ""

#: source/win-preferences/schema/import-export.ts:92
#, fuzzy
msgid "Same as file location"
msgstr "Propriétés du fichier"

#: source/win-preferences/schema/import-export.ts:93
msgid "Ask for folder when exporting"
msgstr ""

#: source/win-preferences/schema/import-export.ts:99
msgid ""
"Warning! Files in the temporary folder are regularly deleted. Choosing the "
"same location as the file overwrites files with identical filenames if they "
"already exist."
msgstr ""

#: source/win-preferences/schema/import-export.ts:104
msgid "Custom export commands"
msgstr ""

#: source/win-preferences/schema/import-export.ts:112
#, fuzzy
msgid "Display name"
msgstr "Afficher le bouton image"

#: source/win-preferences/schema/import-export.ts:112
#, fuzzy
msgid "Command"
msgstr "Commentaire"

#: source/win-preferences/schema/import-export.ts:113
msgid ""
"Enter custom commands to run the exporter with. Each command receives as its "
"first argument the file or project folder to be exported."
msgstr ""

#: source/win-preferences/schema/spellchecking.ts:22
#, fuzzy
msgid "LanguageTool"
msgstr "Utiliser LanguageTool"

<<<<<<< HEAD
#: source/win-preferences/schema/spellchecking.ts:32
msgid "Strictness"
msgstr "Sévérité"

#: source/win-preferences/schema/spellchecking.ts:35
#, fuzzy
msgid "Standard"
msgstr "Standard"

#: source/win-preferences/schema/spellchecking.ts:36
msgid "Picky"
msgstr "Pointilleux"

#: source/win-preferences/schema/spellchecking.ts:45
msgid "Mother language"
msgstr ""

#: source/win-preferences/schema/spellchecking.ts:51
msgid "Not set"
msgstr ""

#: source/win-preferences/schema/spellchecking.ts:59
msgid "LanguageTool Provider"
msgstr "Fournisseur de LanguageTool"

#: source/win-preferences/schema/spellchecking.ts:63
#, fuzzy
msgid "Custom server"
msgstr "CSS personnalisé"

#: source/win-preferences/schema/spellchecking.ts:70
#, fuzzy
msgid "Custom server address"
msgstr "CSS personnalisé"

#: source/win-preferences/schema/spellchecking.ts:79
#, fuzzy
msgid "LanguageTool Premium"
msgstr "Fournisseur de LanguageTool"

#: source/win-preferences/schema/spellchecking.ts:84
=======
#: source/app/service-providers/tray/index.ts:160
msgid "Show Zettlr"
msgstr "Afficher Zettlr"

#: source/app/service-providers/tray/index.ts:166
#: source/app/service-providers/menu/menu.darwin.ts:104
#: source/app/service-providers/menu/menu.win32.ts:308
msgid "Quit"
msgstr "Quitter"

#: source/app/service-providers/tray/index.ts:173
msgid "Zettlr"
msgstr "Zettlr"

#: source/app/service-providers/citeproc/index.ts:248
#: source/app/service-providers/citeproc/index.ts:455
msgid "The citation database could not be loaded"
msgstr "Le fichier de bibliographie n'a pas été chargé"

#: source/app/service-providers/citeproc/index.ts:443
msgid "Changes to the library file detected. Reloading …"
msgstr "Le fichier de la bibliographie a été modifié. Rechargement…"

#: source/app/service-providers/commands/language-tool.ts:187
msgid "Document too long"
msgstr "Document trop long"

#: source/app/service-providers/commands/language-tool.ts:192
msgid "offline"
msgstr "hors ligne"

#: source/app/service-providers/commands/export.ts:55
#: source/app/service-providers/commands/export.ts:157
msgid "Export failed"
msgstr "L'exportation a échoué"

#: source/app/service-providers/commands/export.ts:56
#, fuzzy, javascript-format
msgid "An error occurred during export: %s"
msgstr "Une erreur est survenue lors de l'exportation : %s"

#: source/app/service-providers/commands/export.ts:114
msgid "Choose export destination"
msgstr "Choisissez la destination d'export"

#: source/app/service-providers/commands/export.ts:114
#: source/app/service-providers/menu/menu.darwin.ts:197
#: source/app/service-providers/menu/menu.win32.ts:162
#: source/tmp/CustomCSS.vue.ts:42 source/tmp/CustomCSS.vue.ts:56
#: source/tmp/Defaults.vue.ts:114 source/tmp/SnippetsTab.vue.ts:47
msgid "Save"
msgstr "Enregistrer"

#: source/app/service-providers/commands/export.ts:145
#, javascript-format
msgid "Exporting to %s"
msgstr "Exportation vers %s"

#: source/app/service-providers/commands/export.ts:158
#, javascript-format
msgid "An error occurred on export: %s"
msgstr "Une erreur est survenue lors de l'exportation : %s"

#: source/app/service-providers/commands/save-image-from-clipboard.ts:37
msgid "The requested file was not found."
msgstr "Le fichier demandé n'a pas été trouvé."

#: source/app/service-providers/commands/save-image-from-clipboard.ts:54
msgid "The provided name did not contain any allowed letters."
msgstr "Le nom fourni ne contenait aucune lettre autorisée."

#: source/app/service-providers/commands/save-image-from-clipboard.ts:75
msgid "The requested directory was not found."
msgstr "Le dossier demandé n'a pas été trouvé."

#: source/app/service-providers/commands/save-image-from-clipboard.ts:86
msgid "Could not save image"
msgstr "Erreur lors de la création de l'image"

#: source/app/service-providers/commands/exporter/pdf-exporter.ts:37
#: source/app/service-providers/commands/exporter/default-exporter.ts:33
#: source/app/service-providers/commands/importer/index.ts:47
>>>>>>> 6a1ca0b8
msgid ""
"Zettlr will ignore the \"LanguageTool provider\" settings if you enter any "
"credentials here."
msgstr ""

<<<<<<< HEAD
#: source/win-preferences/schema/spellchecking.ts:88
msgid "LanguageTool Username"
msgstr "LanguageTool Username"

#: source/win-preferences/schema/spellchecking.ts:95
msgid "LanguageTool API key"
msgstr "LanguageTool API key"

#: source/win-preferences/schema/spellchecking.ts:103
msgid "Spellchecking"
msgstr ""

#: source/win-preferences/schema/spellchecking.ts:112
#, fuzzy
msgid "Active"
msgstr "Actions"

#: source/win-preferences/schema/spellchecking.ts:112
#, fuzzy
msgid "Language"
msgstr "Fournisseur de LanguageTool"

#: source/win-preferences/schema/spellchecking.ts:113
msgid ""
"Select the languages for which you want to enable automatic spell checking."
msgstr ""
"Choisir les langues pour lesquelles vous voulez activer le correcteur "
"orthographique."

#: source/win-preferences/schema/spellchecking.ts:125
msgid "User dictionary. Remove words by clicking them."
msgstr "Dictionnaire personnalisé. Enlever des mots avec un clic."

#: source/win-preferences/schema/spellchecking.ts:127
msgid "Dictionary entry"
msgstr "Entrée du dictionnaire"

#: source/win-preferences/schema/spellchecking.ts:130
msgid "Search for entries …"
msgstr "Rechercher des entrées…"

#: source/win-preferences/schema/file-manager.ts:7
#, fuzzy
msgid "Display mode"
msgstr "Afficher le bouton image"

#: source/win-preferences/schema/file-manager.ts:16
msgid "Thin"
msgstr ""

#: source/win-preferences/schema/file-manager.ts:17
msgid "Expanded"
msgstr ""

#: source/win-preferences/schema/file-manager.ts:18
msgid "Combined"
msgstr ""

#: source/win-preferences/schema/file-manager.ts:24
msgid ""
"The Thin mode shows your directories and files separately. Select a "
"directory to have its contents displayed in the file list. Switch between "
"file list and directory tree by clicking on directories or the arrow button "
"which appears at the top left corner of the file list."
msgstr ""

#: source/win-preferences/schema/file-manager.ts:29
msgid "Show file information"
msgstr "Propriétés du fichier"

#: source/win-preferences/schema/file-manager.ts:34
msgid "Show folders above files"
msgstr "Afficher les dossiers au-dessus des fichiers"

#: source/win-preferences/schema/file-manager.ts:40
msgid "Markdown document name display"
msgstr ""

#: source/win-preferences/schema/file-manager.ts:48
msgid "Filename only"
msgstr "Nom de fichier seulement"

#: source/win-preferences/schema/file-manager.ts:49
msgid "Title if applicable"
msgstr "Titre si disponible"

#: source/win-preferences/schema/file-manager.ts:50
msgid "First heading level 1 if applicable"
msgstr "Premier titre de niveau 1 si disponible"

#: source/win-preferences/schema/file-manager.ts:51
msgid "Title or first heading level 1 if applicable"
msgstr "Titre ou premier titre de niveau un si disponible"

#: source/win-preferences/schema/file-manager.ts:57
msgid "Display Markdown file extensions"
msgstr "Afficher les extensions de fichiers Markdown"

#: source/win-preferences/schema/file-manager.ts:64
msgid "Time display"
msgstr ""

#: source/win-preferences/schema/file-manager.ts:72
msgid "Last modification time"
msgstr "Heure de la dernière modification"

#: source/win-preferences/schema/file-manager.ts:73
msgid "File creation time"
msgstr "Temps de création du fichier"

#: source/win-preferences/schema/file-manager.ts:79
#, fuzzy
msgid "Sorting"
msgstr "Exporter…"

#: source/win-preferences/schema/file-manager.ts:85
#, fuzzy
msgid "When sorting documents…"
msgstr "Fichiers récents"

#: source/win-preferences/schema/file-manager.ts:88
#, fuzzy
msgid "Use natural order (2 comes before 10)"
msgstr "Ordre naturel (10 après 2)"

#: source/win-preferences/schema/file-manager.ts:89
#, fuzzy
msgid "Use ASCII order (2 comes after 10)"
msgstr "Ordre ASCII (2 après 10)"

#: source/win-preferences/schema/citations.ts:21
#, fuzzy
msgid "Citations"
msgstr "Visualiser des citations"
=======
#: source/app/service-providers/commands/file-rename.ts:108
#: source/app/service-providers/commands/rename-tag.ts:43
#: source/app/service-providers/config/index.ts:488
msgid "Confirm"
msgstr "Confirmer"

#: source/app/service-providers/commands/file-rename.ts:109
#, javascript-format
msgid "Update %s internal links to file %s?"
msgstr "Mettre à jour les liens internes %s  vers le fichier %s ?"

#: source/app/service-providers/commands/file-rename.ts:111
#: source/app/service-providers/commands/rename-tag.ts:46
#: source/app/service-providers/windows/dialog/ask-save-changes.ts:32
msgid "Yes"
msgstr "Oui"

#. 0: Save all changes
#: source/app/service-providers/commands/file-rename.ts:112
#: source/app/service-providers/windows/dialog/ask-save-changes.ts:33
msgid "No"
msgstr "Non"

#: source/app/service-providers/commands/dir-delete.ts:35
#: source/app/service-providers/commands/file-delete.ts:36
#: source/app/service-providers/windows/dialog/should-overwrite-file.ts:33
#: source/app/service-providers/windows/dialog/should-replace-file.ts:37
#: source/app/service-providers/windows/dialog/prompt.ts:32
msgid "Ok"
msgstr "Ok"

#. 1: Omit all changes
#: source/app/service-providers/commands/dir-delete.ts:36
#: source/app/service-providers/commands/rename-tag.ts:47
#: source/app/service-providers/commands/file-delete.ts:37
#: source/app/service-providers/menu/menu.darwin.ts:712
#: source/app/service-providers/menu/menu.win32.ts:685
#: source/app/service-providers/windows/dialog/should-overwrite-file.ts:32
#: source/app/service-providers/windows/dialog/should-replace-file.ts:36
#: source/app/service-providers/windows/dialog/ask-save-changes.ts:34
#: source/tmp/CustomCSS.vue.ts:49
msgid "Cancel"
msgstr "Annuler"

#: source/app/service-providers/commands/dir-delete.ts:40
#: source/app/service-providers/commands/file-delete.ts:41
msgid "Really delete?"
msgstr "Vraiment supprimer ?"

#: source/app/service-providers/commands/dir-delete.ts:41
#: source/app/service-providers/commands/file-delete.ts:42
#, javascript-format
msgid "Do you really want to remove %s?"
msgstr "Voulez-vous vraiment supprimer %s ?"

#: source/app/service-providers/commands/root-open.ts:62
#: source/tmp/FileItem.vue.ts:105 source/tmp/FileItem.vue.ts:107
#: source/tmp/PopoverDirProps.vue.ts:32
msgid "Files"
msgstr "Fichiers"

#. TODO: Move this to a command
#. The user wants to open another file or directory.
#: source/app/service-providers/commands/root-open.ts:75
#: source/app/service-providers/windows/index.ts:221
msgid "Open project folder"
msgstr "Ouvrir le dossier racine."

#: source/app/service-providers/commands/root-open.ts:85
msgid "Cannot open directory"
msgstr "Impossible d'ouvrir le dossier"

#: source/app/service-providers/commands/root-open.ts:86
#, javascript-format
msgid "Directory &quot;%s&quot; cannot be opened by Zettlr."
msgstr "Impossible d’ouvrir le dossier &quot;%s&quot; avec Zettlr."

#: source/app/service-providers/commands/import.ts:36
msgid "You have to select a directory to import to."
msgstr "Vous devez sélectionner un répertoire dans lequel importer."

#. Prepare the list of file filters
#. The "All Files" filter should be at the top
#: source/app/service-providers/commands/import.ts:42
#: source/app/service-providers/windows/dialog/ask-file.ts:47
#: source/tmp/FileControl.vue.ts:57
msgid "All Files"
msgstr "Tous les fichiers"

#. Now import.
#: source/app/service-providers/commands/import.ts:59
msgid "Importing. Please wait …"
msgstr "Importation en cours. Merci de patienter…"

#. This callback gets called whenever there is an error while running pandoc.
#: source/app/service-providers/commands/import.ts:67
#, javascript-format
msgid "Couldn't import %s."
msgstr "Impossible d'importer %s."

#: source/app/service-providers/commands/import.ts:71
#, javascript-format
msgid "%s imported successfully."
msgstr "%s importé avec succès."

#. Some files failed to import.
#: source/app/service-providers/commands/import.ts:76
#, javascript-format
msgid ""
"The following %s files could not be imported, because their filetype is "
"unknown: %s"
msgstr ""
"Les fichiers %s ne peuvent pas être importés, car leur type de fichier est "
"inconnu : %s"

#: source/app/service-providers/commands/import.ts:82
#, fuzzy
msgid "Import failed"
msgstr "L'exportation a échoué"

#: source/app/service-providers/commands/dir-project-export.ts:74
#, fuzzy
msgid "Cannot export project"
msgstr "Exporter le Projet"

#: source/app/service-providers/commands/dir-project-export.ts:75
msgid ""
"After applying your glob-filters, no files remained to export. Please adjust "
"them in the project settings."
msgstr ""

#: source/app/service-providers/commands/dir-project-export.ts:147
#, fuzzy, javascript-format
msgid "Project \"%s\" successfully exported. Click to show."
msgstr "Le projet a été exporté avec succès. Cliquer pour le voir."

#: source/app/service-providers/commands/dir-project-export.ts:148
#, fuzzy
msgid "Project Export"
msgstr "Exporter"

#: source/app/service-providers/commands/file-new.ts:151
#: source/app/service-providers/commands/file-duplicate.ts:42
#: source/app/service-providers/commands/file-duplicate.ts:59
msgid "Could not create file"
msgstr "Erreur lors de la création du fichier"

#: source/app/service-providers/commands/rename-tag.ts:44
#, javascript-format
msgid "Replace tag \"%s\" with \"%s\" across %s files?"
msgstr "Remplacer le tag \"%s\" par \"%s\" à travers les fichiers %s ?"

#. Better error message
#: source/app/service-providers/commands/open-attachment.ts:113
#, javascript-format
msgid "The reference with key %s does not appear to have attachments."
msgstr "La référence avec la clé %s ne semble pas avoir de pièces jointes."

#: source/app/service-providers/commands/open-attachment.ts:118
msgid "Could not open attachment. Is Zotero running?"
msgstr "Impossible d'ouvrir la pièce jointe. Zotero fonctionne-t-il ?"

#: source/app/service-providers/commands/importer/import-textbundle.ts:63
#: source/app/service-providers/commands/importer/import-textbundle.ts:69
#, javascript-format
msgid "Malformed Textbundle: %s"
msgstr "Textbundle incorrect: %s"

#: source/app/service-providers/commands/importer/index.ts:104
#: source/app/service-providers/commands/importer/index.ts:105
msgid "Select import profile"
msgstr ""

#: source/app/service-providers/commands/importer/index.ts:106
#, javascript-format
msgid "There are multiple profiles that can import %s. Please choose one."
msgstr ""
>>>>>>> 6a1ca0b8

#: source/win-preferences/schema/citations.ts:27
msgid "How would you like autocomplete to insert your citations?"
msgstr "Choisissez la manière dont vos citations sont insérées"

<<<<<<< HEAD
#: source/win-preferences/schema/citations.ts:38
msgid "Citation Database (CSL JSON or BibTex)"
msgstr "Fichier de références bibliographiques (au format CSL JSON ou BibTex)"

#: source/win-preferences/schema/citations.ts:40
#: source/win-preferences/schema/citations.ts:52
#, fuzzy
msgid "Path to file"
msgstr "Ajouter au fichier"

#: source/win-preferences/schema/citations.ts:50
msgid "CSL-Style (optional)"
msgstr "Fichier de format de références bibliographiques CSL (optionnel)"

#: source/win-preferences/schema/general.ts:21
msgid "Application language"
msgstr ""

#: source/win-preferences/schema/general.ts:32
msgid "Autosave"
msgstr "Sauvegarde automatique"

#: source/win-preferences/schema/general.ts:42
#, fuzzy
msgid "Save modifications"
msgstr "Heure de la dernière modification"
=======
#. Else standard val for new dirs.
#: source/app/service-providers/commands/dir-new.ts:31
#: source/tmp/TreeItem.vue.ts:240
msgid "Untitled"
msgstr "Sans nom"

#: source/app/service-providers/commands/dir-new.ts:37
#: source/app/service-providers/commands/dir-new.ts:38
#: source/app/service-providers/commands/dir-new.ts:50
msgid "Could not create directory"
msgstr "Erreur lors de la création du dossier"
>>>>>>> 6a1ca0b8

#: source/win-preferences/schema/general.ts:46
#: source/win-preferences/schema/appearance.ts:25
msgid "Off"
msgstr "Désactivé"

#: source/win-preferences/schema/general.ts:47
msgid "Immediately"
msgstr "Immédiatement"

<<<<<<< HEAD
#: source/win-preferences/schema/general.ts:48
msgid "After a short delay"
msgstr "Après un court délai"

#: source/win-preferences/schema/general.ts:54
msgid "Default image folder"
msgstr ""

#: source/win-preferences/schema/general.ts:66
msgid ""
"Click \"Select folder…\" or type an absolute or relative path directly into "
"the input field."
msgstr ""

#: source/win-preferences/schema/general.ts:71
#, fuzzy
msgid "Behavior"
msgstr "Comportement du zoom"

#: source/win-preferences/schema/general.ts:77
#: source/app/service-providers/windows/dialog/should-replace-file.ts:33
msgid "Always load remote changes to the current file"
msgstr ""
"Toujours actualiser le fichier en cours lorsqu'il est modifié dans un autre "
"programme"

#: source/win-preferences/schema/general.ts:82
msgid "Avoid opening files in new tabs if possible"
msgstr "Éviter d'ouvrir des fichiers dans de nouveaux onglets si possible"

#: source/win-preferences/schema/general.ts:88
#, fuzzy
msgid "Updates"
msgstr "Mise à jour"

#: source/win-preferences/schema/general.ts:94
msgid "Automatically check for updates"
msgstr "Vérifier automatiquement la présence de mises à jour"

#: source/win-preferences/schema/appearance.ts:10
#: source/app/service-providers/menu/menu.darwin.ts:448
#: source/app/service-providers/menu/menu.win32.ts:430
msgid "Dark mode"
msgstr "Mode sombre"

#: source/win-preferences/schema/appearance.ts:21
msgid "Schedule"
msgstr "Horaires"

#: source/win-preferences/schema/appearance.ts:26
#, fuzzy
msgid "Follow system"
msgstr "Utiliser l'horloge système"

#: source/win-preferences/schema/appearance.ts:27
msgid "On"
msgstr ""

#: source/win-preferences/schema/appearance.ts:36
#: source/tmp/PopoverPomodoro.vue.ts:77
msgid "Start"
msgstr "Démarrer"

#: source/win-preferences/schema/appearance.ts:43
msgid "End"
msgstr ""

#: source/win-preferences/schema/appearance.ts:53
msgid "Theme"
msgstr ""

#: source/win-preferences/schema/appearance.ts:60
msgid "Here you can choose the theme for the app."
msgstr "Choisir le thème de l'application."

#: source/win-preferences/schema/appearance.ts:102
msgid "Toolbar options"
msgstr ""

#: source/win-preferences/schema/appearance.ts:109
msgid "Left section buttons"
=======
#: source/app/service-providers/commands/request-move.ts:53
msgid "Cannot move directory"
msgstr "Impossible de déplacer le dossier"

#: source/app/service-providers/commands/request-move.ts:54
msgid "You cannot move a directory into one of its subdirectories."
msgstr "Vous ne pouvez pas déplacer un dossier dans l’un de ses sous-dossiers."

#: source/app/service-providers/commands/request-move.ts:63
msgid "Cannot move directory or file"
msgstr "Impossible de déplacer le dossier ou le fichier"

#: source/app/service-providers/commands/request-move.ts:64
#, javascript-format
msgid "The file/directory %s already exists in target."
msgstr "Le fichier ou le dossier %s existe déjà."

#: source/app/service-providers/config/config-validation.ts:278
#, javascript-format
msgid "Option %s has to be of type %s."
msgstr "L'option %s doit être de type %s."

#: source/app/service-providers/config/config-validation.ts:281
#, javascript-format
msgid "Option %s must be one of: %s."
msgstr "L'option %s doit être l'une de celles-ci : %s."

#: source/app/service-providers/config/config-validation.ts:284
#, javascript-format
msgid "Option %s must be between %s and %s (characters long)."
>>>>>>> 6a1ca0b8
msgstr ""

<<<<<<< HEAD
#: source/win-preferences/schema/appearance.ts:113
msgid "Display \"Open Preferences\" button"
msgstr "Afficher le bouton « Ouvrir les préférences »"

#: source/win-preferences/schema/appearance.ts:118
msgid "Display \"New File\" button"
msgstr "Afficher le bouton « Nouveau fichier »"

#: source/win-preferences/schema/appearance.ts:123
msgid "Display \"Previous File\" button"
msgstr "Afficher le bouton « Fichier précédent »"

#: source/win-preferences/schema/appearance.ts:128
msgid "Display \"Next File\" button"
msgstr "Afficher le bouton « Fichier suivant »"

#: source/win-preferences/schema/appearance.ts:135
msgid "Center section buttons"
msgstr ""

#: source/win-preferences/schema/appearance.ts:139
msgid "Display readability button"
msgstr "Afficher le bouton de lisibilité"

#: source/win-preferences/schema/appearance.ts:144
msgid "Display \"Insert Comment\" button"
msgstr "Afficher le bouton « Insérer un commentaire »"

#: source/win-preferences/schema/appearance.ts:149
msgid "Display link button"
msgstr "Afficher le bouton lien"

#: source/win-preferences/schema/appearance.ts:154
msgid "Display image button"
msgstr "Afficher le bouton image"

#: source/win-preferences/schema/appearance.ts:159
msgid "Display task list button"
msgstr "Afficher le bouton liste de tâches"

#: source/win-preferences/schema/appearance.ts:164
msgid "Display \"Insert Table\" button"
msgstr "Afficher le bouton « Insérer un tableau »"

#: source/win-preferences/schema/appearance.ts:169
msgid "Display \"Insert Footnote\" button"
msgstr "Afficher le bouton « Insérer une note de bas de page »"

#: source/win-preferences/schema/appearance.ts:176
msgid "Right section buttons"
msgstr ""

#: source/win-preferences/schema/appearance.ts:180
msgid "Display document info"
msgstr "Afficher les informations du document"

#: source/win-preferences/schema/appearance.ts:185
msgid "Display Pomodoro-timer"
msgstr "Afficher la minuterie Pomodoro"

#: source/win-preferences/schema/appearance.ts:191
#, fuzzy
msgid "Status bar"
msgstr "Afficher Zettlr"

#: source/win-preferences/schema/appearance.ts:197
#, fuzzy
msgid "Show statusbar"
msgstr "Afficher Zettlr"

#: source/win-preferences/schema/appearance.ts:203
#: source/tmp/CustomCSS.vue.ts:31
msgid "Custom CSS"
msgstr "CSS personnalisé"

#: source/win-preferences/schema/appearance.ts:208
#, fuzzy
msgid "Open CSS editor"
msgstr "Ouvrir le dossier"

#: source/win-preferences/schema/snippets.ts:23
msgid "Snippets"
msgstr ""

#: source/win-preferences/schema/snippets.ts:29
msgid "Open snippets editor"
msgstr ""

#: source/win-preferences/schema/zettelkasten.ts:21
msgid "Zettelkasten IDs"
msgstr ""

#: source/win-preferences/schema/zettelkasten.ts:27
#, fuzzy
msgid "Pattern for Zettelkasten IDs"
msgstr "Modèle de création des identifiants"

#: source/win-preferences/schema/zettelkasten.ts:28
#, fuzzy
msgid "Uses ECMAScript regular expressions"
msgstr "Expression régulière pour l’identifiant"

#: source/win-preferences/schema/zettelkasten.ts:34
msgid "Pattern used to generate new IDs"
msgstr "Modèle de création des identifiants"

#: source/win-preferences/schema/zettelkasten.ts:37
#, javascript-format
msgid "Available Variables: %s"
msgstr ""

#: source/win-preferences/schema/zettelkasten.ts:48
#, fuzzy
msgid "Link with filename only"
msgstr "Nom de fichier seulement"

#: source/win-preferences/schema/zettelkasten.ts:53
#, fuzzy
msgid "When linking files, add the document name …"
msgstr "Lorsque vous liez des fichiers, ajoutez le nom du fichier…"

#: source/win-preferences/schema/zettelkasten.ts:56
#, fuzzy
msgid "Always"
msgstr "toujours"

#: source/win-preferences/schema/zettelkasten.ts:57
#, fuzzy
msgid "Only when linking using the ID"
msgstr "uniquement lors de la liaison à l'aide de l'ID"

#: source/win-preferences/schema/zettelkasten.ts:58
#, fuzzy
msgid "Never"
msgstr "jamais"

#: source/win-preferences/schema/zettelkasten.ts:65
#, fuzzy
msgid "Start a full-text search when following internal links"
msgstr "Lancer une recherche en suivant les liens Zettelkasten"

#: source/win-preferences/schema/zettelkasten.ts:66
msgid "The search string will match the content between the brackets: [[ ]]."
msgstr ""

#: source/win-preferences/schema/zettelkasten.ts:75
#, fuzzy
msgid ""
"Automatically create non-existing files in this folder when following "
"internal links"
msgstr ""
"Création automatique des fichiers inexistants en suivant des liens internes"

#: source/win-preferences/schema/zettelkasten.ts:80
msgid "For this to work, the folder must be open as a Workspace in Zettlr."
msgstr ""

#: source/win-preferences/schema/zettelkasten.ts:85
msgid "Path to folder"
msgstr ""

#: source/win-main/file-manager/util/file-item-context.ts:34
#: source/win-main/file-manager/util/dir-item-context.ts:28
msgid "Properties"
msgstr "Propriétés"

#: source/win-main/file-manager/util/file-item-context.ts:43
#: source/app/service-providers/menu/menu.darwin.ts:287
#: source/app/service-providers/menu/menu.win32.ts:281
#: source/tmp/Defaults.vue.ts:76
msgid "Rename file"
msgstr "Renommer le fichier"

#: source/win-main/file-manager/util/file-item-context.ts:50
#: source/app/service-providers/menu/menu.darwin.ts:298
#: source/app/service-providers/menu/menu.win32.ts:292
msgid "Delete file"
msgstr "Supprimer le fichier"

#: source/win-main/file-manager/util/file-item-context.ts:57
msgid "Duplicate file"
msgstr "Dupliquer le fichier"

#: source/win-main/file-manager/util/file-item-context.ts:66
#: source/win-main/file-manager/util/dir-item-context.ts:67
#, fuzzy
msgid "Copy path"
msgstr "Copier le chemin complet"

#: source/win-main/file-manager/util/file-item-context.ts:72
#: source/win-main/tabs-context.ts:68
msgid "Copy filename"
msgstr "Copier le nom de fichier"

#: source/win-main/file-manager/util/file-item-context.ts:78
#: source/win-main/tabs-context.ts:80
#: source/app/service-providers/menu/menu.darwin.ts:414
#: source/app/service-providers/menu/menu.win32.ts:415
msgid "Copy ID"
msgstr "Copier l’identifiant"

#: source/win-main/file-manager/util/file-item-context.ts:87
#: source/win-main/file-manager/util/dir-item-context.ts:76
msgid "Reveal in Explorer"
msgstr ""

#: source/win-main/file-manager/util/file-item-context.ts:87
#: source/win-main/file-manager/util/dir-item-context.ts:76
msgid "Reveal in File Browser"
msgstr ""

#: source/win-main/file-manager/util/file-item-context.ts:100
msgid "Close file"
msgstr "Fermer le fichier"

#: source/win-main/file-manager/util/dir-item-context.ts:37
#: source/app/service-providers/menu/menu.darwin.ts:116
#: source/app/service-providers/menu/menu.win32.ts:90
msgid "New File…"
msgstr "Nouveau fichier…"

#: source/win-main/file-manager/util/dir-item-context.ts:43
#: source/app/service-providers/menu/menu.darwin.ts:155
#: source/app/service-providers/menu/menu.win32.ts:129
msgid "New directory…"
msgstr "Nouveau dossier…"

#: source/win-main/file-manager/util/dir-item-context.ts:52
msgid "Rename directory"
msgstr "Renommer le dossier"

#: source/win-main/file-manager/util/dir-item-context.ts:58
#: source/app/service-providers/menu/menu.darwin.ts:306
#: source/app/service-providers/menu/menu.win32.ts:299
msgid "Delete directory"
msgstr "Supprimer le dossier"

#: source/win-main/file-manager/util/dir-item-context.ts:87
msgid "Check for directory …"
msgstr "Vérifier le dossier …"

#: source/win-main/file-manager/util/dir-item-context.ts:104
msgid "Export Project"
msgstr "Exporter le Projet"

#: source/win-main/file-manager/util/dir-item-context.ts:116
msgid "Close Workspace"
msgstr "Fermer l'espace de travail"

#: source/win-main/tabs-context.ts:38
#: source/app/service-providers/menu/menu.darwin.ts:601
#: source/app/service-providers/menu/menu.win32.ts:574
msgid "Close Tab"
msgstr "Fermer l’onglet"
=======
#: source/app/service-providers/config/config-validation.ts:287
#, javascript-format
msgid "Option %s may not exceed %s (characters)."
msgstr "L’option %s ne doit pas dépasser %s (caractères)."

#: source/app/service-providers/config/config-validation.ts:290
#, javascript-format
msgid "Option %s must be at least %s (characters long)."
msgstr "L’option %s doit avoir au moins %s (caractères de longueur)."

#: source/app/service-providers/config/config-validation.ts:293
#, javascript-format
msgid "Option %s is required."
msgstr "L’option %s est obligatoire."

#: source/app/service-providers/config/index.ts:480
msgid "Changing this option requires a restart to take effect."
msgstr ""

#: source/app/service-providers/config/index.ts:483
#: source/app/service-providers/menu/menu.darwin.ts:711
#: source/app/service-providers/menu/menu.win32.ts:684
#, fuzzy
msgid "Restart now"
msgstr "Redémarrer maintenant"

#: source/app/service-providers/config/index.ts:484
msgid "Restart later"
msgstr "Redémarrer ultérieurement"

#: source/app/service-providers/menu/menu.darwin.ts:46
#: source/app/service-providers/menu/menu.darwin.ts:641
#: source/app/service-providers/menu/menu.win32.ts:614
msgid "About Zettlr"
msgstr "À propos de Zettlr"

#: source/app/service-providers/menu/menu.darwin.ts:51
#: source/app/service-providers/menu/menu.win32.ts:222
#: source/app/service-providers/menu/menu.win32.ts:226
msgid "Preferences…"
msgstr "Préférences..."

#: source/app/service-providers/menu/menu.darwin.ts:59
#: source/app/service-providers/menu/menu.win32.ts:234
msgid "Assets Manager"
msgstr "Gérer les assets"

#: source/app/service-providers/menu/menu.darwin.ts:67
#: source/app/service-providers/menu/menu.win32.ts:242
msgid "Manage Tags…"
msgstr "Gérer les mots-clés"

#: source/app/service-providers/menu/menu.darwin.ts:77
msgid "Services"
msgstr "Services"

#: source/app/service-providers/menu/menu.darwin.ts:86
msgid "Hide"
msgstr "Cacher"

#: source/app/service-providers/menu/menu.darwin.ts:91
msgid "Hide others"
msgstr "Cacher les autres"

#: source/app/service-providers/menu/menu.darwin.ts:96
msgid "Show"
msgstr "Remontrer"

#: source/app/service-providers/menu/menu.darwin.ts:113
#: source/app/service-providers/menu/menu.win32.ts:87
msgid "File"
msgstr "Fichier"

#: source/app/service-providers/menu/menu.darwin.ts:175
#: source/app/service-providers/menu/menu.win32.ts:149
msgid "Open Workspace …"
msgstr "Ouvrir un espace de travail..."

#: source/app/service-providers/menu/menu.darwin.ts:184
#: source/app/service-providers/menu/menu.win32.ts:44
#: source/app/service-providers/menu/menu.win32.ts:56
msgid "Recent documents"
msgstr "Fichiers récents"

#: source/app/service-providers/menu/menu.darwin.ts:188
#: source/app/service-providers/menu/menu.win32.ts:48
#: source/app/service-providers/menu/menu.win32.ts:60
msgid "Empty"
msgstr "Vider la liste"

#: source/app/service-providers/menu/menu.darwin.ts:208
#: source/app/service-providers/menu/menu.win32.ts:173
msgid "Previous file"
msgstr "Fichier précédent"

#: source/app/service-providers/menu/menu.darwin.ts:219
#: source/app/service-providers/menu/menu.win32.ts:184
msgid "Next file"
msgstr "Fichier suivant"

#: source/app/service-providers/menu/menu.darwin.ts:233
#: source/app/service-providers/menu/menu.win32.ts:198
msgid "Import files…"
msgstr "Importer des fichiers…"

#: source/app/service-providers/menu/menu.darwin.ts:241
#: source/app/service-providers/menu/menu.win32.ts:206
msgid "Export…"
msgstr "Exporter…"

#: source/app/service-providers/menu/menu.darwin.ts:249
#: source/app/service-providers/menu/menu.win32.ts:214
msgid "Print…"
msgstr "Imprimer…"

#: source/app/service-providers/menu/menu.darwin.ts:260
#: source/app/service-providers/menu/menu.win32.ts:254
msgid "Import translation…"
msgstr "Importer un fichier de traduction"

#: source/app/service-providers/menu/menu.darwin.ts:268
#: source/app/service-providers/menu/menu.win32.ts:262
msgid "Import dictionary…"
msgstr "Importer une bibliothèque…"

#: source/app/service-providers/menu/menu.darwin.ts:322
#: source/app/service-providers/menu/menu.win32.ts:323
msgid "Undo"
msgstr "Annuler"

#: source/app/service-providers/menu/menu.darwin.ts:328
#: source/app/service-providers/menu/menu.win32.ts:329
msgid "Redo"
msgstr "Répéter"

#: source/app/service-providers/menu/menu.darwin.ts:379
#: source/app/service-providers/menu/menu.win32.ts:380
msgid "Find in file"
msgstr "Chercher dans le fichier"

#: source/app/service-providers/menu/menu.darwin.ts:387
#: source/app/service-providers/menu/menu.win32.ts:388
msgid "Find in directory"
msgstr "Trouver dans le dossier"

#: source/app/service-providers/menu/menu.darwin.ts:395
#: source/app/service-providers/menu/menu.win32.ts:396
msgid "Filter files"
msgstr "Filtrer les fichiers"

#: source/app/service-providers/menu/menu.darwin.ts:406
#: source/app/service-providers/menu/menu.win32.ts:407
msgid "Generate new ID"
msgstr "Créer un nouvel identifiant"

#: source/app/service-providers/menu/menu.darwin.ts:425
msgid "Speech"
msgstr "Parole"

#: source/app/service-providers/menu/menu.darwin.ts:429
msgid "Start speaking"
msgstr "Commencer à parler"

#: source/app/service-providers/menu/menu.darwin.ts:434
msgid "Stop speaking"
msgstr "Arrêter de parler"

#: source/app/service-providers/menu/menu.darwin.ts:444
#: source/app/service-providers/menu/menu.win32.ts:426
msgid "View"
msgstr "Affichage"

#: source/app/service-providers/menu/menu.darwin.ts:458
#: source/app/service-providers/menu/menu.win32.ts:440
msgid "Additional Information"
msgstr "Propriétés du fichier"

#: source/app/service-providers/menu/menu.darwin.ts:468
#: source/app/service-providers/menu/menu.win32.ts:450
msgid "Distraction free mode"
msgstr "Mode sans distraction"

#: source/app/service-providers/menu/menu.darwin.ts:476
#: source/app/service-providers/menu/menu.win32.ts:458
msgid "Typewriter Mode"
msgstr "Typewriter Mode"

#: source/app/service-providers/menu/menu.darwin.ts:487
#: source/app/service-providers/menu/menu.win32.ts:469
msgid "Toggle file manager"
msgstr "Activer / désactiver le gestionnaire de fichiers"

#: source/app/service-providers/menu/menu.darwin.ts:495
#: source/app/service-providers/menu/menu.win32.ts:477
msgid "Toggle Sidebar"
msgstr "Afficher la barre latérale"
>>>>>>> 6a1ca0b8

#: source/app/service-providers/menu/menu.darwin.ts:509
#: source/app/service-providers/menu/menu.win32.ts:488
msgid "Reset zoom"
msgstr "Réinitialiser le zoom"

#: source/app/service-providers/menu/menu.darwin.ts:518
#: source/app/service-providers/menu/menu.win32.ts:497
msgid "Zoom in"
msgstr "Zoomer"

#: source/app/service-providers/menu/menu.darwin.ts:525
#: source/app/service-providers/menu/menu.win32.ts:504
msgid "Zoom out"
msgstr "Dézoomer"

#: source/app/service-providers/menu/menu.darwin.ts:535
#: source/app/service-providers/menu/menu.win32.ts:514
msgid "Toggle fullscreen"
msgstr "Plein écran"

#: source/app/service-providers/menu/menu.darwin.ts:543
#: source/app/service-providers/menu/menu.win32.ts:523
msgid "Develop"
msgstr "Développer"

<<<<<<< HEAD
#: source/app/service-providers/menu/menu.darwin.ts:46
#: source/app/service-providers/menu/menu.darwin.ts:641
#: source/app/service-providers/menu/menu.win32.ts:614
msgid "About Zettlr"
msgstr "À propos de Zettlr"

#: source/app/service-providers/menu/menu.darwin.ts:51
#: source/app/service-providers/menu/menu.win32.ts:222
#: source/app/service-providers/menu/menu.win32.ts:226
msgid "Preferences…"
msgstr "Préférences..."

#: source/app/service-providers/menu/menu.darwin.ts:59
#: source/app/service-providers/menu/menu.win32.ts:234
msgid "Assets Manager"
msgstr "Gérer les assets"

#: source/app/service-providers/menu/menu.darwin.ts:67
#: source/app/service-providers/menu/menu.win32.ts:242
msgid "Manage Tags…"
msgstr "Gérer les mots-clés"

#: source/app/service-providers/menu/menu.darwin.ts:77
msgid "Services"
msgstr "Services"

#: source/app/service-providers/menu/menu.darwin.ts:86
msgid "Hide"
msgstr "Cacher"

#: source/app/service-providers/menu/menu.darwin.ts:91
msgid "Hide others"
msgstr "Cacher les autres"

#: source/app/service-providers/menu/menu.darwin.ts:96
msgid "Show"
msgstr "Remontrer"

#: source/app/service-providers/menu/menu.darwin.ts:104
#: source/app/service-providers/menu/menu.win32.ts:308
#: source/app/service-providers/tray/index.ts:166
msgid "Quit"
msgstr "Quitter"

#: source/app/service-providers/menu/menu.darwin.ts:113
#: source/app/service-providers/menu/menu.win32.ts:87
msgid "File"
msgstr "Fichier"

#: source/app/service-providers/menu/menu.darwin.ts:175
#: source/app/service-providers/menu/menu.win32.ts:149
msgid "Open Workspace …"
msgstr "Ouvrir un espace de travail..."

#: source/app/service-providers/menu/menu.darwin.ts:184
#: source/app/service-providers/menu/menu.win32.ts:44
#: source/app/service-providers/menu/menu.win32.ts:56
msgid "Recent documents"
msgstr "Fichiers récents"

#: source/app/service-providers/menu/menu.darwin.ts:188
#: source/app/service-providers/menu/menu.win32.ts:48
#: source/app/service-providers/menu/menu.win32.ts:60
msgid "Empty"
msgstr "Vider la liste"

#: source/app/service-providers/menu/menu.darwin.ts:197
#: source/app/service-providers/menu/menu.win32.ts:162
#: source/app/service-providers/commands/export.ts:114
#: source/tmp/CustomCSS.vue.ts:42 source/tmp/CustomCSS.vue.ts:56
#: source/tmp/Defaults.vue.ts:114 source/tmp/SnippetsTab.vue.ts:47
msgid "Save"
msgstr "Enregistrer"

#: source/app/service-providers/menu/menu.darwin.ts:208
#: source/app/service-providers/menu/menu.win32.ts:173
msgid "Previous file"
msgstr "Fichier précédent"

#: source/app/service-providers/menu/menu.darwin.ts:219
#: source/app/service-providers/menu/menu.win32.ts:184
msgid "Next file"
msgstr "Fichier suivant"

#: source/app/service-providers/menu/menu.darwin.ts:233
#: source/app/service-providers/menu/menu.win32.ts:198
msgid "Import files…"
msgstr "Importer des fichiers…"

#: source/app/service-providers/menu/menu.darwin.ts:241
#: source/app/service-providers/menu/menu.win32.ts:206
msgid "Export…"
msgstr "Exporter…"

#: source/app/service-providers/menu/menu.darwin.ts:249
#: source/app/service-providers/menu/menu.win32.ts:214
msgid "Print…"
msgstr "Imprimer…"

#: source/app/service-providers/menu/menu.darwin.ts:260
#: source/app/service-providers/menu/menu.win32.ts:254
msgid "Import translation…"
msgstr "Importer un fichier de traduction"

#: source/app/service-providers/menu/menu.darwin.ts:268
#: source/app/service-providers/menu/menu.win32.ts:262
msgid "Import dictionary…"
msgstr "Importer une bibliothèque…"

#: source/app/service-providers/menu/menu.darwin.ts:322
#: source/app/service-providers/menu/menu.win32.ts:323
msgid "Undo"
msgstr "Annuler"

#: source/app/service-providers/menu/menu.darwin.ts:328
#: source/app/service-providers/menu/menu.win32.ts:329
msgid "Redo"
msgstr "Répéter"

#: source/app/service-providers/menu/menu.darwin.ts:379
#: source/app/service-providers/menu/menu.win32.ts:380
msgid "Find in file"
msgstr "Chercher dans le fichier"

#: source/app/service-providers/menu/menu.darwin.ts:387
#: source/app/service-providers/menu/menu.win32.ts:388
msgid "Find in directory"
msgstr "Trouver dans le dossier"

#: source/app/service-providers/menu/menu.darwin.ts:395
#: source/app/service-providers/menu/menu.win32.ts:396
msgid "Filter files"
msgstr "Filtrer les fichiers"

#: source/app/service-providers/menu/menu.darwin.ts:406
#: source/app/service-providers/menu/menu.win32.ts:407
msgid "Generate new ID"
msgstr "Créer un nouvel identifiant"

#: source/app/service-providers/menu/menu.darwin.ts:425
msgid "Speech"
msgstr "Parole"

#: source/app/service-providers/menu/menu.darwin.ts:429
msgid "Start speaking"
msgstr "Commencer à parler"

#: source/app/service-providers/menu/menu.darwin.ts:434
msgid "Stop speaking"
msgstr "Arrêter de parler"

#: source/app/service-providers/menu/menu.darwin.ts:444
#: source/app/service-providers/menu/menu.win32.ts:426
msgid "View"
msgstr "Affichage"

#: source/app/service-providers/menu/menu.darwin.ts:458
#: source/app/service-providers/menu/menu.win32.ts:440
msgid "Additional Information"
msgstr "Propriétés du fichier"

#: source/app/service-providers/menu/menu.darwin.ts:468
#: source/app/service-providers/menu/menu.win32.ts:450
msgid "Distraction free mode"
msgstr "Mode sans distraction"

#: source/app/service-providers/menu/menu.darwin.ts:476
#: source/app/service-providers/menu/menu.win32.ts:458
msgid "Typewriter Mode"
msgstr "Typewriter Mode"

#: source/app/service-providers/menu/menu.darwin.ts:487
#: source/app/service-providers/menu/menu.win32.ts:469
msgid "Toggle file manager"
msgstr "Activer / désactiver le gestionnaire de fichiers"

#: source/app/service-providers/menu/menu.darwin.ts:495
#: source/app/service-providers/menu/menu.win32.ts:477
msgid "Toggle Sidebar"
msgstr "Afficher la barre latérale"

#: source/app/service-providers/menu/menu.darwin.ts:509
#: source/app/service-providers/menu/menu.win32.ts:488
msgid "Reset zoom"
msgstr "Réinitialiser le zoom"

#: source/app/service-providers/menu/menu.darwin.ts:518
#: source/app/service-providers/menu/menu.win32.ts:497
msgid "Zoom in"
msgstr "Zoomer"

#: source/app/service-providers/menu/menu.darwin.ts:525
#: source/app/service-providers/menu/menu.win32.ts:504
msgid "Zoom out"
msgstr "Dézoomer"

#: source/app/service-providers/menu/menu.darwin.ts:535
#: source/app/service-providers/menu/menu.win32.ts:514
msgid "Toggle fullscreen"
msgstr "Plein écran"

#: source/app/service-providers/menu/menu.darwin.ts:543
#: source/app/service-providers/menu/menu.win32.ts:523
msgid "Develop"
msgstr "Développer"

#: source/app/service-providers/menu/menu.darwin.ts:547
#: source/app/service-providers/menu/menu.win32.ts:527
msgid "Reload"
msgstr "Recharger"

#: source/app/service-providers/menu/menu.darwin.ts:555
#: source/app/service-providers/menu/menu.win32.ts:535
msgid "Toggle developer tools"
msgstr "Outils du développeur"

#: source/app/service-providers/menu/menu.darwin.ts:563
#: source/app/service-providers/menu/menu.win32.ts:543
msgid "Open Logs"
msgstr "Ouvrir les journaux"

#: source/app/service-providers/menu/menu.darwin.ts:574
#: source/app/service-providers/menu/menu.win32.ts:554
msgid "Window"
msgstr "Fenêtre"

#: source/app/service-providers/menu/menu.darwin.ts:579
#: source/app/service-providers/menu/menu.win32.ts:559
msgid "Minimize"
msgstr "Minimiser"

#: source/app/service-providers/menu/menu.darwin.ts:587
#: source/app/service-providers/menu/menu.win32.ts:565
msgid "Close"
msgstr "Fermer"

#: source/app/service-providers/menu/menu.darwin.ts:593
msgid "Bring All to Front"
msgstr "Tout au premier plan"

#: source/app/service-providers/menu/menu.darwin.ts:609
#: source/app/service-providers/menu/menu.win32.ts:582
msgid "Previous Tab"
msgstr "Onglet précédent"

#: source/app/service-providers/menu/menu.darwin.ts:617
#: source/app/service-providers/menu/menu.win32.ts:590
msgid "Next Tab"
msgstr "Onglet suivant"

#: source/app/service-providers/menu/menu.darwin.ts:625
#: source/app/service-providers/menu/menu.win32.ts:598
#, fuzzy
msgid "New window"
msgstr "Fenêtre"

#: source/app/service-providers/menu/menu.darwin.ts:636
#: source/app/service-providers/menu/menu.win32.ts:609
msgid "Help"
msgstr "Aide"

#: source/app/service-providers/menu/menu.darwin.ts:648
#: source/app/service-providers/menu/menu.win32.ts:621 source/tmp/App.vue.ts:94
msgid "Check for updates"
msgstr "Vérifier les mises à jour"

#: source/app/service-providers/menu/menu.darwin.ts:660
#: source/app/service-providers/menu/menu.win32.ts:633
msgid "Support Zettlr"
msgstr "Soutenir Zettlr"

#: source/app/service-providers/menu/menu.darwin.ts:670
#: source/app/service-providers/menu/menu.win32.ts:643
#, fuzzy
msgid "Visit website"
msgstr "Visiter Zettlr en ligne"

#: source/app/service-providers/menu/menu.darwin.ts:680
#: source/app/service-providers/menu/menu.win32.ts:653
msgid "Open user manual"
msgstr "Ouvrir le manuel"

=======
#: source/app/service-providers/menu/menu.darwin.ts:547
#: source/app/service-providers/menu/menu.win32.ts:527
msgid "Reload"
msgstr "Recharger"

#: source/app/service-providers/menu/menu.darwin.ts:555
#: source/app/service-providers/menu/menu.win32.ts:535
msgid "Toggle developer tools"
msgstr "Outils du développeur"

#: source/app/service-providers/menu/menu.darwin.ts:563
#: source/app/service-providers/menu/menu.win32.ts:543
msgid "Open Logs"
msgstr "Ouvrir les journaux"

#: source/app/service-providers/menu/menu.darwin.ts:574
#: source/app/service-providers/menu/menu.win32.ts:554
msgid "Window"
msgstr "Fenêtre"

#: source/app/service-providers/menu/menu.darwin.ts:579
#: source/app/service-providers/menu/menu.win32.ts:559
msgid "Minimize"
msgstr "Minimiser"

#: source/app/service-providers/menu/menu.darwin.ts:587
#: source/app/service-providers/menu/menu.win32.ts:565
msgid "Close"
msgstr "Fermer"

#: source/app/service-providers/menu/menu.darwin.ts:593
msgid "Bring All to Front"
msgstr "Tout au premier plan"

#: source/app/service-providers/menu/menu.darwin.ts:609
#: source/app/service-providers/menu/menu.win32.ts:582
msgid "Previous Tab"
msgstr "Onglet précédent"

#: source/app/service-providers/menu/menu.darwin.ts:617
#: source/app/service-providers/menu/menu.win32.ts:590
msgid "Next Tab"
msgstr "Onglet suivant"

#: source/app/service-providers/menu/menu.darwin.ts:625
#: source/app/service-providers/menu/menu.win32.ts:598
#, fuzzy
msgid "New window"
msgstr "Fenêtre"

#: source/app/service-providers/menu/menu.darwin.ts:636
#: source/app/service-providers/menu/menu.win32.ts:609
msgid "Help"
msgstr "Aide"

#: source/app/service-providers/menu/menu.darwin.ts:648
#: source/app/service-providers/menu/menu.win32.ts:621 source/tmp/App.vue.ts:94
msgid "Check for updates"
msgstr "Vérifier les mises à jour"

#: source/app/service-providers/menu/menu.darwin.ts:660
#: source/app/service-providers/menu/menu.win32.ts:633
msgid "Support Zettlr"
msgstr "Soutenir Zettlr"

#: source/app/service-providers/menu/menu.darwin.ts:670
#: source/app/service-providers/menu/menu.win32.ts:643
#, fuzzy
msgid "Visit website"
msgstr "Visiter Zettlr en ligne"

#: source/app/service-providers/menu/menu.darwin.ts:680
#: source/app/service-providers/menu/menu.win32.ts:653
msgid "Open user manual"
msgstr "Ouvrir le manuel"

>>>>>>> 6a1ca0b8
#: source/app/service-providers/menu/menu.darwin.ts:694
#: source/app/service-providers/menu/menu.win32.ts:667
msgid "Open Tutorial"
msgstr "Ouvrir le tutoriel"
<<<<<<< HEAD

#: source/app/service-providers/menu/menu.darwin.ts:702
#: source/app/service-providers/menu/menu.win32.ts:675
msgid "Clear FSAL cache …"
msgstr ""

#: source/app/service-providers/menu/menu.darwin.ts:706
#: source/app/service-providers/menu/menu.win32.ts:679
#, fuzzy
msgid "Clear FSAL Cache"
msgstr "Effacer la recherche"

#: source/app/service-providers/menu/menu.darwin.ts:707
#: source/app/service-providers/menu/menu.win32.ts:680
msgid "Clearing the FSAL cache requires a restart."
msgstr ""

#: source/app/service-providers/menu/menu.darwin.ts:708
#: source/app/service-providers/menu/menu.win32.ts:681
msgid ""
"After the restart, Zettlr will recreate the entire cache, which may take a "
"few moments, depending on the amount of files you have loaded and the speed "
"of your disk. The window(s) will show afterward."
msgstr ""

#: source/app/service-providers/menu/menu.darwin.ts:711
#: source/app/service-providers/menu/menu.win32.ts:684
#: source/app/service-providers/config/index.ts:483
#, fuzzy
msgid "Restart now"
msgstr "Redémarrer maintenant"

#. 1: Omit all changes
#: source/app/service-providers/menu/menu.darwin.ts:712
#: source/app/service-providers/menu/menu.win32.ts:685
#: source/app/service-providers/windows/dialog/should-replace-file.ts:36
#: source/app/service-providers/windows/dialog/should-overwrite-file.ts:32
#: source/app/service-providers/windows/dialog/ask-save-changes.ts:34
#: source/app/service-providers/commands/rename-tag.ts:47
#: source/app/service-providers/commands/file-delete.ts:37
#: source/app/service-providers/commands/dir-delete.ts:36
#: source/tmp/CustomCSS.vue.ts:49
msgid "Cancel"
msgstr "Annuler"

#: source/app/service-providers/config/config-validation.ts:278
#, javascript-format
msgid "Option %s has to be of type %s."
msgstr "L'option %s doit être de type %s."

#: source/app/service-providers/config/config-validation.ts:281
#, javascript-format
msgid "Option %s must be one of: %s."
msgstr "L'option %s doit être l'une de celles-ci : %s."

#: source/app/service-providers/config/config-validation.ts:284
#, javascript-format
msgid "Option %s must be between %s and %s (characters long)."
msgstr ""
"La longueur de l'option %s doit être comprise entre %s et %s caractères."

#: source/app/service-providers/config/config-validation.ts:287
#, javascript-format
msgid "Option %s may not exceed %s (characters)."
msgstr "L’option %s ne doit pas dépasser %s (caractères)."

#: source/app/service-providers/config/config-validation.ts:290
#, javascript-format
msgid "Option %s must be at least %s (characters long)."
msgstr "L’option %s doit avoir au moins %s (caractères de longueur)."

#: source/app/service-providers/config/config-validation.ts:293
#, javascript-format
msgid "Option %s is required."
msgstr "L’option %s est obligatoire."

#: source/app/service-providers/config/index.ts:480
msgid "Changing this option requires a restart to take effect."
msgstr ""

#: source/app/service-providers/config/index.ts:484
msgid "Restart later"
msgstr "Redémarrer ultérieurement"

#: source/app/service-providers/config/index.ts:488
#: source/app/service-providers/commands/rename-tag.ts:43
#: source/app/service-providers/commands/file-rename.ts:108
msgid "Confirm"
msgstr "Confirmer"

#. Prepare the list of file filters
#. The "All Files" filter should be at the top
#: source/app/service-providers/windows/dialog/ask-file.ts:47
#: source/app/service-providers/commands/import.ts:42
#: source/tmp/FileControl.vue.ts:57
msgid "All Files"
msgstr "Tous les fichiers"

#: source/app/service-providers/windows/dialog/ask-file.ts:54
msgid "Open file"
msgstr "Ouvrir un fichier"

#: source/app/service-providers/windows/dialog/prompt.ts:32
#: source/app/service-providers/windows/dialog/should-replace-file.ts:37
#: source/app/service-providers/windows/dialog/should-overwrite-file.ts:33
#: source/app/service-providers/commands/file-delete.ts:36
#: source/app/service-providers/commands/dir-delete.ts:35
msgid "Ok"
msgstr "Ok"

#: source/app/service-providers/windows/dialog/save-dialog.ts:58
msgid "Save file"
msgstr "Enregistrer le fichier"

#: source/app/service-providers/windows/dialog/should-replace-file.ts:31
msgid "Replace file"
msgstr "Remplacer le fichier"

#: source/app/service-providers/windows/dialog/should-replace-file.ts:32
#, javascript-format
msgid ""
"File %s has been modified remotely. Replace the loaded version with the "
"newer one from disk?"
msgstr ""
"Le fichier %s a été modifié à distance. Remplacer la version chargée par la "
"plus récente du disque?"

#: source/app/service-providers/windows/dialog/should-overwrite-file.ts:29
msgid "Overwrite existing file"
msgstr "Écraser le fichier existant"

#: source/app/service-providers/windows/dialog/should-overwrite-file.ts:30
#, javascript-format
msgid "The file %s already exists in this directory. Overwrite?"
msgstr "Le fichier %s existe déjà dans ce répertoire. Écraser ?"

#: source/app/service-providers/windows/dialog/ask-save-changes.ts:32
#: source/app/service-providers/commands/rename-tag.ts:46
#: source/app/service-providers/commands/file-rename.ts:111
msgid "Yes"
msgstr "Oui"

#. 0: Save all changes
#: source/app/service-providers/windows/dialog/ask-save-changes.ts:33
#: source/app/service-providers/commands/file-rename.ts:112
msgid "No"
msgstr "Non"

#. If the user cancels, do not omit (the default) but actually cancel
#: source/app/service-providers/windows/dialog/ask-save-changes.ts:38
#: source/app/service-providers/documents/index.ts:349
#: source/tmp/CustomCSS.vue.ts:65 source/tmp/Defaults.vue.ts:132
#: source/tmp/SnippetsTab.vue.ts:65
msgid "Unsaved changes"
msgstr "Modifications non enregistrées"

#: source/app/service-providers/windows/dialog/ask-save-changes.ts:39
#, fuzzy
msgid "There are unsaved changes. Do you want to save them first?"
msgstr ""
"Le fichier contient des modifications non enregistrées. Voulez-vous les "
"enregistrer ?"

#. TODO: Move this to a command
#. The user wants to open another file or directory.
#: source/app/service-providers/windows/index.ts:221
#: source/app/service-providers/commands/root-open.ts:75
msgid "Open project folder"
msgstr "Ouvrir le dossier racine."

#: source/app/service-providers/updates/index.ts:294
#, javascript-format
msgid "Could not check for updates: Server Error (Status code: %s)"
msgstr ""
"Impossible de vérifier les mises à jour : Erreur Serveur (Code d'état : %s)"

#: source/app/service-providers/updates/index.ts:296
#, javascript-format
msgid "Could not check for updates: Client Error (Status code: %s)"
msgstr ""
"Impossible de vérifier les mises à jour : Erreur Client (Code d'état : %s)"

#: source/app/service-providers/updates/index.ts:298
#, javascript-format
msgid ""
"Could not check for updates: The server tried to redirect (Status code: %s)"
msgstr ""
"Impossible de vérifier les mises à jour : le serveur a essayé de rediriger "
"(Code d'état : %s)"

#. getaddrinfo has reported that the host has not been found.
#. This normally only happens if the networking interface is
#. offline.
#: source/app/service-providers/updates/index.ts:303
msgid "Could not check for updates: Could not establish connection"
msgstr "Impossible de vérifier les mises à jour : pas de connexion"

#. Something else has occurred. GotError objects have a name property.
#: source/app/service-providers/updates/index.ts:306
#, javascript-format
msgid "Could not check for updates. %s: %s"
msgstr "Impossible de vérifier les mises à jour. %s : %s"

#: source/app/service-providers/updates/index.ts:322
msgid "Could not check for updates: Server hasn't sent any data"
msgstr ""
"Impossible de vérifier les mises à jour : le serveur n’a pas envoyé de "
"données"

#: source/app/service-providers/updates/index.ts:579
#, javascript-format
msgid "An update to version %s is available!"
msgstr "Une mise à jour vers la version %s est disponible !"

#: source/app/service-providers/commands/rename-tag.ts:44
#, javascript-format
msgid "Replace tag \"%s\" with \"%s\" across %s files?"
msgstr "Remplacer le tag \"%s\" par \"%s\" à travers les fichiers %s ?"

#: source/app/service-providers/commands/import-lang-file.ts:60
#, javascript-format
msgid "Language file imported: %s"
msgstr "Le fichier de langue %s a été importé !"

#: source/app/service-providers/commands/import-lang-file.ts:62
#: source/app/service-providers/commands/import-lang-file.ts:65
#, javascript-format
msgid "Could not import language file %s!"
msgstr "Impossible d'importer le fichier de langue %s !"

#: source/app/service-providers/commands/dir-project-export.ts:74
#, fuzzy
msgid "Cannot export project"
msgstr "Exporter le Projet"

#: source/app/service-providers/commands/dir-project-export.ts:75
msgid ""
"After applying your glob-filters, no files remained to export. Please adjust "
"them in the project settings."
msgstr ""

#: source/app/service-providers/commands/dir-project-export.ts:147
#, fuzzy, javascript-format
msgid "Project \"%s\" successfully exported. Click to show."
msgstr "Le projet a été exporté avec succès. Cliquer pour le voir."

#: source/app/service-providers/commands/dir-project-export.ts:148
#, fuzzy
msgid "Project Export"
msgstr "Exporter"

#: source/app/service-providers/commands/file-delete.ts:41
#: source/app/service-providers/commands/dir-delete.ts:40
msgid "Really delete?"
msgstr "Vraiment supprimer ?"

#: source/app/service-providers/commands/file-delete.ts:42
#: source/app/service-providers/commands/dir-delete.ts:41
#, javascript-format
msgid "Do you really want to remove %s?"
msgstr "Voulez-vous vraiment supprimer %s ?"

#. Else standard val for new dirs.
#: source/app/service-providers/commands/dir-new.ts:31
#: source/tmp/TreeItem.vue.ts:240
msgid "Untitled"
msgstr "Sans nom"

#: source/app/service-providers/commands/dir-new.ts:37
#: source/app/service-providers/commands/dir-new.ts:38
#: source/app/service-providers/commands/dir-new.ts:50
msgid "Could not create directory"
msgstr "Erreur lors de la création du dossier"

#: source/app/service-providers/commands/export.ts:55
#: source/app/service-providers/commands/export.ts:157
msgid "Export failed"
msgstr "L'exportation a échoué"

#: source/app/service-providers/commands/export.ts:56
#, fuzzy, javascript-format
msgid "An error occurred during export: %s"
msgstr "Une erreur est survenue lors de l'exportation : %s"

#: source/app/service-providers/commands/export.ts:114
msgid "Choose export destination"
msgstr "Choisissez la destination d'export"

#: source/app/service-providers/commands/export.ts:145
#, javascript-format
msgid "Exporting to %s"
msgstr "Exportation vers %s"

#: source/app/service-providers/commands/export.ts:158
#, javascript-format
msgid "An error occurred on export: %s"
msgstr "Une erreur est survenue lors de l'exportation : %s"

#: source/app/service-providers/commands/importer/import-textbundle.ts:63
#: source/app/service-providers/commands/importer/import-textbundle.ts:69
#, javascript-format
msgid "Malformed Textbundle: %s"
msgstr "Textbundle incorrect: %s"

#: source/app/service-providers/commands/importer/index.ts:47
#: source/app/service-providers/commands/exporter/default-exporter.ts:33
#: source/app/service-providers/commands/exporter/pdf-exporter.ts:37
msgid ""
"Pandoc has not been found on this system. Please install Pandoc prior to "
"exporting or importing files."
msgstr ""
"Le programme pandoc n'a pas pu être trouvé. Veuillez l'installer avant "
"d'exporter ou d'importer des fichiers."

#: source/app/service-providers/commands/importer/index.ts:104
#: source/app/service-providers/commands/importer/index.ts:105
msgid "Select import profile"
msgstr ""

#: source/app/service-providers/commands/importer/index.ts:106
#, javascript-format
msgid "There are multiple profiles that can import %s. Please choose one."
msgstr ""

#: source/app/service-providers/commands/file-new.ts:151
#: source/app/service-providers/commands/file-duplicate.ts:42
#: source/app/service-providers/commands/file-duplicate.ts:59
msgid "Could not create file"
msgstr "Erreur lors de la création du fichier"

#: source/app/service-providers/commands/import.ts:36
msgid "You have to select a directory to import to."
msgstr "Vous devez sélectionner un répertoire dans lequel importer."

#. Now import.
#: source/app/service-providers/commands/import.ts:59
msgid "Importing. Please wait …"
msgstr "Importation en cours. Merci de patienter…"

#. This callback gets called whenever there is an error while running pandoc.
#: source/app/service-providers/commands/import.ts:67
#, javascript-format
msgid "Couldn't import %s."
msgstr "Impossible d'importer %s."

#: source/app/service-providers/commands/import.ts:71
#, javascript-format
msgid "%s imported successfully."
msgstr "%s importé avec succès."

#. Some files failed to import.
#: source/app/service-providers/commands/import.ts:76
#, javascript-format
msgid ""
"The following %s files could not be imported, because their filetype is "
"unknown: %s"
msgstr ""
"Les fichiers %s ne peuvent pas être importés, car leur type de fichier est "
"inconnu : %s"

#: source/app/service-providers/commands/import.ts:82
#, fuzzy
msgid "Import failed"
msgstr "L'exportation a échoué"

#. Better error message
#: source/app/service-providers/commands/open-attachment.ts:113
#, javascript-format
msgid "The reference with key %s does not appear to have attachments."
msgstr "La référence avec la clé %s ne semble pas avoir de pièces jointes."

#: source/app/service-providers/commands/open-attachment.ts:118
msgid "Could not open attachment. Is Zotero running?"
msgstr "Impossible d'ouvrir la pièce jointe. Zotero fonctionne-t-il ?"

#: source/app/service-providers/commands/language-tool.ts:187
msgid "Document too long"
msgstr "Document trop long"

#: source/app/service-providers/commands/language-tool.ts:192
msgid "offline"
msgstr "hors ligne"

#: source/app/service-providers/commands/file-rename.ts:109
#, javascript-format
msgid "Update %s internal links to file %s?"
msgstr "Mettre à jour les liens internes %s  vers le fichier %s ?"

#: source/app/service-providers/commands/root-open.ts:62
#: source/tmp/FileItem.vue.ts:104 source/tmp/FileItem.vue.ts:106
#: source/tmp/PopoverDirProps.vue.ts:178
msgid "Files"
msgstr "Fichiers"

#: source/app/service-providers/commands/root-open.ts:85
msgid "Cannot open directory"
msgstr "Impossible d'ouvrir le dossier"

#: source/app/service-providers/commands/root-open.ts:86
#, javascript-format
msgid "Directory &quot;%s&quot; cannot be opened by Zettlr."
msgstr "Impossible d’ouvrir le dossier &quot;%s&quot; avec Zettlr."

#: source/app/service-providers/commands/request-move.ts:53
msgid "Cannot move directory"
msgstr "Impossible de déplacer le dossier"

#: source/app/service-providers/commands/request-move.ts:54
msgid "You cannot move a directory into one of its subdirectories."
msgstr "Vous ne pouvez pas déplacer un dossier dans l’un de ses sous-dossiers."

#: source/app/service-providers/commands/request-move.ts:63
msgid "Cannot move directory or file"
msgstr "Impossible de déplacer le dossier ou le fichier"

#: source/app/service-providers/commands/request-move.ts:64
#, javascript-format
msgid "The file/directory %s already exists in target."
msgstr "Le fichier ou le dossier %s existe déjà."

#: source/app/service-providers/commands/save-image-from-clipboard.ts:37
msgid "The requested file was not found."
msgstr "Le fichier demandé n'a pas été trouvé."

#: source/app/service-providers/commands/save-image-from-clipboard.ts:54
msgid "The provided name did not contain any allowed letters."
msgstr "Le nom fourni ne contenait aucune lettre autorisée."

#: source/app/service-providers/commands/save-image-from-clipboard.ts:75
msgid "The requested directory was not found."
msgstr "Le dossier demandé n'a pas été trouvé."

#: source/app/service-providers/commands/save-image-from-clipboard.ts:86
msgid "Could not save image"
msgstr "Erreur lors de la création de l'image"

#. We need to generate our own filename. First, attempt to just use 'copy of'
#: source/app/service-providers/commands/file-duplicate.ts:71
#, javascript-format
msgid "Copy of %s"
msgstr "Copie de %s"

#: source/app/service-providers/workspaces/index.ts:163
#, fuzzy, javascript-format
msgid "Loading workspace %s"
msgstr "Impossible d'ouvrir l'espace de travail %s."

#: source/app/service-providers/tray/index.ts:160
msgid "Show Zettlr"
msgstr "Afficher Zettlr"

#: source/app/service-providers/tray/index.ts:173
msgid "Zettlr"
msgstr "Zettlr"

#: source/app/service-providers/documents/index.ts:345
#, fuzzy
msgid "Save changes"
msgstr "Modifications non enregistrées"

#: source/app/service-providers/documents/index.ts:346
#, fuzzy
msgid "Discard changes"
msgstr "Modifications non enregistrées"

#: source/app/service-providers/documents/index.ts:350
#, fuzzy
msgid "There are unsaved changes. Do you want to save or discard them?"
msgstr ""
"Le fichier contient des modifications non enregistrées. Voulez-vous les "
"enregistrer ?"

#: source/app/service-providers/documents/index.ts:996
#, fuzzy
msgid "File changed on disk"
msgstr "Mode gestionnaire de fichiers"

#: source/app/service-providers/documents/index.ts:997
#, javascript-format
msgid "%s changed on disk"
msgstr ""

#: source/app/service-providers/documents/index.ts:999
#, javascript-format
msgid ""
"%s has changed on disk, but the editor contains unsaved changes. Do you want "
"to keep the current editor contents or load the file from disk?"
msgstr ""

#: source/app/service-providers/documents/index.ts:1000
msgid ""
"Do you want to keep the current editor contents or load the file from disk?"
msgstr ""

#: source/app/service-providers/documents/index.ts:1003
msgid "Keep editor contents"
msgstr ""

#: source/app/service-providers/documents/index.ts:1004
msgid "Load changes from disk"
msgstr ""

#: source/app/service-providers/documents/index.ts:1007
msgid ""
"Always load changes from disk if there are no unsaved changes in the editor"
msgstr ""

#: source/app/service-providers/citeproc/index.ts:248
#: source/app/service-providers/citeproc/index.ts:455
msgid "The citation database could not be loaded"
msgstr "Le fichier de bibliographie n'a pas été chargé"

#: source/app/service-providers/citeproc/index.ts:443
msgid "Changes to the library file detected. Reloading …"
msgstr "Le fichier de la bibliographie a été modifié. Rechargement…"

#. Static properties
#: source/tmp/ChartView.vue.ts:39
msgid "Charts"
msgstr "Graphiques"

#: source/tmp/FileList.vue.ts:47
msgid "No results"
msgstr "Aucun résultat"

#: source/tmp/FileList.vue.ts:48
msgid "No directory selected"
msgstr "Aucun répertoire sélectionné"

#: source/tmp/FileList.vue.ts:49
msgid "Empty directory"
msgstr "Répertoire vide"

#: source/tmp/OtherFilesTab.vue.ts:11 source/tmp/MainSidebar.vue.ts:57
msgid "Other files"
msgstr "Autres fichiers"

#: source/tmp/OtherFilesTab.vue.ts:12
msgid "Open directory"
msgstr "Ouvrir le dossier"

#: source/tmp/OtherFilesTab.vue.ts:13
msgid "No other files"
msgstr "Pas d'autres fichiers"

#: source/tmp/General-Tab.vue.ts:23
msgid ""
"Zettlr is a project by Hendrik Erz, licensed under the GNU GPL v3 license. "
"It is Open Source, free of charge and based upon the Electron framework. "
"Zettlr would like to thank the developers of Electron, the Node.js framework "
"and the CodeMirror editor for their work. Without them, Zettlr would not be "
"possible. Below you can find all projects that Zettlr uses."
msgstr ""
"Zettlr est un projet d’Hendrik Erz, sous licence GNU GPL v3. Il est Open "
"source, gratuit et basé sur le framework Electron. Zettlr aimerait remercier "
"les développeurs d’Electron, Node.js et de CodeMirror pour leur travail. "
"Sans eux, Zettlr n’aurait pu exister. Vous trouverez ci-dessous tous les "
"projets utilisés par Zettlr."
=======

#: source/app/service-providers/menu/menu.darwin.ts:702
#: source/app/service-providers/menu/menu.win32.ts:675
msgid "Clear FSAL cache …"
msgstr ""

#: source/app/service-providers/menu/menu.darwin.ts:706
#: source/app/service-providers/menu/menu.win32.ts:679
#, fuzzy
msgid "Clear FSAL Cache"
msgstr "Effacer la recherche"

#: source/app/service-providers/menu/menu.darwin.ts:707
#: source/app/service-providers/menu/menu.win32.ts:680
msgid "Clearing the FSAL cache requires a restart."
msgstr ""

#: source/app/service-providers/menu/menu.darwin.ts:708
#: source/app/service-providers/menu/menu.win32.ts:681
msgid ""
"After the restart, Zettlr will recreate the entire cache, which may take a "
"few moments, depending on the amount of files you have loaded and the speed "
"of your disk. The window(s) will show afterward."
msgstr ""

#: source/app/service-providers/windows/dialog/ask-file.ts:54
msgid "Open file"
msgstr "Ouvrir un fichier"

#: source/app/service-providers/windows/dialog/should-overwrite-file.ts:29
msgid "Overwrite existing file"
msgstr "Écraser le fichier existant"

#: source/app/service-providers/windows/dialog/should-overwrite-file.ts:30
#, javascript-format
msgid "The file %s already exists in this directory. Overwrite?"
msgstr "Le fichier %s existe déjà dans ce répertoire. Écraser ?"

#: source/app/service-providers/windows/dialog/should-replace-file.ts:31
msgid "Replace file"
msgstr "Remplacer le fichier"

#: source/app/service-providers/windows/dialog/should-replace-file.ts:32
#, javascript-format
msgid ""
"File %s has been modified remotely. Replace the loaded version with the "
"newer one from disk?"
msgstr ""
"Le fichier %s a été modifié à distance. Remplacer la version chargée par la "
"plus récente du disque?"

#. If the user cancels, do not omit (the default) but actually cancel
#: source/app/service-providers/windows/dialog/ask-save-changes.ts:38
#: source/app/service-providers/documents/index.ts:349
#: source/tmp/CustomCSS.vue.ts:65 source/tmp/Defaults.vue.ts:132
#: source/tmp/SnippetsTab.vue.ts:65
msgid "Unsaved changes"
msgstr "Modifications non enregistrées"

#: source/app/service-providers/windows/dialog/ask-save-changes.ts:39
#, fuzzy
msgid "There are unsaved changes. Do you want to save them first?"
msgstr ""
"Le fichier contient des modifications non enregistrées. Voulez-vous les "
"enregistrer ?"

#: source/app/service-providers/windows/dialog/save-dialog.ts:58
msgid "Save file"
msgstr "Enregistrer le fichier"

#: source/app/service-providers/documents/index.ts:345
#, fuzzy
msgid "Save changes"
msgstr "Modifications non enregistrées"

#: source/app/service-providers/documents/index.ts:346
#, fuzzy
msgid "Discard changes"
msgstr "Modifications non enregistrées"

#: source/app/service-providers/documents/index.ts:350
#, fuzzy
msgid "There are unsaved changes. Do you want to save or discard them?"
msgstr ""
"Le fichier contient des modifications non enregistrées. Voulez-vous les "
"enregistrer ?"

#: source/app/service-providers/documents/index.ts:996
#, fuzzy
msgid "File changed on disk"
msgstr "Mode gestionnaire de fichiers"

#: source/app/service-providers/documents/index.ts:997
#, javascript-format
msgid "%s changed on disk"
msgstr ""

#: source/app/service-providers/documents/index.ts:999
#, javascript-format
msgid ""
"%s has changed on disk, but the editor contains unsaved changes. Do you want "
"to keep the current editor contents or load the file from disk?"
msgstr ""

#: source/app/service-providers/documents/index.ts:1000
msgid ""
"Do you want to keep the current editor contents or load the file from disk?"
msgstr ""

#: source/app/service-providers/documents/index.ts:1003
msgid "Keep editor contents"
msgstr ""

#: source/app/service-providers/documents/index.ts:1004
msgid "Load changes from disk"
msgstr ""

#: source/app/service-providers/documents/index.ts:1007
msgid ""
"Always load changes from disk if there are no unsaved changes in the editor"
msgstr ""

#: source/tmp/Projects-Tab.vue.ts:24
msgid "Zettlr also makes use of these projects:"
msgstr "Zettlr utilise également ces logiciels tiers"

#. Static properties
#: source/tmp/ChartView.vue.ts:39
msgid "Charts"
msgstr "Graphiques"

#: source/tmp/ListControl.vue.ts:76
msgid "Add"
msgstr "Ajouter"

#: source/tmp/ListControl.vue.ts:77
msgid "Actions"
msgstr "Actions"

#: source/tmp/ListControl.vue.ts:78
#, fuzzy
msgid "Delete"
msgstr "Supprimer le fichier"

#: source/tmp/PopoverExport.vue.ts:6
#, fuzzy
msgid "Exporting…"
msgstr "Exporter…"

#: source/tmp/PopoverExport.vue.ts:6
#, fuzzy
msgid "Export"
msgstr "Exporter"

#: source/tmp/PopoverExport.vue.ts:27
msgid "command"
msgstr ""

#: source/tmp/FileItem.vue.ts:98 source/tmp/FileItem.vue.ts:100
#: source/tmp/PopoverDirProps.vue.ts:29
msgid "Directories"
msgstr "Dossiers"

#: source/tmp/FileItem.vue.ts:171 source/tmp/PopoverFileProps.vue.ts:39
msgid "Characters"
msgstr "Lettres"

#: source/tmp/FileItem.vue.ts:173 source/tmp/PopoverFileProps.vue.ts:34
msgid "Words"
msgstr "Mots"

#: source/tmp/GlobalSearch.vue.ts:34
msgid "Full-Text Search"
msgstr "Recherche en texte intégral"

#: source/tmp/GlobalSearch.vue.ts:35
msgid "Enter your search terms below"
msgstr "Entrez vos termes de recherche ci-dessous"

#: source/tmp/GlobalSearch.vue.ts:36
msgid "Find …"
msgstr "Trouver…"

#: source/tmp/GlobalSearch.vue.ts:37 source/tmp/FileManager.vue.ts:48
msgid "Filter …"
msgstr "Filtre..."

#: source/tmp/GlobalSearch.vue.ts:38
msgid "Filter search results"
msgstr "Filtrer les résultats"

#: source/tmp/GlobalSearch.vue.ts:39
msgid "Restrict search to directory"
msgstr "Restreindre la recherche au répertoire"

#: source/tmp/GlobalSearch.vue.ts:40
msgid "Restrict to directory …"
msgstr "Restreindre au répertoire…"

#: source/tmp/GlobalSearch.vue.ts:41
msgid "Search"
msgstr "Chercher"

#: source/tmp/GlobalSearch.vue.ts:42
msgid "Clear search"
msgstr "Effacer la recherche"

#: source/tmp/GlobalSearch.vue.ts:43
msgid "Toggle results"
msgstr "Plier/Déplier tous les résultats"

#: source/tmp/GlobalSearch.vue.ts:109
#, javascript-format
msgid "%s matches"
msgstr ""

#: source/tmp/MainSidebar.vue.ts:39 source/tmp/ToCTab.vue.ts:35
#: source/tmp/ToCTab.vue.ts:43
msgid "Table of Contents"
msgstr "Table des matières"

#: source/tmp/MainSidebar.vue.ts:45 source/tmp/ReferencesTab.vue.ts:32
msgid "References"
msgstr "Bibliographie"

#: source/tmp/MainSidebar.vue.ts:51 source/tmp/RelatedFilesTab.vue.ts:33
msgid "Related files"
msgstr "Fichiers connexes"

#: source/tmp/MainSidebar.vue.ts:57 source/tmp/OtherFilesTab.vue.ts:11
msgid "Other files"
msgstr "Autres fichiers"

#: source/tmp/PopoverDirProps.vue.ts:31 source/tmp/PopoverFileProps.vue.ts:35
msgid "Created"
msgstr "Créé"

#: source/tmp/PopoverDirProps.vue.ts:33
msgid "Project Settings…"
msgstr "Paramètres de Projet…"

#: source/tmp/NumberControl.vue.ts:40 source/tmp/PopoverFileProps.vue.ts:37
#: source/tmp/ColorControl.vue.ts:35 source/tmp/ShortcutChooser.vue.ts:61
msgid "Reset"
msgstr "Réinitialiser"

#: source/tmp/PopoverFileProps.vue.ts:38
msgid "Set writing target…"
msgstr "Définir la cible d'écriture…"

#: source/tmp/ReferencesTab.vue.ts:42
msgid "There are no citations in this document."
msgstr "Il n'y a pas de citation dans ce document"
>>>>>>> 6a1ca0b8

#: source/tmp/CustomCSS.vue.ts:32
msgid ""
"Here you can override the styles of Zettlr to customise it even further. "
"<strong>Attention: This file overrides all CSS directives! Never alter the "
"geometry of elements, otherwise the app may expose unwanted behaviour!</"
"strong>"
msgstr ""
"Vous pouvez modifier l'apparence de l'application ici. <strong>Attention : "
"ce fichier peut écraser toutes les directives de CSS ! Ne jamais modifier la "
"géométrie des éléments, sinon l'application pourrait avoir un comportement "
"d'affichage indésirable !</strong>"

#: source/tmp/CustomCSS.vue.ts:88 source/tmp/Defaults.vue.ts:196
#: source/tmp/SnippetsTab.vue.ts:124
msgid "Saving …"
msgstr "Sauvegarde en cours…"

#: source/tmp/CustomCSS.vue.ts:97
msgid "Saving failed"
msgstr "Échec de l'enregistrement"

#: source/tmp/OtherFilesTab.vue.ts:12
msgid "Open directory"
msgstr "Ouvrir le dossier"

#: source/tmp/OtherFilesTab.vue.ts:13
msgid "No other files"
msgstr "Pas d'autres fichiers"

#: source/tmp/FileItem.vue.ts:97 source/tmp/FileItem.vue.ts:99
#: source/tmp/PopoverDirProps.vue.ts:169
msgid "Directories"
msgstr "Dossiers"

#: source/tmp/FileItem.vue.ts:170 source/tmp/PopoverFileProps.vue.ts:113
msgid "Characters"
msgstr "Lettres"

#: source/tmp/FileItem.vue.ts:172 source/tmp/PopoverFileProps.vue.ts:98
msgid "Words"
msgstr "Mots"

#. STATIC VARIABLES
#: source/tmp/CalendarView.vue.ts:26
msgid "Calendar"
msgstr "Calendrier"

#: source/tmp/CalendarView.vue.ts:28
msgid "January"
msgstr "janvier"

#: source/tmp/CalendarView.vue.ts:29
msgid "February"
msgstr "février"

#: source/tmp/CalendarView.vue.ts:30
msgid "March"
msgstr "mars"

#: source/tmp/CalendarView.vue.ts:31
msgid "April"
msgstr "avril"

#: source/tmp/CalendarView.vue.ts:32
msgid "May"
msgstr "mai"

#: source/tmp/CalendarView.vue.ts:33
msgid "June"
msgstr "juin"

#: source/tmp/CalendarView.vue.ts:34
msgid "July"
msgstr "juillet"

#: source/tmp/CalendarView.vue.ts:35
msgid "August"
msgstr "aout"

#: source/tmp/CalendarView.vue.ts:36
msgid "September"
msgstr "septembre"

<<<<<<< HEAD
#: source/tmp/CalendarView.vue.ts:37
msgid "October"
msgstr "octobre"

#: source/tmp/CalendarView.vue.ts:38
msgid "November"
msgstr "novembre"

#: source/tmp/CalendarView.vue.ts:39
msgid "December"
msgstr "décembre"

#: source/tmp/CalendarView.vue.ts:41
msgid "Below the monthly average"
msgstr "Inférieur à la moyenne mensuelle"

#: source/tmp/CalendarView.vue.ts:42
msgid "Over the monthly average"
msgstr "Supérieur à la moyenne mensuelle"

#: source/tmp/CalendarView.vue.ts:43
msgid "More than twice the monthly average"
msgstr "Plus du double de la moyenne mensuelle"

#: source/tmp/Projects-Tab.vue.ts:24
msgid "Zettlr also makes use of these projects:"
msgstr "Zettlr utilise également ces logiciels tiers"
=======
#: source/tmp/Defaults.vue.ts:111
msgid "Edit the default settings for imports or exports here."
msgstr ""
"Modifier les paramètres par défaut pour les importations ou les exportations."

#: source/tmp/Defaults.vue.ts:205 source/tmp/SnippetsTab.vue.ts:134
msgid "Saved!"
msgstr "Enregistré !"

#: source/tmp/FileList.vue.ts:46
msgid "No results"
msgstr "Aucun résultat"

#: source/tmp/FileList.vue.ts:47
msgid "No directory selected"
msgstr "Aucun répertoire sélectionné"

#: source/tmp/FileList.vue.ts:48
msgid "Empty directory"
msgstr "Répertoire vide"
>>>>>>> 6a1ca0b8

#: source/tmp/App.vue.ts:34
msgid "Updater"
msgstr "Mise à jour"

#. True as soon as the update starts
#: source/tmp/App.vue.ts:36
msgid "Click to start update"
msgstr "Cliquez pour lancer la mise à jour"

#: source/tmp/App.vue.ts:76
msgid "New update available"
msgstr "Nouvelle version disponible"

#: source/tmp/App.vue.ts:79
msgid "Your version"
msgstr "Votre version"

#: source/tmp/App.vue.ts:82
msgid ""
"There is a new version of Zettlr available to download. Please read the "
"changelog below."
msgstr ""
"Une nouvelle version de Zettlr est disponible. La liste des changementsest "
"ci-dessous."

#: source/tmp/App.vue.ts:85
msgid "Downloading your update"
msgstr "Téléchargement de votre mise à jour"

#: source/tmp/App.vue.ts:88
msgid "No update available. You have the most recent version."
msgstr "Pas de mise a jour disponible. Vous avez la version la plus récente."

#: source/tmp/App.vue.ts:133
msgid "Starting update …"
msgstr "Démarrage de la mise à jour…"

<<<<<<< HEAD
#: source/tmp/PopoverExport.vue.ts:6
#, fuzzy
msgid "Exporting…"
msgstr "Exporter…"

#: source/tmp/PopoverExport.vue.ts:6
#, fuzzy
msgid "Export"
msgstr "Exporter"

#: source/tmp/PopoverExport.vue.ts:27
msgid "command"
msgstr ""

#: source/tmp/MainSidebar.vue.ts:39 source/tmp/ToCTab.vue.ts:34
#: source/tmp/ToCTab.vue.ts:42
msgid "Table of Contents"
msgstr "Table des matières"

#: source/tmp/MainSidebar.vue.ts:45 source/tmp/ReferencesTab.vue.ts:32
msgid "References"
msgstr "Bibliographie"

#: source/tmp/MainSidebar.vue.ts:51 source/tmp/RelatedFilesTab.vue.ts:32
msgid "Related files"
msgstr "Fichiers connexes"

#: source/tmp/PopoverDocInfo.vue.ts:45
msgid "No open document"
msgstr "Aucun document ouvert"

#: source/tmp/PopoverDocInfo.vue.ts:48
msgid "words"
msgstr "mots"

#: source/tmp/PopoverDocInfo.vue.ts:51
msgid "characters"
msgstr "caractères"

#: source/tmp/CustomCSS.vue.ts:32
msgid ""
"Here you can override the styles of Zettlr to customise it even further. "
"<strong>Attention: This file overrides all CSS directives! Never alter the "
"geometry of elements, otherwise the app may expose unwanted behaviour!</"
"strong>"
msgstr ""
"Vous pouvez modifier l'apparence de l'application ici. <strong>Attention : "
"ce fichier peut écraser toutes les directives de CSS ! Ne jamais modifier la "
"géométrie des éléments, sinon l'application pourrait avoir un comportement "
"d'affichage indésirable !</strong>"

#: source/tmp/CustomCSS.vue.ts:88 source/tmp/Defaults.vue.ts:196
#: source/tmp/SnippetsTab.vue.ts:124
msgid "Saving …"
msgstr "Sauvegarde en cours…"

#: source/tmp/CustomCSS.vue.ts:97
msgid "Saving failed"
msgstr "Échec de l'enregistrement"

#: source/tmp/ReferencesTab.vue.ts:42
msgid "There are no citations in this document."
msgstr "Il n'y a pas de citation dans ce document"

#: source/tmp/ShortcutChooser.vue.ts:61 source/tmp/ColorControl.vue.ts:35
#: source/tmp/NumberControl.vue.ts:40 source/tmp/PopoverFileProps.vue.ts:107
msgid "Reset"
msgstr "Réinitialiser"

#: source/tmp/FileControl.vue.ts:42
#, fuzzy
msgid "Select folder…"
msgstr "Ouvrir le dossier racine."

#: source/tmp/FileControl.vue.ts:42
#, fuzzy
msgid "Select file…"
msgstr "Supprimer le fichier"

#: source/tmp/PopoverDirProps.vue.ts:175 source/tmp/PopoverFileProps.vue.ts:101
msgid "Created"
msgstr "Créé"

#: source/tmp/PopoverDirProps.vue.ts:184
msgid "Project Settings…"
msgstr "Paramètres de Projet…"

#: source/tmp/Defaults.vue.ts:70
msgid ""
"This profile is protected. This means that it will be restored when you "
"remove or rename it."
msgstr ""
"Ce profil est protégé. Cela signifie qu’il sera restauré lorsque vous le "
"supprimerez ou le renommerez."

#: source/tmp/Defaults.vue.ts:73
msgid ""
"This profile is invalid. It may contain errors, or it may be missing the "
"writer or reader property."
msgstr ""

#: source/tmp/Defaults.vue.ts:111
msgid "Edit the default settings for imports or exports here."
msgstr ""
"Modifier les paramètres par défaut pour les importations ou les exportations."

#: source/tmp/Defaults.vue.ts:205 source/tmp/SnippetsTab.vue.ts:134
msgid "Saved!"
msgstr "Enregistré !"

#: source/tmp/GlobalSearch.vue.ts:34
msgid "Full-Text Search"
msgstr "Recherche en texte intégral"

#: source/tmp/GlobalSearch.vue.ts:35
msgid "Enter your search terms below"
msgstr "Entrez vos termes de recherche ci-dessous"

#: source/tmp/GlobalSearch.vue.ts:36
msgid "Find …"
msgstr "Trouver…"

#: source/tmp/GlobalSearch.vue.ts:37 source/tmp/FileManager.vue.ts:48
msgid "Filter …"
msgstr "Filtre..."

#: source/tmp/GlobalSearch.vue.ts:38
msgid "Filter search results"
msgstr "Filtrer les résultats"

#: source/tmp/GlobalSearch.vue.ts:39
msgid "Restrict search to directory"
msgstr "Restreindre la recherche au répertoire"

#: source/tmp/GlobalSearch.vue.ts:40
msgid "Restrict to directory …"
msgstr "Restreindre au répertoire…"

#: source/tmp/GlobalSearch.vue.ts:41
msgid "Search"
msgstr "Chercher"

#: source/tmp/GlobalSearch.vue.ts:42
msgid "Clear search"
msgstr "Effacer la recherche"

#: source/tmp/GlobalSearch.vue.ts:43
msgid "Toggle results"
msgstr "Plier/Déplier tous les résultats"

#: source/tmp/GlobalSearch.vue.ts:109
#, javascript-format
msgid "%s matches"
msgstr ""

#: source/tmp/PopoverTags.vue.ts:48
msgid "Name"
msgstr "Nom"

#: source/tmp/PopoverTags.vue.ts:49
msgid "Count"
msgstr "Nombre"

#: source/tmp/PopoverTags.vue.ts:67
msgid "Filter tags…"
msgstr "Filtrer les mots-clés"

#: source/tmp/PopoverTags.vue.ts:70
msgid "Tag Cloud"
msgstr "Nuage de mots-clés"

#: source/tmp/PopoverTags.vue.ts:73
msgid "Suggested tags for the current file"
msgstr "Étiquettes suggérées pour le fichier actuel"

#: source/tmp/PopoverTags.vue.ts:76
msgid "Add to file"
msgstr "Ajouter au fichier"

#: source/tmp/PopoverPomodoro.vue.ts:80
msgid "Stop"
msgstr "Stop"

#: source/tmp/PopoverPomodoro.vue.ts:83
msgid "Work"
msgstr "Exercice"

#: source/tmp/PopoverPomodoro.vue.ts:86
msgid "Short break"
msgstr "Pause brève"

#: source/tmp/PopoverPomodoro.vue.ts:89
msgid "Break"
msgstr "Pause longue"

#: source/tmp/PopoverPomodoro.vue.ts:92
msgid "Sound Effect"
msgstr "Effet sonore"

#: source/tmp/PopoverPomodoro.vue.ts:95
msgid "Volume"
msgstr "Volume"

#: source/tmp/RelatedFilesTab.vue.ts:33
msgid "No related files"
msgstr "Aucun fichier associé"

#: source/tmp/RelatedFilesTab.vue.ts:34
msgid "This relation is based on a bidirectional link."
msgstr "Cette relation est basée sur un lien bicirectionnel"

#: source/tmp/RelatedFilesTab.vue.ts:35
msgid "This relation is based on an outbound link."
msgstr "Cette relation est basée sur un lien sortant"

#: source/tmp/RelatedFilesTab.vue.ts:36
msgid "This relation is based on a backlink."
msgstr "Cette relation est basée sur un lien entrant"

#: source/tmp/RelatedFilesTab.vue.ts:221
#, javascript-format
msgid "This relation is based on %s shared tags: %s"
msgstr "Cette relation est basée sur des tags partagés"

#: source/tmp/SnippetsTab.vue.ts:50
msgid "Rename snippet"
msgstr "Renommer l'extrait"

#: source/tmp/SnippetsTab.vue.ts:53
msgid "Snippets let you define reusable pieces of text with variables."
msgstr ""
"Les extraits vous permettent de définir des morceaux de texte "
"réutilisablesavec des variables."

#: source/tmp/PopoverFileProps.vue.ts:110
msgid "Set writing target…"
msgstr "Définir la cible d'écriture…"

#: source/tmp/PopoverStats.vue.ts:79
msgid "words last month"
msgstr "mots au cours du mois"

#: source/tmp/PopoverStats.vue.ts:82
msgid "daily average"
msgstr "Moyenne quotidienne"

#: source/tmp/PopoverStats.vue.ts:85
msgid "words today"
msgstr "mots aujourd'hui"

#: source/tmp/PopoverStats.vue.ts:88
msgid "🔥 You're on fire!"
msgstr "🔥 Vous êtes en feu !"

#: source/tmp/PopoverStats.vue.ts:91
msgid "💪 You're close to hitting your daily average!"
msgstr "💪 Vous êtes proche de la moyenne par jour !"

#: source/tmp/PopoverStats.vue.ts:94
msgid "✍🏼 Get writing to surpass your daily average."
msgstr "✍🏼 Écrire pour dépasser votre moyenne."

#: source/tmp/PopoverStats.vue.ts:97
msgid "More statistics …"
msgstr "Plus de statistiques…"

#: source/tmp/ListControl.vue.ts:76
msgid "Add"
msgstr "Ajouter"

#: source/tmp/ListControl.vue.ts:77
msgid "Actions"
msgstr "Actions"

#: source/tmp/ListControl.vue.ts:78
#, fuzzy
msgid "Delete"
msgstr "Supprimer le fichier"
=======
#: source/tmp/PopoverPomodoro.vue.ts:80
msgid "Stop"
msgstr "Stop"

#: source/tmp/PopoverPomodoro.vue.ts:83
msgid "Work"
msgstr "Exercice"

#: source/tmp/PopoverPomodoro.vue.ts:86
msgid "Short break"
msgstr "Pause brève"

#: source/tmp/PopoverPomodoro.vue.ts:89
msgid "Break"
msgstr "Pause longue"

#: source/tmp/PopoverPomodoro.vue.ts:92
msgid "Sound Effect"
msgstr "Effet sonore"

#: source/tmp/PopoverPomodoro.vue.ts:95
msgid "Volume"
msgstr "Volume"

#: source/tmp/SnippetsTab.vue.ts:50
msgid "Rename snippet"
msgstr "Renommer l'extrait"

#: source/tmp/SnippetsTab.vue.ts:53
msgid "Snippets let you define reusable pieces of text with variables."
msgstr ""
"Les extraits vous permettent de définir des morceaux de texte "
"réutilisablesavec des variables."

#: source/tmp/FileControl.vue.ts:42
#, fuzzy
msgid "Select folder…"
msgstr "Ouvrir le dossier racine."

#: source/tmp/FileControl.vue.ts:42
#, fuzzy
msgid "Select file…"
msgstr "Supprimer le fichier"

#: source/tmp/General-Tab.vue.ts:23
msgid ""
"Zettlr is a project by Hendrik Erz, licensed under the GNU GPL v3 license. "
"It is Open Source, free of charge and based upon the Electron framework. "
"Zettlr would like to thank the developers of Electron, the Node.js framework "
"and the CodeMirror editor for their work. Without them, Zettlr would not be "
"possible. Below you can find all projects that Zettlr uses."
msgstr ""
"Zettlr est un projet d’Hendrik Erz, sous licence GNU GPL v3. Il est Open "
"source, gratuit et basé sur le framework Electron. Zettlr aimerait remercier "
"les développeurs d’Electron, Node.js et de CodeMirror pour leur travail. "
"Sans eux, Zettlr n’aurait pu exister. Vous trouverez ci-dessous tous les "
"projets utilisés par Zettlr."

#: source/tmp/General-Tab.vue.ts:24
msgid ""
"Zettlr makes use of citeproc to display citations directly in the editor. To "
"this end, Zettlr uses the CitationStyleLanguage (CSL) language and style "
"files. The files have been shipped unaltered with author metadata. More "
"information:"
msgstr ""
"Zettlr a recours à Citeproc pour afficher les citations et les références "
"bibliographiques directement dans l'éditeur. À cet effet, Zettlr utilise des "
"fichiers de directive au format CSL (Citation Style Language). Ces fichiers "
"sont fournis tels quels, avec les coordonnées des auteurs. Pour plus "
"d'informations:"

#: source/tmp/General-Tab.vue.ts:25
msgid ""
"All logos and brand names are subject to their rightful owners. Besides "
"using their code, Zettlr is in no way affiliated with any of these projects. "
"Node.js is a trademark of Joyent, Inc."
msgstr ""
"Tous les logos et les noms de marque sont soumis à leurs propriétaires "
"légitimes. En plus d'utiliser leur code, Zettlr n'est aucunement affilié à "
"aucun de ces projets. Node.js est une marque de commerce de Joyent, Inc."

#: source/tmp/General-Tab.vue.ts:26
msgid ""
"Zettlr offers an integration with LanguageTool.org, a service provided by "
"LanguageTooler GmbH. Using this service requires an internet connection and "
"is subject to the privacy policy of LanguageTooler GmbH or the corresponding "
"server that you use."
msgstr ""
"Zettlr offre une integration de LanguageTool.org, un service fournitpar "
"LanguageTooler GmbH. Ce service nécessite une connexion internet etest sujet "
"à la politique de confidentialité de LanguageTooler GmbH ou duserveur "
"correspondant que vous utilisez."

#: source/tmp/RelatedFilesTab.vue.ts:34
msgid "No related files"
msgstr "Aucun fichier associé"

#: source/tmp/RelatedFilesTab.vue.ts:35
msgid "This relation is based on a bidirectional link."
msgstr "Cette relation est basée sur un lien bicirectionnel"

#: source/tmp/RelatedFilesTab.vue.ts:36
msgid "This relation is based on an outbound link."
msgstr "Cette relation est basée sur un lien sortant"

#: source/tmp/RelatedFilesTab.vue.ts:37
msgid "This relation is based on a backlink."
msgstr "Cette relation est basée sur un lien entrant"

#: source/tmp/RelatedFilesTab.vue.ts:221
#, javascript-format
msgid "This relation is based on %s shared tags: %s"
msgstr "Cette relation est basée sur des tags partagés"

#: source/tmp/PopoverDocInfo.vue.ts:45
msgid "No open document"
msgstr "Aucun document ouvert"

#: source/tmp/PopoverDocInfo.vue.ts:48
msgid "words"
msgstr "mots"

#: source/tmp/PopoverDocInfo.vue.ts:51
msgid "characters"
msgstr "caractères"

#: source/tmp/PopoverTags.vue.ts:39
msgid "Name"
msgstr "Nom"

#: source/tmp/PopoverTags.vue.ts:40
msgid "Count"
msgstr "Nombre"

#: source/tmp/PopoverTags.vue.ts:47
msgid "Filter tags…"
msgstr "Filtrer les mots-clés"

#: source/tmp/PopoverTags.vue.ts:48
msgid "Tag Cloud"
msgstr "Nuage de mots-clés"

#: source/tmp/PopoverStats.vue.ts:79
msgid "words last month"
msgstr "mots au cours du mois"

#: source/tmp/PopoverStats.vue.ts:82
msgid "daily average"
msgstr "Moyenne quotidienne"

#: source/tmp/PopoverStats.vue.ts:85
msgid "words today"
msgstr "mots aujourd'hui"

#: source/tmp/PopoverStats.vue.ts:88
msgid "🔥 You're on fire!"
msgstr "🔥 Vous êtes en feu !"

#: source/tmp/PopoverStats.vue.ts:91
msgid "💪 You're close to hitting your daily average!"
msgstr "💪 Vous êtes proche de la moyenne par jour !"

#: source/tmp/PopoverStats.vue.ts:94
msgid "✍🏼 Get writing to surpass your daily average."
msgstr "✍🏼 Écrire pour dépasser votre moyenne."

#: source/tmp/PopoverStats.vue.ts:97
msgid "More statistics …"
msgstr "Plus de statistiques…"

#. STATIC VARIABLES
#: source/tmp/CalendarView.vue.ts:26
msgid "Calendar"
msgstr "Calendrier"

#: source/tmp/CalendarView.vue.ts:28
msgid "January"
msgstr "janvier"

#: source/tmp/CalendarView.vue.ts:29
msgid "February"
msgstr "février"

#: source/tmp/CalendarView.vue.ts:30
msgid "March"
msgstr "mars"

#: source/tmp/CalendarView.vue.ts:31
msgid "April"
msgstr "avril"

#: source/tmp/CalendarView.vue.ts:32
msgid "May"
msgstr "mai"

#: source/tmp/CalendarView.vue.ts:33
msgid "June"
msgstr "juin"

#: source/tmp/CalendarView.vue.ts:34
msgid "July"
msgstr "juillet"

#: source/tmp/CalendarView.vue.ts:35
msgid "August"
msgstr "aout"

#: source/tmp/CalendarView.vue.ts:36
msgid "September"
msgstr "septembre"

#: source/tmp/CalendarView.vue.ts:37
msgid "October"
msgstr "octobre"

#: source/tmp/CalendarView.vue.ts:38
msgid "November"
msgstr "novembre"

#: source/tmp/CalendarView.vue.ts:39
msgid "December"
msgstr "décembre"

#: source/tmp/CalendarView.vue.ts:41
msgid "Below the monthly average"
msgstr "Inférieur à la moyenne mensuelle"

#: source/tmp/CalendarView.vue.ts:42
msgid "Over the monthly average"
msgstr "Supérieur à la moyenne mensuelle"

#: source/tmp/CalendarView.vue.ts:43
msgid "More than twice the monthly average"
msgstr "Plus du double de la moyenne mensuelle"

#~ msgid "Suggested tags for the current file"
#~ msgstr "Étiquettes suggérées pour le fichier actuel"

#~ msgid "Add to file"
#~ msgstr "Ajouter au fichier"
>>>>>>> 6a1ca0b8

#~ msgid "Show file"
#~ msgstr "Monter le fichier"

#~ msgid "Directory not found"
#~ msgstr "Dossier non trouvé"

#, javascript-format
#~ msgid "Opening new root %s …"
#~ msgstr "Ouvrir le dossier %s …"

#, javascript-format
#~ msgid "%s has been loaded."
#~ msgstr "%s a été chargé."

#, javascript-format
#~ msgid "Could not open workspace %s."
#~ msgstr "Impossible d'ouvrir l'espace de travail %s."

#~ msgid "selected"
#~ msgstr "Thème choisi"

#~ msgid "click to select"
#~ msgstr "Choisir ce thème"

#~ msgid "Workspaces"
#~ msgstr "Espaces de travail"

#~ msgid "No open files or folders"
#~ msgstr "Aucun fichier ou dossier"

#~ msgid "Automatically switch to dark mode"
#~ msgstr "Basculer automatiquement en mode sombre"

#~ msgid "Start dark mode at"
#~ msgstr "Démarrer le mode sombre à"

#~ msgid "End dark mode at"
#~ msgstr "Arrêter le mode sombre à"

#~ msgid "File manager mode"
#~ msgstr "Mode gestionnaire de fichiers"

#~ msgid "Thin &mdash; show either file tree or file list"
#~ msgstr ""
#~ "Compact &mdash; affiche l'arborescence des fichiers ou la liste des "
#~ "fichiers"

#~ msgid "Expanded &mdash; show both file tree and file list"
#~ msgstr ""
#~ "Développé &mdash; affiche l'arborescence des fichiers et la liste des "
#~ "fichiers"

#~ msgid "Combined &mdash; show files and directories in the file tree"
#~ msgstr ""
#~ "Combiné &mdash; affiche les fichiers et les répertoires dans "
#~ "l'arborescence de fichiers"

#~ msgid "Display files using"
#~ msgstr "Afficher les fichiers seulement"

#~ msgid "Sorting order for files (used for sorting by name)"
#~ msgstr "Ordre de tri des fichiers (utilisé pour le tri par nom)"

#~ msgid "When sorting by time, sort by"
#~ msgstr "Lorsque vous triez par heure, triez par"

#~ msgid "In the file metadata display"
#~ msgstr "Affichage chronologique des fichiers"

#~ msgid ""
#~ "Choose the formatting characters that the bold/emphasis commands should "
#~ "use"
#~ msgstr ""
#~ "Choisissez les caractères de formatage que les commandes en gras / "
#~ "d'emphase doivent utiliser"

#~ msgid "Default image path (relative or absolute)"
#~ msgstr "Chemin par défaut des images (relatif ou absolu)"

#~ msgid "Algorithm to use for the readability mode"
#~ msgstr "Algorithme à utiliser pour le mode de lisibilité"

#~ msgid "Primary Magic Quotes"
#~ msgstr "Guillemets français"

#~ msgid "Secondary Magic Quotes"
#~ msgstr "Guillemets anglais"

#, fuzzy
#~ msgid "String"
#~ msgstr "Sévérité"

#~ msgid ""
#~ "Here you can define certain strings that will be replaced when "
#~ "AutoCorrect is on. The characters on the left side will be replaced with "
#~ "whatever comes on the right."
#~ msgstr ""
#~ "Ici, vous pouvez définir les chaînes de caractères qui seront remplacées "
#~ "lorsque la correction automatique est activée. Les caractères du côté "
#~ "gauche seront remplacés par ceux de droite. (1)"

#, fuzzy
#~ msgid "Search for dictionaries…"
#~ msgstr "Chercher les dictionnaires…"

#~ msgid ""
#~ "Put auto-created files into this directory (must be loaded in Zettlr)"
#~ msgstr ""
#~ "Placer les fichiers créés automatiquement dans ce répertoire, qui doit "
#~ "êtrechargé dans Zettlr"

#~ msgid ""
#~ "Target directory for exported files. <em>Attention:</em> Selecting the "
#~ "current working directory will overwrite files without warning!"
#~ msgstr ""
#~ "Dossier de destination pour les fichiers exportés. <em>Attention</em> les "
#~ "fichiers sont remplacés si vous choisissez « dossier en cours » !"

#~ msgid "Temporary directory: is regularly expunged"
#~ msgstr "Dossier temporaire: vidé régulièrement"

#~ msgid ""
#~ "Current working directory: exported files will be saved into the "
#~ "currently selected directory."
#~ msgstr ""
#~ "Dossier en cours, les fichiers sont exportés dans le dossier courant"

#~ msgid "Ask for directory"
#~ msgstr "Demander le dossier"

#~ msgid ""
#~ "Enter all file extensions that you want to see in your attachment "
#~ "sidebar. Separate them with a comma. Changes are recognised after a "
#~ "restart."
#~ msgstr ""
#~ "Entrez toutes les extensions de fichiers que vous voulez voir dans la "
#~ "listed’annexes. Séparez-les par des virgules. Les modifications prendront "
#~ "effetau prochain redémarrage."

#~ msgid "Use the operating system's accent colour instead of the theme colour"
#~ msgstr ""
#~ "Utilisez la couleur d'accentuation du système d'exploitation au lieu de "
#~ "la couleur du thème"

#~ msgid "This setting is only available on Windows and macOS"
#~ msgstr "Ce paramètre est uniquement disponible sur Windows et macOS"

#~ msgid "These options determine which elements are rendered in documents."
#~ msgstr "Choisir les éléments qui sont visibles dans les documents."

#~ msgid "With these controls you can constrain the image previews."
#~ msgstr "Contrôler la taille des aperçus d’images."

#~ msgid "Options for ZKN elements"
#~ msgstr "Paramètres pour les éléments Zettelkasten (ZKN)"

#~ msgid "Item"
#~ msgstr "Élément"

#~ msgid "Get LaTeX"
#~ msgstr "Télécharger LaTeX"

#~ msgid "characters (w/o spaces)"
#~ msgstr "lettres (sans espace)"

#~ msgid ""
#~ "This profile appears to be either missing the writer or reader property. "
#~ "Make sure to set both so that Zettlr can use this profile."
#~ msgstr ""
#~ "Ce profil ne semble pas avoir la propriété écriture ou lecture. Assurez-"
#~ "vous de définir les deux pour que Zettlr puisse utiliser ce profil."

#~ msgid "Application language (<strong>Restart required!</strong>)"
#~ msgstr "Langue de l'application (<strong>Nécessite un redémarrage</strong>)"

#~ msgid "Find…"
#~ msgstr "Trouver…"

#~ msgid "Replace with"
#~ msgstr "Remplacer par"

#~ msgid "Replace next occurrence"
#~ msgstr "Remplacer la prochaine occurrence"

#~ msgid "Replace all occurrences"
#~ msgstr "Remplacer toutes les occurrences"

#~ msgid "Close search"
#~ msgstr "Fermer la recherche"

#~ msgid "Toggle regular expression search"
#~ msgstr "Basculer la recherche d'expressions régulières"

#~ msgid "Link start"
#~ msgstr "Début du lien"

#~ msgid "Link ending"
#~ msgstr "Fin du lien"

#~ msgid "Proceed without saving"
#~ msgstr "Continuer sans sauvegarder les modifications"

#~ msgid "Omit unsaved changes?"
#~ msgstr "Annuler les modifications ?"

#~ msgid "Afrikaans (South Africa)"
#~ msgstr "Afrikaans (Afrique du Sud)"

#~ msgid "Catalan (Catalonia)"
#~ msgstr "Catalan (Catalogne)"

#~ msgid "Czech (Czech Republic)"
#~ msgstr "Tchèque (République tchèque)"

#~ msgid "Urdu (Pakistan)"
#~ msgstr "Urdu (Pakistan)"

#~ msgid ""
#~ "Use the CodeMirror default actions for <kbd>Home</kbd> and <kbd>End</kbd>."
#~ msgstr ""
#~ "Utilise les actions par défaut de CodeMirror pour <kbd>Home</kbd> et "
#~ "<kbd>End</kbd>."

#~ msgid "Use left-to-right (LTR) writing direction"
#~ msgstr "Utiliser la direction d'écriture de gauche à droite (GàD)"

#~ msgid "Use right-to-left (RTL) writing direction"
#~ msgstr "Utiliser la direction d'écriture de droite à gauche (DàG)"

#~ msgid "Use visual order for arrow key movement while in RTL-mode"
#~ msgstr ""
#~ "Utiliser l'ordre visuel pour le mouvement des touches fléchées en mode DàG"

#~ msgid "Word style (replace immediately without pressing Space/Enter)"
#~ msgstr "À la manière de Word"

#~ msgid "LibreOffice style (press Space or Enter to replace)"
#~ msgstr "À la manière de LibreOffice"

#~ msgid "Check for updated translations on start"
#~ msgstr "Vérifier les traductions mises à jour au démarrage"<|MERGE_RESOLUTION|>--- conflicted
+++ resolved
@@ -8,11 +8,7 @@
 msgstr ""
 "Project-Id-Version: Zettlr 2.3.0\n"
 "Report-Msgid-Bugs-To: https://github.com/Zettlr/Zettlr/issues\n"
-<<<<<<< HEAD
-"POT-Creation-Date: 2024-02-07 10:22+0000\n"
-=======
 "POT-Creation-Date: 2024-02-12 15:20+0000\n"
->>>>>>> 6a1ca0b8
 "PO-Revision-Date: YEAR-MO-DA HO:MI+ZONE\n"
 "Last-Translator: FULL NAME <EMAIL@ADDRESS>\n"
 "Language-Team: LANGUAGE <LL@li.org>\n"
@@ -21,11 +17,6 @@
 "Content-Type: text/plain; charset=UTF-8\n"
 "Content-Transfer-Encoding: 8bit\n"
 
-<<<<<<< HEAD
-#: source/common/util/format-date.ts:33
-msgid "just now"
-msgstr "maintenant"
-=======
 #: source/win-preferences/schema/appearance.ts:10
 #: source/app/service-providers/menu/menu.darwin.ts:448
 #: source/app/service-providers/menu/menu.win32.ts:430
@@ -35,7 +26,6 @@
 #: source/win-preferences/schema/appearance.ts:21
 msgid "Schedule"
 msgstr "Horaires"
->>>>>>> 6a1ca0b8
 
 #: source/win-preferences/schema/appearance.ts:25
 #: source/win-preferences/schema/general.ts:46
@@ -481,46 +471,9 @@
 msgid "Writing direction"
 msgstr "Trouver dans le dossier"
 
-<<<<<<< HEAD
-#: source/common/util/localise-number.ts:28
-msgid ","
-msgstr " "
-
-#: source/common/util/localise-number.ts:29
-msgid "."
-msgstr ","
-
-#: source/common/modules/markdown-utils/plain-link-highlighter.ts:25
-msgid "Cmd/Ctrl-click to follow this link"
-msgstr ""
-
-#: source/common/modules/markdown-editor/autocomplete/code-blocks.ts:42
-msgid "No highlighting"
-msgstr "Aucun surlignage"
-
-#: source/common/modules/markdown-editor/renderers/render-mermaid.ts:54
-msgid "Rendering mermaid graph …"
-msgstr ""
-
-#: source/common/modules/markdown-editor/renderers/render-mermaid.ts:59
-#, fuzzy
-msgid "Could not render Graph:"
-msgstr "Erreur lors de la création du fichier"
-
-#: source/common/modules/markdown-editor/renderers/readability.ts:39
-#, javascript-format
-msgid "Readability mode (%s)"
-msgstr "Mode de lisibilité (%s)"
-
-#: source/common/modules/markdown-editor/renderers/render-images.ts:98
-#, javascript-format
-msgid "Image not found: %s"
-msgstr "Image non trouvée : %s"
-=======
 #: source/win-preferences/schema/editor.ts:50
 msgid "Markdown rendering"
 msgstr ""
->>>>>>> 6a1ca0b8
 
 #: source/win-preferences/schema/editor.ts:57
 msgid ""
@@ -568,23 +521,13 @@
 #: source/win-preferences/schema/editor.ts:119
 #: source/win-preferences/schema/editor.ts:120
 #: source/common/modules/markdown-editor/context-menu/default-menu.ts:152
-<<<<<<< HEAD
-#: source/win-preferences/schema/editor.ts:119
-#: source/win-preferences/schema/editor.ts:120
-=======
 #: source/common/modules/markdown-editor/tooltips/formatting-toolbar.ts:42
->>>>>>> 6a1ca0b8
 msgid "Bold"
 msgstr "Gras"
 
 #: source/win-preferences/schema/editor.ts:127
 #: source/win-preferences/schema/editor.ts:128
 #: source/common/modules/markdown-editor/tooltips/formatting-toolbar.ts:47
-<<<<<<< HEAD
-#: source/win-preferences/schema/editor.ts:127
-#: source/win-preferences/schema/editor.ts:128
-=======
->>>>>>> 6a1ca0b8
 msgid "Italics"
 msgstr "Italique"
 
@@ -604,27 +547,6 @@
 "care of Markdown formatting."
 msgstr ""
 
-<<<<<<< HEAD
-#: source/common/modules/markdown-editor/tooltips/formatting-toolbar.ts:67
-#: source/win-preferences/schema/spellchecking.ts:112
-msgid "Code"
-msgstr "Code"
-
-#: source/common/modules/markdown-editor/tooltips/footnotes.ts:90
-msgid "No footnote text found."
-msgstr "Aucune note de bas de page trouvée."
-
-#: source/common/modules/markdown-editor/tooltips/footnotes.ts:107
-#: source/app/service-providers/menu/menu.darwin.ts:317
-#: source/app/service-providers/menu/menu.win32.ts:318
-msgid "Edit"
-msgstr "Édition"
-
-#: source/common/modules/markdown-editor/tooltips/file-preview.ts:55
-#, javascript-format
-msgid "File %s does not exist."
-msgstr "Le fichier %s n'existe pas."
-=======
 #: source/win-preferences/schema/editor.ts:158
 #, fuzzy
 msgid "Distraction-free mode"
@@ -633,99 +555,20 @@
 #: source/win-preferences/schema/editor.ts:164
 msgid "Mute non-focused lines in distraction-free mode"
 msgstr "Masquer les lignes hors focus dans le mode sans distraction"
->>>>>>> 6a1ca0b8
 
 #: source/win-preferences/schema/editor.ts:169
 msgid "Hide toolbar in distraction free mode"
 msgstr "Cacher la barre d'outils dans le mode sans distraction"
 
-<<<<<<< HEAD
-#: source/common/modules/markdown-editor/tooltips/file-preview.ts:98
-#: source/tmp/PopoverDirProps.vue.ts:172 source/tmp/PopoverFileProps.vue.ts:104
-msgid "Modified"
-msgstr "Modifié"
-=======
 #: source/win-preferences/schema/editor.ts:175
 #, fuzzy
 msgid "Word counter"
 msgstr "Nombre de mots"
->>>>>>> 6a1ca0b8
 
 #: source/win-preferences/schema/editor.ts:182
 msgid "Count characters instead of words (e.g., for Chinese)"
 msgstr "Compter caractères au lieu des mots (p. ex., pour le chinois)"
 
-<<<<<<< HEAD
-#: source/common/modules/markdown-editor/tooltips/file-preview.ts:137
-#: source/win-main/file-manager/util/file-item-context.ts:28
-#: source/tmp/GlobalSearch.vue.ts:53
-msgid "Open in a new tab"
-msgstr "Ouvrir dans un nouvel onglet"
-
-#: source/common/modules/markdown-editor/statusbar/magic-quotes.ts:128
-msgid "Disabled"
-msgstr ""
-
-#: source/common/modules/markdown-editor/statusbar/magic-quotes.ts:135
-#, fuzzy
-msgid "Custom"
-msgstr "CSS personnalisé"
-
-#: source/common/modules/markdown-editor/statusbar/diagnostics.ts:46
-msgid "Open diagnostics panel"
-msgstr "Ouvrir le panneau des diagnostiques"
-
-#: source/common/modules/markdown-editor/statusbar/info-fields.ts:53
-#: source/tmp/FileItem.vue.ts:122 source/tmp/FileItem.vue.ts:185
-#: source/tmp/PopoverDocInfo.vue.ts:73 source/tmp/PopoverDirProps.vue.ts:158
-#: source/tmp/PopoverDirProps.vue.ts:166 source/tmp/PopoverFileProps.vue.ts:125
-#, javascript-format
-msgid "%s words"
-msgstr "%s mots"
-
-#: source/common/modules/markdown-editor/statusbar/info-fields.ts:72
-#: source/tmp/FileItem.vue.ts:120 source/tmp/FileItem.vue.ts:183
-#: source/tmp/PopoverDocInfo.vue.ts:71
-#, javascript-format
-msgid "%s characters"
-msgstr "%s caractères"
-
-#: source/common/modules/markdown-editor/statusbar/language-tool.ts:146
-msgid "Detect automatically"
-msgstr "Détecter automatiquement"
-
-#: source/common/modules/markdown-editor/context-menu/link-image-menu.ts:73
-msgid "Open Link"
-msgstr "Ouvrir le lien"
-
-#: source/common/modules/markdown-editor/context-menu/link-image-menu.ts:82
-msgid "Copy Mail Address"
-msgstr "Copier le courriel"
-
-#: source/common/modules/markdown-editor/context-menu/link-image-menu.ts:82
-msgid "Copy Link"
-msgstr "Copier le lien"
-
-#: source/common/modules/markdown-editor/context-menu/link-image-menu.ts:92
-msgid "Copy image to clipboard"
-msgstr "Copier l'image dans le presse-papiers"
-
-#: source/common/modules/markdown-editor/context-menu/link-image-menu.ts:98
-#, fuzzy
-msgid "Open image"
-msgstr "Ouvrir un fichier"
-
-#: source/common/modules/markdown-editor/context-menu/link-image-menu.ts:104
-#: source/win-main/file-manager/util/file-item-context.ts:87
-#: source/win-main/file-manager/util/dir-item-context.ts:76
-msgid "Reveal in Finder"
-msgstr ""
-
-#: source/common/modules/markdown-editor/context-menu/link-image-menu.ts:104
-#, fuzzy
-msgid "Open in File Browser"
-msgstr "Ouvrir dans le navigateur"
-=======
 #: source/win-preferences/schema/editor.ts:188
 #, fuzzy
 msgid "Readability mode"
@@ -778,7 +621,6 @@
 #: source/win-preferences/schema/editor.ts:260
 msgid "Show link previews"
 msgstr "Afficher l'aperçu des liens"
->>>>>>> 6a1ca0b8
 
 #: source/win-preferences/schema/editor.ts:266
 msgid "Automatically close matching character pairs"
@@ -853,66 +695,6 @@
 msgid "For this to work, the folder must be open as a Workspace in Zettlr."
 msgstr ""
 
-<<<<<<< HEAD
-#: source/common/modules/markdown-editor/context-menu/equation-menu.ts:31
-msgid "Copy equation code"
-msgstr "Copier le code de l'équation"
-
-#: source/common/modules/markdown-editor/linters/spellcheck.ts:149
-msgid "Spelling mistake"
-msgstr "Erreur d'orthographe"
-
-#: source/common/modules/markdown-editor/plugins/footnote-gutter.ts:31
-msgid "Go to footnote reference"
-msgstr ""
-
-#: source/win-preferences/schema/advanced.ts:28
-#, fuzzy
-msgid "Pattern for new file names"
-msgstr "Modèle pour les nouveaux noms de fichiers"
-
-#: source/win-preferences/schema/advanced.ts:34
-#, fuzzy
-msgid "Define a pattern for new file names"
-msgstr "Modèle pour les nouveaux noms de fichiers"
-
-#: source/win-preferences/schema/advanced.ts:36
-#, javascript-format
-msgid "Available variables: %s"
-msgstr ""
-
-#: source/win-preferences/schema/advanced.ts:42
-msgid "Do not prompt for filename when creating new files"
-msgstr "Ne pas demander de nom lors de la création de nouveaux fichiers"
-
-#: source/win-preferences/schema/advanced.ts:49
-msgid "Appearance"
-msgstr ""
-
-#: source/win-preferences/schema/advanced.ts:55
-msgid "Use native window appearance"
-msgstr "Utiliser l'apparence native des fenêtres"
-
-#: source/win-preferences/schema/advanced.ts:56
-msgid "Only available on Linux; this is the default for macOS and Windows."
-msgstr ""
-
-#: source/win-preferences/schema/advanced.ts:62
-#, fuzzy
-msgid "Enable window vibrancy"
-msgstr "Utiliser l'apparence native des fenêtres"
-
-#: source/win-preferences/schema/advanced.ts:63
-msgid "Only available on macOS; makes the window background opaque."
-msgstr ""
-
-#: source/win-preferences/schema/advanced.ts:70
-msgid "Show app in the notification area"
-msgstr "Afficher l'application dans la zone de notification"
-
-#: source/win-preferences/schema/advanced.ts:71
-msgid "Leave app running in the notification area"
-=======
 #: source/win-preferences/schema/zettelkasten.ts:85
 msgid "Path to folder"
 msgstr ""
@@ -969,334 +751,8 @@
 
 #: source/win-preferences/schema/file-manager.ts:16
 msgid "Thin"
->>>>>>> 6a1ca0b8
-msgstr ""
-"Laisser l'application en cours d'exécution dans la zone de notification"
-
-<<<<<<< HEAD
-#: source/win-preferences/schema/advanced.ts:80
-msgid "Zoom behavior"
-msgstr "Comportement du zoom"
-
-#: source/win-preferences/schema/advanced.ts:83
-#, fuzzy
-msgid "Resizes the whole GUI"
-msgstr "Le zoom redimensionne l'ensemble de l'interface graphique"
-
-#: source/win-preferences/schema/advanced.ts:84
-#, fuzzy
-msgid "Changes the editor font size"
-msgstr "Le zoom modifie la taille de la police de l'éditeur"
-
-#: source/win-preferences/schema/advanced.ts:90
-msgid "Attachments sidebar"
-msgstr ""
-
-#: source/win-preferences/schema/advanced.ts:96
-msgid "File extensions to be visible in the Attachments sidebar"
-msgstr ""
-
-#: source/win-preferences/schema/advanced.ts:102
-#, fuzzy
-msgid "Iframe rendering whitelist"
-msgstr "Liste blanche des iFrame autorisées"
-
-#: source/win-preferences/schema/advanced.ts:111
-msgid "Hostname"
-msgstr "Nom d'hôte"
-
-#: source/win-preferences/schema/advanced.ts:113
-#: source/win-preferences/schema/autocorrect.ts:111
-#: source/win-preferences/schema/spellchecking.ts:118
-#, fuzzy
-msgid "Filter"
-msgstr "Filtre..."
-
-#: source/win-preferences/schema/advanced.ts:118
-#, fuzzy
-msgid "Watchdog polling"
-msgstr "Activer le décompte du chien de garde"
-
-#: source/win-preferences/schema/advanced.ts:124
-msgid "Activate Watchdog polling"
-msgstr "Activer le décompte du chien de garde"
-
-#: source/win-preferences/schema/advanced.ts:129
-msgid "Time to wait before writing a file is considered done (in ms)"
-msgstr ""
-"Temps d'attente avant de considérer l’écriture d’un fichier commeterminée "
-"(en ms)"
-
-#: source/win-preferences/schema/advanced.ts:136
-#, fuzzy
-msgid "Deleting items"
-msgstr "Supprimer le fichier"
-
-#: source/win-preferences/schema/advanced.ts:142
-msgid "Delete items irreversibly, if moving them to trash fails"
-msgstr ""
-"Supprimer les éléments de manière irréversible, si leur déplacement versla "
-"corbeille échoue"
-
-#: source/win-preferences/schema/advanced.ts:148
-#, fuzzy
-msgid "Debug mode"
-msgstr "Activer le mode debug"
-
-#: source/win-preferences/schema/advanced.ts:154
-msgid "Enable debug mode"
-msgstr "Activer le mode debug"
-
-#: source/win-preferences/schema/advanced.ts:161
-msgid "Beta releases"
-msgstr ""
-
-#: source/win-preferences/schema/advanced.ts:167
-msgid "Notify me about beta releases"
-msgstr "Me prévenir à propos des versions bêta"
-
-#: source/win-preferences/schema/autocorrect.ts:21
-#, fuzzy
-msgid "Autocorrect"
-msgstr "Activer AutoCorrect"
-
-#: source/win-preferences/schema/autocorrect.ts:31
-msgid "Smart quotes"
-msgstr ""
-
-#: source/win-preferences/schema/autocorrect.ts:44
-#, fuzzy
-msgid "Double Quotes"
-msgstr "Aucun"
-
-#: source/win-preferences/schema/autocorrect.ts:47
-#: source/win-preferences/schema/autocorrect.ts:69
-msgid "Disable Magic Quotes"
-msgstr "Aucun"
-
-#: source/win-preferences/schema/autocorrect.ts:66
-#, fuzzy
-msgid "Single Quotes"
-msgstr "Aucun"
-
-#: source/win-preferences/schema/autocorrect.ts:94
-msgid "Text-replacement patterns"
-msgstr ""
-
-#: source/win-preferences/schema/autocorrect.ts:98
-msgid "Match whole words"
-msgstr ""
-
-#: source/win-preferences/schema/autocorrect.ts:99
-msgid "When checked, AutoCorrect will never replace parts of words"
-msgstr ""
-
-#: source/win-preferences/schema/autocorrect.ts:106
-#, fuzzy
-msgid "Replace"
-msgstr "Remplacer le fichier"
-
-#: source/win-preferences/schema/autocorrect.ts:106
-msgid "With"
-msgstr ""
-
-#: source/win-preferences/schema/editor.ts:21
-#, fuzzy
-msgid "Input mode"
-msgstr "Mode de saisie de l'éditeur"
-
-#: source/win-preferences/schema/editor.ts:37
-msgid ""
-"The input mode determines how you interact with the editor. We recommend "
-"keeping this setting at \"Normal\". Only choose \"Vim\" or \"Emacs\" if you "
-"know what this implies."
-msgstr ""
-
-#: source/win-preferences/schema/editor.ts:42
-#, fuzzy
-msgid "Writing direction"
-msgstr "Trouver dans le dossier"
-
-#: source/win-preferences/schema/editor.ts:50
-msgid "Markdown rendering"
-msgstr ""
-
-#: source/win-preferences/schema/editor.ts:57
-msgid ""
-"Check to enable live rendering of various Markdown elements to formatted "
-"appearance. This hides formatting characters (such as **text**) or renders "
-"images instead of their link."
-msgstr ""
-
-#: source/win-preferences/schema/editor.ts:65
-msgid "Render Citations"
-msgstr "Visualiser des citations"
-
-#: source/win-preferences/schema/editor.ts:70
-msgid "Render Iframes"
-msgstr "Afficher les iframes"
-
-#: source/win-preferences/schema/editor.ts:75
-msgid "Render Images"
-msgstr "Afficher les images"
-
-#: source/win-preferences/schema/editor.ts:80
-msgid "Render Links"
-msgstr "Afficher les liens"
-
-#: source/win-preferences/schema/editor.ts:85
-msgid "Render Formulae"
-msgstr "Afficher les formules"
-
-#: source/win-preferences/schema/editor.ts:90
-msgid "Render Tasks"
-msgstr "Afficher les tâches"
-
-#: source/win-preferences/schema/editor.ts:95
-msgid "Hide heading characters"
-msgstr "Cacher les \"#\" dans les titres"
-
-#: source/win-preferences/schema/editor.ts:100
-msgid "Render emphasis"
-msgstr "Accentuation du rendu"
-
-#: source/win-preferences/schema/editor.ts:109
-msgid "Formatting characters for bold and italic"
-msgstr ""
-
-#: source/win-preferences/schema/editor.ts:136
-msgid "Check Markdown for style issues"
-msgstr "Vérifier les erreurs de style Markdown"
-
-#: source/win-preferences/schema/editor.ts:142
-#, fuzzy
-msgid "Table Editor"
-msgstr "Activer l'éditeur de tableau"
-
-#: source/win-preferences/schema/editor.ts:153
-msgid ""
-"The Table Editor is an interactive interface that simplifies creation and "
-"editing of tables. It provides buttons for common functionality, and takes "
-"care of Markdown formatting."
-msgstr ""
-
-#: source/win-preferences/schema/editor.ts:158
-#, fuzzy
-msgid "Distraction-free mode"
-msgstr "Mode sans distraction"
-
-#: source/win-preferences/schema/editor.ts:164
-msgid "Mute non-focused lines in distraction-free mode"
-msgstr "Masquer les lignes hors focus dans le mode sans distraction"
-
-#: source/win-preferences/schema/editor.ts:169
-msgid "Hide toolbar in distraction free mode"
-msgstr "Cacher la barre d'outils dans le mode sans distraction"
-
-#: source/win-preferences/schema/editor.ts:175
-#, fuzzy
-msgid "Word counter"
-msgstr "Nombre de mots"
-
-#: source/win-preferences/schema/editor.ts:182
-msgid "Count characters instead of words (e.g., for Chinese)"
-msgstr "Compter caractères au lieu des mots (p. ex., pour le chinois)"
-
-#: source/win-preferences/schema/editor.ts:188
-#, fuzzy
-msgid "Readability mode"
-msgstr "Mode de lisibilité (%s)"
-
-#: source/win-preferences/schema/editor.ts:195
-msgid "Algorithm"
-msgstr ""
-
-#: source/win-preferences/schema/editor.ts:207
-#, fuzzy
-msgid "Image size"
-msgstr "Image"
-
-#: source/win-preferences/schema/editor.ts:213
-#, fuzzy
-msgid "Maximum width of images (%s %)"
-msgstr "Largeur maximale des images (pourcentage)"
-
-#: source/win-preferences/schema/editor.ts:220
-#, fuzzy
-msgid "Maximum height of images (%s %)"
-msgstr "Hauteur maximale des images (pourcentage)"
-
-#: source/win-preferences/schema/editor.ts:228
-#, fuzzy
-msgid "Other settings"
-msgstr "Autres fichiers"
-
-#: source/win-preferences/schema/editor.ts:234
-#, fuzzy
-msgid "Font size"
-msgstr "Taille de la police de l'éditeur"
-
-#: source/win-preferences/schema/editor.ts:241
-#, fuzzy
-msgid "Indentation size (number of spaces)"
-msgstr "Largeur d’indentation en nombre d’espaces"
-
-#: source/win-preferences/schema/editor.ts:248
-#, fuzzy
-msgid "Indent using tabs instead of spaces"
-msgstr "Indenter à l'aide de tabulations"
-
-#: source/win-preferences/schema/editor.ts:255
-#, fuzzy
-msgid "Suggest emojis during autocompletion"
-msgstr "Accepter les espaces lors de la saisie semi-automatique"
-
-#: source/win-preferences/schema/editor.ts:260
-msgid "Show link previews"
-msgstr "Afficher l'aperçu des liens"
-
-#: source/win-preferences/schema/editor.ts:266
-msgid "Automatically close matching character pairs"
-msgstr "Fermer automatiquement les paires de caractères correspondantes"
-
-#: source/win-preferences/schema/import-export.ts:23
-msgid "Import and export profiles"
-msgstr ""
-
-#: source/win-preferences/schema/import-export.ts:29
-msgid "Open import profiles editor"
-msgstr ""
-
-#: source/win-preferences/schema/import-export.ts:43
-msgid "Open export profiles editor"
-msgstr ""
-
-#: source/win-preferences/schema/import-export.ts:58
-#, fuzzy
-msgid "Export settings"
-msgstr "Exportation vers %s"
-
-#. TODO: Must be radio; second option "Use system-wide Pandoc for exports"
-#: source/win-preferences/schema/import-export.ts:64
-#, fuzzy
-msgid "Use Zettlr's internal Pandoc for exports"
-msgstr "Utilisez le Pandoc interne pour les exportations"
-
-#: source/win-preferences/schema/import-export.ts:70
-#, fuzzy
-msgid "Remove tags from files when exporting"
-msgstr "Supprimer les mot-clés dans les fichiers"
-
-#: source/win-preferences/schema/import-export.ts:76
-#: source/win-preferences/schema/zettelkasten.ts:42
-#, fuzzy
-msgid "Internal links"
-msgstr "Supprimer les crochets des liens internes"
-
-#: source/win-preferences/schema/import-export.ts:79
-msgid "Remove internal links completely"
-msgstr "Supprimer tous les liens internes"
-=======
+msgstr ""
+
 #: source/win-preferences/schema/file-manager.ts:17
 msgid "Expanded"
 msgstr ""
@@ -2253,109 +1709,51 @@
 #, fuzzy, javascript-format
 msgid "Loading workspace %s"
 msgstr "Impossible d'ouvrir l'espace de travail %s."
->>>>>>> 6a1ca0b8
-
-#: source/win-preferences/schema/import-export.ts:80
-msgid "Unlink internal links"
-msgstr "Supprimer les crochets des liens internes"
-
-#: source/win-preferences/schema/import-export.ts:81
-msgid "Don't touch internal links"
-msgstr "Ne pas modifier les liens internes"
-
-#: source/win-preferences/schema/import-export.ts:87
-msgid "Destination folder for exported files"
-msgstr ""
-
-#. TODO: Add info-strings
-#: source/win-preferences/schema/import-export.ts:91
-msgid "Temporary folder"
-msgstr ""
-
-#: source/win-preferences/schema/import-export.ts:92
-#, fuzzy
-msgid "Same as file location"
-msgstr "Propriétés du fichier"
-
-#: source/win-preferences/schema/import-export.ts:93
-msgid "Ask for folder when exporting"
-msgstr ""
-
-#: source/win-preferences/schema/import-export.ts:99
+
+#: source/app/service-providers/updates/index.ts:294
+#, javascript-format
+msgid "Could not check for updates: Server Error (Status code: %s)"
+msgstr ""
+"Impossible de vérifier les mises à jour : Erreur Serveur (Code d'état : %s)"
+
+#: source/app/service-providers/updates/index.ts:296
+#, javascript-format
+msgid "Could not check for updates: Client Error (Status code: %s)"
+msgstr ""
+"Impossible de vérifier les mises à jour : Erreur Client (Code d'état : %s)"
+
+#: source/app/service-providers/updates/index.ts:298
+#, javascript-format
 msgid ""
-"Warning! Files in the temporary folder are regularly deleted. Choosing the "
-"same location as the file overwrites files with identical filenames if they "
-"already exist."
-msgstr ""
-
-#: source/win-preferences/schema/import-export.ts:104
-msgid "Custom export commands"
-msgstr ""
-
-#: source/win-preferences/schema/import-export.ts:112
-#, fuzzy
-msgid "Display name"
-msgstr "Afficher le bouton image"
-
-#: source/win-preferences/schema/import-export.ts:112
-#, fuzzy
-msgid "Command"
-msgstr "Commentaire"
-
-#: source/win-preferences/schema/import-export.ts:113
-msgid ""
-"Enter custom commands to run the exporter with. Each command receives as its "
-"first argument the file or project folder to be exported."
-msgstr ""
-
-#: source/win-preferences/schema/spellchecking.ts:22
-#, fuzzy
-msgid "LanguageTool"
-msgstr "Utiliser LanguageTool"
-
-<<<<<<< HEAD
-#: source/win-preferences/schema/spellchecking.ts:32
-msgid "Strictness"
-msgstr "Sévérité"
-
-#: source/win-preferences/schema/spellchecking.ts:35
-#, fuzzy
-msgid "Standard"
-msgstr "Standard"
-
-#: source/win-preferences/schema/spellchecking.ts:36
-msgid "Picky"
-msgstr "Pointilleux"
-
-#: source/win-preferences/schema/spellchecking.ts:45
-msgid "Mother language"
-msgstr ""
-
-#: source/win-preferences/schema/spellchecking.ts:51
-msgid "Not set"
-msgstr ""
-
-#: source/win-preferences/schema/spellchecking.ts:59
-msgid "LanguageTool Provider"
-msgstr "Fournisseur de LanguageTool"
-
-#: source/win-preferences/schema/spellchecking.ts:63
-#, fuzzy
-msgid "Custom server"
-msgstr "CSS personnalisé"
-
-#: source/win-preferences/schema/spellchecking.ts:70
-#, fuzzy
-msgid "Custom server address"
-msgstr "CSS personnalisé"
-
-#: source/win-preferences/schema/spellchecking.ts:79
-#, fuzzy
-msgid "LanguageTool Premium"
-msgstr "Fournisseur de LanguageTool"
-
-#: source/win-preferences/schema/spellchecking.ts:84
-=======
+"Could not check for updates: The server tried to redirect (Status code: %s)"
+msgstr ""
+"Impossible de vérifier les mises à jour : le serveur a essayé de rediriger "
+"(Code d'état : %s)"
+
+#. getaddrinfo has reported that the host has not been found.
+#. This normally only happens if the networking interface is
+#. offline.
+#: source/app/service-providers/updates/index.ts:303
+msgid "Could not check for updates: Could not establish connection"
+msgstr "Impossible de vérifier les mises à jour : pas de connexion"
+
+#. Something else has occurred. GotError objects have a name property.
+#: source/app/service-providers/updates/index.ts:306
+#, javascript-format
+msgid "Could not check for updates. %s: %s"
+msgstr "Impossible de vérifier les mises à jour. %s : %s"
+
+#: source/app/service-providers/updates/index.ts:322
+msgid "Could not check for updates: Server hasn't sent any data"
+msgstr ""
+"Impossible de vérifier les mises à jour : le serveur n’a pas envoyé de "
+"données"
+
+#: source/app/service-providers/updates/index.ts:579
+#, javascript-format
+msgid "An update to version %s is available!"
+msgstr "Une mise à jour vers la version %s est disponible !"
+
 #: source/app/service-providers/tray/index.ts:160
 msgid "Show Zettlr"
 msgstr "Afficher Zettlr"
@@ -2438,148 +1836,13 @@
 #: source/app/service-providers/commands/exporter/pdf-exporter.ts:37
 #: source/app/service-providers/commands/exporter/default-exporter.ts:33
 #: source/app/service-providers/commands/importer/index.ts:47
->>>>>>> 6a1ca0b8
 msgid ""
-"Zettlr will ignore the \"LanguageTool provider\" settings if you enter any "
-"credentials here."
-msgstr ""
-
-<<<<<<< HEAD
-#: source/win-preferences/schema/spellchecking.ts:88
-msgid "LanguageTool Username"
-msgstr "LanguageTool Username"
-
-#: source/win-preferences/schema/spellchecking.ts:95
-msgid "LanguageTool API key"
-msgstr "LanguageTool API key"
-
-#: source/win-preferences/schema/spellchecking.ts:103
-msgid "Spellchecking"
-msgstr ""
-
-#: source/win-preferences/schema/spellchecking.ts:112
-#, fuzzy
-msgid "Active"
-msgstr "Actions"
-
-#: source/win-preferences/schema/spellchecking.ts:112
-#, fuzzy
-msgid "Language"
-msgstr "Fournisseur de LanguageTool"
-
-#: source/win-preferences/schema/spellchecking.ts:113
-msgid ""
-"Select the languages for which you want to enable automatic spell checking."
-msgstr ""
-"Choisir les langues pour lesquelles vous voulez activer le correcteur "
-"orthographique."
-
-#: source/win-preferences/schema/spellchecking.ts:125
-msgid "User dictionary. Remove words by clicking them."
-msgstr "Dictionnaire personnalisé. Enlever des mots avec un clic."
-
-#: source/win-preferences/schema/spellchecking.ts:127
-msgid "Dictionary entry"
-msgstr "Entrée du dictionnaire"
-
-#: source/win-preferences/schema/spellchecking.ts:130
-msgid "Search for entries …"
-msgstr "Rechercher des entrées…"
-
-#: source/win-preferences/schema/file-manager.ts:7
-#, fuzzy
-msgid "Display mode"
-msgstr "Afficher le bouton image"
-
-#: source/win-preferences/schema/file-manager.ts:16
-msgid "Thin"
-msgstr ""
-
-#: source/win-preferences/schema/file-manager.ts:17
-msgid "Expanded"
-msgstr ""
-
-#: source/win-preferences/schema/file-manager.ts:18
-msgid "Combined"
-msgstr ""
-
-#: source/win-preferences/schema/file-manager.ts:24
-msgid ""
-"The Thin mode shows your directories and files separately. Select a "
-"directory to have its contents displayed in the file list. Switch between "
-"file list and directory tree by clicking on directories or the arrow button "
-"which appears at the top left corner of the file list."
-msgstr ""
-
-#: source/win-preferences/schema/file-manager.ts:29
-msgid "Show file information"
-msgstr "Propriétés du fichier"
-
-#: source/win-preferences/schema/file-manager.ts:34
-msgid "Show folders above files"
-msgstr "Afficher les dossiers au-dessus des fichiers"
-
-#: source/win-preferences/schema/file-manager.ts:40
-msgid "Markdown document name display"
-msgstr ""
-
-#: source/win-preferences/schema/file-manager.ts:48
-msgid "Filename only"
-msgstr "Nom de fichier seulement"
-
-#: source/win-preferences/schema/file-manager.ts:49
-msgid "Title if applicable"
-msgstr "Titre si disponible"
-
-#: source/win-preferences/schema/file-manager.ts:50
-msgid "First heading level 1 if applicable"
-msgstr "Premier titre de niveau 1 si disponible"
-
-#: source/win-preferences/schema/file-manager.ts:51
-msgid "Title or first heading level 1 if applicable"
-msgstr "Titre ou premier titre de niveau un si disponible"
-
-#: source/win-preferences/schema/file-manager.ts:57
-msgid "Display Markdown file extensions"
-msgstr "Afficher les extensions de fichiers Markdown"
-
-#: source/win-preferences/schema/file-manager.ts:64
-msgid "Time display"
-msgstr ""
-
-#: source/win-preferences/schema/file-manager.ts:72
-msgid "Last modification time"
-msgstr "Heure de la dernière modification"
-
-#: source/win-preferences/schema/file-manager.ts:73
-msgid "File creation time"
-msgstr "Temps de création du fichier"
-
-#: source/win-preferences/schema/file-manager.ts:79
-#, fuzzy
-msgid "Sorting"
-msgstr "Exporter…"
-
-#: source/win-preferences/schema/file-manager.ts:85
-#, fuzzy
-msgid "When sorting documents…"
-msgstr "Fichiers récents"
-
-#: source/win-preferences/schema/file-manager.ts:88
-#, fuzzy
-msgid "Use natural order (2 comes before 10)"
-msgstr "Ordre naturel (10 après 2)"
-
-#: source/win-preferences/schema/file-manager.ts:89
-#, fuzzy
-msgid "Use ASCII order (2 comes after 10)"
-msgstr "Ordre ASCII (2 après 10)"
-
-#: source/win-preferences/schema/citations.ts:21
-#, fuzzy
-msgid "Citations"
-msgstr "Visualiser des citations"
-=======
+"Pandoc has not been found on this system. Please install Pandoc prior to "
+"exporting or importing files."
+msgstr ""
+"Le programme pandoc n'a pas pu être trouvé. Veuillez l'installer avant "
+"d'exporter ou d'importer des fichiers."
+
 #: source/app/service-providers/commands/file-rename.ts:108
 #: source/app/service-providers/commands/rename-tag.ts:43
 #: source/app/service-providers/config/index.ts:488
@@ -2757,40 +2020,13 @@
 #, javascript-format
 msgid "There are multiple profiles that can import %s. Please choose one."
 msgstr ""
->>>>>>> 6a1ca0b8
-
-#: source/win-preferences/schema/citations.ts:27
-msgid "How would you like autocomplete to insert your citations?"
-msgstr "Choisissez la manière dont vos citations sont insérées"
-
-<<<<<<< HEAD
-#: source/win-preferences/schema/citations.ts:38
-msgid "Citation Database (CSL JSON or BibTex)"
-msgstr "Fichier de références bibliographiques (au format CSL JSON ou BibTex)"
-
-#: source/win-preferences/schema/citations.ts:40
-#: source/win-preferences/schema/citations.ts:52
-#, fuzzy
-msgid "Path to file"
-msgstr "Ajouter au fichier"
-
-#: source/win-preferences/schema/citations.ts:50
-msgid "CSL-Style (optional)"
-msgstr "Fichier de format de références bibliographiques CSL (optionnel)"
-
-#: source/win-preferences/schema/general.ts:21
-msgid "Application language"
-msgstr ""
-
-#: source/win-preferences/schema/general.ts:32
-msgid "Autosave"
-msgstr "Sauvegarde automatique"
-
-#: source/win-preferences/schema/general.ts:42
-#, fuzzy
-msgid "Save modifications"
-msgstr "Heure de la dernière modification"
-=======
+
+#. We need to generate our own filename. First, attempt to just use 'copy of'
+#: source/app/service-providers/commands/file-duplicate.ts:71
+#, javascript-format
+msgid "Copy of %s"
+msgstr "Copie de %s"
+
 #. Else standard val for new dirs.
 #: source/app/service-providers/commands/dir-new.ts:31
 #: source/tmp/TreeItem.vue.ts:240
@@ -2802,100 +2038,18 @@
 #: source/app/service-providers/commands/dir-new.ts:50
 msgid "Could not create directory"
 msgstr "Erreur lors de la création du dossier"
->>>>>>> 6a1ca0b8
-
-#: source/win-preferences/schema/general.ts:46
-#: source/win-preferences/schema/appearance.ts:25
-msgid "Off"
-msgstr "Désactivé"
-
-#: source/win-preferences/schema/general.ts:47
-msgid "Immediately"
-msgstr "Immédiatement"
-
-<<<<<<< HEAD
-#: source/win-preferences/schema/general.ts:48
-msgid "After a short delay"
-msgstr "Après un court délai"
-
-#: source/win-preferences/schema/general.ts:54
-msgid "Default image folder"
-msgstr ""
-
-#: source/win-preferences/schema/general.ts:66
-msgid ""
-"Click \"Select folder…\" or type an absolute or relative path directly into "
-"the input field."
-msgstr ""
-
-#: source/win-preferences/schema/general.ts:71
-#, fuzzy
-msgid "Behavior"
-msgstr "Comportement du zoom"
-
-#: source/win-preferences/schema/general.ts:77
-#: source/app/service-providers/windows/dialog/should-replace-file.ts:33
-msgid "Always load remote changes to the current file"
-msgstr ""
-"Toujours actualiser le fichier en cours lorsqu'il est modifié dans un autre "
-"programme"
-
-#: source/win-preferences/schema/general.ts:82
-msgid "Avoid opening files in new tabs if possible"
-msgstr "Éviter d'ouvrir des fichiers dans de nouveaux onglets si possible"
-
-#: source/win-preferences/schema/general.ts:88
-#, fuzzy
-msgid "Updates"
-msgstr "Mise à jour"
-
-#: source/win-preferences/schema/general.ts:94
-msgid "Automatically check for updates"
-msgstr "Vérifier automatiquement la présence de mises à jour"
-
-#: source/win-preferences/schema/appearance.ts:10
-#: source/app/service-providers/menu/menu.darwin.ts:448
-#: source/app/service-providers/menu/menu.win32.ts:430
-msgid "Dark mode"
-msgstr "Mode sombre"
-
-#: source/win-preferences/schema/appearance.ts:21
-msgid "Schedule"
-msgstr "Horaires"
-
-#: source/win-preferences/schema/appearance.ts:26
-#, fuzzy
-msgid "Follow system"
-msgstr "Utiliser l'horloge système"
-
-#: source/win-preferences/schema/appearance.ts:27
-msgid "On"
-msgstr ""
-
-#: source/win-preferences/schema/appearance.ts:36
-#: source/tmp/PopoverPomodoro.vue.ts:77
-msgid "Start"
-msgstr "Démarrer"
-
-#: source/win-preferences/schema/appearance.ts:43
-msgid "End"
-msgstr ""
-
-#: source/win-preferences/schema/appearance.ts:53
-msgid "Theme"
-msgstr ""
-
-#: source/win-preferences/schema/appearance.ts:60
-msgid "Here you can choose the theme for the app."
-msgstr "Choisir le thème de l'application."
-
-#: source/win-preferences/schema/appearance.ts:102
-msgid "Toolbar options"
-msgstr ""
-
-#: source/win-preferences/schema/appearance.ts:109
-msgid "Left section buttons"
-=======
+
+#: source/app/service-providers/commands/import-lang-file.ts:60
+#, javascript-format
+msgid "Language file imported: %s"
+msgstr "Le fichier de langue %s a été importé !"
+
+#: source/app/service-providers/commands/import-lang-file.ts:62
+#: source/app/service-providers/commands/import-lang-file.ts:65
+#, javascript-format
+msgid "Could not import language file %s!"
+msgstr "Impossible d'importer le fichier de langue %s !"
+
 #: source/app/service-providers/commands/request-move.ts:53
 msgid "Cannot move directory"
 msgstr "Impossible de déplacer le dossier"
@@ -2926,265 +2080,9 @@
 #: source/app/service-providers/config/config-validation.ts:284
 #, javascript-format
 msgid "Option %s must be between %s and %s (characters long)."
->>>>>>> 6a1ca0b8
-msgstr ""
-
-<<<<<<< HEAD
-#: source/win-preferences/schema/appearance.ts:113
-msgid "Display \"Open Preferences\" button"
-msgstr "Afficher le bouton « Ouvrir les préférences »"
-
-#: source/win-preferences/schema/appearance.ts:118
-msgid "Display \"New File\" button"
-msgstr "Afficher le bouton « Nouveau fichier »"
-
-#: source/win-preferences/schema/appearance.ts:123
-msgid "Display \"Previous File\" button"
-msgstr "Afficher le bouton « Fichier précédent »"
-
-#: source/win-preferences/schema/appearance.ts:128
-msgid "Display \"Next File\" button"
-msgstr "Afficher le bouton « Fichier suivant »"
-
-#: source/win-preferences/schema/appearance.ts:135
-msgid "Center section buttons"
-msgstr ""
-
-#: source/win-preferences/schema/appearance.ts:139
-msgid "Display readability button"
-msgstr "Afficher le bouton de lisibilité"
-
-#: source/win-preferences/schema/appearance.ts:144
-msgid "Display \"Insert Comment\" button"
-msgstr "Afficher le bouton « Insérer un commentaire »"
-
-#: source/win-preferences/schema/appearance.ts:149
-msgid "Display link button"
-msgstr "Afficher le bouton lien"
-
-#: source/win-preferences/schema/appearance.ts:154
-msgid "Display image button"
-msgstr "Afficher le bouton image"
-
-#: source/win-preferences/schema/appearance.ts:159
-msgid "Display task list button"
-msgstr "Afficher le bouton liste de tâches"
-
-#: source/win-preferences/schema/appearance.ts:164
-msgid "Display \"Insert Table\" button"
-msgstr "Afficher le bouton « Insérer un tableau »"
-
-#: source/win-preferences/schema/appearance.ts:169
-msgid "Display \"Insert Footnote\" button"
-msgstr "Afficher le bouton « Insérer une note de bas de page »"
-
-#: source/win-preferences/schema/appearance.ts:176
-msgid "Right section buttons"
-msgstr ""
-
-#: source/win-preferences/schema/appearance.ts:180
-msgid "Display document info"
-msgstr "Afficher les informations du document"
-
-#: source/win-preferences/schema/appearance.ts:185
-msgid "Display Pomodoro-timer"
-msgstr "Afficher la minuterie Pomodoro"
-
-#: source/win-preferences/schema/appearance.ts:191
-#, fuzzy
-msgid "Status bar"
-msgstr "Afficher Zettlr"
-
-#: source/win-preferences/schema/appearance.ts:197
-#, fuzzy
-msgid "Show statusbar"
-msgstr "Afficher Zettlr"
-
-#: source/win-preferences/schema/appearance.ts:203
-#: source/tmp/CustomCSS.vue.ts:31
-msgid "Custom CSS"
-msgstr "CSS personnalisé"
-
-#: source/win-preferences/schema/appearance.ts:208
-#, fuzzy
-msgid "Open CSS editor"
-msgstr "Ouvrir le dossier"
-
-#: source/win-preferences/schema/snippets.ts:23
-msgid "Snippets"
-msgstr ""
-
-#: source/win-preferences/schema/snippets.ts:29
-msgid "Open snippets editor"
-msgstr ""
-
-#: source/win-preferences/schema/zettelkasten.ts:21
-msgid "Zettelkasten IDs"
-msgstr ""
-
-#: source/win-preferences/schema/zettelkasten.ts:27
-#, fuzzy
-msgid "Pattern for Zettelkasten IDs"
-msgstr "Modèle de création des identifiants"
-
-#: source/win-preferences/schema/zettelkasten.ts:28
-#, fuzzy
-msgid "Uses ECMAScript regular expressions"
-msgstr "Expression régulière pour l’identifiant"
-
-#: source/win-preferences/schema/zettelkasten.ts:34
-msgid "Pattern used to generate new IDs"
-msgstr "Modèle de création des identifiants"
-
-#: source/win-preferences/schema/zettelkasten.ts:37
-#, javascript-format
-msgid "Available Variables: %s"
-msgstr ""
-
-#: source/win-preferences/schema/zettelkasten.ts:48
-#, fuzzy
-msgid "Link with filename only"
-msgstr "Nom de fichier seulement"
-
-#: source/win-preferences/schema/zettelkasten.ts:53
-#, fuzzy
-msgid "When linking files, add the document name …"
-msgstr "Lorsque vous liez des fichiers, ajoutez le nom du fichier…"
-
-#: source/win-preferences/schema/zettelkasten.ts:56
-#, fuzzy
-msgid "Always"
-msgstr "toujours"
-
-#: source/win-preferences/schema/zettelkasten.ts:57
-#, fuzzy
-msgid "Only when linking using the ID"
-msgstr "uniquement lors de la liaison à l'aide de l'ID"
-
-#: source/win-preferences/schema/zettelkasten.ts:58
-#, fuzzy
-msgid "Never"
-msgstr "jamais"
-
-#: source/win-preferences/schema/zettelkasten.ts:65
-#, fuzzy
-msgid "Start a full-text search when following internal links"
-msgstr "Lancer une recherche en suivant les liens Zettelkasten"
-
-#: source/win-preferences/schema/zettelkasten.ts:66
-msgid "The search string will match the content between the brackets: [[ ]]."
-msgstr ""
-
-#: source/win-preferences/schema/zettelkasten.ts:75
-#, fuzzy
-msgid ""
-"Automatically create non-existing files in this folder when following "
-"internal links"
-msgstr ""
-"Création automatique des fichiers inexistants en suivant des liens internes"
-
-#: source/win-preferences/schema/zettelkasten.ts:80
-msgid "For this to work, the folder must be open as a Workspace in Zettlr."
-msgstr ""
-
-#: source/win-preferences/schema/zettelkasten.ts:85
-msgid "Path to folder"
-msgstr ""
-
-#: source/win-main/file-manager/util/file-item-context.ts:34
-#: source/win-main/file-manager/util/dir-item-context.ts:28
-msgid "Properties"
-msgstr "Propriétés"
-
-#: source/win-main/file-manager/util/file-item-context.ts:43
-#: source/app/service-providers/menu/menu.darwin.ts:287
-#: source/app/service-providers/menu/menu.win32.ts:281
-#: source/tmp/Defaults.vue.ts:76
-msgid "Rename file"
-msgstr "Renommer le fichier"
-
-#: source/win-main/file-manager/util/file-item-context.ts:50
-#: source/app/service-providers/menu/menu.darwin.ts:298
-#: source/app/service-providers/menu/menu.win32.ts:292
-msgid "Delete file"
-msgstr "Supprimer le fichier"
-
-#: source/win-main/file-manager/util/file-item-context.ts:57
-msgid "Duplicate file"
-msgstr "Dupliquer le fichier"
-
-#: source/win-main/file-manager/util/file-item-context.ts:66
-#: source/win-main/file-manager/util/dir-item-context.ts:67
-#, fuzzy
-msgid "Copy path"
-msgstr "Copier le chemin complet"
-
-#: source/win-main/file-manager/util/file-item-context.ts:72
-#: source/win-main/tabs-context.ts:68
-msgid "Copy filename"
-msgstr "Copier le nom de fichier"
-
-#: source/win-main/file-manager/util/file-item-context.ts:78
-#: source/win-main/tabs-context.ts:80
-#: source/app/service-providers/menu/menu.darwin.ts:414
-#: source/app/service-providers/menu/menu.win32.ts:415
-msgid "Copy ID"
-msgstr "Copier l’identifiant"
-
-#: source/win-main/file-manager/util/file-item-context.ts:87
-#: source/win-main/file-manager/util/dir-item-context.ts:76
-msgid "Reveal in Explorer"
-msgstr ""
-
-#: source/win-main/file-manager/util/file-item-context.ts:87
-#: source/win-main/file-manager/util/dir-item-context.ts:76
-msgid "Reveal in File Browser"
-msgstr ""
-
-#: source/win-main/file-manager/util/file-item-context.ts:100
-msgid "Close file"
-msgstr "Fermer le fichier"
-
-#: source/win-main/file-manager/util/dir-item-context.ts:37
-#: source/app/service-providers/menu/menu.darwin.ts:116
-#: source/app/service-providers/menu/menu.win32.ts:90
-msgid "New File…"
-msgstr "Nouveau fichier…"
-
-#: source/win-main/file-manager/util/dir-item-context.ts:43
-#: source/app/service-providers/menu/menu.darwin.ts:155
-#: source/app/service-providers/menu/menu.win32.ts:129
-msgid "New directory…"
-msgstr "Nouveau dossier…"
-
-#: source/win-main/file-manager/util/dir-item-context.ts:52
-msgid "Rename directory"
-msgstr "Renommer le dossier"
-
-#: source/win-main/file-manager/util/dir-item-context.ts:58
-#: source/app/service-providers/menu/menu.darwin.ts:306
-#: source/app/service-providers/menu/menu.win32.ts:299
-msgid "Delete directory"
-msgstr "Supprimer le dossier"
-
-#: source/win-main/file-manager/util/dir-item-context.ts:87
-msgid "Check for directory …"
-msgstr "Vérifier le dossier …"
-
-#: source/win-main/file-manager/util/dir-item-context.ts:104
-msgid "Export Project"
-msgstr "Exporter le Projet"
-
-#: source/win-main/file-manager/util/dir-item-context.ts:116
-msgid "Close Workspace"
-msgstr "Fermer l'espace de travail"
-
-#: source/win-main/tabs-context.ts:38
-#: source/app/service-providers/menu/menu.darwin.ts:601
-#: source/app/service-providers/menu/menu.win32.ts:574
-msgid "Close Tab"
-msgstr "Fermer l’onglet"
-=======
+msgstr ""
+"La longueur de l'option %s doit être comprise entre %s et %s caractères."
+
 #: source/app/service-providers/config/config-validation.ts:287
 #, javascript-format
 msgid "Option %s may not exceed %s (characters)."
@@ -3381,7 +2279,6 @@
 #: source/app/service-providers/menu/menu.win32.ts:477
 msgid "Toggle Sidebar"
 msgstr "Afficher la barre latérale"
->>>>>>> 6a1ca0b8
 
 #: source/app/service-providers/menu/menu.darwin.ts:509
 #: source/app/service-providers/menu/menu.win32.ts:488
@@ -3408,213 +2305,6 @@
 msgid "Develop"
 msgstr "Développer"
 
-<<<<<<< HEAD
-#: source/app/service-providers/menu/menu.darwin.ts:46
-#: source/app/service-providers/menu/menu.darwin.ts:641
-#: source/app/service-providers/menu/menu.win32.ts:614
-msgid "About Zettlr"
-msgstr "À propos de Zettlr"
-
-#: source/app/service-providers/menu/menu.darwin.ts:51
-#: source/app/service-providers/menu/menu.win32.ts:222
-#: source/app/service-providers/menu/menu.win32.ts:226
-msgid "Preferences…"
-msgstr "Préférences..."
-
-#: source/app/service-providers/menu/menu.darwin.ts:59
-#: source/app/service-providers/menu/menu.win32.ts:234
-msgid "Assets Manager"
-msgstr "Gérer les assets"
-
-#: source/app/service-providers/menu/menu.darwin.ts:67
-#: source/app/service-providers/menu/menu.win32.ts:242
-msgid "Manage Tags…"
-msgstr "Gérer les mots-clés"
-
-#: source/app/service-providers/menu/menu.darwin.ts:77
-msgid "Services"
-msgstr "Services"
-
-#: source/app/service-providers/menu/menu.darwin.ts:86
-msgid "Hide"
-msgstr "Cacher"
-
-#: source/app/service-providers/menu/menu.darwin.ts:91
-msgid "Hide others"
-msgstr "Cacher les autres"
-
-#: source/app/service-providers/menu/menu.darwin.ts:96
-msgid "Show"
-msgstr "Remontrer"
-
-#: source/app/service-providers/menu/menu.darwin.ts:104
-#: source/app/service-providers/menu/menu.win32.ts:308
-#: source/app/service-providers/tray/index.ts:166
-msgid "Quit"
-msgstr "Quitter"
-
-#: source/app/service-providers/menu/menu.darwin.ts:113
-#: source/app/service-providers/menu/menu.win32.ts:87
-msgid "File"
-msgstr "Fichier"
-
-#: source/app/service-providers/menu/menu.darwin.ts:175
-#: source/app/service-providers/menu/menu.win32.ts:149
-msgid "Open Workspace …"
-msgstr "Ouvrir un espace de travail..."
-
-#: source/app/service-providers/menu/menu.darwin.ts:184
-#: source/app/service-providers/menu/menu.win32.ts:44
-#: source/app/service-providers/menu/menu.win32.ts:56
-msgid "Recent documents"
-msgstr "Fichiers récents"
-
-#: source/app/service-providers/menu/menu.darwin.ts:188
-#: source/app/service-providers/menu/menu.win32.ts:48
-#: source/app/service-providers/menu/menu.win32.ts:60
-msgid "Empty"
-msgstr "Vider la liste"
-
-#: source/app/service-providers/menu/menu.darwin.ts:197
-#: source/app/service-providers/menu/menu.win32.ts:162
-#: source/app/service-providers/commands/export.ts:114
-#: source/tmp/CustomCSS.vue.ts:42 source/tmp/CustomCSS.vue.ts:56
-#: source/tmp/Defaults.vue.ts:114 source/tmp/SnippetsTab.vue.ts:47
-msgid "Save"
-msgstr "Enregistrer"
-
-#: source/app/service-providers/menu/menu.darwin.ts:208
-#: source/app/service-providers/menu/menu.win32.ts:173
-msgid "Previous file"
-msgstr "Fichier précédent"
-
-#: source/app/service-providers/menu/menu.darwin.ts:219
-#: source/app/service-providers/menu/menu.win32.ts:184
-msgid "Next file"
-msgstr "Fichier suivant"
-
-#: source/app/service-providers/menu/menu.darwin.ts:233
-#: source/app/service-providers/menu/menu.win32.ts:198
-msgid "Import files…"
-msgstr "Importer des fichiers…"
-
-#: source/app/service-providers/menu/menu.darwin.ts:241
-#: source/app/service-providers/menu/menu.win32.ts:206
-msgid "Export…"
-msgstr "Exporter…"
-
-#: source/app/service-providers/menu/menu.darwin.ts:249
-#: source/app/service-providers/menu/menu.win32.ts:214
-msgid "Print…"
-msgstr "Imprimer…"
-
-#: source/app/service-providers/menu/menu.darwin.ts:260
-#: source/app/service-providers/menu/menu.win32.ts:254
-msgid "Import translation…"
-msgstr "Importer un fichier de traduction"
-
-#: source/app/service-providers/menu/menu.darwin.ts:268
-#: source/app/service-providers/menu/menu.win32.ts:262
-msgid "Import dictionary…"
-msgstr "Importer une bibliothèque…"
-
-#: source/app/service-providers/menu/menu.darwin.ts:322
-#: source/app/service-providers/menu/menu.win32.ts:323
-msgid "Undo"
-msgstr "Annuler"
-
-#: source/app/service-providers/menu/menu.darwin.ts:328
-#: source/app/service-providers/menu/menu.win32.ts:329
-msgid "Redo"
-msgstr "Répéter"
-
-#: source/app/service-providers/menu/menu.darwin.ts:379
-#: source/app/service-providers/menu/menu.win32.ts:380
-msgid "Find in file"
-msgstr "Chercher dans le fichier"
-
-#: source/app/service-providers/menu/menu.darwin.ts:387
-#: source/app/service-providers/menu/menu.win32.ts:388
-msgid "Find in directory"
-msgstr "Trouver dans le dossier"
-
-#: source/app/service-providers/menu/menu.darwin.ts:395
-#: source/app/service-providers/menu/menu.win32.ts:396
-msgid "Filter files"
-msgstr "Filtrer les fichiers"
-
-#: source/app/service-providers/menu/menu.darwin.ts:406
-#: source/app/service-providers/menu/menu.win32.ts:407
-msgid "Generate new ID"
-msgstr "Créer un nouvel identifiant"
-
-#: source/app/service-providers/menu/menu.darwin.ts:425
-msgid "Speech"
-msgstr "Parole"
-
-#: source/app/service-providers/menu/menu.darwin.ts:429
-msgid "Start speaking"
-msgstr "Commencer à parler"
-
-#: source/app/service-providers/menu/menu.darwin.ts:434
-msgid "Stop speaking"
-msgstr "Arrêter de parler"
-
-#: source/app/service-providers/menu/menu.darwin.ts:444
-#: source/app/service-providers/menu/menu.win32.ts:426
-msgid "View"
-msgstr "Affichage"
-
-#: source/app/service-providers/menu/menu.darwin.ts:458
-#: source/app/service-providers/menu/menu.win32.ts:440
-msgid "Additional Information"
-msgstr "Propriétés du fichier"
-
-#: source/app/service-providers/menu/menu.darwin.ts:468
-#: source/app/service-providers/menu/menu.win32.ts:450
-msgid "Distraction free mode"
-msgstr "Mode sans distraction"
-
-#: source/app/service-providers/menu/menu.darwin.ts:476
-#: source/app/service-providers/menu/menu.win32.ts:458
-msgid "Typewriter Mode"
-msgstr "Typewriter Mode"
-
-#: source/app/service-providers/menu/menu.darwin.ts:487
-#: source/app/service-providers/menu/menu.win32.ts:469
-msgid "Toggle file manager"
-msgstr "Activer / désactiver le gestionnaire de fichiers"
-
-#: source/app/service-providers/menu/menu.darwin.ts:495
-#: source/app/service-providers/menu/menu.win32.ts:477
-msgid "Toggle Sidebar"
-msgstr "Afficher la barre latérale"
-
-#: source/app/service-providers/menu/menu.darwin.ts:509
-#: source/app/service-providers/menu/menu.win32.ts:488
-msgid "Reset zoom"
-msgstr "Réinitialiser le zoom"
-
-#: source/app/service-providers/menu/menu.darwin.ts:518
-#: source/app/service-providers/menu/menu.win32.ts:497
-msgid "Zoom in"
-msgstr "Zoomer"
-
-#: source/app/service-providers/menu/menu.darwin.ts:525
-#: source/app/service-providers/menu/menu.win32.ts:504
-msgid "Zoom out"
-msgstr "Dézoomer"
-
-#: source/app/service-providers/menu/menu.darwin.ts:535
-#: source/app/service-providers/menu/menu.win32.ts:514
-msgid "Toggle fullscreen"
-msgstr "Plein écran"
-
-#: source/app/service-providers/menu/menu.darwin.ts:543
-#: source/app/service-providers/menu/menu.win32.ts:523
-msgid "Develop"
-msgstr "Développer"
-
 #: source/app/service-providers/menu/menu.darwin.ts:547
 #: source/app/service-providers/menu/menu.win32.ts:527
 msgid "Reload"
@@ -3691,89 +2381,10 @@
 msgid "Open user manual"
 msgstr "Ouvrir le manuel"
 
-=======
-#: source/app/service-providers/menu/menu.darwin.ts:547
-#: source/app/service-providers/menu/menu.win32.ts:527
-msgid "Reload"
-msgstr "Recharger"
-
-#: source/app/service-providers/menu/menu.darwin.ts:555
-#: source/app/service-providers/menu/menu.win32.ts:535
-msgid "Toggle developer tools"
-msgstr "Outils du développeur"
-
-#: source/app/service-providers/menu/menu.darwin.ts:563
-#: source/app/service-providers/menu/menu.win32.ts:543
-msgid "Open Logs"
-msgstr "Ouvrir les journaux"
-
-#: source/app/service-providers/menu/menu.darwin.ts:574
-#: source/app/service-providers/menu/menu.win32.ts:554
-msgid "Window"
-msgstr "Fenêtre"
-
-#: source/app/service-providers/menu/menu.darwin.ts:579
-#: source/app/service-providers/menu/menu.win32.ts:559
-msgid "Minimize"
-msgstr "Minimiser"
-
-#: source/app/service-providers/menu/menu.darwin.ts:587
-#: source/app/service-providers/menu/menu.win32.ts:565
-msgid "Close"
-msgstr "Fermer"
-
-#: source/app/service-providers/menu/menu.darwin.ts:593
-msgid "Bring All to Front"
-msgstr "Tout au premier plan"
-
-#: source/app/service-providers/menu/menu.darwin.ts:609
-#: source/app/service-providers/menu/menu.win32.ts:582
-msgid "Previous Tab"
-msgstr "Onglet précédent"
-
-#: source/app/service-providers/menu/menu.darwin.ts:617
-#: source/app/service-providers/menu/menu.win32.ts:590
-msgid "Next Tab"
-msgstr "Onglet suivant"
-
-#: source/app/service-providers/menu/menu.darwin.ts:625
-#: source/app/service-providers/menu/menu.win32.ts:598
-#, fuzzy
-msgid "New window"
-msgstr "Fenêtre"
-
-#: source/app/service-providers/menu/menu.darwin.ts:636
-#: source/app/service-providers/menu/menu.win32.ts:609
-msgid "Help"
-msgstr "Aide"
-
-#: source/app/service-providers/menu/menu.darwin.ts:648
-#: source/app/service-providers/menu/menu.win32.ts:621 source/tmp/App.vue.ts:94
-msgid "Check for updates"
-msgstr "Vérifier les mises à jour"
-
-#: source/app/service-providers/menu/menu.darwin.ts:660
-#: source/app/service-providers/menu/menu.win32.ts:633
-msgid "Support Zettlr"
-msgstr "Soutenir Zettlr"
-
-#: source/app/service-providers/menu/menu.darwin.ts:670
-#: source/app/service-providers/menu/menu.win32.ts:643
-#, fuzzy
-msgid "Visit website"
-msgstr "Visiter Zettlr en ligne"
-
-#: source/app/service-providers/menu/menu.darwin.ts:680
-#: source/app/service-providers/menu/menu.win32.ts:653
-msgid "Open user manual"
-msgstr "Ouvrir le manuel"
-
->>>>>>> 6a1ca0b8
 #: source/app/service-providers/menu/menu.darwin.ts:694
 #: source/app/service-providers/menu/menu.win32.ts:667
 msgid "Open Tutorial"
 msgstr "Ouvrir le tutoriel"
-<<<<<<< HEAD
 
 #: source/app/service-providers/menu/menu.darwin.ts:702
 #: source/app/service-providers/menu/menu.win32.ts:675
@@ -3799,108 +2410,10 @@
 "of your disk. The window(s) will show afterward."
 msgstr ""
 
-#: source/app/service-providers/menu/menu.darwin.ts:711
-#: source/app/service-providers/menu/menu.win32.ts:684
-#: source/app/service-providers/config/index.ts:483
-#, fuzzy
-msgid "Restart now"
-msgstr "Redémarrer maintenant"
-
-#. 1: Omit all changes
-#: source/app/service-providers/menu/menu.darwin.ts:712
-#: source/app/service-providers/menu/menu.win32.ts:685
-#: source/app/service-providers/windows/dialog/should-replace-file.ts:36
-#: source/app/service-providers/windows/dialog/should-overwrite-file.ts:32
-#: source/app/service-providers/windows/dialog/ask-save-changes.ts:34
-#: source/app/service-providers/commands/rename-tag.ts:47
-#: source/app/service-providers/commands/file-delete.ts:37
-#: source/app/service-providers/commands/dir-delete.ts:36
-#: source/tmp/CustomCSS.vue.ts:49
-msgid "Cancel"
-msgstr "Annuler"
-
-#: source/app/service-providers/config/config-validation.ts:278
-#, javascript-format
-msgid "Option %s has to be of type %s."
-msgstr "L'option %s doit être de type %s."
-
-#: source/app/service-providers/config/config-validation.ts:281
-#, javascript-format
-msgid "Option %s must be one of: %s."
-msgstr "L'option %s doit être l'une de celles-ci : %s."
-
-#: source/app/service-providers/config/config-validation.ts:284
-#, javascript-format
-msgid "Option %s must be between %s and %s (characters long)."
-msgstr ""
-"La longueur de l'option %s doit être comprise entre %s et %s caractères."
-
-#: source/app/service-providers/config/config-validation.ts:287
-#, javascript-format
-msgid "Option %s may not exceed %s (characters)."
-msgstr "L’option %s ne doit pas dépasser %s (caractères)."
-
-#: source/app/service-providers/config/config-validation.ts:290
-#, javascript-format
-msgid "Option %s must be at least %s (characters long)."
-msgstr "L’option %s doit avoir au moins %s (caractères de longueur)."
-
-#: source/app/service-providers/config/config-validation.ts:293
-#, javascript-format
-msgid "Option %s is required."
-msgstr "L’option %s est obligatoire."
-
-#: source/app/service-providers/config/index.ts:480
-msgid "Changing this option requires a restart to take effect."
-msgstr ""
-
-#: source/app/service-providers/config/index.ts:484
-msgid "Restart later"
-msgstr "Redémarrer ultérieurement"
-
-#: source/app/service-providers/config/index.ts:488
-#: source/app/service-providers/commands/rename-tag.ts:43
-#: source/app/service-providers/commands/file-rename.ts:108
-msgid "Confirm"
-msgstr "Confirmer"
-
-#. Prepare the list of file filters
-#. The "All Files" filter should be at the top
-#: source/app/service-providers/windows/dialog/ask-file.ts:47
-#: source/app/service-providers/commands/import.ts:42
-#: source/tmp/FileControl.vue.ts:57
-msgid "All Files"
-msgstr "Tous les fichiers"
-
 #: source/app/service-providers/windows/dialog/ask-file.ts:54
 msgid "Open file"
 msgstr "Ouvrir un fichier"
 
-#: source/app/service-providers/windows/dialog/prompt.ts:32
-#: source/app/service-providers/windows/dialog/should-replace-file.ts:37
-#: source/app/service-providers/windows/dialog/should-overwrite-file.ts:33
-#: source/app/service-providers/commands/file-delete.ts:36
-#: source/app/service-providers/commands/dir-delete.ts:35
-msgid "Ok"
-msgstr "Ok"
-
-#: source/app/service-providers/windows/dialog/save-dialog.ts:58
-msgid "Save file"
-msgstr "Enregistrer le fichier"
-
-#: source/app/service-providers/windows/dialog/should-replace-file.ts:31
-msgid "Replace file"
-msgstr "Remplacer le fichier"
-
-#: source/app/service-providers/windows/dialog/should-replace-file.ts:32
-#, javascript-format
-msgid ""
-"File %s has been modified remotely. Replace the loaded version with the "
-"newer one from disk?"
-msgstr ""
-"Le fichier %s a été modifié à distance. Remplacer la version chargée par la "
-"plus récente du disque?"
-
 #: source/app/service-providers/windows/dialog/should-overwrite-file.ts:29
 msgid "Overwrite existing file"
 msgstr "Écraser le fichier existant"
@@ -3910,17 +2423,14 @@
 msgid "The file %s already exists in this directory. Overwrite?"
 msgstr "Le fichier %s existe déjà dans ce répertoire. Écraser ?"
 
-#: source/app/service-providers/windows/dialog/ask-save-changes.ts:32
-#: source/app/service-providers/commands/rename-tag.ts:46
-#: source/app/service-providers/commands/file-rename.ts:111
-msgid "Yes"
-msgstr "Oui"
-
-#. 0: Save all changes
-#: source/app/service-providers/windows/dialog/ask-save-changes.ts:33
-#: source/app/service-providers/commands/file-rename.ts:112
-msgid "No"
-msgstr "Non"
+#: source/app/service-providers/commands/request-move.ts:63
+msgid "Cannot move directory or file"
+msgstr "Impossible de déplacer le dossier ou le fichier"
+
+#: source/app/service-providers/commands/request-move.ts:64
+#, javascript-format
+msgid "The file/directory %s already exists in target."
+msgstr "Le fichier ou le dossier %s existe déjà."
 
 #. If the user cancels, do not omit (the default) but actually cancel
 #: source/app/service-providers/windows/dialog/ask-save-changes.ts:38
@@ -3937,297 +2447,9 @@
 "Le fichier contient des modifications non enregistrées. Voulez-vous les "
 "enregistrer ?"
 
-#. TODO: Move this to a command
-#. The user wants to open another file or directory.
-#: source/app/service-providers/windows/index.ts:221
-#: source/app/service-providers/commands/root-open.ts:75
-msgid "Open project folder"
-msgstr "Ouvrir le dossier racine."
-
-#: source/app/service-providers/updates/index.ts:294
-#, javascript-format
-msgid "Could not check for updates: Server Error (Status code: %s)"
-msgstr ""
-"Impossible de vérifier les mises à jour : Erreur Serveur (Code d'état : %s)"
-
-#: source/app/service-providers/updates/index.ts:296
-#, javascript-format
-msgid "Could not check for updates: Client Error (Status code: %s)"
-msgstr ""
-"Impossible de vérifier les mises à jour : Erreur Client (Code d'état : %s)"
-
-#: source/app/service-providers/updates/index.ts:298
-#, javascript-format
-msgid ""
-"Could not check for updates: The server tried to redirect (Status code: %s)"
-msgstr ""
-"Impossible de vérifier les mises à jour : le serveur a essayé de rediriger "
-"(Code d'état : %s)"
-
-#. getaddrinfo has reported that the host has not been found.
-#. This normally only happens if the networking interface is
-#. offline.
-#: source/app/service-providers/updates/index.ts:303
-msgid "Could not check for updates: Could not establish connection"
-msgstr "Impossible de vérifier les mises à jour : pas de connexion"
-
-#. Something else has occurred. GotError objects have a name property.
-#: source/app/service-providers/updates/index.ts:306
-#, javascript-format
-msgid "Could not check for updates. %s: %s"
-msgstr "Impossible de vérifier les mises à jour. %s : %s"
-
-#: source/app/service-providers/updates/index.ts:322
-msgid "Could not check for updates: Server hasn't sent any data"
-msgstr ""
-"Impossible de vérifier les mises à jour : le serveur n’a pas envoyé de "
-"données"
-
-#: source/app/service-providers/updates/index.ts:579
-#, javascript-format
-msgid "An update to version %s is available!"
-msgstr "Une mise à jour vers la version %s est disponible !"
-
-#: source/app/service-providers/commands/rename-tag.ts:44
-#, javascript-format
-msgid "Replace tag \"%s\" with \"%s\" across %s files?"
-msgstr "Remplacer le tag \"%s\" par \"%s\" à travers les fichiers %s ?"
-
-#: source/app/service-providers/commands/import-lang-file.ts:60
-#, javascript-format
-msgid "Language file imported: %s"
-msgstr "Le fichier de langue %s a été importé !"
-
-#: source/app/service-providers/commands/import-lang-file.ts:62
-#: source/app/service-providers/commands/import-lang-file.ts:65
-#, javascript-format
-msgid "Could not import language file %s!"
-msgstr "Impossible d'importer le fichier de langue %s !"
-
-#: source/app/service-providers/commands/dir-project-export.ts:74
-#, fuzzy
-msgid "Cannot export project"
-msgstr "Exporter le Projet"
-
-#: source/app/service-providers/commands/dir-project-export.ts:75
-msgid ""
-"After applying your glob-filters, no files remained to export. Please adjust "
-"them in the project settings."
-msgstr ""
-
-#: source/app/service-providers/commands/dir-project-export.ts:147
-#, fuzzy, javascript-format
-msgid "Project \"%s\" successfully exported. Click to show."
-msgstr "Le projet a été exporté avec succès. Cliquer pour le voir."
-
-#: source/app/service-providers/commands/dir-project-export.ts:148
-#, fuzzy
-msgid "Project Export"
-msgstr "Exporter"
-
-#: source/app/service-providers/commands/file-delete.ts:41
-#: source/app/service-providers/commands/dir-delete.ts:40
-msgid "Really delete?"
-msgstr "Vraiment supprimer ?"
-
-#: source/app/service-providers/commands/file-delete.ts:42
-#: source/app/service-providers/commands/dir-delete.ts:41
-#, javascript-format
-msgid "Do you really want to remove %s?"
-msgstr "Voulez-vous vraiment supprimer %s ?"
-
-#. Else standard val for new dirs.
-#: source/app/service-providers/commands/dir-new.ts:31
-#: source/tmp/TreeItem.vue.ts:240
-msgid "Untitled"
-msgstr "Sans nom"
-
-#: source/app/service-providers/commands/dir-new.ts:37
-#: source/app/service-providers/commands/dir-new.ts:38
-#: source/app/service-providers/commands/dir-new.ts:50
-msgid "Could not create directory"
-msgstr "Erreur lors de la création du dossier"
-
-#: source/app/service-providers/commands/export.ts:55
-#: source/app/service-providers/commands/export.ts:157
-msgid "Export failed"
-msgstr "L'exportation a échoué"
-
-#: source/app/service-providers/commands/export.ts:56
-#, fuzzy, javascript-format
-msgid "An error occurred during export: %s"
-msgstr "Une erreur est survenue lors de l'exportation : %s"
-
-#: source/app/service-providers/commands/export.ts:114
-msgid "Choose export destination"
-msgstr "Choisissez la destination d'export"
-
-#: source/app/service-providers/commands/export.ts:145
-#, javascript-format
-msgid "Exporting to %s"
-msgstr "Exportation vers %s"
-
-#: source/app/service-providers/commands/export.ts:158
-#, javascript-format
-msgid "An error occurred on export: %s"
-msgstr "Une erreur est survenue lors de l'exportation : %s"
-
-#: source/app/service-providers/commands/importer/import-textbundle.ts:63
-#: source/app/service-providers/commands/importer/import-textbundle.ts:69
-#, javascript-format
-msgid "Malformed Textbundle: %s"
-msgstr "Textbundle incorrect: %s"
-
-#: source/app/service-providers/commands/importer/index.ts:47
-#: source/app/service-providers/commands/exporter/default-exporter.ts:33
-#: source/app/service-providers/commands/exporter/pdf-exporter.ts:37
-msgid ""
-"Pandoc has not been found on this system. Please install Pandoc prior to "
-"exporting or importing files."
-msgstr ""
-"Le programme pandoc n'a pas pu être trouvé. Veuillez l'installer avant "
-"d'exporter ou d'importer des fichiers."
-
-#: source/app/service-providers/commands/importer/index.ts:104
-#: source/app/service-providers/commands/importer/index.ts:105
-msgid "Select import profile"
-msgstr ""
-
-#: source/app/service-providers/commands/importer/index.ts:106
-#, javascript-format
-msgid "There are multiple profiles that can import %s. Please choose one."
-msgstr ""
-
-#: source/app/service-providers/commands/file-new.ts:151
-#: source/app/service-providers/commands/file-duplicate.ts:42
-#: source/app/service-providers/commands/file-duplicate.ts:59
-msgid "Could not create file"
-msgstr "Erreur lors de la création du fichier"
-
-#: source/app/service-providers/commands/import.ts:36
-msgid "You have to select a directory to import to."
-msgstr "Vous devez sélectionner un répertoire dans lequel importer."
-
-#. Now import.
-#: source/app/service-providers/commands/import.ts:59
-msgid "Importing. Please wait …"
-msgstr "Importation en cours. Merci de patienter…"
-
-#. This callback gets called whenever there is an error while running pandoc.
-#: source/app/service-providers/commands/import.ts:67
-#, javascript-format
-msgid "Couldn't import %s."
-msgstr "Impossible d'importer %s."
-
-#: source/app/service-providers/commands/import.ts:71
-#, javascript-format
-msgid "%s imported successfully."
-msgstr "%s importé avec succès."
-
-#. Some files failed to import.
-#: source/app/service-providers/commands/import.ts:76
-#, javascript-format
-msgid ""
-"The following %s files could not be imported, because their filetype is "
-"unknown: %s"
-msgstr ""
-"Les fichiers %s ne peuvent pas être importés, car leur type de fichier est "
-"inconnu : %s"
-
-#: source/app/service-providers/commands/import.ts:82
-#, fuzzy
-msgid "Import failed"
-msgstr "L'exportation a échoué"
-
-#. Better error message
-#: source/app/service-providers/commands/open-attachment.ts:113
-#, javascript-format
-msgid "The reference with key %s does not appear to have attachments."
-msgstr "La référence avec la clé %s ne semble pas avoir de pièces jointes."
-
-#: source/app/service-providers/commands/open-attachment.ts:118
-msgid "Could not open attachment. Is Zotero running?"
-msgstr "Impossible d'ouvrir la pièce jointe. Zotero fonctionne-t-il ?"
-
-#: source/app/service-providers/commands/language-tool.ts:187
-msgid "Document too long"
-msgstr "Document trop long"
-
-#: source/app/service-providers/commands/language-tool.ts:192
-msgid "offline"
-msgstr "hors ligne"
-
-#: source/app/service-providers/commands/file-rename.ts:109
-#, javascript-format
-msgid "Update %s internal links to file %s?"
-msgstr "Mettre à jour les liens internes %s  vers le fichier %s ?"
-
-#: source/app/service-providers/commands/root-open.ts:62
-#: source/tmp/FileItem.vue.ts:104 source/tmp/FileItem.vue.ts:106
-#: source/tmp/PopoverDirProps.vue.ts:178
-msgid "Files"
-msgstr "Fichiers"
-
-#: source/app/service-providers/commands/root-open.ts:85
-msgid "Cannot open directory"
-msgstr "Impossible d'ouvrir le dossier"
-
-#: source/app/service-providers/commands/root-open.ts:86
-#, javascript-format
-msgid "Directory &quot;%s&quot; cannot be opened by Zettlr."
-msgstr "Impossible d’ouvrir le dossier &quot;%s&quot; avec Zettlr."
-
-#: source/app/service-providers/commands/request-move.ts:53
-msgid "Cannot move directory"
-msgstr "Impossible de déplacer le dossier"
-
-#: source/app/service-providers/commands/request-move.ts:54
-msgid "You cannot move a directory into one of its subdirectories."
-msgstr "Vous ne pouvez pas déplacer un dossier dans l’un de ses sous-dossiers."
-
-#: source/app/service-providers/commands/request-move.ts:63
-msgid "Cannot move directory or file"
-msgstr "Impossible de déplacer le dossier ou le fichier"
-
-#: source/app/service-providers/commands/request-move.ts:64
-#, javascript-format
-msgid "The file/directory %s already exists in target."
-msgstr "Le fichier ou le dossier %s existe déjà."
-
-#: source/app/service-providers/commands/save-image-from-clipboard.ts:37
-msgid "The requested file was not found."
-msgstr "Le fichier demandé n'a pas été trouvé."
-
-#: source/app/service-providers/commands/save-image-from-clipboard.ts:54
-msgid "The provided name did not contain any allowed letters."
-msgstr "Le nom fourni ne contenait aucune lettre autorisée."
-
-#: source/app/service-providers/commands/save-image-from-clipboard.ts:75
-msgid "The requested directory was not found."
-msgstr "Le dossier demandé n'a pas été trouvé."
-
-#: source/app/service-providers/commands/save-image-from-clipboard.ts:86
-msgid "Could not save image"
-msgstr "Erreur lors de la création de l'image"
-
-#. We need to generate our own filename. First, attempt to just use 'copy of'
-#: source/app/service-providers/commands/file-duplicate.ts:71
-#, javascript-format
-msgid "Copy of %s"
-msgstr "Copie de %s"
-
-#: source/app/service-providers/workspaces/index.ts:163
-#, fuzzy, javascript-format
-msgid "Loading workspace %s"
-msgstr "Impossible d'ouvrir l'espace de travail %s."
-
-#: source/app/service-providers/tray/index.ts:160
-msgid "Show Zettlr"
-msgstr "Afficher Zettlr"
-
-#: source/app/service-providers/tray/index.ts:173
-msgid "Zettlr"
-msgstr "Zettlr"
+#: source/app/service-providers/windows/dialog/save-dialog.ts:58
+msgid "Save file"
+msgstr "Enregistrer le fichier"
 
 #: source/app/service-providers/documents/index.ts:345
 #, fuzzy
@@ -4281,35 +2503,158 @@
 "Always load changes from disk if there are no unsaved changes in the editor"
 msgstr ""
 
-#: source/app/service-providers/citeproc/index.ts:248
-#: source/app/service-providers/citeproc/index.ts:455
-msgid "The citation database could not be loaded"
-msgstr "Le fichier de bibliographie n'a pas été chargé"
-
-#: source/app/service-providers/citeproc/index.ts:443
-msgid "Changes to the library file detected. Reloading …"
-msgstr "Le fichier de la bibliographie a été modifié. Rechargement…"
+#: source/tmp/Projects-Tab.vue.ts:24
+msgid "Zettlr also makes use of these projects:"
+msgstr "Zettlr utilise également ces logiciels tiers"
 
 #. Static properties
 #: source/tmp/ChartView.vue.ts:39
 msgid "Charts"
 msgstr "Graphiques"
 
-#: source/tmp/FileList.vue.ts:47
-msgid "No results"
-msgstr "Aucun résultat"
-
-#: source/tmp/FileList.vue.ts:48
-msgid "No directory selected"
-msgstr "Aucun répertoire sélectionné"
-
-#: source/tmp/FileList.vue.ts:49
-msgid "Empty directory"
-msgstr "Répertoire vide"
-
-#: source/tmp/OtherFilesTab.vue.ts:11 source/tmp/MainSidebar.vue.ts:57
+#: source/tmp/ListControl.vue.ts:76
+msgid "Add"
+msgstr "Ajouter"
+
+#: source/tmp/ListControl.vue.ts:77
+msgid "Actions"
+msgstr "Actions"
+
+#: source/tmp/ListControl.vue.ts:78
+#, fuzzy
+msgid "Delete"
+msgstr "Supprimer le fichier"
+
+#: source/tmp/PopoverExport.vue.ts:6
+#, fuzzy
+msgid "Exporting…"
+msgstr "Exporter…"
+
+#: source/tmp/PopoverExport.vue.ts:6
+#, fuzzy
+msgid "Export"
+msgstr "Exporter"
+
+#: source/tmp/PopoverExport.vue.ts:27
+msgid "command"
+msgstr ""
+
+#: source/tmp/FileItem.vue.ts:98 source/tmp/FileItem.vue.ts:100
+#: source/tmp/PopoverDirProps.vue.ts:29
+msgid "Directories"
+msgstr "Dossiers"
+
+#: source/tmp/FileItem.vue.ts:171 source/tmp/PopoverFileProps.vue.ts:39
+msgid "Characters"
+msgstr "Lettres"
+
+#: source/tmp/FileItem.vue.ts:173 source/tmp/PopoverFileProps.vue.ts:34
+msgid "Words"
+msgstr "Mots"
+
+#: source/tmp/GlobalSearch.vue.ts:34
+msgid "Full-Text Search"
+msgstr "Recherche en texte intégral"
+
+#: source/tmp/GlobalSearch.vue.ts:35
+msgid "Enter your search terms below"
+msgstr "Entrez vos termes de recherche ci-dessous"
+
+#: source/tmp/GlobalSearch.vue.ts:36
+msgid "Find …"
+msgstr "Trouver…"
+
+#: source/tmp/GlobalSearch.vue.ts:37 source/tmp/FileManager.vue.ts:48
+msgid "Filter …"
+msgstr "Filtre..."
+
+#: source/tmp/GlobalSearch.vue.ts:38
+msgid "Filter search results"
+msgstr "Filtrer les résultats"
+
+#: source/tmp/GlobalSearch.vue.ts:39
+msgid "Restrict search to directory"
+msgstr "Restreindre la recherche au répertoire"
+
+#: source/tmp/GlobalSearch.vue.ts:40
+msgid "Restrict to directory …"
+msgstr "Restreindre au répertoire…"
+
+#: source/tmp/GlobalSearch.vue.ts:41
+msgid "Search"
+msgstr "Chercher"
+
+#: source/tmp/GlobalSearch.vue.ts:42
+msgid "Clear search"
+msgstr "Effacer la recherche"
+
+#: source/tmp/GlobalSearch.vue.ts:43
+msgid "Toggle results"
+msgstr "Plier/Déplier tous les résultats"
+
+#: source/tmp/GlobalSearch.vue.ts:109
+#, javascript-format
+msgid "%s matches"
+msgstr ""
+
+#: source/tmp/MainSidebar.vue.ts:39 source/tmp/ToCTab.vue.ts:35
+#: source/tmp/ToCTab.vue.ts:43
+msgid "Table of Contents"
+msgstr "Table des matières"
+
+#: source/tmp/MainSidebar.vue.ts:45 source/tmp/ReferencesTab.vue.ts:32
+msgid "References"
+msgstr "Bibliographie"
+
+#: source/tmp/MainSidebar.vue.ts:51 source/tmp/RelatedFilesTab.vue.ts:33
+msgid "Related files"
+msgstr "Fichiers connexes"
+
+#: source/tmp/MainSidebar.vue.ts:57 source/tmp/OtherFilesTab.vue.ts:11
 msgid "Other files"
 msgstr "Autres fichiers"
+
+#: source/tmp/PopoverDirProps.vue.ts:31 source/tmp/PopoverFileProps.vue.ts:35
+msgid "Created"
+msgstr "Créé"
+
+#: source/tmp/PopoverDirProps.vue.ts:33
+msgid "Project Settings…"
+msgstr "Paramètres de Projet…"
+
+#: source/tmp/NumberControl.vue.ts:40 source/tmp/PopoverFileProps.vue.ts:37
+#: source/tmp/ColorControl.vue.ts:35 source/tmp/ShortcutChooser.vue.ts:61
+msgid "Reset"
+msgstr "Réinitialiser"
+
+#: source/tmp/PopoverFileProps.vue.ts:38
+msgid "Set writing target…"
+msgstr "Définir la cible d'écriture…"
+
+#: source/tmp/ReferencesTab.vue.ts:42
+msgid "There are no citations in this document."
+msgstr "Il n'y a pas de citation dans ce document"
+
+#: source/tmp/CustomCSS.vue.ts:32
+msgid ""
+"Here you can override the styles of Zettlr to customise it even further. "
+"<strong>Attention: This file overrides all CSS directives! Never alter the "
+"geometry of elements, otherwise the app may expose unwanted behaviour!</"
+"strong>"
+msgstr ""
+"Vous pouvez modifier l'apparence de l'application ici. <strong>Attention : "
+"ce fichier peut écraser toutes les directives de CSS ! Ne jamais modifier la "
+"géométrie des éléments, sinon l'application pourrait avoir un comportement "
+"d'affichage indésirable !</strong>"
+
+#: source/tmp/CustomCSS.vue.ts:88 source/tmp/Defaults.vue.ts:196
+#: source/tmp/SnippetsTab.vue.ts:124
+msgid "Saving …"
+msgstr "Sauvegarde en cours…"
+
+#: source/tmp/CustomCSS.vue.ts:97
+msgid "Saving failed"
+msgstr "Échec de l'enregistrement"
 
 #: source/tmp/OtherFilesTab.vue.ts:12
 msgid "Open directory"
@@ -4318,6 +2663,122 @@
 #: source/tmp/OtherFilesTab.vue.ts:13
 msgid "No other files"
 msgstr "Pas d'autres fichiers"
+
+#: source/tmp/Defaults.vue.ts:70
+msgid ""
+"This profile is protected. This means that it will be restored when you "
+"remove or rename it."
+msgstr ""
+"Ce profil est protégé. Cela signifie qu’il sera restauré lorsque vous le "
+"supprimerez ou le renommerez."
+
+#: source/tmp/Defaults.vue.ts:73
+msgid ""
+"This profile is invalid. It may contain errors, or it may be missing the "
+"writer or reader property."
+msgstr ""
+
+#: source/tmp/Defaults.vue.ts:111
+msgid "Edit the default settings for imports or exports here."
+msgstr ""
+"Modifier les paramètres par défaut pour les importations ou les exportations."
+
+#: source/tmp/Defaults.vue.ts:205 source/tmp/SnippetsTab.vue.ts:134
+msgid "Saved!"
+msgstr "Enregistré !"
+
+#: source/tmp/FileList.vue.ts:46
+msgid "No results"
+msgstr "Aucun résultat"
+
+#: source/tmp/FileList.vue.ts:47
+msgid "No directory selected"
+msgstr "Aucun répertoire sélectionné"
+
+#: source/tmp/FileList.vue.ts:48
+msgid "Empty directory"
+msgstr "Répertoire vide"
+
+#: source/tmp/App.vue.ts:34
+msgid "Updater"
+msgstr "Mise à jour"
+
+#. True as soon as the update starts
+#: source/tmp/App.vue.ts:36
+msgid "Click to start update"
+msgstr "Cliquez pour lancer la mise à jour"
+
+#: source/tmp/App.vue.ts:76
+msgid "New update available"
+msgstr "Nouvelle version disponible"
+
+#: source/tmp/App.vue.ts:79
+msgid "Your version"
+msgstr "Votre version"
+
+#: source/tmp/App.vue.ts:82
+msgid ""
+"There is a new version of Zettlr available to download. Please read the "
+"changelog below."
+msgstr ""
+"Une nouvelle version de Zettlr est disponible. La liste des changementsest "
+"ci-dessous."
+
+#: source/tmp/App.vue.ts:85
+msgid "Downloading your update"
+msgstr "Téléchargement de votre mise à jour"
+
+#: source/tmp/App.vue.ts:88
+msgid "No update available. You have the most recent version."
+msgstr "Pas de mise a jour disponible. Vous avez la version la plus récente."
+
+#: source/tmp/App.vue.ts:133
+msgid "Starting update …"
+msgstr "Démarrage de la mise à jour…"
+
+#: source/tmp/PopoverPomodoro.vue.ts:80
+msgid "Stop"
+msgstr "Stop"
+
+#: source/tmp/PopoverPomodoro.vue.ts:83
+msgid "Work"
+msgstr "Exercice"
+
+#: source/tmp/PopoverPomodoro.vue.ts:86
+msgid "Short break"
+msgstr "Pause brève"
+
+#: source/tmp/PopoverPomodoro.vue.ts:89
+msgid "Break"
+msgstr "Pause longue"
+
+#: source/tmp/PopoverPomodoro.vue.ts:92
+msgid "Sound Effect"
+msgstr "Effet sonore"
+
+#: source/tmp/PopoverPomodoro.vue.ts:95
+msgid "Volume"
+msgstr "Volume"
+
+#: source/tmp/SnippetsTab.vue.ts:50
+msgid "Rename snippet"
+msgstr "Renommer l'extrait"
+
+#: source/tmp/SnippetsTab.vue.ts:53
+msgid "Snippets let you define reusable pieces of text with variables."
+msgstr ""
+"Les extraits vous permettent de définir des morceaux de texte "
+"réutilisablesavec des variables."
+
+#: source/tmp/FileControl.vue.ts:42
+#, fuzzy
+msgid "Select folder…"
+msgstr "Ouvrir le dossier racine."
+
+#: source/tmp/FileControl.vue.ts:42
+#, fuzzy
+msgid "Select file…"
+msgstr "Supprimer le fichier"
 
 #: source/tmp/General-Tab.vue.ts:23
 msgid ""
@@ -4332,770 +2793,6 @@
 "les développeurs d’Electron, Node.js et de CodeMirror pour leur travail. "
 "Sans eux, Zettlr n’aurait pu exister. Vous trouverez ci-dessous tous les "
 "projets utilisés par Zettlr."
-=======
-
-#: source/app/service-providers/menu/menu.darwin.ts:702
-#: source/app/service-providers/menu/menu.win32.ts:675
-msgid "Clear FSAL cache …"
-msgstr ""
-
-#: source/app/service-providers/menu/menu.darwin.ts:706
-#: source/app/service-providers/menu/menu.win32.ts:679
-#, fuzzy
-msgid "Clear FSAL Cache"
-msgstr "Effacer la recherche"
-
-#: source/app/service-providers/menu/menu.darwin.ts:707
-#: source/app/service-providers/menu/menu.win32.ts:680
-msgid "Clearing the FSAL cache requires a restart."
-msgstr ""
-
-#: source/app/service-providers/menu/menu.darwin.ts:708
-#: source/app/service-providers/menu/menu.win32.ts:681
-msgid ""
-"After the restart, Zettlr will recreate the entire cache, which may take a "
-"few moments, depending on the amount of files you have loaded and the speed "
-"of your disk. The window(s) will show afterward."
-msgstr ""
-
-#: source/app/service-providers/windows/dialog/ask-file.ts:54
-msgid "Open file"
-msgstr "Ouvrir un fichier"
-
-#: source/app/service-providers/windows/dialog/should-overwrite-file.ts:29
-msgid "Overwrite existing file"
-msgstr "Écraser le fichier existant"
-
-#: source/app/service-providers/windows/dialog/should-overwrite-file.ts:30
-#, javascript-format
-msgid "The file %s already exists in this directory. Overwrite?"
-msgstr "Le fichier %s existe déjà dans ce répertoire. Écraser ?"
-
-#: source/app/service-providers/windows/dialog/should-replace-file.ts:31
-msgid "Replace file"
-msgstr "Remplacer le fichier"
-
-#: source/app/service-providers/windows/dialog/should-replace-file.ts:32
-#, javascript-format
-msgid ""
-"File %s has been modified remotely. Replace the loaded version with the "
-"newer one from disk?"
-msgstr ""
-"Le fichier %s a été modifié à distance. Remplacer la version chargée par la "
-"plus récente du disque?"
-
-#. If the user cancels, do not omit (the default) but actually cancel
-#: source/app/service-providers/windows/dialog/ask-save-changes.ts:38
-#: source/app/service-providers/documents/index.ts:349
-#: source/tmp/CustomCSS.vue.ts:65 source/tmp/Defaults.vue.ts:132
-#: source/tmp/SnippetsTab.vue.ts:65
-msgid "Unsaved changes"
-msgstr "Modifications non enregistrées"
-
-#: source/app/service-providers/windows/dialog/ask-save-changes.ts:39
-#, fuzzy
-msgid "There are unsaved changes. Do you want to save them first?"
-msgstr ""
-"Le fichier contient des modifications non enregistrées. Voulez-vous les "
-"enregistrer ?"
-
-#: source/app/service-providers/windows/dialog/save-dialog.ts:58
-msgid "Save file"
-msgstr "Enregistrer le fichier"
-
-#: source/app/service-providers/documents/index.ts:345
-#, fuzzy
-msgid "Save changes"
-msgstr "Modifications non enregistrées"
-
-#: source/app/service-providers/documents/index.ts:346
-#, fuzzy
-msgid "Discard changes"
-msgstr "Modifications non enregistrées"
-
-#: source/app/service-providers/documents/index.ts:350
-#, fuzzy
-msgid "There are unsaved changes. Do you want to save or discard them?"
-msgstr ""
-"Le fichier contient des modifications non enregistrées. Voulez-vous les "
-"enregistrer ?"
-
-#: source/app/service-providers/documents/index.ts:996
-#, fuzzy
-msgid "File changed on disk"
-msgstr "Mode gestionnaire de fichiers"
-
-#: source/app/service-providers/documents/index.ts:997
-#, javascript-format
-msgid "%s changed on disk"
-msgstr ""
-
-#: source/app/service-providers/documents/index.ts:999
-#, javascript-format
-msgid ""
-"%s has changed on disk, but the editor contains unsaved changes. Do you want "
-"to keep the current editor contents or load the file from disk?"
-msgstr ""
-
-#: source/app/service-providers/documents/index.ts:1000
-msgid ""
-"Do you want to keep the current editor contents or load the file from disk?"
-msgstr ""
-
-#: source/app/service-providers/documents/index.ts:1003
-msgid "Keep editor contents"
-msgstr ""
-
-#: source/app/service-providers/documents/index.ts:1004
-msgid "Load changes from disk"
-msgstr ""
-
-#: source/app/service-providers/documents/index.ts:1007
-msgid ""
-"Always load changes from disk if there are no unsaved changes in the editor"
-msgstr ""
-
-#: source/tmp/Projects-Tab.vue.ts:24
-msgid "Zettlr also makes use of these projects:"
-msgstr "Zettlr utilise également ces logiciels tiers"
-
-#. Static properties
-#: source/tmp/ChartView.vue.ts:39
-msgid "Charts"
-msgstr "Graphiques"
-
-#: source/tmp/ListControl.vue.ts:76
-msgid "Add"
-msgstr "Ajouter"
-
-#: source/tmp/ListControl.vue.ts:77
-msgid "Actions"
-msgstr "Actions"
-
-#: source/tmp/ListControl.vue.ts:78
-#, fuzzy
-msgid "Delete"
-msgstr "Supprimer le fichier"
-
-#: source/tmp/PopoverExport.vue.ts:6
-#, fuzzy
-msgid "Exporting…"
-msgstr "Exporter…"
-
-#: source/tmp/PopoverExport.vue.ts:6
-#, fuzzy
-msgid "Export"
-msgstr "Exporter"
-
-#: source/tmp/PopoverExport.vue.ts:27
-msgid "command"
-msgstr ""
-
-#: source/tmp/FileItem.vue.ts:98 source/tmp/FileItem.vue.ts:100
-#: source/tmp/PopoverDirProps.vue.ts:29
-msgid "Directories"
-msgstr "Dossiers"
-
-#: source/tmp/FileItem.vue.ts:171 source/tmp/PopoverFileProps.vue.ts:39
-msgid "Characters"
-msgstr "Lettres"
-
-#: source/tmp/FileItem.vue.ts:173 source/tmp/PopoverFileProps.vue.ts:34
-msgid "Words"
-msgstr "Mots"
-
-#: source/tmp/GlobalSearch.vue.ts:34
-msgid "Full-Text Search"
-msgstr "Recherche en texte intégral"
-
-#: source/tmp/GlobalSearch.vue.ts:35
-msgid "Enter your search terms below"
-msgstr "Entrez vos termes de recherche ci-dessous"
-
-#: source/tmp/GlobalSearch.vue.ts:36
-msgid "Find …"
-msgstr "Trouver…"
-
-#: source/tmp/GlobalSearch.vue.ts:37 source/tmp/FileManager.vue.ts:48
-msgid "Filter …"
-msgstr "Filtre..."
-
-#: source/tmp/GlobalSearch.vue.ts:38
-msgid "Filter search results"
-msgstr "Filtrer les résultats"
-
-#: source/tmp/GlobalSearch.vue.ts:39
-msgid "Restrict search to directory"
-msgstr "Restreindre la recherche au répertoire"
-
-#: source/tmp/GlobalSearch.vue.ts:40
-msgid "Restrict to directory …"
-msgstr "Restreindre au répertoire…"
-
-#: source/tmp/GlobalSearch.vue.ts:41
-msgid "Search"
-msgstr "Chercher"
-
-#: source/tmp/GlobalSearch.vue.ts:42
-msgid "Clear search"
-msgstr "Effacer la recherche"
-
-#: source/tmp/GlobalSearch.vue.ts:43
-msgid "Toggle results"
-msgstr "Plier/Déplier tous les résultats"
-
-#: source/tmp/GlobalSearch.vue.ts:109
-#, javascript-format
-msgid "%s matches"
-msgstr ""
-
-#: source/tmp/MainSidebar.vue.ts:39 source/tmp/ToCTab.vue.ts:35
-#: source/tmp/ToCTab.vue.ts:43
-msgid "Table of Contents"
-msgstr "Table des matières"
-
-#: source/tmp/MainSidebar.vue.ts:45 source/tmp/ReferencesTab.vue.ts:32
-msgid "References"
-msgstr "Bibliographie"
-
-#: source/tmp/MainSidebar.vue.ts:51 source/tmp/RelatedFilesTab.vue.ts:33
-msgid "Related files"
-msgstr "Fichiers connexes"
-
-#: source/tmp/MainSidebar.vue.ts:57 source/tmp/OtherFilesTab.vue.ts:11
-msgid "Other files"
-msgstr "Autres fichiers"
-
-#: source/tmp/PopoverDirProps.vue.ts:31 source/tmp/PopoverFileProps.vue.ts:35
-msgid "Created"
-msgstr "Créé"
-
-#: source/tmp/PopoverDirProps.vue.ts:33
-msgid "Project Settings…"
-msgstr "Paramètres de Projet…"
-
-#: source/tmp/NumberControl.vue.ts:40 source/tmp/PopoverFileProps.vue.ts:37
-#: source/tmp/ColorControl.vue.ts:35 source/tmp/ShortcutChooser.vue.ts:61
-msgid "Reset"
-msgstr "Réinitialiser"
-
-#: source/tmp/PopoverFileProps.vue.ts:38
-msgid "Set writing target…"
-msgstr "Définir la cible d'écriture…"
-
-#: source/tmp/ReferencesTab.vue.ts:42
-msgid "There are no citations in this document."
-msgstr "Il n'y a pas de citation dans ce document"
->>>>>>> 6a1ca0b8
-
-#: source/tmp/CustomCSS.vue.ts:32
-msgid ""
-"Here you can override the styles of Zettlr to customise it even further. "
-"<strong>Attention: This file overrides all CSS directives! Never alter the "
-"geometry of elements, otherwise the app may expose unwanted behaviour!</"
-"strong>"
-msgstr ""
-"Vous pouvez modifier l'apparence de l'application ici. <strong>Attention : "
-"ce fichier peut écraser toutes les directives de CSS ! Ne jamais modifier la "
-"géométrie des éléments, sinon l'application pourrait avoir un comportement "
-"d'affichage indésirable !</strong>"
-
-#: source/tmp/CustomCSS.vue.ts:88 source/tmp/Defaults.vue.ts:196
-#: source/tmp/SnippetsTab.vue.ts:124
-msgid "Saving …"
-msgstr "Sauvegarde en cours…"
-
-#: source/tmp/CustomCSS.vue.ts:97
-msgid "Saving failed"
-msgstr "Échec de l'enregistrement"
-
-#: source/tmp/OtherFilesTab.vue.ts:12
-msgid "Open directory"
-msgstr "Ouvrir le dossier"
-
-#: source/tmp/OtherFilesTab.vue.ts:13
-msgid "No other files"
-msgstr "Pas d'autres fichiers"
-
-#: source/tmp/FileItem.vue.ts:97 source/tmp/FileItem.vue.ts:99
-#: source/tmp/PopoverDirProps.vue.ts:169
-msgid "Directories"
-msgstr "Dossiers"
-
-#: source/tmp/FileItem.vue.ts:170 source/tmp/PopoverFileProps.vue.ts:113
-msgid "Characters"
-msgstr "Lettres"
-
-#: source/tmp/FileItem.vue.ts:172 source/tmp/PopoverFileProps.vue.ts:98
-msgid "Words"
-msgstr "Mots"
-
-#. STATIC VARIABLES
-#: source/tmp/CalendarView.vue.ts:26
-msgid "Calendar"
-msgstr "Calendrier"
-
-#: source/tmp/CalendarView.vue.ts:28
-msgid "January"
-msgstr "janvier"
-
-#: source/tmp/CalendarView.vue.ts:29
-msgid "February"
-msgstr "février"
-
-#: source/tmp/CalendarView.vue.ts:30
-msgid "March"
-msgstr "mars"
-
-#: source/tmp/CalendarView.vue.ts:31
-msgid "April"
-msgstr "avril"
-
-#: source/tmp/CalendarView.vue.ts:32
-msgid "May"
-msgstr "mai"
-
-#: source/tmp/CalendarView.vue.ts:33
-msgid "June"
-msgstr "juin"
-
-#: source/tmp/CalendarView.vue.ts:34
-msgid "July"
-msgstr "juillet"
-
-#: source/tmp/CalendarView.vue.ts:35
-msgid "August"
-msgstr "aout"
-
-#: source/tmp/CalendarView.vue.ts:36
-msgid "September"
-msgstr "septembre"
-
-<<<<<<< HEAD
-#: source/tmp/CalendarView.vue.ts:37
-msgid "October"
-msgstr "octobre"
-
-#: source/tmp/CalendarView.vue.ts:38
-msgid "November"
-msgstr "novembre"
-
-#: source/tmp/CalendarView.vue.ts:39
-msgid "December"
-msgstr "décembre"
-
-#: source/tmp/CalendarView.vue.ts:41
-msgid "Below the monthly average"
-msgstr "Inférieur à la moyenne mensuelle"
-
-#: source/tmp/CalendarView.vue.ts:42
-msgid "Over the monthly average"
-msgstr "Supérieur à la moyenne mensuelle"
-
-#: source/tmp/CalendarView.vue.ts:43
-msgid "More than twice the monthly average"
-msgstr "Plus du double de la moyenne mensuelle"
-
-#: source/tmp/Projects-Tab.vue.ts:24
-msgid "Zettlr also makes use of these projects:"
-msgstr "Zettlr utilise également ces logiciels tiers"
-=======
-#: source/tmp/Defaults.vue.ts:111
-msgid "Edit the default settings for imports or exports here."
-msgstr ""
-"Modifier les paramètres par défaut pour les importations ou les exportations."
-
-#: source/tmp/Defaults.vue.ts:205 source/tmp/SnippetsTab.vue.ts:134
-msgid "Saved!"
-msgstr "Enregistré !"
-
-#: source/tmp/FileList.vue.ts:46
-msgid "No results"
-msgstr "Aucun résultat"
-
-#: source/tmp/FileList.vue.ts:47
-msgid "No directory selected"
-msgstr "Aucun répertoire sélectionné"
-
-#: source/tmp/FileList.vue.ts:48
-msgid "Empty directory"
-msgstr "Répertoire vide"
->>>>>>> 6a1ca0b8
-
-#: source/tmp/App.vue.ts:34
-msgid "Updater"
-msgstr "Mise à jour"
-
-#. True as soon as the update starts
-#: source/tmp/App.vue.ts:36
-msgid "Click to start update"
-msgstr "Cliquez pour lancer la mise à jour"
-
-#: source/tmp/App.vue.ts:76
-msgid "New update available"
-msgstr "Nouvelle version disponible"
-
-#: source/tmp/App.vue.ts:79
-msgid "Your version"
-msgstr "Votre version"
-
-#: source/tmp/App.vue.ts:82
-msgid ""
-"There is a new version of Zettlr available to download. Please read the "
-"changelog below."
-msgstr ""
-"Une nouvelle version de Zettlr est disponible. La liste des changementsest "
-"ci-dessous."
-
-#: source/tmp/App.vue.ts:85
-msgid "Downloading your update"
-msgstr "Téléchargement de votre mise à jour"
-
-#: source/tmp/App.vue.ts:88
-msgid "No update available. You have the most recent version."
-msgstr "Pas de mise a jour disponible. Vous avez la version la plus récente."
-
-#: source/tmp/App.vue.ts:133
-msgid "Starting update …"
-msgstr "Démarrage de la mise à jour…"
-
-<<<<<<< HEAD
-#: source/tmp/PopoverExport.vue.ts:6
-#, fuzzy
-msgid "Exporting…"
-msgstr "Exporter…"
-
-#: source/tmp/PopoverExport.vue.ts:6
-#, fuzzy
-msgid "Export"
-msgstr "Exporter"
-
-#: source/tmp/PopoverExport.vue.ts:27
-msgid "command"
-msgstr ""
-
-#: source/tmp/MainSidebar.vue.ts:39 source/tmp/ToCTab.vue.ts:34
-#: source/tmp/ToCTab.vue.ts:42
-msgid "Table of Contents"
-msgstr "Table des matières"
-
-#: source/tmp/MainSidebar.vue.ts:45 source/tmp/ReferencesTab.vue.ts:32
-msgid "References"
-msgstr "Bibliographie"
-
-#: source/tmp/MainSidebar.vue.ts:51 source/tmp/RelatedFilesTab.vue.ts:32
-msgid "Related files"
-msgstr "Fichiers connexes"
-
-#: source/tmp/PopoverDocInfo.vue.ts:45
-msgid "No open document"
-msgstr "Aucun document ouvert"
-
-#: source/tmp/PopoverDocInfo.vue.ts:48
-msgid "words"
-msgstr "mots"
-
-#: source/tmp/PopoverDocInfo.vue.ts:51
-msgid "characters"
-msgstr "caractères"
-
-#: source/tmp/CustomCSS.vue.ts:32
-msgid ""
-"Here you can override the styles of Zettlr to customise it even further. "
-"<strong>Attention: This file overrides all CSS directives! Never alter the "
-"geometry of elements, otherwise the app may expose unwanted behaviour!</"
-"strong>"
-msgstr ""
-"Vous pouvez modifier l'apparence de l'application ici. <strong>Attention : "
-"ce fichier peut écraser toutes les directives de CSS ! Ne jamais modifier la "
-"géométrie des éléments, sinon l'application pourrait avoir un comportement "
-"d'affichage indésirable !</strong>"
-
-#: source/tmp/CustomCSS.vue.ts:88 source/tmp/Defaults.vue.ts:196
-#: source/tmp/SnippetsTab.vue.ts:124
-msgid "Saving …"
-msgstr "Sauvegarde en cours…"
-
-#: source/tmp/CustomCSS.vue.ts:97
-msgid "Saving failed"
-msgstr "Échec de l'enregistrement"
-
-#: source/tmp/ReferencesTab.vue.ts:42
-msgid "There are no citations in this document."
-msgstr "Il n'y a pas de citation dans ce document"
-
-#: source/tmp/ShortcutChooser.vue.ts:61 source/tmp/ColorControl.vue.ts:35
-#: source/tmp/NumberControl.vue.ts:40 source/tmp/PopoverFileProps.vue.ts:107
-msgid "Reset"
-msgstr "Réinitialiser"
-
-#: source/tmp/FileControl.vue.ts:42
-#, fuzzy
-msgid "Select folder…"
-msgstr "Ouvrir le dossier racine."
-
-#: source/tmp/FileControl.vue.ts:42
-#, fuzzy
-msgid "Select file…"
-msgstr "Supprimer le fichier"
-
-#: source/tmp/PopoverDirProps.vue.ts:175 source/tmp/PopoverFileProps.vue.ts:101
-msgid "Created"
-msgstr "Créé"
-
-#: source/tmp/PopoverDirProps.vue.ts:184
-msgid "Project Settings…"
-msgstr "Paramètres de Projet…"
-
-#: source/tmp/Defaults.vue.ts:70
-msgid ""
-"This profile is protected. This means that it will be restored when you "
-"remove or rename it."
-msgstr ""
-"Ce profil est protégé. Cela signifie qu’il sera restauré lorsque vous le "
-"supprimerez ou le renommerez."
-
-#: source/tmp/Defaults.vue.ts:73
-msgid ""
-"This profile is invalid. It may contain errors, or it may be missing the "
-"writer or reader property."
-msgstr ""
-
-#: source/tmp/Defaults.vue.ts:111
-msgid "Edit the default settings for imports or exports here."
-msgstr ""
-"Modifier les paramètres par défaut pour les importations ou les exportations."
-
-#: source/tmp/Defaults.vue.ts:205 source/tmp/SnippetsTab.vue.ts:134
-msgid "Saved!"
-msgstr "Enregistré !"
-
-#: source/tmp/GlobalSearch.vue.ts:34
-msgid "Full-Text Search"
-msgstr "Recherche en texte intégral"
-
-#: source/tmp/GlobalSearch.vue.ts:35
-msgid "Enter your search terms below"
-msgstr "Entrez vos termes de recherche ci-dessous"
-
-#: source/tmp/GlobalSearch.vue.ts:36
-msgid "Find …"
-msgstr "Trouver…"
-
-#: source/tmp/GlobalSearch.vue.ts:37 source/tmp/FileManager.vue.ts:48
-msgid "Filter …"
-msgstr "Filtre..."
-
-#: source/tmp/GlobalSearch.vue.ts:38
-msgid "Filter search results"
-msgstr "Filtrer les résultats"
-
-#: source/tmp/GlobalSearch.vue.ts:39
-msgid "Restrict search to directory"
-msgstr "Restreindre la recherche au répertoire"
-
-#: source/tmp/GlobalSearch.vue.ts:40
-msgid "Restrict to directory …"
-msgstr "Restreindre au répertoire…"
-
-#: source/tmp/GlobalSearch.vue.ts:41
-msgid "Search"
-msgstr "Chercher"
-
-#: source/tmp/GlobalSearch.vue.ts:42
-msgid "Clear search"
-msgstr "Effacer la recherche"
-
-#: source/tmp/GlobalSearch.vue.ts:43
-msgid "Toggle results"
-msgstr "Plier/Déplier tous les résultats"
-
-#: source/tmp/GlobalSearch.vue.ts:109
-#, javascript-format
-msgid "%s matches"
-msgstr ""
-
-#: source/tmp/PopoverTags.vue.ts:48
-msgid "Name"
-msgstr "Nom"
-
-#: source/tmp/PopoverTags.vue.ts:49
-msgid "Count"
-msgstr "Nombre"
-
-#: source/tmp/PopoverTags.vue.ts:67
-msgid "Filter tags…"
-msgstr "Filtrer les mots-clés"
-
-#: source/tmp/PopoverTags.vue.ts:70
-msgid "Tag Cloud"
-msgstr "Nuage de mots-clés"
-
-#: source/tmp/PopoverTags.vue.ts:73
-msgid "Suggested tags for the current file"
-msgstr "Étiquettes suggérées pour le fichier actuel"
-
-#: source/tmp/PopoverTags.vue.ts:76
-msgid "Add to file"
-msgstr "Ajouter au fichier"
-
-#: source/tmp/PopoverPomodoro.vue.ts:80
-msgid "Stop"
-msgstr "Stop"
-
-#: source/tmp/PopoverPomodoro.vue.ts:83
-msgid "Work"
-msgstr "Exercice"
-
-#: source/tmp/PopoverPomodoro.vue.ts:86
-msgid "Short break"
-msgstr "Pause brève"
-
-#: source/tmp/PopoverPomodoro.vue.ts:89
-msgid "Break"
-msgstr "Pause longue"
-
-#: source/tmp/PopoverPomodoro.vue.ts:92
-msgid "Sound Effect"
-msgstr "Effet sonore"
-
-#: source/tmp/PopoverPomodoro.vue.ts:95
-msgid "Volume"
-msgstr "Volume"
-
-#: source/tmp/RelatedFilesTab.vue.ts:33
-msgid "No related files"
-msgstr "Aucun fichier associé"
-
-#: source/tmp/RelatedFilesTab.vue.ts:34
-msgid "This relation is based on a bidirectional link."
-msgstr "Cette relation est basée sur un lien bicirectionnel"
-
-#: source/tmp/RelatedFilesTab.vue.ts:35
-msgid "This relation is based on an outbound link."
-msgstr "Cette relation est basée sur un lien sortant"
-
-#: source/tmp/RelatedFilesTab.vue.ts:36
-msgid "This relation is based on a backlink."
-msgstr "Cette relation est basée sur un lien entrant"
-
-#: source/tmp/RelatedFilesTab.vue.ts:221
-#, javascript-format
-msgid "This relation is based on %s shared tags: %s"
-msgstr "Cette relation est basée sur des tags partagés"
-
-#: source/tmp/SnippetsTab.vue.ts:50
-msgid "Rename snippet"
-msgstr "Renommer l'extrait"
-
-#: source/tmp/SnippetsTab.vue.ts:53
-msgid "Snippets let you define reusable pieces of text with variables."
-msgstr ""
-"Les extraits vous permettent de définir des morceaux de texte "
-"réutilisablesavec des variables."
-
-#: source/tmp/PopoverFileProps.vue.ts:110
-msgid "Set writing target…"
-msgstr "Définir la cible d'écriture…"
-
-#: source/tmp/PopoverStats.vue.ts:79
-msgid "words last month"
-msgstr "mots au cours du mois"
-
-#: source/tmp/PopoverStats.vue.ts:82
-msgid "daily average"
-msgstr "Moyenne quotidienne"
-
-#: source/tmp/PopoverStats.vue.ts:85
-msgid "words today"
-msgstr "mots aujourd'hui"
-
-#: source/tmp/PopoverStats.vue.ts:88
-msgid "🔥 You're on fire!"
-msgstr "🔥 Vous êtes en feu !"
-
-#: source/tmp/PopoverStats.vue.ts:91
-msgid "💪 You're close to hitting your daily average!"
-msgstr "💪 Vous êtes proche de la moyenne par jour !"
-
-#: source/tmp/PopoverStats.vue.ts:94
-msgid "✍🏼 Get writing to surpass your daily average."
-msgstr "✍🏼 Écrire pour dépasser votre moyenne."
-
-#: source/tmp/PopoverStats.vue.ts:97
-msgid "More statistics …"
-msgstr "Plus de statistiques…"
-
-#: source/tmp/ListControl.vue.ts:76
-msgid "Add"
-msgstr "Ajouter"
-
-#: source/tmp/ListControl.vue.ts:77
-msgid "Actions"
-msgstr "Actions"
-
-#: source/tmp/ListControl.vue.ts:78
-#, fuzzy
-msgid "Delete"
-msgstr "Supprimer le fichier"
-=======
-#: source/tmp/PopoverPomodoro.vue.ts:80
-msgid "Stop"
-msgstr "Stop"
-
-#: source/tmp/PopoverPomodoro.vue.ts:83
-msgid "Work"
-msgstr "Exercice"
-
-#: source/tmp/PopoverPomodoro.vue.ts:86
-msgid "Short break"
-msgstr "Pause brève"
-
-#: source/tmp/PopoverPomodoro.vue.ts:89
-msgid "Break"
-msgstr "Pause longue"
-
-#: source/tmp/PopoverPomodoro.vue.ts:92
-msgid "Sound Effect"
-msgstr "Effet sonore"
-
-#: source/tmp/PopoverPomodoro.vue.ts:95
-msgid "Volume"
-msgstr "Volume"
-
-#: source/tmp/SnippetsTab.vue.ts:50
-msgid "Rename snippet"
-msgstr "Renommer l'extrait"
-
-#: source/tmp/SnippetsTab.vue.ts:53
-msgid "Snippets let you define reusable pieces of text with variables."
-msgstr ""
-"Les extraits vous permettent de définir des morceaux de texte "
-"réutilisablesavec des variables."
-
-#: source/tmp/FileControl.vue.ts:42
-#, fuzzy
-msgid "Select folder…"
-msgstr "Ouvrir le dossier racine."
-
-#: source/tmp/FileControl.vue.ts:42
-#, fuzzy
-msgid "Select file…"
-msgstr "Supprimer le fichier"
-
-#: source/tmp/General-Tab.vue.ts:23
-msgid ""
-"Zettlr is a project by Hendrik Erz, licensed under the GNU GPL v3 license. "
-"It is Open Source, free of charge and based upon the Electron framework. "
-"Zettlr would like to thank the developers of Electron, the Node.js framework "
-"and the CodeMirror editor for their work. Without them, Zettlr would not be "
-"possible. Below you can find all projects that Zettlr uses."
-msgstr ""
-"Zettlr est un projet d’Hendrik Erz, sous licence GNU GPL v3. Il est Open "
-"source, gratuit et basé sur le framework Electron. Zettlr aimerait remercier "
-"les développeurs d’Electron, Node.js et de CodeMirror pour leur travail. "
-"Sans eux, Zettlr n’aurait pu exister. Vous trouverez ci-dessous tous les "
-"projets utilisés par Zettlr."
 
 #: source/tmp/General-Tab.vue.ts:24
 msgid ""
@@ -5279,7 +2976,6 @@
 
 #~ msgid "Add to file"
 #~ msgstr "Ajouter au fichier"
->>>>>>> 6a1ca0b8
 
 #~ msgid "Show file"
 #~ msgstr "Monter le fichier"
