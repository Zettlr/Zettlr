# SOME DESCRIPTIVE TITLE.
# Copyright (C) YEAR Hendrik Erz <info@zettlr.com>
# This file is distributed under the same license as the Zettlr package.
# FIRST AUTHOR <EMAIL@ADDRESS>, YEAR.
#
#, fuzzy
msgid ""
msgstr ""
"Project-Id-Version: Zettlr 2.3.0\n"
"Report-Msgid-Bugs-To: https://github.com/Zettlr/Zettlr/issues\n"
<<<<<<< HEAD
"POT-Creation-Date: 2024-02-07 10:22+0000\n"
=======
"POT-Creation-Date: 2024-02-12 15:20+0000\n"
>>>>>>> 6a1ca0b8
"PO-Revision-Date: YEAR-MO-DA HO:MI+ZONE\n"
"Last-Translator: FULL NAME <EMAIL@ADDRESS>\n"
"Language-Team: LANGUAGE <LL@li.org>\n"
"Language: id-ID\n"
"MIME-Version: 1.0\n"
"Content-Type: text/plain; charset=UTF-8\n"
"Content-Transfer-Encoding: 8bit\n"

<<<<<<< HEAD
#: source/common/util/format-date.ts:33
msgid "just now"
msgstr "baru saja"
=======
#: source/win-preferences/schema/appearance.ts:10
#: source/app/service-providers/menu/menu.darwin.ts:448
#: source/app/service-providers/menu/menu.win32.ts:430
msgid "Dark mode"
msgstr ""

#: source/win-preferences/schema/appearance.ts:21
msgid "Schedule"
msgstr "Jadwal"
>>>>>>> 6a1ca0b8

#: source/win-preferences/schema/appearance.ts:25
#: source/win-preferences/schema/general.ts:46
msgid "Off"
msgstr "Mati"

#: source/win-preferences/schema/appearance.ts:26
#, fuzzy
msgid "Follow system"
msgstr "Mengikuti Sistem Operasi"

#: source/win-preferences/schema/appearance.ts:27
msgid "On"
msgstr ""

#: source/win-preferences/schema/appearance.ts:36
#: source/tmp/PopoverPomodoro.vue.ts:77
msgid "Start"
msgstr "Mulai"

#: source/win-preferences/schema/appearance.ts:43
msgid "End"
msgstr ""

#: source/win-preferences/schema/appearance.ts:53
msgid "Theme"
msgstr ""

#: source/win-preferences/schema/appearance.ts:60
msgid "Here you can choose the theme for the app."
msgstr "Di sini kamu dapat memilih tema untuk aplikasi"

#: source/win-preferences/schema/appearance.ts:102
msgid "Toolbar options"
msgstr ""

#: source/win-preferences/schema/appearance.ts:109
msgid "Left section buttons"
msgstr ""

#: source/win-preferences/schema/appearance.ts:113
msgid "Display \"Open Preferences\" button"
msgstr ""

#: source/win-preferences/schema/appearance.ts:118
msgid "Display \"New File\" button"
msgstr ""

#: source/win-preferences/schema/appearance.ts:123
msgid "Display \"Previous File\" button"
msgstr ""

#: source/win-preferences/schema/appearance.ts:128
msgid "Display \"Next File\" button"
msgstr ""

#: source/win-preferences/schema/appearance.ts:135
msgid "Center section buttons"
msgstr ""

#: source/win-preferences/schema/appearance.ts:139
msgid "Display readability button"
msgstr ""

#: source/win-preferences/schema/appearance.ts:144
msgid "Display \"Insert Comment\" button"
msgstr ""

#: source/win-preferences/schema/appearance.ts:149
msgid "Display link button"
msgstr ""

#: source/win-preferences/schema/appearance.ts:154
msgid "Display image button"
msgstr ""

#: source/win-preferences/schema/appearance.ts:159
msgid "Display task list button"
msgstr ""

#: source/win-preferences/schema/appearance.ts:164
msgid "Display \"Insert Table\" button"
msgstr ""

#: source/win-preferences/schema/appearance.ts:169
msgid "Display \"Insert Footnote\" button"
msgstr ""

#: source/win-preferences/schema/appearance.ts:176
msgid "Right section buttons"
msgstr ""

#: source/win-preferences/schema/appearance.ts:180
msgid "Display document info"
msgstr ""

#: source/win-preferences/schema/appearance.ts:185
msgid "Display Pomodoro-timer"
msgstr ""

#: source/win-preferences/schema/appearance.ts:191
#, fuzzy
msgid "Status bar"
msgstr "Perlihatkan Zettlr"

#: source/win-preferences/schema/appearance.ts:197
#, fuzzy
msgid "Show statusbar"
msgstr "Perlihatkan Zettlr"

#: source/win-preferences/schema/appearance.ts:203
#: source/tmp/CustomCSS.vue.ts:31
msgid "Custom CSS"
msgstr "Kustom CSS"

#: source/win-preferences/schema/appearance.ts:208
#, fuzzy
msgid "Open CSS editor"
msgstr "Buka direktori"

#: source/win-preferences/schema/advanced.ts:28
#, fuzzy
msgid "Pattern for new file names"
msgstr "Pola untuk nama file baru"

#: source/win-preferences/schema/advanced.ts:34
#, fuzzy
msgid "Define a pattern for new file names"
msgstr "Pola untuk nama file baru"

#: source/win-preferences/schema/advanced.ts:36
#, javascript-format
msgid "Available variables: %s"
msgstr ""

#: source/win-preferences/schema/advanced.ts:42
msgid "Do not prompt for filename when creating new files"
msgstr "Tidak"

#: source/win-preferences/schema/advanced.ts:49
msgid "Appearance"
msgstr ""

#: source/win-preferences/schema/advanced.ts:55
msgid "Use native window appearance"
msgstr "Gunakan tampilan jendela bawaan"

#: source/win-preferences/schema/advanced.ts:56
msgid "Only available on Linux; this is the default for macOS and Windows."
msgstr ""

#: source/win-preferences/schema/advanced.ts:62
#, fuzzy
msgid "Enable window vibrancy"
msgstr "Gunakan tampilan jendela bawaan"

#: source/win-preferences/schema/advanced.ts:63
msgid "Only available on macOS; makes the window background opaque."
msgstr ""

#: source/win-preferences/schema/advanced.ts:70
msgid "Show app in the notification area"
msgstr "Tampilkan aplikasi di area notifikasi"

#: source/win-preferences/schema/advanced.ts:71
msgid "Leave app running in the notification area"
msgstr "Biarkan aplikasi berjalan di area notifikasi"

#: source/win-preferences/schema/advanced.ts:80
msgid "Zoom behavior"
msgstr ""

#: source/win-preferences/schema/advanced.ts:83
msgid "Resizes the whole GUI"
msgstr ""

#: source/win-preferences/schema/advanced.ts:84
#, fuzzy
msgid "Changes the editor font size"
msgstr "Ukuran fon editor"

#: source/win-preferences/schema/advanced.ts:90
msgid "Attachments sidebar"
msgstr ""

#: source/win-preferences/schema/advanced.ts:96
msgid "File extensions to be visible in the Attachments sidebar"
msgstr ""

#: source/win-preferences/schema/advanced.ts:102
#, fuzzy
msgid "Iframe rendering whitelist"
msgstr "iFrame rendering whitelist"

#: source/win-preferences/schema/advanced.ts:111
msgid "Hostname"
msgstr "Nama host"

#: source/win-preferences/schema/advanced.ts:113
#: source/win-preferences/schema/autocorrect.ts:111
#: source/win-preferences/schema/spellchecking.ts:118
#, fuzzy
msgid "Filter"
msgstr "Saring ..."

#: source/win-preferences/schema/advanced.ts:118
#, fuzzy
msgid "Watchdog polling"
msgstr "Aktifkan polling Watchdog"

#: source/win-preferences/schema/advanced.ts:124
msgid "Activate Watchdog polling"
msgstr "Aktifkan polling Watchdog"

#: source/win-preferences/schema/advanced.ts:129
msgid "Time to wait before writing a file is considered done (in ms)"
msgstr "Waktu tunggu sebelum penulisan file dianggap selesai (dalam milidetik)"

#: source/win-preferences/schema/advanced.ts:136
#, fuzzy
msgid "Deleting items"
msgstr "Hapus file"

#: source/win-preferences/schema/advanced.ts:142
msgid "Delete items irreversibly, if moving them to trash fails"
msgstr "Hapus item secara permanen, jika gagal memindahkannya ke Recycle Bin"

#: source/win-preferences/schema/advanced.ts:148
#, fuzzy
msgid "Debug mode"
msgstr "Aktifkan mode debug"

#: source/win-preferences/schema/advanced.ts:154
msgid "Enable debug mode"
msgstr "Aktifkan mode debug"

#: source/win-preferences/schema/advanced.ts:161
msgid "Beta releases"
msgstr ""

#: source/win-preferences/schema/advanced.ts:167
msgid "Notify me about beta releases"
msgstr "Beri tahu saya"

#: source/win-preferences/schema/import-export.ts:23
msgid "Import and export profiles"
msgstr ""

#: source/win-preferences/schema/import-export.ts:29
msgid "Open import profiles editor"
msgstr ""

#: source/win-preferences/schema/import-export.ts:43
msgid "Open export profiles editor"
msgstr ""

#: source/win-preferences/schema/import-export.ts:58
#, fuzzy
msgid "Export settings"
msgstr "Mengekspor ke %s"

#. TODO: Must be radio; second option "Use system-wide Pandoc for exports"
#: source/win-preferences/schema/import-export.ts:64
#, fuzzy
msgid "Use Zettlr's internal Pandoc for exports"
msgstr "Gunakan pandoc internal untuk mengeskpor"

#: source/win-preferences/schema/import-export.ts:70
#, fuzzy
msgid "Remove tags from files when exporting"
msgstr "Hapus label dari file"

#: source/win-preferences/schema/import-export.ts:76
#: source/win-preferences/schema/zettelkasten.ts:42
#, fuzzy
msgid "Internal links"
msgstr "Hapus tautan internal"

#: source/win-preferences/schema/import-export.ts:79
msgid "Remove internal links completely"
msgstr "Hapus semua tautan internal"

#: source/win-preferences/schema/import-export.ts:80
msgid "Unlink internal links"
msgstr "Hapus tautan internal"

#: source/win-preferences/schema/import-export.ts:81
msgid "Don't touch internal links"
msgstr "Jangan merubah tautan internal"

#: source/win-preferences/schema/import-export.ts:87
msgid "Destination folder for exported files"
msgstr ""

#. TODO: Add info-strings
#: source/win-preferences/schema/import-export.ts:91
msgid "Temporary folder"
msgstr ""

#: source/win-preferences/schema/import-export.ts:92
#, fuzzy
msgid "Same as file location"
msgstr "Tampilkan informasi file"

#: source/win-preferences/schema/import-export.ts:93
msgid "Ask for folder when exporting"
msgstr ""

#: source/win-preferences/schema/import-export.ts:99
msgid ""
"Warning! Files in the temporary folder are regularly deleted. Choosing the "
"same location as the file overwrites files with identical filenames if they "
"already exist."
msgstr ""

#: source/win-preferences/schema/import-export.ts:104
msgid "Custom export commands"
msgstr ""

#: source/win-preferences/schema/import-export.ts:112
msgid "Display name"
msgstr ""

#: source/win-preferences/schema/import-export.ts:112
#, fuzzy
msgid "Command"
msgstr "Komentar"

#: source/win-preferences/schema/import-export.ts:113
msgid ""
"Enter custom commands to run the exporter with. Each command receives as its "
"first argument the file or project folder to be exported."
msgstr ""

#: source/win-preferences/schema/snippets.ts:23
msgid "Snippets"
msgstr ""

#: source/win-preferences/schema/snippets.ts:29
msgid "Open snippets editor"
msgstr ""

#: source/win-preferences/schema/citations.ts:21
#, fuzzy
msgid "Citations"
msgstr "Menampilkan Kutipan"

#: source/win-preferences/schema/citations.ts:27
msgid "How would you like autocomplete to insert your citations?"
msgstr "Atur autokomplet sitasi"

#: source/win-preferences/schema/citations.ts:38
msgid "Citation Database (CSL JSON or BibTex)"
msgstr "Database Kutipan (CSL JSON or BibTex)"

#: source/win-preferences/schema/citations.ts:40
#: source/win-preferences/schema/citations.ts:52
#, fuzzy
msgid "Path to file"
msgstr "Tambahkan ke berkas"

#: source/win-preferences/schema/citations.ts:50
msgid "CSL-Style (optional)"
msgstr "CSL-Style (opsional)"

#: source/win-preferences/schema/general.ts:21
msgid "Application language"
msgstr ""

#: source/win-preferences/schema/general.ts:32
msgid "Autosave"
msgstr "Simpan otomatis"

#: source/win-preferences/schema/general.ts:42
#, fuzzy
msgid "Save modifications"
msgstr "Waktu modifikasi terakhir"

#: source/win-preferences/schema/general.ts:47
msgid "Immediately"
msgstr "Langsung"

#: source/win-preferences/schema/general.ts:48
msgid "After a short delay"
msgstr "Setelah jeda singkat"

#: source/win-preferences/schema/general.ts:54
msgid "Default image folder"
msgstr ""

#: source/win-preferences/schema/general.ts:66
msgid ""
"Click \"Select folder…\" or type an absolute or relative path directly into "
"the input field."
msgstr ""

#: source/win-preferences/schema/general.ts:71
msgid "Behavior"
msgstr ""

#: source/win-preferences/schema/general.ts:77
#: source/app/service-providers/windows/dialog/should-replace-file.ts:33
msgid "Always load remote changes to the current file"
msgstr "Selalu muat perubahan secara remote ke file saat ini"

#: source/win-preferences/schema/general.ts:82
msgid "Avoid opening files in new tabs if possible"
msgstr "Hindari membuka berkas di tab baru jika memungkinkan"

#: source/win-preferences/schema/general.ts:88
#, fuzzy
msgid "Updates"
msgstr "Pengecek pembaruan"

#: source/win-preferences/schema/general.ts:94
msgid "Automatically check for updates"
msgstr ""

#: source/win-preferences/schema/editor.ts:21
#, fuzzy
msgid "Input mode"
msgstr "Mode masukan editor"

#: source/win-preferences/schema/editor.ts:37
msgid ""
"The input mode determines how you interact with the editor. We recommend "
"keeping this setting at \"Normal\". Only choose \"Vim\" or \"Emacs\" if you "
"know what this implies."
msgstr ""

#: source/win-preferences/schema/editor.ts:42
#, fuzzy
msgid "Writing direction"
msgstr "Cari dalam direktori"

#: source/win-preferences/schema/editor.ts:50
msgid "Markdown rendering"
msgstr ""

<<<<<<< HEAD
#: source/common/util/localise-number.ts:28
msgid ","
msgstr ","

#: source/common/util/localise-number.ts:29
msgid "."
msgstr "."

#: source/common/modules/markdown-utils/plain-link-highlighter.ts:25
msgid "Cmd/Ctrl-click to follow this link"
msgstr ""

#: source/common/modules/markdown-editor/autocomplete/code-blocks.ts:42
msgid "No highlighting"
msgstr ""

#: source/common/modules/markdown-editor/renderers/render-mermaid.ts:54
msgid "Rendering mermaid graph …"
msgstr ""

#: source/common/modules/markdown-editor/renderers/render-mermaid.ts:59
#, fuzzy
msgid "Could not render Graph:"
msgstr "Tidak bisa membuat file"

#: source/common/modules/markdown-editor/renderers/readability.ts:39
#, javascript-format
msgid "Readability mode (%s)"
msgstr ""

#: source/common/modules/markdown-editor/renderers/render-images.ts:98
#, javascript-format
msgid "Image not found: %s"
msgstr ""

#: source/common/modules/markdown-editor/tooltips/formatting-toolbar.ts:42
#: source/common/modules/markdown-editor/context-menu/default-menu.ts:152
#: source/win-preferences/schema/editor.ts:119
#: source/win-preferences/schema/editor.ts:120
msgid "Bold"
msgstr "Tebal"

#: source/common/modules/markdown-editor/tooltips/formatting-toolbar.ts:47
#: source/win-preferences/schema/editor.ts:127
#: source/win-preferences/schema/editor.ts:128
msgid "Italics"
msgstr "Miring"
=======
#: source/win-preferences/schema/editor.ts:57
msgid ""
"Check to enable live rendering of various Markdown elements to formatted "
"appearance. This hides formatting characters (such as **text**) or renders "
"images instead of their link."
msgstr ""

#: source/win-preferences/schema/editor.ts:65
msgid "Render Citations"
msgstr "Menampilkan Kutipan"

#: source/win-preferences/schema/editor.ts:70
msgid "Render Iframes"
msgstr "Menampilkan Iframes"
>>>>>>> 6a1ca0b8

#: source/win-preferences/schema/editor.ts:75
msgid "Render Images"
msgstr "Menampilkan Gambar"

#: source/win-preferences/schema/editor.ts:80
msgid "Render Links"
msgstr "Menampilkan Tautan"

#: source/win-preferences/schema/editor.ts:85
msgid "Render Formulae"
msgstr "Menampilkan Formula"

<<<<<<< HEAD
#: source/common/modules/markdown-editor/tooltips/formatting-toolbar.ts:67
#: source/win-preferences/schema/spellchecking.ts:112
msgid "Code"
msgstr "Kode"

#: source/common/modules/markdown-editor/tooltips/footnotes.ts:90
msgid "No footnote text found."
msgstr ""

#: source/common/modules/markdown-editor/tooltips/footnotes.ts:107
#: source/app/service-providers/menu/menu.darwin.ts:317
#: source/app/service-providers/menu/menu.win32.ts:318
msgid "Edit"
msgstr "Edit"

#: source/common/modules/markdown-editor/tooltips/file-preview.ts:55
#, javascript-format
msgid "File %s does not exist."
msgstr ""
=======
#: source/win-preferences/schema/editor.ts:90
msgid "Render Tasks"
msgstr "Menampilkan Tuugas"

#: source/win-preferences/schema/editor.ts:95
msgid "Hide heading characters"
msgstr "Sembunyikan karakter judul"
>>>>>>> 6a1ca0b8

#: source/win-preferences/schema/editor.ts:100
msgid "Render emphasis"
msgstr ""

<<<<<<< HEAD
#: source/common/modules/markdown-editor/tooltips/file-preview.ts:98
#: source/tmp/PopoverDirProps.vue.ts:172 source/tmp/PopoverFileProps.vue.ts:104
msgid "Modified"
msgstr "Dimodifikasi"
=======
#: source/win-preferences/schema/editor.ts:109
msgid "Formatting characters for bold and italic"
msgstr ""
>>>>>>> 6a1ca0b8

#: source/win-preferences/schema/editor.ts:119
#: source/win-preferences/schema/editor.ts:120
#: source/common/modules/markdown-editor/context-menu/default-menu.ts:152
#: source/common/modules/markdown-editor/tooltips/formatting-toolbar.ts:42
msgid "Bold"
msgstr "Tebal"

<<<<<<< HEAD
#: source/common/modules/markdown-editor/tooltips/file-preview.ts:137
#: source/win-main/file-manager/util/file-item-context.ts:28
#: source/tmp/GlobalSearch.vue.ts:53
msgid "Open in a new tab"
msgstr "Buka di tab baru"

#: source/common/modules/markdown-editor/statusbar/magic-quotes.ts:128
msgid "Disabled"
msgstr ""

#: source/common/modules/markdown-editor/statusbar/magic-quotes.ts:135
#, fuzzy
msgid "Custom"
msgstr "Kustom CSS"

#: source/common/modules/markdown-editor/statusbar/diagnostics.ts:46
msgid "Open diagnostics panel"
msgstr ""

#: source/common/modules/markdown-editor/statusbar/info-fields.ts:53
#: source/tmp/FileItem.vue.ts:122 source/tmp/FileItem.vue.ts:185
#: source/tmp/PopoverDocInfo.vue.ts:73 source/tmp/PopoverDirProps.vue.ts:158
#: source/tmp/PopoverDirProps.vue.ts:166 source/tmp/PopoverFileProps.vue.ts:125
#, javascript-format
msgid "%s words"
msgstr "%s kata"

#: source/common/modules/markdown-editor/statusbar/info-fields.ts:72
#: source/tmp/FileItem.vue.ts:120 source/tmp/FileItem.vue.ts:183
#: source/tmp/PopoverDocInfo.vue.ts:71
#, javascript-format
msgid "%s characters"
msgstr "%s karakter"

#: source/common/modules/markdown-editor/statusbar/language-tool.ts:146
msgid "Detect automatically"
msgstr ""

#: source/common/modules/markdown-editor/context-menu/link-image-menu.ts:73
msgid "Open Link"
msgstr "Buka Tautan"

#: source/common/modules/markdown-editor/context-menu/link-image-menu.ts:82
msgid "Copy Mail Address"
msgstr "Salin alamat email"

#: source/common/modules/markdown-editor/context-menu/link-image-menu.ts:82
msgid "Copy Link"
msgstr "Salin tautan"

#: source/common/modules/markdown-editor/context-menu/link-image-menu.ts:92
msgid "Copy image to clipboard"
msgstr "Salin gambar ke papan klip"

#: source/common/modules/markdown-editor/context-menu/link-image-menu.ts:98
#, fuzzy
msgid "Open image"
msgstr "Buka file"

#: source/common/modules/markdown-editor/context-menu/link-image-menu.ts:104
#: source/win-main/file-manager/util/file-item-context.ts:87
#: source/win-main/file-manager/util/dir-item-context.ts:76
msgid "Reveal in Finder"
=======
#: source/win-preferences/schema/editor.ts:127
#: source/win-preferences/schema/editor.ts:128
#: source/common/modules/markdown-editor/tooltips/formatting-toolbar.ts:47
msgid "Italics"
msgstr "Miring"

#: source/win-preferences/schema/editor.ts:136
msgid "Check Markdown for style issues"
msgstr ""

#: source/win-preferences/schema/editor.ts:142
#, fuzzy
msgid "Table Editor"
msgstr "Aktifkan Editor Tabel"

#: source/win-preferences/schema/editor.ts:153
msgid ""
"The Table Editor is an interactive interface that simplifies creation and "
"editing of tables. It provides buttons for common functionality, and takes "
"care of Markdown formatting."
msgstr ""

#: source/win-preferences/schema/editor.ts:158
#, fuzzy
msgid "Distraction-free mode"
msgstr "Mode bebas gangguan"

#: source/win-preferences/schema/editor.ts:164
msgid "Mute non-focused lines in distraction-free mode"
msgstr "Matikan garis non-fokus saat mode bebas gangguan aktif"

#: source/win-preferences/schema/editor.ts:169
msgid "Hide toolbar in distraction free mode"
msgstr ""

#: source/win-preferences/schema/editor.ts:175
#, fuzzy
msgid "Word counter"
msgstr "Jumlah kata"

#: source/win-preferences/schema/editor.ts:182
msgid "Count characters instead of words (e.g., for Chinese)"
>>>>>>> 6a1ca0b8
msgstr ""
"Hitung berdasarkan karakter daripada berdasarkan kata (misalnya, untuk "
"tulisan China)"

<<<<<<< HEAD
#: source/common/modules/markdown-editor/context-menu/link-image-menu.ts:104
#, fuzzy
msgid "Open in File Browser"
msgstr "Buka di peramban"

#: source/common/modules/markdown-editor/context-menu/default-menu.ts:133
msgid "No suggestions"
msgstr "Tidak ada saran"
=======
#: source/win-preferences/schema/editor.ts:188
msgid "Readability mode"
msgstr ""
>>>>>>> 6a1ca0b8

#: source/win-preferences/schema/editor.ts:195
msgid "Algorithm"
msgstr ""

#: source/win-preferences/schema/editor.ts:207
#, fuzzy
msgid "Image size"
msgstr "Gambar"

#: source/win-preferences/schema/editor.ts:213
#, fuzzy
msgid "Maximum width of images (%s %)"
msgstr "Lebar maksimum citra (persen)"

#: source/win-preferences/schema/editor.ts:220
#, fuzzy
msgid "Maximum height of images (%s %)"
msgstr "Tinggi maksimum citra (persen)"

#: source/win-preferences/schema/editor.ts:228
#, fuzzy
msgid "Other settings"
msgstr "Ber"

#: source/win-preferences/schema/editor.ts:234
#, fuzzy
msgid "Font size"
msgstr "Ukuran fon editor"

#: source/win-preferences/schema/editor.ts:241
#, fuzzy
msgid "Indentation size (number of spaces)"
msgstr "Inden dengan jumlah spasi berikut"

#: source/win-preferences/schema/editor.ts:248
#, fuzzy
msgid "Indent using tabs instead of spaces"
msgstr "Inden dengan jumlah spasi berikut"

#: source/win-preferences/schema/editor.ts:255
#, fuzzy
msgid "Suggest emojis during autocompletion"
msgstr "Ikut terima spasi saat autocomplete"

#: source/win-preferences/schema/editor.ts:260
msgid "Show link previews"
msgstr ""

#: source/win-preferences/schema/editor.ts:266
msgid "Automatically close matching character pairs"
msgstr "Menutup kurung siku secara otomatis"

#: source/win-preferences/schema/zettelkasten.ts:21
msgid "Zettelkasten IDs"
msgstr ""

#: source/win-preferences/schema/zettelkasten.ts:27
#, fuzzy
msgid "Pattern for Zettelkasten IDs"
msgstr "Pola yang digunakan untuk membuat ID baru"

#: source/win-preferences/schema/zettelkasten.ts:28
#, fuzzy
msgid "Uses ECMAScript regular expressions"
msgstr "Ekspresi reguler ID"

<<<<<<< HEAD
#: source/common/modules/markdown-editor/context-menu/equation-menu.ts:31
msgid "Copy equation code"
msgstr ""

#: source/common/modules/markdown-editor/linters/spellcheck.ts:149
msgid "Spelling mistake"
msgstr ""

#: source/common/modules/markdown-editor/plugins/footnote-gutter.ts:31
msgid "Go to footnote reference"
msgstr ""

#: source/win-preferences/schema/advanced.ts:28
#, fuzzy
msgid "Pattern for new file names"
msgstr "Pola untuk nama file baru"

#: source/win-preferences/schema/advanced.ts:34
#, fuzzy
msgid "Define a pattern for new file names"
msgstr "Pola untuk nama file baru"

#: source/win-preferences/schema/advanced.ts:36
#, javascript-format
msgid "Available variables: %s"
=======
#: source/win-preferences/schema/zettelkasten.ts:34
msgid "Pattern used to generate new IDs"
msgstr "Pola yang digunakan untuk membuat ID baru"

#: source/win-preferences/schema/zettelkasten.ts:37
#, javascript-format
msgid "Available Variables: %s"
msgstr ""

#: source/win-preferences/schema/zettelkasten.ts:48
msgid "Link with filename only"
msgstr ""

#: source/win-preferences/schema/zettelkasten.ts:53
#, fuzzy
msgid "When linking files, add the document name …"
msgstr "Tambahkan nama file saat menautkan file ..."

#: source/win-preferences/schema/zettelkasten.ts:56
#, fuzzy
msgid "Always"
msgstr "Selalu"

#: source/win-preferences/schema/zettelkasten.ts:57
#, fuzzy
msgid "Only when linking using the ID"
msgstr "hanya pada saat menautkan menggunakan ID"

#: source/win-preferences/schema/zettelkasten.ts:58
#, fuzzy
msgid "Never"
msgstr "Jangan penah"

#: source/win-preferences/schema/zettelkasten.ts:65
#, fuzzy
msgid "Start a full-text search when following internal links"
msgstr "Lakukan pencarian ketika mengklik pranala-Zettelkasten"

#: source/win-preferences/schema/zettelkasten.ts:66
msgid "The search string will match the content between the brackets: [[ ]]."
msgstr ""

#: source/win-preferences/schema/zettelkasten.ts:75
#, fuzzy
msgid ""
"Automatically create non-existing files in this folder when following "
"internal links"
>>>>>>> 6a1ca0b8
msgstr ""
"Membuat file yang tidak ada secara otomatis saat mengikuti tautan internal"

<<<<<<< HEAD
#: source/win-preferences/schema/advanced.ts:42
msgid "Do not prompt for filename when creating new files"
msgstr "Tidak"

#: source/win-preferences/schema/advanced.ts:49
msgid "Appearance"
msgstr ""

#: source/win-preferences/schema/advanced.ts:55
msgid "Use native window appearance"
msgstr "Gunakan tampilan jendela bawaan"

#: source/win-preferences/schema/advanced.ts:56
msgid "Only available on Linux; this is the default for macOS and Windows."
msgstr ""

#: source/win-preferences/schema/advanced.ts:62
#, fuzzy
msgid "Enable window vibrancy"
msgstr "Gunakan tampilan jendela bawaan"

#: source/win-preferences/schema/advanced.ts:63
msgid "Only available on macOS; makes the window background opaque."
msgstr ""

#: source/win-preferences/schema/advanced.ts:70
msgid "Show app in the notification area"
msgstr "Tampilkan aplikasi di area notifikasi"

#: source/win-preferences/schema/advanced.ts:71
msgid "Leave app running in the notification area"
msgstr "Biarkan aplikasi berjalan di area notifikasi"

#: source/win-preferences/schema/advanced.ts:80
msgid "Zoom behavior"
msgstr ""

#: source/win-preferences/schema/advanced.ts:83
msgid "Resizes the whole GUI"
msgstr ""

#: source/win-preferences/schema/advanced.ts:84
#, fuzzy
msgid "Changes the editor font size"
msgstr "Ukuran fon editor"

#: source/win-preferences/schema/advanced.ts:90
msgid "Attachments sidebar"
msgstr ""

#: source/win-preferences/schema/advanced.ts:96
msgid "File extensions to be visible in the Attachments sidebar"
msgstr ""

#: source/win-preferences/schema/advanced.ts:102
#, fuzzy
msgid "Iframe rendering whitelist"
msgstr "iFrame rendering whitelist"

#: source/win-preferences/schema/advanced.ts:111
msgid "Hostname"
msgstr "Nama host"

#: source/win-preferences/schema/advanced.ts:113
#: source/win-preferences/schema/autocorrect.ts:111
#: source/win-preferences/schema/spellchecking.ts:118
#, fuzzy
msgid "Filter"
msgstr "Saring ..."

#: source/win-preferences/schema/advanced.ts:118
#, fuzzy
msgid "Watchdog polling"
msgstr "Aktifkan polling Watchdog"

#: source/win-preferences/schema/advanced.ts:124
msgid "Activate Watchdog polling"
msgstr "Aktifkan polling Watchdog"

#: source/win-preferences/schema/advanced.ts:129
msgid "Time to wait before writing a file is considered done (in ms)"
msgstr "Waktu tunggu sebelum penulisan file dianggap selesai (dalam milidetik)"

#: source/win-preferences/schema/advanced.ts:136
#, fuzzy
msgid "Deleting items"
msgstr "Hapus file"

#: source/win-preferences/schema/advanced.ts:142
msgid "Delete items irreversibly, if moving them to trash fails"
msgstr "Hapus item secara permanen, jika gagal memindahkannya ke Recycle Bin"

#: source/win-preferences/schema/advanced.ts:148
#, fuzzy
msgid "Debug mode"
msgstr "Aktifkan mode debug"

#: source/win-preferences/schema/advanced.ts:154
msgid "Enable debug mode"
msgstr "Aktifkan mode debug"

#: source/win-preferences/schema/advanced.ts:161
msgid "Beta releases"
msgstr ""

#: source/win-preferences/schema/advanced.ts:167
msgid "Notify me about beta releases"
msgstr "Beri tahu saya"

#: source/win-preferences/schema/autocorrect.ts:21
#, fuzzy
msgid "Autocorrect"
msgstr "Aktifkan Koreksi Otomatis"

#: source/win-preferences/schema/autocorrect.ts:31
msgid "Smart quotes"
msgstr ""

#: source/win-preferences/schema/autocorrect.ts:44
#, fuzzy
msgid "Double Quotes"
msgstr "Tidak ada"

#: source/win-preferences/schema/autocorrect.ts:47
#: source/win-preferences/schema/autocorrect.ts:69
msgid "Disable Magic Quotes"
msgstr "Tidak ada"

#: source/win-preferences/schema/autocorrect.ts:66
#, fuzzy
msgid "Single Quotes"
msgstr "Tidak ada"

#: source/win-preferences/schema/autocorrect.ts:94
msgid "Text-replacement patterns"
msgstr ""

#: source/win-preferences/schema/autocorrect.ts:98
msgid "Match whole words"
msgstr ""

#: source/win-preferences/schema/autocorrect.ts:99
msgid "When checked, AutoCorrect will never replace parts of words"
msgstr ""

#: source/win-preferences/schema/autocorrect.ts:106
#, fuzzy
msgid "Replace"
msgstr "Ganti file"

#: source/win-preferences/schema/autocorrect.ts:106
msgid "With"
msgstr ""

#: source/win-preferences/schema/editor.ts:21
#, fuzzy
msgid "Input mode"
msgstr "Mode masukan editor"

#: source/win-preferences/schema/editor.ts:37
msgid ""
"The input mode determines how you interact with the editor. We recommend "
"keeping this setting at \"Normal\". Only choose \"Vim\" or \"Emacs\" if you "
"know what this implies."
msgstr ""

#: source/win-preferences/schema/editor.ts:42
#, fuzzy
msgid "Writing direction"
msgstr "Cari dalam direktori"

#: source/win-preferences/schema/editor.ts:50
msgid "Markdown rendering"
msgstr ""

#: source/win-preferences/schema/editor.ts:57
msgid ""
"Check to enable live rendering of various Markdown elements to formatted "
"appearance. This hides formatting characters (such as **text**) or renders "
"images instead of their link."
msgstr ""

#: source/win-preferences/schema/editor.ts:65
msgid "Render Citations"
msgstr "Menampilkan Kutipan"

#: source/win-preferences/schema/editor.ts:70
msgid "Render Iframes"
msgstr "Menampilkan Iframes"

#: source/win-preferences/schema/editor.ts:75
msgid "Render Images"
msgstr "Menampilkan Gambar"

#: source/win-preferences/schema/editor.ts:80
msgid "Render Links"
msgstr "Menampilkan Tautan"

#: source/win-preferences/schema/editor.ts:85
msgid "Render Formulae"
msgstr "Menampilkan Formula"

#: source/win-preferences/schema/editor.ts:90
msgid "Render Tasks"
msgstr "Menampilkan Tuugas"

#: source/win-preferences/schema/editor.ts:95
msgid "Hide heading characters"
msgstr "Sembunyikan karakter judul"

#: source/win-preferences/schema/editor.ts:100
msgid "Render emphasis"
msgstr ""

#: source/win-preferences/schema/editor.ts:109
msgid "Formatting characters for bold and italic"
msgstr ""

#: source/win-preferences/schema/editor.ts:136
msgid "Check Markdown for style issues"
msgstr ""

#: source/win-preferences/schema/editor.ts:142
#, fuzzy
msgid "Table Editor"
msgstr "Aktifkan Editor Tabel"

#: source/win-preferences/schema/editor.ts:153
msgid ""
"The Table Editor is an interactive interface that simplifies creation and "
"editing of tables. It provides buttons for common functionality, and takes "
"care of Markdown formatting."
msgstr ""

#: source/win-preferences/schema/editor.ts:158
#, fuzzy
msgid "Distraction-free mode"
msgstr "Mode bebas gangguan"

#: source/win-preferences/schema/editor.ts:164
msgid "Mute non-focused lines in distraction-free mode"
msgstr "Matikan garis non-fokus saat mode bebas gangguan aktif"

#: source/win-preferences/schema/editor.ts:169
msgid "Hide toolbar in distraction free mode"
msgstr ""

#: source/win-preferences/schema/editor.ts:175
#, fuzzy
msgid "Word counter"
msgstr "Jumlah kata"

#: source/win-preferences/schema/editor.ts:182
msgid "Count characters instead of words (e.g., for Chinese)"
msgstr ""
"Hitung berdasarkan karakter daripada berdasarkan kata (misalnya, untuk "
"tulisan China)"

#: source/win-preferences/schema/editor.ts:188
msgid "Readability mode"
msgstr ""

#: source/win-preferences/schema/editor.ts:195
msgid "Algorithm"
msgstr ""

#: source/win-preferences/schema/editor.ts:207
#, fuzzy
msgid "Image size"
msgstr "Gambar"

#: source/win-preferences/schema/editor.ts:213
#, fuzzy
msgid "Maximum width of images (%s %)"
msgstr "Lebar maksimum citra (persen)"

#: source/win-preferences/schema/editor.ts:220
#, fuzzy
msgid "Maximum height of images (%s %)"
msgstr "Tinggi maksimum citra (persen)"

#: source/win-preferences/schema/editor.ts:228
#, fuzzy
msgid "Other settings"
msgstr "Ber"

#: source/win-preferences/schema/editor.ts:234
#, fuzzy
msgid "Font size"
msgstr "Ukuran fon editor"

#: source/win-preferences/schema/editor.ts:241
#, fuzzy
msgid "Indentation size (number of spaces)"
msgstr "Inden dengan jumlah spasi berikut"

#: source/win-preferences/schema/editor.ts:248
#, fuzzy
msgid "Indent using tabs instead of spaces"
msgstr "Inden dengan jumlah spasi berikut"

#: source/win-preferences/schema/editor.ts:255
#, fuzzy
msgid "Suggest emojis during autocompletion"
msgstr "Ikut terima spasi saat autocomplete"

#: source/win-preferences/schema/editor.ts:260
msgid "Show link previews"
msgstr ""

#: source/win-preferences/schema/editor.ts:266
msgid "Automatically close matching character pairs"
msgstr "Menutup kurung siku secara otomatis"

#: source/win-preferences/schema/import-export.ts:23
msgid "Import and export profiles"
msgstr ""

#: source/win-preferences/schema/import-export.ts:29
msgid "Open import profiles editor"
msgstr ""

#: source/win-preferences/schema/import-export.ts:43
msgid "Open export profiles editor"
msgstr ""

#: source/win-preferences/schema/import-export.ts:58
#, fuzzy
msgid "Export settings"
msgstr "Mengekspor ke %s"

#. TODO: Must be radio; second option "Use system-wide Pandoc for exports"
#: source/win-preferences/schema/import-export.ts:64
#, fuzzy
msgid "Use Zettlr's internal Pandoc for exports"
msgstr "Gunakan pandoc internal untuk mengeskpor"

#: source/win-preferences/schema/import-export.ts:70
#, fuzzy
msgid "Remove tags from files when exporting"
msgstr "Hapus label dari file"

#: source/win-preferences/schema/import-export.ts:76
#: source/win-preferences/schema/zettelkasten.ts:42
#, fuzzy
msgid "Internal links"
msgstr "Hapus tautan internal"

#: source/win-preferences/schema/import-export.ts:79
msgid "Remove internal links completely"
msgstr "Hapus semua tautan internal"

#: source/win-preferences/schema/import-export.ts:80
msgid "Unlink internal links"
msgstr "Hapus tautan internal"

#: source/win-preferences/schema/import-export.ts:81
msgid "Don't touch internal links"
msgstr "Jangan merubah tautan internal"

#: source/win-preferences/schema/import-export.ts:87
msgid "Destination folder for exported files"
msgstr ""

#. TODO: Add info-strings
#: source/win-preferences/schema/import-export.ts:91
msgid "Temporary folder"
msgstr ""

#: source/win-preferences/schema/import-export.ts:92
#, fuzzy
msgid "Same as file location"
msgstr "Tampilkan informasi file"

#: source/win-preferences/schema/import-export.ts:93
msgid "Ask for folder when exporting"
msgstr ""

#: source/win-preferences/schema/import-export.ts:99
msgid ""
"Warning! Files in the temporary folder are regularly deleted. Choosing the "
"same location as the file overwrites files with identical filenames if they "
"already exist."
msgstr ""

#: source/win-preferences/schema/import-export.ts:104
msgid "Custom export commands"
msgstr ""

#: source/win-preferences/schema/import-export.ts:112
msgid "Display name"
msgstr ""

#: source/win-preferences/schema/import-export.ts:112
#, fuzzy
msgid "Command"
msgstr "Komentar"

#: source/win-preferences/schema/import-export.ts:113
msgid ""
"Enter custom commands to run the exporter with. Each command receives as its "
"first argument the file or project folder to be exported."
msgstr ""

#: source/win-preferences/schema/spellchecking.ts:22
msgid "LanguageTool"
msgstr ""

#: source/win-preferences/schema/spellchecking.ts:32
msgid "Strictness"
msgstr ""

#: source/win-preferences/schema/spellchecking.ts:35
#, fuzzy
msgid "Standard"
msgstr "Kalender"

#: source/win-preferences/schema/spellchecking.ts:36
msgid "Picky"
msgstr ""

#: source/win-preferences/schema/spellchecking.ts:45
msgid "Mother language"
msgstr ""

#: source/win-preferences/schema/spellchecking.ts:51
msgid "Not set"
msgstr ""

#: source/win-preferences/schema/spellchecking.ts:59
msgid "LanguageTool Provider"
msgstr ""

#: source/win-preferences/schema/spellchecking.ts:63
#, fuzzy
msgid "Custom server"
msgstr "Kustom CSS"

#: source/win-preferences/schema/spellchecking.ts:70
#, fuzzy
msgid "Custom server address"
msgstr "Kustom CSS"

#: source/win-preferences/schema/spellchecking.ts:79
msgid "LanguageTool Premium"
msgstr ""

#: source/win-preferences/schema/spellchecking.ts:84
msgid ""
"Zettlr will ignore the \"LanguageTool provider\" settings if you enter any "
"credentials here."
msgstr ""

#: source/win-preferences/schema/spellchecking.ts:88
msgid "LanguageTool Username"
msgstr ""

#: source/win-preferences/schema/spellchecking.ts:95
msgid "LanguageTool API key"
msgstr ""

#: source/win-preferences/schema/spellchecking.ts:103
msgid "Spellchecking"
msgstr ""

#: source/win-preferences/schema/spellchecking.ts:112
#, fuzzy
msgid "Active"
msgstr "Tindakan"

#: source/win-preferences/schema/spellchecking.ts:112
msgid "Language"
msgstr ""

#: source/win-preferences/schema/spellchecking.ts:113
msgid ""
"Select the languages for which you want to enable automatic spell checking."
msgstr ""
"Pilih bahasa yang ingin diaktifkan pemeriksaan ejaannya secara otomatis."

#: source/win-preferences/schema/spellchecking.ts:125
msgid "User dictionary. Remove words by clicking them."
msgstr "Kamus pengguna. Klik untuk menghapus kata."

#: source/win-preferences/schema/spellchecking.ts:127
msgid "Dictionary entry"
msgstr "Entri kamus"

#: source/win-preferences/schema/spellchecking.ts:130
msgid "Search for entries …"
msgstr "Cari entri"

#: source/win-preferences/schema/file-manager.ts:7
msgid "Display mode"
msgstr ""

#: source/win-preferences/schema/file-manager.ts:16
msgid "Thin"
msgstr ""

#: source/win-preferences/schema/file-manager.ts:17
msgid "Expanded"
msgstr ""

#: source/win-preferences/schema/file-manager.ts:18
msgid "Combined"
msgstr ""

#: source/win-preferences/schema/file-manager.ts:24
msgid ""
"The Thin mode shows your directories and files separately. Select a "
"directory to have its contents displayed in the file list. Switch between "
"file list and directory tree by clicking on directories or the arrow button "
"which appears at the top left corner of the file list."
msgstr ""

#: source/win-preferences/schema/file-manager.ts:29
msgid "Show file information"
msgstr "Tampilkan informasi file"

#: source/win-preferences/schema/file-manager.ts:34
msgid "Show folders above files"
msgstr ""

#: source/win-preferences/schema/file-manager.ts:40
msgid "Markdown document name display"
msgstr ""

#: source/win-preferences/schema/file-manager.ts:48
msgid "Filename only"
msgstr ""

#: source/win-preferences/schema/file-manager.ts:49
msgid "Title if applicable"
msgstr ""

#: source/win-preferences/schema/file-manager.ts:50
msgid "First heading level 1 if applicable"
msgstr ""

#: source/win-preferences/schema/file-manager.ts:51
msgid "Title or first heading level 1 if applicable"
msgstr ""

#: source/win-preferences/schema/file-manager.ts:57
msgid "Display Markdown file extensions"
msgstr ""

#: source/win-preferences/schema/file-manager.ts:64
msgid "Time display"
msgstr ""

#: source/win-preferences/schema/file-manager.ts:72
msgid "Last modification time"
msgstr "Waktu modifikasi terakhir"

#: source/win-preferences/schema/file-manager.ts:73
msgid "File creation time"
msgstr "Waktu pembuatan file"

#: source/win-preferences/schema/file-manager.ts:79
#, fuzzy
msgid "Sorting"
msgstr "Ekspor..."

#: source/win-preferences/schema/file-manager.ts:85
#, fuzzy
msgid "When sorting documents…"
msgstr "Dokumen terkini"

#: source/win-preferences/schema/file-manager.ts:88
#, fuzzy
msgid "Use natural order (2 comes before 10)"
msgstr "Urutan acak (10 lalu 2)"

#: source/win-preferences/schema/file-manager.ts:89
#, fuzzy
msgid "Use ASCII order (2 comes after 10)"
msgstr "Urutan ASCII (2 lalu 10)"

#: source/win-preferences/schema/citations.ts:21
#, fuzzy
msgid "Citations"
msgstr "Menampilkan Kutipan"

#: source/win-preferences/schema/citations.ts:27
msgid "How would you like autocomplete to insert your citations?"
msgstr "Atur autokomplet sitasi"

#: source/win-preferences/schema/citations.ts:38
msgid "Citation Database (CSL JSON or BibTex)"
msgstr "Database Kutipan (CSL JSON or BibTex)"

#: source/win-preferences/schema/citations.ts:40
#: source/win-preferences/schema/citations.ts:52
#, fuzzy
msgid "Path to file"
msgstr "Tambahkan ke berkas"

#: source/win-preferences/schema/citations.ts:50
msgid "CSL-Style (optional)"
msgstr "CSL-Style (opsional)"

#: source/win-preferences/schema/general.ts:21
msgid "Application language"
msgstr ""

#: source/win-preferences/schema/general.ts:32
msgid "Autosave"
msgstr "Simpan otomatis"

#: source/win-preferences/schema/general.ts:42
#, fuzzy
msgid "Save modifications"
msgstr "Waktu modifikasi terakhir"

#: source/win-preferences/schema/general.ts:46
#: source/win-preferences/schema/appearance.ts:25
msgid "Off"
msgstr "Mati"

#: source/win-preferences/schema/general.ts:47
msgid "Immediately"
msgstr "Langsung"

#: source/win-preferences/schema/general.ts:48
msgid "After a short delay"
msgstr "Setelah jeda singkat"

#: source/win-preferences/schema/general.ts:54
msgid "Default image folder"
msgstr ""

#: source/win-preferences/schema/general.ts:66
msgid ""
"Click \"Select folder…\" or type an absolute or relative path directly into "
"the input field."
msgstr ""

#: source/win-preferences/schema/general.ts:71
msgid "Behavior"
msgstr ""

#: source/win-preferences/schema/general.ts:77
#: source/app/service-providers/windows/dialog/should-replace-file.ts:33
msgid "Always load remote changes to the current file"
msgstr "Selalu muat perubahan secara remote ke file saat ini"

#: source/win-preferences/schema/general.ts:82
msgid "Avoid opening files in new tabs if possible"
msgstr "Hindari membuka berkas di tab baru jika memungkinkan"

#: source/win-preferences/schema/general.ts:88
#, fuzzy
msgid "Updates"
msgstr "Pengecek pembaruan"

#: source/win-preferences/schema/general.ts:94
msgid "Automatically check for updates"
msgstr ""

#: source/win-preferences/schema/appearance.ts:10
#: source/app/service-providers/menu/menu.darwin.ts:448
#: source/app/service-providers/menu/menu.win32.ts:430
msgid "Dark mode"
msgstr ""

#: source/win-preferences/schema/appearance.ts:21
msgid "Schedule"
msgstr "Jadwal"

#: source/win-preferences/schema/appearance.ts:26
#, fuzzy
msgid "Follow system"
msgstr "Mengikuti Sistem Operasi"

#: source/win-preferences/schema/appearance.ts:27
msgid "On"
msgstr ""

#: source/win-preferences/schema/appearance.ts:36
#: source/tmp/PopoverPomodoro.vue.ts:77
msgid "Start"
msgstr "Mulai"

#: source/win-preferences/schema/appearance.ts:43
msgid "End"
msgstr ""

#: source/win-preferences/schema/appearance.ts:53
msgid "Theme"
msgstr ""

#: source/win-preferences/schema/appearance.ts:60
msgid "Here you can choose the theme for the app."
msgstr "Di sini kamu dapat memilih tema untuk aplikasi"

#: source/win-preferences/schema/appearance.ts:102
msgid "Toolbar options"
msgstr ""

#: source/win-preferences/schema/appearance.ts:109
msgid "Left section buttons"
msgstr ""

#: source/win-preferences/schema/appearance.ts:113
msgid "Display \"Open Preferences\" button"
msgstr ""

#: source/win-preferences/schema/appearance.ts:118
msgid "Display \"New File\" button"
msgstr ""

#: source/win-preferences/schema/appearance.ts:123
msgid "Display \"Previous File\" button"
msgstr ""

#: source/win-preferences/schema/appearance.ts:128
msgid "Display \"Next File\" button"
msgstr ""

#: source/win-preferences/schema/appearance.ts:135
msgid "Center section buttons"
msgstr ""

#: source/win-preferences/schema/appearance.ts:139
msgid "Display readability button"
msgstr ""

#: source/win-preferences/schema/appearance.ts:144
msgid "Display \"Insert Comment\" button"
msgstr ""

#: source/win-preferences/schema/appearance.ts:149
msgid "Display link button"
msgstr ""

#: source/win-preferences/schema/appearance.ts:154
msgid "Display image button"
msgstr ""

#: source/win-preferences/schema/appearance.ts:159
msgid "Display task list button"
msgstr ""

#: source/win-preferences/schema/appearance.ts:164
msgid "Display \"Insert Table\" button"
msgstr ""

#: source/win-preferences/schema/appearance.ts:169
msgid "Display \"Insert Footnote\" button"
msgstr ""

#: source/win-preferences/schema/appearance.ts:176
msgid "Right section buttons"
msgstr ""

#: source/win-preferences/schema/appearance.ts:180
msgid "Display document info"
msgstr ""
=======
#: source/win-preferences/schema/zettelkasten.ts:80
msgid "For this to work, the folder must be open as a Workspace in Zettlr."
msgstr ""

#: source/win-preferences/schema/zettelkasten.ts:85
msgid "Path to folder"
msgstr ""

#: source/win-preferences/schema/autocorrect.ts:21
#, fuzzy
msgid "Autocorrect"
msgstr "Aktifkan Koreksi Otomatis"

#: source/win-preferences/schema/autocorrect.ts:31
msgid "Smart quotes"
msgstr ""

#: source/win-preferences/schema/autocorrect.ts:44
#, fuzzy
msgid "Double Quotes"
msgstr "Tidak ada"

#: source/win-preferences/schema/autocorrect.ts:47
#: source/win-preferences/schema/autocorrect.ts:69
msgid "Disable Magic Quotes"
msgstr "Tidak ada"

#: source/win-preferences/schema/autocorrect.ts:66
#, fuzzy
msgid "Single Quotes"
msgstr "Tidak ada"

#: source/win-preferences/schema/autocorrect.ts:94
msgid "Text-replacement patterns"
msgstr ""

#: source/win-preferences/schema/autocorrect.ts:98
msgid "Match whole words"
msgstr ""

#: source/win-preferences/schema/autocorrect.ts:99
msgid "When checked, AutoCorrect will never replace parts of words"
msgstr ""

#: source/win-preferences/schema/autocorrect.ts:106
#, fuzzy
msgid "Replace"
msgstr "Ganti file"

#: source/win-preferences/schema/autocorrect.ts:106
msgid "With"
msgstr ""

#: source/win-preferences/schema/file-manager.ts:7
msgid "Display mode"
msgstr ""

#: source/win-preferences/schema/file-manager.ts:16
msgid "Thin"
msgstr ""

#: source/win-preferences/schema/file-manager.ts:17
msgid "Expanded"
msgstr ""

#: source/win-preferences/schema/file-manager.ts:18
msgid "Combined"
msgstr ""

#: source/win-preferences/schema/file-manager.ts:24
msgid ""
"The Thin mode shows your directories and files separately. Select a "
"directory to have its contents displayed in the file list. Switch between "
"file list and directory tree by clicking on directories or the arrow button "
"which appears at the top left corner of the file list."
msgstr ""

#: source/win-preferences/schema/file-manager.ts:29
msgid "Show file information"
msgstr "Tampilkan informasi file"

#: source/win-preferences/schema/file-manager.ts:34
msgid "Show folders above files"
msgstr ""

#: source/win-preferences/schema/file-manager.ts:40
msgid "Markdown document name display"
msgstr ""

#: source/win-preferences/schema/file-manager.ts:48
msgid "Filename only"
msgstr ""

#: source/win-preferences/schema/file-manager.ts:49
msgid "Title if applicable"
msgstr ""

#: source/win-preferences/schema/file-manager.ts:50
msgid "First heading level 1 if applicable"
msgstr ""

#: source/win-preferences/schema/file-manager.ts:51
msgid "Title or first heading level 1 if applicable"
msgstr ""

#: source/win-preferences/schema/file-manager.ts:57
msgid "Display Markdown file extensions"
msgstr ""

#: source/win-preferences/schema/file-manager.ts:64
msgid "Time display"
msgstr ""

#: source/win-preferences/schema/file-manager.ts:72
msgid "Last modification time"
msgstr "Waktu modifikasi terakhir"

#: source/win-preferences/schema/file-manager.ts:73
msgid "File creation time"
msgstr "Waktu pembuatan file"

#: source/win-preferences/schema/file-manager.ts:79
#, fuzzy
msgid "Sorting"
msgstr "Ekspor..."

#: source/win-preferences/schema/file-manager.ts:85
#, fuzzy
msgid "When sorting documents…"
msgstr "Dokumen terkini"

#: source/win-preferences/schema/file-manager.ts:88
#, fuzzy
msgid "Use natural order (2 comes before 10)"
msgstr "Urutan acak (10 lalu 2)"

#: source/win-preferences/schema/file-manager.ts:89
#, fuzzy
msgid "Use ASCII order (2 comes after 10)"
msgstr "Urutan ASCII (2 lalu 10)"

#: source/win-preferences/schema/spellchecking.ts:22
msgid "LanguageTool"
msgstr ""

#: source/win-preferences/schema/spellchecking.ts:32
msgid "Strictness"
msgstr ""

#: source/win-preferences/schema/spellchecking.ts:35
#, fuzzy
msgid "Standard"
msgstr "Kalender"

#: source/win-preferences/schema/spellchecking.ts:36
msgid "Picky"
msgstr ""

#: source/win-preferences/schema/spellchecking.ts:45
msgid "Mother language"
msgstr ""

#: source/win-preferences/schema/spellchecking.ts:51
msgid "Not set"
msgstr ""

#: source/win-preferences/schema/spellchecking.ts:59
msgid "LanguageTool Provider"
msgstr ""

#: source/win-preferences/schema/spellchecking.ts:63
#, fuzzy
msgid "Custom server"
msgstr "Kustom CSS"

#: source/win-preferences/schema/spellchecking.ts:70
#, fuzzy
msgid "Custom server address"
msgstr "Kustom CSS"

#: source/win-preferences/schema/spellchecking.ts:79
msgid "LanguageTool Premium"
msgstr ""

#: source/win-preferences/schema/spellchecking.ts:84
msgid ""
"Zettlr will ignore the \"LanguageTool provider\" settings if you enter any "
"credentials here."
msgstr ""

#: source/win-preferences/schema/spellchecking.ts:88
msgid "LanguageTool Username"
msgstr ""

#: source/win-preferences/schema/spellchecking.ts:95
msgid "LanguageTool API key"
msgstr ""

#: source/win-preferences/schema/spellchecking.ts:103
msgid "Spellchecking"
msgstr ""

#: source/win-preferences/schema/spellchecking.ts:112
#, fuzzy
msgid "Active"
msgstr "Tindakan"

#: source/win-preferences/schema/spellchecking.ts:112
msgid "Language"
msgstr ""

#: source/win-preferences/schema/spellchecking.ts:112
#: source/common/modules/markdown-editor/tooltips/formatting-toolbar.ts:67
msgid "Code"
msgstr "Kode"

#: source/win-preferences/schema/spellchecking.ts:113
msgid ""
"Select the languages for which you want to enable automatic spell checking."
msgstr ""
"Pilih bahasa yang ingin diaktifkan pemeriksaan ejaannya secara otomatis."

#: source/win-preferences/schema/spellchecking.ts:125
msgid "User dictionary. Remove words by clicking them."
msgstr "Kamus pengguna. Klik untuk menghapus kata."

#: source/win-preferences/schema/spellchecking.ts:127
msgid "Dictionary entry"
msgstr "Entri kamus"

#: source/win-preferences/schema/spellchecking.ts:130
msgid "Search for entries …"
msgstr "Cari entri"

#: source/win-main/tabs-context.ts:38
#: source/app/service-providers/menu/menu.darwin.ts:601
#: source/app/service-providers/menu/menu.win32.ts:574
msgid "Close Tab"
msgstr "Tutup Tab"

#: source/win-main/tabs-context.ts:44
msgid "Close other tabs"
msgstr "Tutup semua bilah lain"

#: source/win-main/tabs-context.ts:50
msgid "Close all tabs"
msgstr "Tutup semua bilah"

#: source/win-main/tabs-context.ts:59
msgid "Unpin tab"
msgstr ""

#: source/win-main/tabs-context.ts:59
msgid "Pin tab"
msgstr ""

#: source/win-main/tabs-context.ts:68
#: source/win-main/file-manager/util/file-item-context.ts:72
msgid "Copy filename"
msgstr "Salin nama file"

#: source/win-main/tabs-context.ts:74
msgid "Copy full path"
msgstr ""

#: source/win-main/tabs-context.ts:80
#: source/win-main/file-manager/util/file-item-context.ts:78
#: source/app/service-providers/menu/menu.darwin.ts:414
#: source/app/service-providers/menu/menu.win32.ts:415
msgid "Copy ID"
msgstr "Salin ID"

#: source/win-main/file-manager/util/dir-item-context.ts:28
#: source/win-main/file-manager/util/file-item-context.ts:34
msgid "Properties"
msgstr "Atribut"

#: source/win-main/file-manager/util/dir-item-context.ts:37
#: source/app/service-providers/menu/menu.darwin.ts:116
#: source/app/service-providers/menu/menu.win32.ts:90
msgid "New File…"
msgstr "File Baru"

#: source/win-main/file-manager/util/dir-item-context.ts:43
#: source/app/service-providers/menu/menu.darwin.ts:155
#: source/app/service-providers/menu/menu.win32.ts:129
msgid "New directory…"
msgstr "Direktori baru"

#: source/win-main/file-manager/util/dir-item-context.ts:52
msgid "Rename directory"
msgstr "Ubah nama direktori"

#: source/win-main/file-manager/util/dir-item-context.ts:58
#: source/app/service-providers/menu/menu.darwin.ts:306
#: source/app/service-providers/menu/menu.win32.ts:299
msgid "Delete directory"
msgstr "Hapus direktori"

#: source/win-main/file-manager/util/dir-item-context.ts:67
#: source/win-main/file-manager/util/file-item-context.ts:66
#, fuzzy
msgid "Copy path"
msgstr "Salin ID"

#: source/win-main/file-manager/util/dir-item-context.ts:76
#: source/win-main/file-manager/util/file-item-context.ts:87
#: source/common/modules/markdown-editor/context-menu/link-image-menu.ts:104
msgid "Reveal in Finder"
msgstr ""

#: source/win-main/file-manager/util/dir-item-context.ts:76
#: source/win-main/file-manager/util/file-item-context.ts:87
msgid "Reveal in Explorer"
msgstr ""

#: source/win-main/file-manager/util/dir-item-context.ts:76
#: source/win-main/file-manager/util/file-item-context.ts:87
msgid "Reveal in File Browser"
msgstr ""

#: source/win-main/file-manager/util/dir-item-context.ts:87
msgid "Check for directory …"
msgstr "Periksa direktori ..."

#: source/win-main/file-manager/util/dir-item-context.ts:104
msgid "Export Project"
msgstr "Ekspor Proyek"

#: source/win-main/file-manager/util/dir-item-context.ts:116
msgid "Close Workspace"
msgstr "Tutup Workspace"

#: source/win-main/file-manager/util/file-item-context.ts:28
#: source/common/modules/markdown-editor/tooltips/file-preview.ts:137
#: source/tmp/GlobalSearch.vue.ts:53
msgid "Open in a new tab"
msgstr "Buka di tab baru"

#: source/win-main/file-manager/util/file-item-context.ts:43
#: source/app/service-providers/menu/menu.darwin.ts:287
#: source/app/service-providers/menu/menu.win32.ts:281
#: source/tmp/Defaults.vue.ts:76
msgid "Rename file"
msgstr "Ubah nama file"

#: source/win-main/file-manager/util/file-item-context.ts:50
#: source/app/service-providers/menu/menu.darwin.ts:298
#: source/app/service-providers/menu/menu.win32.ts:292
msgid "Delete file"
msgstr "Hapus file"

#: source/win-main/file-manager/util/file-item-context.ts:57
msgid "Duplicate file"
msgstr "File duplikat"

#: source/win-main/file-manager/util/file-item-context.ts:100
msgid "Close file"
msgstr "Tutup File"

#: source/common/modules/window-register/register-default-context.ts:76
#: source/common/modules/markdown-editor/context-menu/default-menu.ts:210
#: source/app/service-providers/menu/menu.darwin.ts:337
#: source/app/service-providers/menu/menu.win32.ts:338
msgid "Cut"
msgstr "Potong"

#: source/common/modules/window-register/register-default-context.ts:83
#: source/common/modules/markdown-editor/context-menu/default-menu.ts:217
#: source/app/service-providers/menu/menu.darwin.ts:343
#: source/app/service-providers/menu/menu.win32.ts:344
msgid "Copy"
msgstr "Salin"

#: source/common/modules/window-register/register-default-context.ts:90
#: source/common/modules/markdown-editor/context-menu/default-menu.ts:231
#: source/app/service-providers/menu/menu.darwin.ts:357
#: source/app/service-providers/menu/menu.win32.ts:358
msgid "Paste"
msgstr "Tempel"

#: source/common/modules/window-register/register-default-context.ts:100
#: source/common/modules/markdown-editor/context-menu/default-menu.ts:248
#: source/app/service-providers/menu/menu.darwin.ts:371
#: source/app/service-providers/menu/menu.win32.ts:372
msgid "Select all"
msgstr "Pilih semua"

#: source/common/modules/markdown-editor/context-menu/equation-menu.ts:31
msgid "Copy equation code"
msgstr ""

#: source/common/modules/markdown-editor/context-menu/default-menu.ts:133
msgid "No suggestions"
msgstr "Tidak ada saran"

#: source/common/modules/markdown-editor/context-menu/default-menu.ts:142
msgid "Add to dictionary"
msgstr "Tambah ke Kamus"

#: source/common/modules/markdown-editor/context-menu/default-menu.ts:159
msgid "Italic"
msgstr "Miring"

#: source/common/modules/markdown-editor/context-menu/default-menu.ts:169
msgid "Insert link"
msgstr "Sisipkan tautan"

#: source/common/modules/markdown-editor/context-menu/default-menu.ts:176
msgid "Insert numbered list"
msgstr "Sisipkan daftar bernomor"

#: source/common/modules/markdown-editor/context-menu/default-menu.ts:182
msgid "Insert unordered list"
msgstr "Sisipkan daftar tidak berurutan"

#: source/common/modules/markdown-editor/context-menu/default-menu.ts:188
msgid "Insert tasklist"
msgstr "Sisipkan daftar tugas"

#: source/common/modules/markdown-editor/context-menu/default-menu.ts:195
msgid "Blockquote"
msgstr "Kutipan blok"

#: source/common/modules/markdown-editor/context-menu/default-menu.ts:201
msgid "Insert Table"
msgstr "Sisipkan Tabel"

#: source/common/modules/markdown-editor/context-menu/default-menu.ts:224
#: source/app/service-providers/menu/menu.darwin.ts:348
#: source/app/service-providers/menu/menu.win32.ts:349
msgid "Copy as HTML"
msgstr "Salin sebagai HTML"

#: source/common/modules/markdown-editor/context-menu/default-menu.ts:238
#: source/app/service-providers/menu/menu.darwin.ts:362
#: source/app/service-providers/menu/menu.win32.ts:363
msgid "Paste without style"
msgstr "Tempelkan tanpa gaya"

#: source/common/modules/markdown-editor/context-menu/link-image-menu.ts:73
msgid "Open Link"
msgstr "Buka Tautan"

#: source/common/modules/markdown-editor/context-menu/link-image-menu.ts:82
msgid "Copy Mail Address"
msgstr "Salin alamat email"

#: source/common/modules/markdown-editor/context-menu/link-image-menu.ts:82
msgid "Copy Link"
msgstr "Salin tautan"

#: source/common/modules/markdown-editor/context-menu/link-image-menu.ts:92
msgid "Copy image to clipboard"
msgstr "Salin gambar ke papan klip"

#: source/common/modules/markdown-editor/context-menu/link-image-menu.ts:98
#, fuzzy
msgid "Open image"
msgstr "Buka file"

#: source/common/modules/markdown-editor/context-menu/link-image-menu.ts:104
#, fuzzy
msgid "Open in File Browser"
msgstr "Buka di peramban"

#: source/common/modules/markdown-editor/statusbar/language-tool.ts:146
msgid "Detect automatically"
msgstr ""

#: source/common/modules/markdown-editor/statusbar/info-fields.ts:53
#: source/tmp/FileItem.vue.ts:123 source/tmp/FileItem.vue.ts:186
#: source/tmp/PopoverDirProps.vue.ts:140 source/tmp/PopoverFileProps.vue.ts:56
#: source/tmp/PopoverDocInfo.vue.ts:73
#, javascript-format
msgid "%s words"
msgstr "%s kata"

#: source/common/modules/markdown-editor/statusbar/info-fields.ts:72
#: source/tmp/FileItem.vue.ts:121 source/tmp/FileItem.vue.ts:184
#: source/tmp/PopoverDocInfo.vue.ts:71
#, javascript-format
msgid "%s characters"
msgstr "%s karakter"

#: source/common/modules/markdown-editor/statusbar/diagnostics.ts:46
msgid "Open diagnostics panel"
msgstr ""

#: source/common/modules/markdown-editor/statusbar/magic-quotes.ts:128
msgid "Disabled"
msgstr ""

#: source/common/modules/markdown-editor/statusbar/magic-quotes.ts:135
#, fuzzy
msgid "Custom"
msgstr "Kustom CSS"

#: source/common/modules/markdown-editor/plugins/footnote-gutter.ts:31
msgid "Go to footnote reference"
msgstr ""

#: source/common/modules/markdown-editor/linters/spellcheck.ts:149
msgid "Spelling mistake"
msgstr ""

#: source/common/modules/markdown-editor/tooltips/file-preview.ts:55
#, javascript-format
msgid "File %s does not exist."
msgstr ""

#: source/common/modules/markdown-editor/tooltips/file-preview.ts:96
msgid "Word count"
msgstr "Jumlah kata"

#: source/common/modules/markdown-editor/tooltips/file-preview.ts:98
#: source/tmp/PopoverDirProps.vue.ts:30 source/tmp/PopoverFileProps.vue.ts:36
msgid "Modified"
msgstr "Dimodifikasi"

#: source/common/modules/markdown-editor/tooltips/file-preview.ts:116
#: source/app/service-providers/menu/menu.darwin.ts:166
#: source/app/service-providers/menu/menu.win32.ts:140
msgid "Open…"
msgstr "Buka"

#: source/common/modules/markdown-editor/tooltips/footnotes.ts:90
msgid "No footnote text found."
msgstr ""

#: source/common/modules/markdown-editor/tooltips/footnotes.ts:107
#: source/app/service-providers/menu/menu.darwin.ts:317
#: source/app/service-providers/menu/menu.win32.ts:318
msgid "Edit"
msgstr "Edit"

#: source/common/modules/markdown-editor/tooltips/formatting-toolbar.ts:52
msgid "Link"
msgstr "Tautan"

#: source/common/modules/markdown-editor/tooltips/formatting-toolbar.ts:57
msgid "Image"
msgstr "Gambar"

#: source/common/modules/markdown-editor/tooltips/formatting-toolbar.ts:62
msgid "Comment"
msgstr "Komentar"

#: source/common/modules/markdown-editor/renderers/render-images.ts:98
#, javascript-format
msgid "Image not found: %s"
msgstr ""

#: source/common/modules/markdown-editor/renderers/readability.ts:39
#, javascript-format
msgid "Readability mode (%s)"
msgstr ""

#: source/common/modules/markdown-editor/renderers/render-mermaid.ts:54
msgid "Rendering mermaid graph …"
msgstr ""

#: source/common/modules/markdown-editor/renderers/render-mermaid.ts:59
#, fuzzy
msgid "Could not render Graph:"
msgstr "Tidak bisa membuat file"

#: source/common/modules/markdown-editor/autocomplete/code-blocks.ts:42
msgid "No highlighting"
msgstr ""

#: source/common/modules/markdown-utils/plain-link-highlighter.ts:25
msgid "Cmd/Ctrl-click to follow this link"
msgstr ""

#: source/common/util/format-date.ts:33
msgid "just now"
msgstr "baru saja"

#: source/common/util/localise-number.ts:28
msgid ","
msgstr ","

#: source/common/util/localise-number.ts:29
msgid "."
msgstr "."

#: source/common/util/map-lang-code.ts:33
msgid "Afrikaans"
msgstr ""

#: source/common/util/map-lang-code.ts:34
msgid "Arabic"
msgstr "Arab"

#: source/common/util/map-lang-code.ts:35
msgid "Asturian"
msgstr ""

#: source/common/util/map-lang-code.ts:36
msgid "Belarus"
msgstr "Belarussia"

#: source/common/util/map-lang-code.ts:37
msgid "Bulgarian"
msgstr "Bulgaria"

#: source/common/util/map-lang-code.ts:38
msgid "Breton"
msgstr ""

#: source/common/util/map-lang-code.ts:39
msgid "Bosnian"
msgstr "Bosnia"

#: source/common/util/map-lang-code.ts:40
msgid "Catalan"
msgstr ""

#: source/common/util/map-lang-code.ts:41
msgid "Czech"
msgstr ""

#: source/common/util/map-lang-code.ts:42
msgid "Danish"
msgstr "Denmark"

#: source/common/util/map-lang-code.ts:43
msgid "German (Austria)"
msgstr "Jerman (Austria)"

#: source/common/util/map-lang-code.ts:44
msgid "German (Switzerland)"
msgstr "Jerman (Swiss)"

#: source/common/util/map-lang-code.ts:45
#, fuzzy
msgid "German (simple)"
msgstr "Jerman (Austria)"

#: source/common/util/map-lang-code.ts:46
msgid "German (Germany)"
msgstr "Jerman (Jerman)"

#: source/common/util/map-lang-code.ts:47
#, fuzzy
msgid "German (Luxembourg)"
msgstr "Jerman (Austria)"

#: source/common/util/map-lang-code.ts:48
msgid "German"
msgstr ""

#: source/common/util/map-lang-code.ts:49
msgid "Greek"
msgstr "Yunani"

#: source/common/util/map-lang-code.ts:50
msgid "English (Australia)"
msgstr "Inggris (Australia)"

#: source/common/util/map-lang-code.ts:51
msgid "English (Canada)"
msgstr "Inggris (Kanada)"

#: source/common/util/map-lang-code.ts:52
msgid "English (United Kingdom)"
msgstr "Inggris (Britania Raya)"

#: source/common/util/map-lang-code.ts:53
msgid "English (India)"
msgstr "Inggris (India)"

#: source/common/util/map-lang-code.ts:54
#, fuzzy
msgid "English (New Zealand)"
msgstr "Inggris (Kanada)"

#: source/common/util/map-lang-code.ts:55
msgid "English (United States)"
msgstr "Inggris (Amerika)"

#: source/common/util/map-lang-code.ts:56
msgid "English (South Africa)"
msgstr "Inggris (Afrika Selatan)"

#: source/common/util/map-lang-code.ts:57
#, fuzzy
msgid "English"
msgstr "Inggris (India)"

#: source/common/util/map-lang-code.ts:58
msgid "Esperanto"
msgstr "Esperanto"

#: source/common/util/map-lang-code.ts:59
#, fuzzy
msgid "Spanish (Argentina)"
msgstr "Spanyol (Spanyol)"

#: source/common/util/map-lang-code.ts:60
msgid "Spanish (Spain)"
msgstr "Spanyol (Spanyol)"

#: source/common/util/map-lang-code.ts:61
#, fuzzy
msgid "Spanish"
msgstr "Denmark"

#: source/common/util/map-lang-code.ts:62
msgid "Estonian"
msgstr "Estonia"

#: source/common/util/map-lang-code.ts:63
msgid "Basque"
msgstr "Basque"

#: source/common/util/map-lang-code.ts:64
msgid "Persian (Farsi)"
msgstr "Persia (Parsi)"

#: source/common/util/map-lang-code.ts:65
msgid "Finnish"
msgstr "Finlandia"

#: source/common/util/map-lang-code.ts:66
msgid "Faroese"
msgstr "Faroe"

#: source/common/util/map-lang-code.ts:67
#, fuzzy
msgid "French (Belgium)"
msgstr "Belanda (Belgia)"

#: source/common/util/map-lang-code.ts:68
#, fuzzy
msgid "French (Switzerland)"
msgstr "Jerman (Swiss)"

#: source/common/util/map-lang-code.ts:69
msgid "French (France)"
msgstr "Prancis (Prancis)"

#: source/common/util/map-lang-code.ts:70
#, fuzzy
msgid "French (Luxembourg)"
msgstr "Luksemburg"

#: source/common/util/map-lang-code.ts:71
msgid "French (Principality of Monaco)"
msgstr ""

#: source/common/util/map-lang-code.ts:72
msgid "French"
msgstr ""

#: source/common/util/map-lang-code.ts:73
msgid "Irish"
msgstr "Irlandia"

#: source/common/util/map-lang-code.ts:74
msgid "Scottish (Gaelic)"
msgstr "Skotlandia (Gaelik)"

#: source/common/util/map-lang-code.ts:75
#, fuzzy
msgid "Galician"
msgstr "Galisia (Spanyol)"

#: source/common/util/map-lang-code.ts:76
msgid "Hebrew"
msgstr "Ibrani"

#: source/common/util/map-lang-code.ts:77
msgid "Hindi"
msgstr "Hindi"

#: source/common/util/map-lang-code.ts:78
msgid "Croatian"
msgstr "Kroat"

#: source/common/util/map-lang-code.ts:79
msgid "Hungarian"
msgstr "Hungaria"

#: source/common/util/map-lang-code.ts:80
msgid "Armenian"
msgstr "Armenia"

#: source/common/util/map-lang-code.ts:81
msgid "Indonesian"
msgstr "Indonesia"

#: source/common/util/map-lang-code.ts:82
msgid "Icelandic"
msgstr "Islan"

#: source/common/util/map-lang-code.ts:83
#, fuzzy
msgid "Italian (Switzerland)"
msgstr "Jerman (Swiss)"

#: source/common/util/map-lang-code.ts:84
msgid "Italian (Italy)"
msgstr "Italia (Italia)"

#: source/common/util/map-lang-code.ts:85
#, fuzzy
msgid "Italian"
msgstr "Miring"

#: source/common/util/map-lang-code.ts:86
msgid "Japanese"
msgstr "Jepang"

#: source/common/util/map-lang-code.ts:87
msgid "Georgian"
msgstr "Georgia"

#: source/common/util/map-lang-code.ts:88
msgid "Khmer (Cambodia)"
msgstr ""

#: source/common/util/map-lang-code.ts:89
msgid "Korean"
msgstr "Korea"

#: source/common/util/map-lang-code.ts:90
msgid "Latin"
msgstr "Latin"

#: source/common/util/map-lang-code.ts:91
msgid "Luxembourgian"
msgstr "Luksemburg"

#: source/common/util/map-lang-code.ts:92
msgid "Lithuanian"
msgstr "Lituania"

#: source/common/util/map-lang-code.ts:93
msgid "Latvian"
msgstr "Latvia"

#: source/common/util/map-lang-code.ts:94
msgid "Macedonian"
msgstr "Makedonia"

#: source/common/util/map-lang-code.ts:95
msgid "Mongolian"
msgstr "Mongol"

#: source/common/util/map-lang-code.ts:96
#, fuzzy
msgid "Malaysian (Brunei Darussalam)"
msgstr "Melayu (Malaysia)"

#: source/common/util/map-lang-code.ts:97
msgid "Malaysian (Malaysia)"
msgstr "Melayu (Malaysia)"

#: source/common/util/map-lang-code.ts:98
#, fuzzy
msgid "Malaysian"
msgstr "Melayu (Malaysia)"

#: source/common/util/map-lang-code.ts:99
msgid "Norwegian (Bokmål)"
msgstr "Norwegia (Bokmål)"

#: source/common/util/map-lang-code.ts:100
msgid "Nepalese"
msgstr "Nepal"

#: source/common/util/map-lang-code.ts:101
msgid "Dutch (Belgium)"
msgstr "Belanda (Belgia)"

#: source/common/util/map-lang-code.ts:102
msgid "Dutch (Netherlands)"
msgstr "Belanda (Belanda)"

#: source/common/util/map-lang-code.ts:103
msgid "Dutch"
msgstr ""

#: source/common/util/map-lang-code.ts:104
msgid "Norwegian (Nyorsk)"
msgstr "Norwegia (Nyorsk)"

#: source/common/util/map-lang-code.ts:105
#, fuzzy
msgid "Norwegian"
msgstr "Georgia"

#: source/common/util/map-lang-code.ts:106
msgid "Polish"
msgstr "Polandia"

#: source/common/util/map-lang-code.ts:107
#, fuzzy
msgid "Portuguese (Angola)"
msgstr "Portugis (Portugal)"

#: source/common/util/map-lang-code.ts:108
msgid "Portuguese (Brazil)"
msgstr "Portugis (Brasil)"

#: source/common/util/map-lang-code.ts:109
#, fuzzy
msgid "Portuguese (Mozambique)"
msgstr "Portugis (Brasil)"

#: source/common/util/map-lang-code.ts:110
msgid "Portuguese (Portugal)"
msgstr "Portugis (Portugal)"

#: source/common/util/map-lang-code.ts:111
#, fuzzy
msgid "Portuguese"
msgstr "Portugis (Brasil)"

#: source/common/util/map-lang-code.ts:112
msgid "Romanian"
msgstr "Rumania"

#: source/common/util/map-lang-code.ts:113
msgid "Russian"
msgstr "Rusia"

#: source/common/util/map-lang-code.ts:114
msgid "Rwandan (Kinyarwanda)"
msgstr "Rwanda (Kinyarwanda)"

#: source/common/util/map-lang-code.ts:115
msgid "Slovakian"
msgstr "Slovakia"

#: source/common/util/map-lang-code.ts:116
msgid "Slovenian"
msgstr "Slovenia"

#: source/common/util/map-lang-code.ts:117
msgid "Serbian"
msgstr "Serbia"

#: source/common/util/map-lang-code.ts:118
#, fuzzy
msgid "Albanian"
msgstr "Rumania"

#: source/common/util/map-lang-code.ts:119
#, fuzzy
msgid "Albanian (Albania)"
msgstr "Melayu (Malaysia)"

#: source/common/util/map-lang-code.ts:120
msgid "Swedish"
msgstr "Swedia"

#: source/common/util/map-lang-code.ts:121
#, fuzzy
msgid "Tamil (India)"
msgstr "Inggris (India)"

#: source/common/util/map-lang-code.ts:122
msgid "Thai"
msgstr ""

#: source/common/util/map-lang-code.ts:123
msgid "Tagalog (Filipino)"
msgstr ""

#: source/common/util/map-lang-code.ts:124
msgid "Turkish"
msgstr "Turki"

#: source/common/util/map-lang-code.ts:125
msgid "Ukrainian"
msgstr "Ukraina"

#: source/common/util/map-lang-code.ts:126
msgid "Urdu"
msgstr ""

#: source/common/util/map-lang-code.ts:127
msgid "Vietnamese"
msgstr "Vietnam"

#. NOTE: According to ISO 639-2, while hsb and dsb denote Higher and Lower
#. Sorbian, wen denotes the language family as such
#: source/common/util/map-lang-code.ts:130
#, fuzzy
msgid "Sorbian"
msgstr "Serbia"

#: source/common/util/map-lang-code.ts:131
msgid "Chinese (China)"
msgstr "Mandarin (Cina)"

#: source/common/util/map-lang-code.ts:132
#, fuzzy
msgid "Chinese (Taiwan)"
msgstr "Mandarin (Cina)"

#: source/common/util/map-lang-code.ts:133
#, fuzzy
msgid "Chinese"
msgstr "Mandarin (Cina)"

#: source/app/service-providers/workspaces/index.ts:163
#, fuzzy, javascript-format
msgid "Loading workspace %s"
msgstr "Workspace"

#: source/app/service-providers/updates/index.ts:294
#, javascript-format
msgid "Could not check for updates: Server Error (Status code: %s)"
msgstr "Tidak dapat memeriksa pembaruan: Galat Server (Kode status: %s)"

#: source/app/service-providers/updates/index.ts:296
#, javascript-format
msgid "Could not check for updates: Client Error (Status code: %s)"
msgstr "Tidak dapat memeriksa pembaruan: Galat klien (Kode status: %s)"

#: source/app/service-providers/updates/index.ts:298
#, javascript-format
msgid ""
"Could not check for updates: The server tried to redirect (Status code: %s)"
msgstr ""
"Tidak dapat memeriksa pembaruan: Server mencoba mengalihkan sambungan (Kode "
"status: %s)"

#. getaddrinfo has reported that the host has not been found.
#. This normally only happens if the networking interface is
#. offline.
#: source/app/service-providers/updates/index.ts:303
msgid "Could not check for updates: Could not establish connection"
msgstr "Tidak dapat memeriksa pembaruan: Tidak dapat melakukan koneksi"

#. Something else has occurred. GotError objects have a name property.
#: source/app/service-providers/updates/index.ts:306
#, javascript-format
msgid "Could not check for updates. %s: %s"
msgstr "Tidak dapat mengecek pembaruan. %s: %s"

#: source/app/service-providers/updates/index.ts:322
msgid "Could not check for updates: Server hasn't sent any data"
msgstr "Tidak dapat memeriksa pembaruan: Server belum mengirim data"

#: source/app/service-providers/updates/index.ts:579
#, javascript-format
msgid "An update to version %s is available!"
msgstr "Pembaruan ke versi %s telah tersedia!"

#: source/app/service-providers/tray/index.ts:160
msgid "Show Zettlr"
msgstr "Perlihatkan Zettlr"

#: source/app/service-providers/tray/index.ts:166
#: source/app/service-providers/menu/menu.darwin.ts:104
#: source/app/service-providers/menu/menu.win32.ts:308
msgid "Quit"
msgstr "Keluar"

#: source/app/service-providers/tray/index.ts:173
msgid "Zettlr"
msgstr "Zettlr"
>>>>>>> 6a1ca0b8

#: source/win-preferences/schema/appearance.ts:185
msgid "Display Pomodoro-timer"
msgstr ""

#: source/win-preferences/schema/appearance.ts:191
#, fuzzy
msgid "Status bar"
msgstr "Perlihatkan Zettlr"

<<<<<<< HEAD
#: source/win-preferences/schema/appearance.ts:197
#, fuzzy
msgid "Show statusbar"
msgstr "Perlihatkan Zettlr"

#: source/win-preferences/schema/appearance.ts:203
#: source/tmp/CustomCSS.vue.ts:31
msgid "Custom CSS"
msgstr "Kustom CSS"

#: source/win-preferences/schema/appearance.ts:208
#, fuzzy
msgid "Open CSS editor"
msgstr "Buka direktori"

#: source/win-preferences/schema/snippets.ts:23
msgid "Snippets"
msgstr ""

#: source/win-preferences/schema/snippets.ts:29
msgid "Open snippets editor"
msgstr ""

#: source/win-preferences/schema/zettelkasten.ts:21
msgid "Zettelkasten IDs"
msgstr ""

#: source/win-preferences/schema/zettelkasten.ts:27
#, fuzzy
msgid "Pattern for Zettelkasten IDs"
msgstr "Pola yang digunakan untuk membuat ID baru"

#: source/win-preferences/schema/zettelkasten.ts:28
#, fuzzy
msgid "Uses ECMAScript regular expressions"
msgstr "Ekspresi reguler ID"

#: source/win-preferences/schema/zettelkasten.ts:34
msgid "Pattern used to generate new IDs"
msgstr "Pola yang digunakan untuk membuat ID baru"

#: source/win-preferences/schema/zettelkasten.ts:37
#, javascript-format
msgid "Available Variables: %s"
msgstr ""

#: source/win-preferences/schema/zettelkasten.ts:48
msgid "Link with filename only"
msgstr ""

#: source/win-preferences/schema/zettelkasten.ts:53
#, fuzzy
msgid "When linking files, add the document name …"
msgstr "Tambahkan nama file saat menautkan file ..."

#: source/win-preferences/schema/zettelkasten.ts:56
#, fuzzy
msgid "Always"
msgstr "Selalu"

#: source/win-preferences/schema/zettelkasten.ts:57
#, fuzzy
msgid "Only when linking using the ID"
msgstr "hanya pada saat menautkan menggunakan ID"

#: source/win-preferences/schema/zettelkasten.ts:58
#, fuzzy
msgid "Never"
msgstr "Jangan penah"

#: source/win-preferences/schema/zettelkasten.ts:65
#, fuzzy
msgid "Start a full-text search when following internal links"
msgstr "Lakukan pencarian ketika mengklik pranala-Zettelkasten"

#: source/win-preferences/schema/zettelkasten.ts:66
msgid "The search string will match the content between the brackets: [[ ]]."
msgstr ""

#: source/win-preferences/schema/zettelkasten.ts:75
#, fuzzy
msgid ""
"Automatically create non-existing files in this folder when following "
"internal links"
msgstr ""
"Membuat file yang tidak ada secara otomatis saat mengikuti tautan internal"

#: source/win-preferences/schema/zettelkasten.ts:80
msgid "For this to work, the folder must be open as a Workspace in Zettlr."
msgstr ""

#: source/win-preferences/schema/zettelkasten.ts:85
msgid "Path to folder"
msgstr ""

#: source/win-main/file-manager/util/file-item-context.ts:34
#: source/win-main/file-manager/util/dir-item-context.ts:28
msgid "Properties"
msgstr "Atribut"

#: source/win-main/file-manager/util/file-item-context.ts:43
#: source/app/service-providers/menu/menu.darwin.ts:287
#: source/app/service-providers/menu/menu.win32.ts:281
#: source/tmp/Defaults.vue.ts:76
msgid "Rename file"
msgstr "Ubah nama file"

#: source/win-main/file-manager/util/file-item-context.ts:50
#: source/app/service-providers/menu/menu.darwin.ts:298
#: source/app/service-providers/menu/menu.win32.ts:292
msgid "Delete file"
msgstr "Hapus file"

#: source/win-main/file-manager/util/file-item-context.ts:57
msgid "Duplicate file"
msgstr "File duplikat"

#: source/win-main/file-manager/util/file-item-context.ts:66
#: source/win-main/file-manager/util/dir-item-context.ts:67
#, fuzzy
msgid "Copy path"
msgstr "Salin ID"

#: source/win-main/file-manager/util/file-item-context.ts:72
#: source/win-main/tabs-context.ts:68
msgid "Copy filename"
msgstr "Salin nama file"

#: source/win-main/file-manager/util/file-item-context.ts:78
#: source/win-main/tabs-context.ts:80
#: source/app/service-providers/menu/menu.darwin.ts:414
#: source/app/service-providers/menu/menu.win32.ts:415
msgid "Copy ID"
msgstr "Salin ID"

#: source/win-main/file-manager/util/file-item-context.ts:87
#: source/win-main/file-manager/util/dir-item-context.ts:76
msgid "Reveal in Explorer"
msgstr ""

#: source/win-main/file-manager/util/file-item-context.ts:87
#: source/win-main/file-manager/util/dir-item-context.ts:76
msgid "Reveal in File Browser"
msgstr ""

#: source/win-main/file-manager/util/file-item-context.ts:100
msgid "Close file"
msgstr "Tutup File"

#: source/win-main/file-manager/util/dir-item-context.ts:37
#: source/app/service-providers/menu/menu.darwin.ts:116
#: source/app/service-providers/menu/menu.win32.ts:90
msgid "New File…"
msgstr "File Baru"

#: source/win-main/file-manager/util/dir-item-context.ts:43
#: source/app/service-providers/menu/menu.darwin.ts:155
#: source/app/service-providers/menu/menu.win32.ts:129
msgid "New directory…"
msgstr "Direktori baru"

#: source/win-main/file-manager/util/dir-item-context.ts:52
msgid "Rename directory"
msgstr "Ubah nama direktori"

#: source/win-main/file-manager/util/dir-item-context.ts:58
#: source/app/service-providers/menu/menu.darwin.ts:306
#: source/app/service-providers/menu/menu.win32.ts:299
msgid "Delete directory"
msgstr "Hapus direktori"

#: source/win-main/file-manager/util/dir-item-context.ts:87
msgid "Check for directory …"
msgstr "Periksa direktori ..."

#: source/win-main/file-manager/util/dir-item-context.ts:104
msgid "Export Project"
msgstr "Ekspor Proyek"

#: source/win-main/file-manager/util/dir-item-context.ts:116
msgid "Close Workspace"
msgstr "Tutup Workspace"

#: source/win-main/tabs-context.ts:38
#: source/app/service-providers/menu/menu.darwin.ts:601
#: source/app/service-providers/menu/menu.win32.ts:574
msgid "Close Tab"
msgstr "Tutup Tab"

#: source/win-main/tabs-context.ts:44
msgid "Close other tabs"
msgstr "Tutup semua bilah lain"

#: source/win-main/tabs-context.ts:50
msgid "Close all tabs"
msgstr "Tutup semua bilah"

#: source/win-main/tabs-context.ts:59
msgid "Unpin tab"
=======
#: source/app/service-providers/commands/language-tool.ts:187
msgid "Document too long"
>>>>>>> 6a1ca0b8
msgstr ""

#: source/app/service-providers/commands/language-tool.ts:192
msgid "offline"
msgstr ""

#: source/app/service-providers/commands/export.ts:55
#: source/app/service-providers/commands/export.ts:157
msgid "Export failed"
msgstr "Ekspor gagal"

#: source/app/service-providers/commands/export.ts:56
#, fuzzy, javascript-format
msgid "An error occurred during export: %s"
msgstr "Terjadi kesalahan saat mengekspor: %s"

#: source/app/service-providers/commands/export.ts:114
msgid "Choose export destination"
msgstr ""

<<<<<<< HEAD
#: source/app/service-providers/menu/menu.darwin.ts:46
#: source/app/service-providers/menu/menu.darwin.ts:641
#: source/app/service-providers/menu/menu.win32.ts:614
msgid "About Zettlr"
msgstr "Tentang Zettlr"

#: source/app/service-providers/menu/menu.darwin.ts:51
#: source/app/service-providers/menu/menu.win32.ts:222
#: source/app/service-providers/menu/menu.win32.ts:226
msgid "Preferences…"
msgstr "Preferensi"

#: source/app/service-providers/menu/menu.darwin.ts:59
#: source/app/service-providers/menu/menu.win32.ts:234
msgid "Assets Manager"
msgstr "Pengelola Aset"

#: source/app/service-providers/menu/menu.darwin.ts:67
#: source/app/service-providers/menu/menu.win32.ts:242
msgid "Manage Tags…"
msgstr "Kelola Label…"

#: source/app/service-providers/menu/menu.darwin.ts:77
msgid "Services"
msgstr "Layanan"

#: source/app/service-providers/menu/menu.darwin.ts:86
msgid "Hide"
msgstr "Sembunyikan"

#: source/app/service-providers/menu/menu.darwin.ts:91
msgid "Hide others"
msgstr "Sembunyikan lainnya"

#: source/app/service-providers/menu/menu.darwin.ts:96
msgid "Show"
msgstr "Tampil"

#: source/app/service-providers/menu/menu.darwin.ts:104
#: source/app/service-providers/menu/menu.win32.ts:308
#: source/app/service-providers/tray/index.ts:166
msgid "Quit"
msgstr "Keluar"

#: source/app/service-providers/menu/menu.darwin.ts:113
#: source/app/service-providers/menu/menu.win32.ts:87
msgid "File"
msgstr "File"

#: source/app/service-providers/menu/menu.darwin.ts:175
#: source/app/service-providers/menu/menu.win32.ts:149
msgid "Open Workspace …"
msgstr "Buka Workspace ..."

#: source/app/service-providers/menu/menu.darwin.ts:184
#: source/app/service-providers/menu/menu.win32.ts:44
#: source/app/service-providers/menu/menu.win32.ts:56
msgid "Recent documents"
msgstr "Dokumen terkini"

#: source/app/service-providers/menu/menu.darwin.ts:188
#: source/app/service-providers/menu/menu.win32.ts:48
#: source/app/service-providers/menu/menu.win32.ts:60
msgid "Empty"
msgstr "Kosong"

#: source/app/service-providers/menu/menu.darwin.ts:197
#: source/app/service-providers/menu/menu.win32.ts:162
#: source/app/service-providers/commands/export.ts:114
#: source/tmp/CustomCSS.vue.ts:42 source/tmp/CustomCSS.vue.ts:56
#: source/tmp/Defaults.vue.ts:114 source/tmp/SnippetsTab.vue.ts:47
msgid "Save"
msgstr "Simpan"

#: source/app/service-providers/menu/menu.darwin.ts:208
#: source/app/service-providers/menu/menu.win32.ts:173
msgid "Previous file"
msgstr ""

#: source/app/service-providers/menu/menu.darwin.ts:219
#: source/app/service-providers/menu/menu.win32.ts:184
msgid "Next file"
msgstr ""

#: source/app/service-providers/menu/menu.darwin.ts:233
#: source/app/service-providers/menu/menu.win32.ts:198
msgid "Import files…"
msgstr "Impor file…"

#: source/app/service-providers/menu/menu.darwin.ts:241
#: source/app/service-providers/menu/menu.win32.ts:206
msgid "Export…"
msgstr "Ekspor..."

#: source/app/service-providers/menu/menu.darwin.ts:249
#: source/app/service-providers/menu/menu.win32.ts:214
msgid "Print…"
msgstr "Cetak..."

#: source/app/service-providers/menu/menu.darwin.ts:260
#: source/app/service-providers/menu/menu.win32.ts:254
msgid "Import translation…"
msgstr "Impor terjemahan…"

#: source/app/service-providers/menu/menu.darwin.ts:268
#: source/app/service-providers/menu/menu.win32.ts:262
msgid "Import dictionary…"
msgstr "Impor kamus…"

#: source/app/service-providers/menu/menu.darwin.ts:322
#: source/app/service-providers/menu/menu.win32.ts:323
msgid "Undo"
msgstr "Urungkan"

#: source/app/service-providers/menu/menu.darwin.ts:328
#: source/app/service-providers/menu/menu.win32.ts:329
msgid "Redo"
msgstr "Kembalikan"

#: source/app/service-providers/menu/menu.darwin.ts:379
#: source/app/service-providers/menu/menu.win32.ts:380
msgid "Find in file"
msgstr "Cari dalam file"

#: source/app/service-providers/menu/menu.darwin.ts:387
#: source/app/service-providers/menu/menu.win32.ts:388
msgid "Find in directory"
msgstr "Cari dalam direktori"

#: source/app/service-providers/menu/menu.darwin.ts:395
#: source/app/service-providers/menu/menu.win32.ts:396
msgid "Filter files"
msgstr "Saring berkas"

#: source/app/service-providers/menu/menu.darwin.ts:406
#: source/app/service-providers/menu/menu.win32.ts:407
msgid "Generate new ID"
msgstr "Buat ID baru"

#: source/app/service-providers/menu/menu.darwin.ts:425
msgid "Speech"
msgstr "Ucapan"

#: source/app/service-providers/menu/menu.darwin.ts:429
msgid "Start speaking"
msgstr "Mulai bicara"

#: source/app/service-providers/menu/menu.darwin.ts:434
msgid "Stop speaking"
msgstr "Berhenti bicara"

#: source/app/service-providers/menu/menu.darwin.ts:444
#: source/app/service-providers/menu/menu.win32.ts:426
msgid "View"
msgstr "Tampilan"

#: source/app/service-providers/menu/menu.darwin.ts:458
#: source/app/service-providers/menu/menu.win32.ts:440
msgid "Additional Information"
msgstr "Informasi tambahan"

#: source/app/service-providers/menu/menu.darwin.ts:468
#: source/app/service-providers/menu/menu.win32.ts:450
msgid "Distraction free mode"
msgstr "Mode bebas gangguan"

#: source/app/service-providers/menu/menu.darwin.ts:476
#: source/app/service-providers/menu/menu.win32.ts:458
msgid "Typewriter Mode"
msgstr "Mode Mesin Tik"

#: source/app/service-providers/menu/menu.darwin.ts:487
#: source/app/service-providers/menu/menu.win32.ts:469
msgid "Toggle file manager"
msgstr "Alihkan pengelola berkas"

#: source/app/service-providers/menu/menu.darwin.ts:495
#: source/app/service-providers/menu/menu.win32.ts:477
msgid "Toggle Sidebar"
msgstr "Sembunyikan/Tampilkan Sidebar"

#: source/app/service-providers/menu/menu.darwin.ts:509
#: source/app/service-providers/menu/menu.win32.ts:488
msgid "Reset zoom"
msgstr "Reset pembesaran"

#: source/app/service-providers/menu/menu.darwin.ts:518
#: source/app/service-providers/menu/menu.win32.ts:497
msgid "Zoom in"
msgstr "Perbesar tampilan"

#: source/app/service-providers/menu/menu.darwin.ts:525
#: source/app/service-providers/menu/menu.win32.ts:504
msgid "Zoom out"
msgstr "Perkecil tampilan"

#: source/app/service-providers/menu/menu.darwin.ts:535
#: source/app/service-providers/menu/menu.win32.ts:514
msgid "Toggle fullscreen"
msgstr "Hidupkan/matikan layar penuh"

#: source/app/service-providers/menu/menu.darwin.ts:543
#: source/app/service-providers/menu/menu.win32.ts:523
msgid "Develop"
msgstr "Mengembangkan"

#: source/app/service-providers/menu/menu.darwin.ts:547
#: source/app/service-providers/menu/menu.win32.ts:527
msgid "Reload"
msgstr "Muat ulang"

#: source/app/service-providers/menu/menu.darwin.ts:555
#: source/app/service-providers/menu/menu.win32.ts:535
msgid "Toggle developer tools"
msgstr "Hidupkan/matikan alat pengembang"

#: source/app/service-providers/menu/menu.darwin.ts:563
#: source/app/service-providers/menu/menu.win32.ts:543
msgid "Open Logs"
msgstr "Bukan Log"

#: source/app/service-providers/menu/menu.darwin.ts:574
#: source/app/service-providers/menu/menu.win32.ts:554
msgid "Window"
msgstr "Jendela"

#: source/app/service-providers/menu/menu.darwin.ts:579
#: source/app/service-providers/menu/menu.win32.ts:559
msgid "Minimize"
msgstr "Minimalkan"

#: source/app/service-providers/menu/menu.darwin.ts:587
#: source/app/service-providers/menu/menu.win32.ts:565
msgid "Close"
msgstr "Tutup"

#: source/app/service-providers/menu/menu.darwin.ts:593
msgid "Bring All to Front"
msgstr "Bawa Semua ke Depan"

#: source/app/service-providers/menu/menu.darwin.ts:609
#: source/app/service-providers/menu/menu.win32.ts:582
msgid "Previous Tab"
msgstr "Tab Sebelumnya"

#: source/app/service-providers/menu/menu.darwin.ts:617
#: source/app/service-providers/menu/menu.win32.ts:590
msgid "Next Tab"
msgstr "Tab Berikutnya"

#: source/app/service-providers/menu/menu.darwin.ts:625
#: source/app/service-providers/menu/menu.win32.ts:598
#, fuzzy
msgid "New window"
msgstr "Jendela"

#: source/app/service-providers/menu/menu.darwin.ts:636
#: source/app/service-providers/menu/menu.win32.ts:609
msgid "Help"
msgstr "Bantuan"

#: source/app/service-providers/menu/menu.darwin.ts:648
#: source/app/service-providers/menu/menu.win32.ts:621 source/tmp/App.vue.ts:94
msgid "Check for updates"
msgstr "Periksa pembaruan"

#: source/app/service-providers/menu/menu.darwin.ts:660
#: source/app/service-providers/menu/menu.win32.ts:633
msgid "Support Zettlr"
msgstr "Dukung Zettlr"

#: source/app/service-providers/menu/menu.darwin.ts:670
#: source/app/service-providers/menu/menu.win32.ts:643
#, fuzzy
msgid "Visit website"
msgstr "Buka situs web"

#: source/app/service-providers/menu/menu.darwin.ts:680
#: source/app/service-providers/menu/menu.win32.ts:653
msgid "Open user manual"
msgstr "Buka panduan pengguna"

#: source/app/service-providers/menu/menu.darwin.ts:694
#: source/app/service-providers/menu/menu.win32.ts:667
msgid "Open Tutorial"
msgstr ""

#: source/app/service-providers/menu/menu.darwin.ts:702
#: source/app/service-providers/menu/menu.win32.ts:675
msgid "Clear FSAL cache …"
msgstr ""

#: source/app/service-providers/menu/menu.darwin.ts:706
#: source/app/service-providers/menu/menu.win32.ts:679
#, fuzzy
msgid "Clear FSAL Cache"
msgstr "Bersihkan pencarian"

#: source/app/service-providers/menu/menu.darwin.ts:707
#: source/app/service-providers/menu/menu.win32.ts:680
msgid "Clearing the FSAL cache requires a restart."
msgstr ""

#: source/app/service-providers/menu/menu.darwin.ts:708
#: source/app/service-providers/menu/menu.win32.ts:681
msgid ""
"After the restart, Zettlr will recreate the entire cache, which may take a "
"few moments, depending on the amount of files you have loaded and the speed "
"of your disk. The window(s) will show afterward."
msgstr ""

#: source/app/service-providers/menu/menu.darwin.ts:711
#: source/app/service-providers/menu/menu.win32.ts:684
#: source/app/service-providers/config/index.ts:483
#, fuzzy
msgid "Restart now"
msgstr "baru saja"

#. 1: Omit all changes
#: source/app/service-providers/menu/menu.darwin.ts:712
#: source/app/service-providers/menu/menu.win32.ts:685
#: source/app/service-providers/windows/dialog/should-replace-file.ts:36
#: source/app/service-providers/windows/dialog/should-overwrite-file.ts:32
#: source/app/service-providers/windows/dialog/ask-save-changes.ts:34
#: source/app/service-providers/commands/rename-tag.ts:47
#: source/app/service-providers/commands/file-delete.ts:37
#: source/app/service-providers/commands/dir-delete.ts:36
#: source/tmp/CustomCSS.vue.ts:49
msgid "Cancel"
msgstr "Batal"

#: source/app/service-providers/config/config-validation.ts:278
#, javascript-format
msgid "Option %s has to be of type %s."
msgstr "Pilihan %s harus bertipe %s."

#: source/app/service-providers/config/config-validation.ts:281
#, javascript-format
msgid "Option %s must be one of: %s."
msgstr "Pilihan %s harus salah satu dari: %s."

#: source/app/service-providers/config/config-validation.ts:284
#, javascript-format
msgid "Option %s must be between %s and %s (characters long)."
msgstr "Pilihan %s harus diantara %s dan %s (panjang karakter)."

#: source/app/service-providers/config/config-validation.ts:287
#, javascript-format
msgid "Option %s may not exceed %s (characters)."
msgstr "Pilihan %s tidak boleh melebihi %s (karakter)."

#: source/app/service-providers/config/config-validation.ts:290
#, javascript-format
msgid "Option %s must be at least %s (characters long)."
msgstr "Pilihan %s setidaknya harus %s (panjang karakter)."

#: source/app/service-providers/config/config-validation.ts:293
#, javascript-format
msgid "Option %s is required."
msgstr "Pilihan %s diwajibkan."

#: source/app/service-providers/config/index.ts:480
msgid "Changing this option requires a restart to take effect."
msgstr ""

#: source/app/service-providers/config/index.ts:484
msgid "Restart later"
msgstr ""

#: source/app/service-providers/config/index.ts:488
#: source/app/service-providers/commands/rename-tag.ts:43
#: source/app/service-providers/commands/file-rename.ts:108
msgid "Confirm"
msgstr ""

#. Prepare the list of file filters
#. The "All Files" filter should be at the top
#: source/app/service-providers/windows/dialog/ask-file.ts:47
#: source/app/service-providers/commands/import.ts:42
#: source/tmp/FileControl.vue.ts:57
msgid "All Files"
msgstr "Semua File"

#: source/app/service-providers/windows/dialog/ask-file.ts:54
msgid "Open file"
msgstr "Buka file"

#: source/app/service-providers/windows/dialog/prompt.ts:32
#: source/app/service-providers/windows/dialog/should-replace-file.ts:37
#: source/app/service-providers/windows/dialog/should-overwrite-file.ts:33
#: source/app/service-providers/commands/file-delete.ts:36
#: source/app/service-providers/commands/dir-delete.ts:35
msgid "Ok"
msgstr "Ok"

#: source/app/service-providers/windows/dialog/save-dialog.ts:58
msgid "Save file"
msgstr ""

#: source/app/service-providers/windows/dialog/should-replace-file.ts:31
msgid "Replace file"
msgstr "Ganti file"

#: source/app/service-providers/windows/dialog/should-replace-file.ts:32
#, javascript-format
msgid ""
"File %s has been modified remotely. Replace the loaded version with the "
"newer one from disk?"
msgstr ""
"File %s telah diubah secara remote. Ganti versi yang dimuat dengan yang "
"terbaru dari disk?"

#: source/app/service-providers/windows/dialog/should-overwrite-file.ts:29
msgid "Overwrite existing file"
msgstr "Timpa file yang sudah ada"

#: source/app/service-providers/windows/dialog/should-overwrite-file.ts:30
#, javascript-format
msgid "The file %s already exists in this directory. Overwrite?"
msgstr "File %s sudah ada pada direktori ini. Timpa?"

#: source/app/service-providers/windows/dialog/ask-save-changes.ts:32
#: source/app/service-providers/commands/rename-tag.ts:46
#: source/app/service-providers/commands/file-rename.ts:111
msgid "Yes"
msgstr ""

#. 0: Save all changes
#: source/app/service-providers/windows/dialog/ask-save-changes.ts:33
#: source/app/service-providers/commands/file-rename.ts:112
msgid "No"
msgstr ""

#. If the user cancels, do not omit (the default) but actually cancel
#: source/app/service-providers/windows/dialog/ask-save-changes.ts:38
#: source/app/service-providers/documents/index.ts:349
#: source/tmp/CustomCSS.vue.ts:65 source/tmp/Defaults.vue.ts:132
#: source/tmp/SnippetsTab.vue.ts:65
msgid "Unsaved changes"
msgstr "Perubahan yang belum tersimpan"

#: source/app/service-providers/windows/dialog/ask-save-changes.ts:39
#, fuzzy
msgid "There are unsaved changes. Do you want to save them first?"
msgstr ""
"Perubahan belum tersimpan ke file saat ini. Ingin disimpan atau diabaikan "
"saja?"

#. TODO: Move this to a command
#. The user wants to open another file or directory.
#: source/app/service-providers/windows/index.ts:221
#: source/app/service-providers/commands/root-open.ts:75
msgid "Open project folder"
msgstr "Buka folder proyek"

#: source/app/service-providers/updates/index.ts:294
#, javascript-format
msgid "Could not check for updates: Server Error (Status code: %s)"
msgstr "Tidak dapat memeriksa pembaruan: Galat Server (Kode status: %s)"

#: source/app/service-providers/updates/index.ts:296
#, javascript-format
msgid "Could not check for updates: Client Error (Status code: %s)"
msgstr "Tidak dapat memeriksa pembaruan: Galat klien (Kode status: %s)"

#: source/app/service-providers/updates/index.ts:298
#, javascript-format
msgid ""
"Could not check for updates: The server tried to redirect (Status code: %s)"
msgstr ""
"Tidak dapat memeriksa pembaruan: Server mencoba mengalihkan sambungan (Kode "
"status: %s)"

#. getaddrinfo has reported that the host has not been found.
#. This normally only happens if the networking interface is
#. offline.
#: source/app/service-providers/updates/index.ts:303
msgid "Could not check for updates: Could not establish connection"
msgstr "Tidak dapat memeriksa pembaruan: Tidak dapat melakukan koneksi"

#. Something else has occurred. GotError objects have a name property.
#: source/app/service-providers/updates/index.ts:306
#, javascript-format
msgid "Could not check for updates. %s: %s"
msgstr "Tidak dapat mengecek pembaruan. %s: %s"

#: source/app/service-providers/updates/index.ts:322
msgid "Could not check for updates: Server hasn't sent any data"
msgstr "Tidak dapat memeriksa pembaruan: Server belum mengirim data"

#: source/app/service-providers/updates/index.ts:579
#, javascript-format
msgid "An update to version %s is available!"
msgstr "Pembaruan ke versi %s telah tersedia!"

#: source/app/service-providers/commands/rename-tag.ts:44
#, javascript-format
msgid "Replace tag \"%s\" with \"%s\" across %s files?"
msgstr ""

#: source/app/service-providers/commands/import-lang-file.ts:60
#, javascript-format
msgid "Language file imported: %s"
msgstr "File bahasa yang diimpor: %s"

#: source/app/service-providers/commands/import-lang-file.ts:62
#: source/app/service-providers/commands/import-lang-file.ts:65
#, javascript-format
msgid "Could not import language file %s!"
msgstr "Tidak bisa mengimpor file bahasa %s!"

#: source/app/service-providers/commands/dir-project-export.ts:74
#, fuzzy
msgid "Cannot export project"
msgstr "Ekspor Proyek"

#: source/app/service-providers/commands/dir-project-export.ts:75
msgid ""
"After applying your glob-filters, no files remained to export. Please adjust "
"them in the project settings."
msgstr ""

#: source/app/service-providers/commands/dir-project-export.ts:147
#, javascript-format
msgid "Project \"%s\" successfully exported. Click to show."
msgstr ""

=======
#: source/app/service-providers/commands/export.ts:114
#: source/app/service-providers/menu/menu.darwin.ts:197
#: source/app/service-providers/menu/menu.win32.ts:162
#: source/tmp/CustomCSS.vue.ts:42 source/tmp/CustomCSS.vue.ts:56
#: source/tmp/Defaults.vue.ts:114 source/tmp/SnippetsTab.vue.ts:47
msgid "Save"
msgstr "Simpan"

#: source/app/service-providers/commands/export.ts:145
#, javascript-format
msgid "Exporting to %s"
msgstr "Mengekspor ke %s"

#: source/app/service-providers/commands/export.ts:158
#, javascript-format
msgid "An error occurred on export: %s"
msgstr "Terjadi kesalahan saat mengekspor: %s"

#: source/app/service-providers/commands/save-image-from-clipboard.ts:37
msgid "The requested file was not found."
msgstr "File yang diminta tidak ditemukan."

#: source/app/service-providers/commands/save-image-from-clipboard.ts:54
msgid "The provided name did not contain any allowed letters."
msgstr "Nama yang diberikan tidak mengandung huruf yang diperbolehkan."

#: source/app/service-providers/commands/save-image-from-clipboard.ts:75
msgid "The requested directory was not found."
msgstr "Direktori yang diminta tidak ditemukan."

#: source/app/service-providers/commands/save-image-from-clipboard.ts:86
msgid "Could not save image"
msgstr "Tidak bisa menyimpan gambar"

#: source/app/service-providers/commands/exporter/pdf-exporter.ts:37
#: source/app/service-providers/commands/exporter/default-exporter.ts:33
#: source/app/service-providers/commands/importer/index.ts:47
msgid ""
"Pandoc has not been found on this system. Please install Pandoc prior to "
"exporting or importing files."
msgstr ""
"Pandoc tidak ditemukan pada sistem. Instal Pandoc sebelum mengekspor atau "
"mengimpor file."

#: source/app/service-providers/commands/file-rename.ts:108
#: source/app/service-providers/commands/rename-tag.ts:43
#: source/app/service-providers/config/index.ts:488
msgid "Confirm"
msgstr ""

#: source/app/service-providers/commands/file-rename.ts:109
#, javascript-format
msgid "Update %s internal links to file %s?"
msgstr ""

#: source/app/service-providers/commands/file-rename.ts:111
#: source/app/service-providers/commands/rename-tag.ts:46
#: source/app/service-providers/windows/dialog/ask-save-changes.ts:32
msgid "Yes"
msgstr ""

#. 0: Save all changes
#: source/app/service-providers/commands/file-rename.ts:112
#: source/app/service-providers/windows/dialog/ask-save-changes.ts:33
msgid "No"
msgstr ""

#: source/app/service-providers/commands/dir-delete.ts:35
#: source/app/service-providers/commands/file-delete.ts:36
#: source/app/service-providers/windows/dialog/should-overwrite-file.ts:33
#: source/app/service-providers/windows/dialog/should-replace-file.ts:37
#: source/app/service-providers/windows/dialog/prompt.ts:32
msgid "Ok"
msgstr "Ok"

#. 1: Omit all changes
#: source/app/service-providers/commands/dir-delete.ts:36
#: source/app/service-providers/commands/rename-tag.ts:47
#: source/app/service-providers/commands/file-delete.ts:37
#: source/app/service-providers/menu/menu.darwin.ts:712
#: source/app/service-providers/menu/menu.win32.ts:685
#: source/app/service-providers/windows/dialog/should-overwrite-file.ts:32
#: source/app/service-providers/windows/dialog/should-replace-file.ts:36
#: source/app/service-providers/windows/dialog/ask-save-changes.ts:34
#: source/tmp/CustomCSS.vue.ts:49
msgid "Cancel"
msgstr "Batal"

#: source/app/service-providers/commands/dir-delete.ts:40
#: source/app/service-providers/commands/file-delete.ts:41
msgid "Really delete?"
msgstr "Ingin dihapus?"

#: source/app/service-providers/commands/dir-delete.ts:41
#: source/app/service-providers/commands/file-delete.ts:42
#, javascript-format
msgid "Do you really want to remove %s?"
msgstr "Kamu yakin ingin menghapus %s?"

#: source/app/service-providers/commands/root-open.ts:62
#: source/tmp/FileItem.vue.ts:105 source/tmp/FileItem.vue.ts:107
#: source/tmp/PopoverDirProps.vue.ts:32
msgid "Files"
msgstr "File"

#. TODO: Move this to a command
#. The user wants to open another file or directory.
#: source/app/service-providers/commands/root-open.ts:75
#: source/app/service-providers/windows/index.ts:221
msgid "Open project folder"
msgstr "Buka folder proyek"

#: source/app/service-providers/commands/root-open.ts:85
msgid "Cannot open directory"
msgstr "Tidak dapat membuka direktori"

#: source/app/service-providers/commands/root-open.ts:86
#, javascript-format
msgid "Directory &quot;%s&quot; cannot be opened by Zettlr."
msgstr "Directori &quot;%s&quot; tidak bisa dibuka oleh Zettlr."

#: source/app/service-providers/commands/import.ts:36
msgid "You have to select a directory to import to."
msgstr "Kau harus memilih direktori tujuan untuk mengimpor."

#. Prepare the list of file filters
#. The "All Files" filter should be at the top
#: source/app/service-providers/commands/import.ts:42
#: source/app/service-providers/windows/dialog/ask-file.ts:47
#: source/tmp/FileControl.vue.ts:57
msgid "All Files"
msgstr "Semua File"

#. Now import.
#: source/app/service-providers/commands/import.ts:59
msgid "Importing. Please wait …"
msgstr "Sedang mengimpor. Mohon tunggu …"

#. This callback gets called whenever there is an error while running pandoc.
#: source/app/service-providers/commands/import.ts:67
#, javascript-format
msgid "Couldn't import %s."
msgstr "Tidak bisa mengimpor %s."

#: source/app/service-providers/commands/import.ts:71
#, javascript-format
msgid "%s imported successfully."
msgstr "%s impor berhasil."

#. Some files failed to import.
#: source/app/service-providers/commands/import.ts:76
#, javascript-format
msgid ""
"The following %s files could not be imported, because their filetype is "
"unknown: %s"
msgstr "%s file ini tidak dapat diimpor, karena tipe file tidak diketahui: %s"

#: source/app/service-providers/commands/import.ts:82
#, fuzzy
msgid "Import failed"
msgstr "Ekspor gagal"

#: source/app/service-providers/commands/dir-project-export.ts:74
#, fuzzy
msgid "Cannot export project"
msgstr "Ekspor Proyek"

#: source/app/service-providers/commands/dir-project-export.ts:75
msgid ""
"After applying your glob-filters, no files remained to export. Please adjust "
"them in the project settings."
msgstr ""

#: source/app/service-providers/commands/dir-project-export.ts:147
#, javascript-format
msgid "Project \"%s\" successfully exported. Click to show."
msgstr ""

>>>>>>> 6a1ca0b8
#: source/app/service-providers/commands/dir-project-export.ts:148
#, fuzzy
msgid "Project Export"
msgstr "Ekspor..."
<<<<<<< HEAD

#: source/app/service-providers/commands/file-delete.ts:41
#: source/app/service-providers/commands/dir-delete.ts:40
msgid "Really delete?"
msgstr "Ingin dihapus?"

#: source/app/service-providers/commands/file-delete.ts:42
#: source/app/service-providers/commands/dir-delete.ts:41
#, javascript-format
msgid "Do you really want to remove %s?"
msgstr "Kamu yakin ingin menghapus %s?"

#. Else standard val for new dirs.
#: source/app/service-providers/commands/dir-new.ts:31
#: source/tmp/TreeItem.vue.ts:240
msgid "Untitled"
msgstr "Tanpa Judul"

#: source/app/service-providers/commands/dir-new.ts:37
#: source/app/service-providers/commands/dir-new.ts:38
#: source/app/service-providers/commands/dir-new.ts:50
msgid "Could not create directory"
msgstr "Tidak bisa membuat direktori"

#: source/app/service-providers/commands/export.ts:55
#: source/app/service-providers/commands/export.ts:157
msgid "Export failed"
msgstr "Ekspor gagal"

#: source/app/service-providers/commands/export.ts:56
#, fuzzy, javascript-format
msgid "An error occurred during export: %s"
msgstr "Terjadi kesalahan saat mengekspor: %s"

#: source/app/service-providers/commands/export.ts:114
msgid "Choose export destination"
msgstr ""

#: source/app/service-providers/commands/export.ts:145
#, javascript-format
msgid "Exporting to %s"
msgstr "Mengekspor ke %s"

#: source/app/service-providers/commands/export.ts:158
#, javascript-format
msgid "An error occurred on export: %s"
msgstr "Terjadi kesalahan saat mengekspor: %s"

#: source/app/service-providers/commands/importer/import-textbundle.ts:63
#: source/app/service-providers/commands/importer/import-textbundle.ts:69
#, javascript-format
msgid "Malformed Textbundle: %s"
msgstr "Textbundle rusak: %s"

#: source/app/service-providers/commands/importer/index.ts:47
#: source/app/service-providers/commands/exporter/default-exporter.ts:33
#: source/app/service-providers/commands/exporter/pdf-exporter.ts:37
msgid ""
"Pandoc has not been found on this system. Please install Pandoc prior to "
"exporting or importing files."
msgstr ""
"Pandoc tidak ditemukan pada sistem. Instal Pandoc sebelum mengekspor atau "
"mengimpor file."

#: source/app/service-providers/commands/importer/index.ts:104
#: source/app/service-providers/commands/importer/index.ts:105
msgid "Select import profile"
msgstr ""

#: source/app/service-providers/commands/importer/index.ts:106
#, javascript-format
msgid "There are multiple profiles that can import %s. Please choose one."
msgstr ""

#: source/app/service-providers/commands/file-new.ts:151
#: source/app/service-providers/commands/file-duplicate.ts:42
#: source/app/service-providers/commands/file-duplicate.ts:59
msgid "Could not create file"
msgstr "Tidak bisa membuat file"

#: source/app/service-providers/commands/import.ts:36
msgid "You have to select a directory to import to."
msgstr "Kau harus memilih direktori tujuan untuk mengimpor."

#. Now import.
#: source/app/service-providers/commands/import.ts:59
msgid "Importing. Please wait …"
msgstr "Sedang mengimpor. Mohon tunggu …"

#. This callback gets called whenever there is an error while running pandoc.
#: source/app/service-providers/commands/import.ts:67
#, javascript-format
msgid "Couldn't import %s."
msgstr "Tidak bisa mengimpor %s."

#: source/app/service-providers/commands/import.ts:71
#, javascript-format
msgid "%s imported successfully."
msgstr "%s impor berhasil."

#. Some files failed to import.
#: source/app/service-providers/commands/import.ts:76
#, javascript-format
msgid ""
"The following %s files could not be imported, because their filetype is "
"unknown: %s"
msgstr "%s file ini tidak dapat diimpor, karena tipe file tidak diketahui: %s"

#: source/app/service-providers/commands/import.ts:82
#, fuzzy
msgid "Import failed"
msgstr "Ekspor gagal"

#. Better error message
#: source/app/service-providers/commands/open-attachment.ts:113
#, javascript-format
msgid "The reference with key %s does not appear to have attachments."
msgstr "Referensi dengan kunci %s tidak memiliki lampiran."

#: source/app/service-providers/commands/open-attachment.ts:118
msgid "Could not open attachment. Is Zotero running?"
msgstr "Tidak bisa membuka lampiran. Apakah Zotero sedang dijalankan?"

#: source/app/service-providers/commands/language-tool.ts:187
msgid "Document too long"
msgstr ""

#: source/app/service-providers/commands/language-tool.ts:192
msgid "offline"
msgstr ""

#: source/app/service-providers/commands/file-rename.ts:109
#, javascript-format
msgid "Update %s internal links to file %s?"
msgstr ""

#: source/app/service-providers/commands/root-open.ts:62
#: source/tmp/FileItem.vue.ts:104 source/tmp/FileItem.vue.ts:106
#: source/tmp/PopoverDirProps.vue.ts:178
msgid "Files"
msgstr "File"

#: source/app/service-providers/commands/root-open.ts:85
msgid "Cannot open directory"
msgstr "Tidak dapat membuka direktori"

#: source/app/service-providers/commands/root-open.ts:86
#, javascript-format
msgid "Directory &quot;%s&quot; cannot be opened by Zettlr."
msgstr "Directori &quot;%s&quot; tidak bisa dibuka oleh Zettlr."

#: source/app/service-providers/commands/request-move.ts:53
msgid "Cannot move directory"
msgstr "Tidak dapat memindahkan direktori"

#: source/app/service-providers/commands/request-move.ts:54
msgid "You cannot move a directory into one of its subdirectories."
msgstr "Kamu tidak dapat memindahkan direktori ke salah satu subdirektorinya."

=======

#: source/app/service-providers/commands/file-new.ts:151
#: source/app/service-providers/commands/file-duplicate.ts:42
#: source/app/service-providers/commands/file-duplicate.ts:59
msgid "Could not create file"
msgstr "Tidak bisa membuat file"

#: source/app/service-providers/commands/rename-tag.ts:44
#, javascript-format
msgid "Replace tag \"%s\" with \"%s\" across %s files?"
msgstr ""

#. Better error message
#: source/app/service-providers/commands/open-attachment.ts:113
#, javascript-format
msgid "The reference with key %s does not appear to have attachments."
msgstr "Referensi dengan kunci %s tidak memiliki lampiran."

#: source/app/service-providers/commands/open-attachment.ts:118
msgid "Could not open attachment. Is Zotero running?"
msgstr "Tidak bisa membuka lampiran. Apakah Zotero sedang dijalankan?"

#: source/app/service-providers/commands/importer/import-textbundle.ts:63
#: source/app/service-providers/commands/importer/import-textbundle.ts:69
#, javascript-format
msgid "Malformed Textbundle: %s"
msgstr "Textbundle rusak: %s"

#: source/app/service-providers/commands/importer/index.ts:104
#: source/app/service-providers/commands/importer/index.ts:105
msgid "Select import profile"
msgstr ""

#: source/app/service-providers/commands/importer/index.ts:106
#, javascript-format
msgid "There are multiple profiles that can import %s. Please choose one."
msgstr ""

#. We need to generate our own filename. First, attempt to just use 'copy of'
#: source/app/service-providers/commands/file-duplicate.ts:71
#, javascript-format
msgid "Copy of %s"
msgstr ""

#. Else standard val for new dirs.
#: source/app/service-providers/commands/dir-new.ts:31
#: source/tmp/TreeItem.vue.ts:240
msgid "Untitled"
msgstr "Tanpa Judul"

#: source/app/service-providers/commands/dir-new.ts:37
#: source/app/service-providers/commands/dir-new.ts:38
#: source/app/service-providers/commands/dir-new.ts:50
msgid "Could not create directory"
msgstr "Tidak bisa membuat direktori"

#: source/app/service-providers/commands/import-lang-file.ts:60
#, javascript-format
msgid "Language file imported: %s"
msgstr "File bahasa yang diimpor: %s"

#: source/app/service-providers/commands/import-lang-file.ts:62
#: source/app/service-providers/commands/import-lang-file.ts:65
#, javascript-format
msgid "Could not import language file %s!"
msgstr "Tidak bisa mengimpor file bahasa %s!"

#: source/app/service-providers/commands/request-move.ts:53
msgid "Cannot move directory"
msgstr "Tidak dapat memindahkan direktori"

#: source/app/service-providers/commands/request-move.ts:54
msgid "You cannot move a directory into one of its subdirectories."
msgstr "Kamu tidak dapat memindahkan direktori ke salah satu subdirektorinya."

>>>>>>> 6a1ca0b8
#: source/app/service-providers/commands/request-move.ts:63
msgid "Cannot move directory or file"
msgstr "Tidak bisa memindahkan file atau direktori"

#: source/app/service-providers/commands/request-move.ts:64
#, javascript-format
msgid "The file/directory %s already exists in target."
msgstr "File/direktori %s sudah ada."
<<<<<<< HEAD

#: source/app/service-providers/commands/save-image-from-clipboard.ts:37
msgid "The requested file was not found."
msgstr "File yang diminta tidak ditemukan."

#: source/app/service-providers/commands/save-image-from-clipboard.ts:54
msgid "The provided name did not contain any allowed letters."
msgstr "Nama yang diberikan tidak mengandung huruf yang diperbolehkan."

#: source/app/service-providers/commands/save-image-from-clipboard.ts:75
msgid "The requested directory was not found."
msgstr "Direktori yang diminta tidak ditemukan."

#: source/app/service-providers/commands/save-image-from-clipboard.ts:86
msgid "Could not save image"
msgstr "Tidak bisa menyimpan gambar"

#. We need to generate our own filename. First, attempt to just use 'copy of'
#: source/app/service-providers/commands/file-duplicate.ts:71
#, javascript-format
msgid "Copy of %s"
msgstr ""

#: source/app/service-providers/workspaces/index.ts:163
#, fuzzy, javascript-format
msgid "Loading workspace %s"
msgstr "Workspace"

#: source/app/service-providers/tray/index.ts:160
msgid "Show Zettlr"
msgstr "Perlihatkan Zettlr"

#: source/app/service-providers/tray/index.ts:173
msgid "Zettlr"
msgstr "Zettlr"

#: source/app/service-providers/documents/index.ts:345
#, fuzzy
msgid "Save changes"
msgstr "Perubahan yang belum tersimpan"

#: source/app/service-providers/documents/index.ts:346
#, fuzzy
msgid "Discard changes"
msgstr "Perubahan yang belum tersimpan"

#: source/app/service-providers/documents/index.ts:350
#, fuzzy
msgid "There are unsaved changes. Do you want to save or discard them?"
msgstr ""
"Perubahan belum tersimpan ke file saat ini. Ingin disimpan atau diabaikan "
"saja?"

#: source/app/service-providers/documents/index.ts:996
#, fuzzy
msgid "File changed on disk"
msgstr "Mode pengelola berkas"

#: source/app/service-providers/documents/index.ts:997
#, javascript-format
msgid "%s changed on disk"
msgstr ""

#: source/app/service-providers/documents/index.ts:999
#, javascript-format
msgid ""
"%s has changed on disk, but the editor contains unsaved changes. Do you want "
"to keep the current editor contents or load the file from disk?"
msgstr ""

#: source/app/service-providers/documents/index.ts:1000
msgid ""
"Do you want to keep the current editor contents or load the file from disk?"
msgstr ""

#: source/app/service-providers/documents/index.ts:1003
msgid "Keep editor contents"
msgstr ""

#: source/app/service-providers/documents/index.ts:1004
msgid "Load changes from disk"
msgstr ""

#: source/app/service-providers/documents/index.ts:1007
msgid ""
"Always load changes from disk if there are no unsaved changes in the editor"
msgstr ""

#: source/app/service-providers/citeproc/index.ts:248
#: source/app/service-providers/citeproc/index.ts:455
msgid "The citation database could not be loaded"
msgstr "Database kutipan tidak bisa dimuat"

#: source/app/service-providers/citeproc/index.ts:443
msgid "Changes to the library file detected. Reloading …"
msgstr "Perubahan pada file library terdeteksi. Memuat ulang…"

#. Static properties
#: source/tmp/ChartView.vue.ts:39
msgid "Charts"
msgstr "Grafik"

#: source/tmp/FileList.vue.ts:47
msgid "No results"
msgstr "Tidak ada hasil"

#: source/tmp/FileList.vue.ts:48
msgid "No directory selected"
msgstr "Direktori belum dipilih"

#: source/tmp/FileList.vue.ts:49
msgid "Empty directory"
msgstr "Kosongkan direktori"

#: source/tmp/OtherFilesTab.vue.ts:11 source/tmp/MainSidebar.vue.ts:57
msgid "Other files"
msgstr "Ber"

#: source/tmp/OtherFilesTab.vue.ts:12
msgid "Open directory"
msgstr "Buka direktori"

#: source/tmp/OtherFilesTab.vue.ts:13
msgid "No other files"
msgstr "Tidak ada berkas lainnya"
=======

#: source/app/service-providers/config/config-validation.ts:278
#, javascript-format
msgid "Option %s has to be of type %s."
msgstr "Pilihan %s harus bertipe %s."

#: source/app/service-providers/config/config-validation.ts:281
#, javascript-format
msgid "Option %s must be one of: %s."
msgstr "Pilihan %s harus salah satu dari: %s."

#: source/app/service-providers/config/config-validation.ts:284
#, javascript-format
msgid "Option %s must be between %s and %s (characters long)."
msgstr "Pilihan %s harus diantara %s dan %s (panjang karakter)."

#: source/app/service-providers/config/config-validation.ts:287
#, javascript-format
msgid "Option %s may not exceed %s (characters)."
msgstr "Pilihan %s tidak boleh melebihi %s (karakter)."

#: source/app/service-providers/config/config-validation.ts:290
#, javascript-format
msgid "Option %s must be at least %s (characters long)."
msgstr "Pilihan %s setidaknya harus %s (panjang karakter)."

#: source/app/service-providers/config/config-validation.ts:293
#, javascript-format
msgid "Option %s is required."
msgstr "Pilihan %s diwajibkan."

#: source/app/service-providers/config/index.ts:480
msgid "Changing this option requires a restart to take effect."
msgstr ""

#: source/app/service-providers/config/index.ts:483
#: source/app/service-providers/menu/menu.darwin.ts:711
#: source/app/service-providers/menu/menu.win32.ts:684
#, fuzzy
msgid "Restart now"
msgstr "baru saja"

#: source/app/service-providers/config/index.ts:484
msgid "Restart later"
msgstr ""

#: source/app/service-providers/menu/menu.darwin.ts:46
#: source/app/service-providers/menu/menu.darwin.ts:641
#: source/app/service-providers/menu/menu.win32.ts:614
msgid "About Zettlr"
msgstr "Tentang Zettlr"

#: source/app/service-providers/menu/menu.darwin.ts:51
#: source/app/service-providers/menu/menu.win32.ts:222
#: source/app/service-providers/menu/menu.win32.ts:226
msgid "Preferences…"
msgstr "Preferensi"

#: source/app/service-providers/menu/menu.darwin.ts:59
#: source/app/service-providers/menu/menu.win32.ts:234
msgid "Assets Manager"
msgstr "Pengelola Aset"

#: source/app/service-providers/menu/menu.darwin.ts:67
#: source/app/service-providers/menu/menu.win32.ts:242
msgid "Manage Tags…"
msgstr "Kelola Label…"

#: source/app/service-providers/menu/menu.darwin.ts:77
msgid "Services"
msgstr "Layanan"

#: source/app/service-providers/menu/menu.darwin.ts:86
msgid "Hide"
msgstr "Sembunyikan"

#: source/app/service-providers/menu/menu.darwin.ts:91
msgid "Hide others"
msgstr "Sembunyikan lainnya"

#: source/app/service-providers/menu/menu.darwin.ts:96
msgid "Show"
msgstr "Tampil"

#: source/app/service-providers/menu/menu.darwin.ts:113
#: source/app/service-providers/menu/menu.win32.ts:87
msgid "File"
msgstr "File"

#: source/app/service-providers/menu/menu.darwin.ts:175
#: source/app/service-providers/menu/menu.win32.ts:149
msgid "Open Workspace …"
msgstr "Buka Workspace ..."

#: source/app/service-providers/menu/menu.darwin.ts:184
#: source/app/service-providers/menu/menu.win32.ts:44
#: source/app/service-providers/menu/menu.win32.ts:56
msgid "Recent documents"
msgstr "Dokumen terkini"

#: source/app/service-providers/menu/menu.darwin.ts:188
#: source/app/service-providers/menu/menu.win32.ts:48
#: source/app/service-providers/menu/menu.win32.ts:60
msgid "Empty"
msgstr "Kosong"

#: source/app/service-providers/menu/menu.darwin.ts:208
#: source/app/service-providers/menu/menu.win32.ts:173
msgid "Previous file"
msgstr ""

#: source/app/service-providers/menu/menu.darwin.ts:219
#: source/app/service-providers/menu/menu.win32.ts:184
msgid "Next file"
msgstr ""

#: source/app/service-providers/menu/menu.darwin.ts:233
#: source/app/service-providers/menu/menu.win32.ts:198
msgid "Import files…"
msgstr "Impor file…"

#: source/app/service-providers/menu/menu.darwin.ts:241
#: source/app/service-providers/menu/menu.win32.ts:206
msgid "Export…"
msgstr "Ekspor..."

#: source/app/service-providers/menu/menu.darwin.ts:249
#: source/app/service-providers/menu/menu.win32.ts:214
msgid "Print…"
msgstr "Cetak..."

#: source/app/service-providers/menu/menu.darwin.ts:260
#: source/app/service-providers/menu/menu.win32.ts:254
msgid "Import translation…"
msgstr "Impor terjemahan…"

#: source/app/service-providers/menu/menu.darwin.ts:268
#: source/app/service-providers/menu/menu.win32.ts:262
msgid "Import dictionary…"
msgstr "Impor kamus…"
>>>>>>> 6a1ca0b8

#: source/app/service-providers/menu/menu.darwin.ts:322
#: source/app/service-providers/menu/menu.win32.ts:323
msgid "Undo"
msgstr "Urungkan"

#: source/app/service-providers/menu/menu.darwin.ts:328
#: source/app/service-providers/menu/menu.win32.ts:329
msgid "Redo"
msgstr "Kembalikan"

<<<<<<< HEAD
#: source/tmp/General-Tab.vue.ts:25
msgid ""
"All logos and brand names are subject to their rightful owners. Besides "
"using their code, Zettlr is in no way affiliated with any of these projects. "
"Node.js is a trademark of Joyent, Inc."
msgstr ""
"Semua logo dan merek tunduk pada pemilik yang sah. Selain menggunakan kode "
"mereka, Zettlr sama sekali tidak berafiliasi dengan proyek-proyek ini. Node."
"js adalah merek dagang dari Joyent, Inc."

#: source/tmp/General-Tab.vue.ts:26
msgid ""
"Zettlr offers an integration with LanguageTool.org, a service provided by "
"LanguageTooler GmbH. Using this service requires an internet connection and "
"is subject to the privacy policy of LanguageTooler GmbH or the corresponding "
"server that you use."
msgstr ""

#: source/tmp/FileItem.vue.ts:97 source/tmp/FileItem.vue.ts:99
#: source/tmp/PopoverDirProps.vue.ts:169
msgid "Directories"
msgstr "Direktori"

#: source/tmp/FileItem.vue.ts:170 source/tmp/PopoverFileProps.vue.ts:113
msgid "Characters"
msgstr "Karakter"

#: source/tmp/FileItem.vue.ts:172 source/tmp/PopoverFileProps.vue.ts:98
msgid "Words"
msgstr "Kata"

#. STATIC VARIABLES
#: source/tmp/CalendarView.vue.ts:26
msgid "Calendar"
msgstr "Kalender"

#: source/tmp/CalendarView.vue.ts:28
msgid "January"
msgstr "Januari"

#: source/tmp/CalendarView.vue.ts:29
msgid "February"
msgstr "Februari"

#: source/tmp/CalendarView.vue.ts:30
msgid "March"
msgstr "Maret"

#: source/tmp/CalendarView.vue.ts:31
msgid "April"
msgstr "April"

#: source/tmp/CalendarView.vue.ts:32
msgid "May"
msgstr "Mei"

#: source/tmp/CalendarView.vue.ts:33
msgid "June"
msgstr "Juni"

#: source/tmp/CalendarView.vue.ts:34
msgid "July"
msgstr "Juli"

#: source/tmp/CalendarView.vue.ts:35
msgid "August"
msgstr "Agustus"

#: source/tmp/CalendarView.vue.ts:36
msgid "September"
msgstr "September"

#: source/tmp/CalendarView.vue.ts:37
msgid "October"
msgstr "Oktober"

#: source/tmp/CalendarView.vue.ts:38
msgid "November"
msgstr "November"

#: source/tmp/CalendarView.vue.ts:39
msgid "December"
msgstr "Desember"

#: source/tmp/CalendarView.vue.ts:41
msgid "Below the monthly average"
msgstr ""

#: source/tmp/CalendarView.vue.ts:42
msgid "Over the monthly average"
msgstr ""

#: source/tmp/CalendarView.vue.ts:43
msgid "More than twice the monthly average"
msgstr ""

#: source/tmp/Projects-Tab.vue.ts:24
msgid "Zettlr also makes use of these projects:"
msgstr "Zettlr juga menggunakan proyek-proyek ini:"

#: source/tmp/App.vue.ts:34
msgid "Updater"
msgstr "Pengecek pembaruan"
=======
#: source/app/service-providers/menu/menu.darwin.ts:379
#: source/app/service-providers/menu/menu.win32.ts:380
msgid "Find in file"
msgstr "Cari dalam file"

#: source/app/service-providers/menu/menu.darwin.ts:387
#: source/app/service-providers/menu/menu.win32.ts:388
msgid "Find in directory"
msgstr "Cari dalam direktori"

#: source/app/service-providers/menu/menu.darwin.ts:395
#: source/app/service-providers/menu/menu.win32.ts:396
msgid "Filter files"
msgstr "Saring berkas"

#: source/app/service-providers/menu/menu.darwin.ts:406
#: source/app/service-providers/menu/menu.win32.ts:407
msgid "Generate new ID"
msgstr "Buat ID baru"

#: source/app/service-providers/menu/menu.darwin.ts:425
msgid "Speech"
msgstr "Ucapan"

#: source/app/service-providers/menu/menu.darwin.ts:429
msgid "Start speaking"
msgstr "Mulai bicara"

#: source/app/service-providers/menu/menu.darwin.ts:434
msgid "Stop speaking"
msgstr "Berhenti bicara"

#: source/app/service-providers/menu/menu.darwin.ts:444
#: source/app/service-providers/menu/menu.win32.ts:426
msgid "View"
msgstr "Tampilan"

#: source/app/service-providers/menu/menu.darwin.ts:458
#: source/app/service-providers/menu/menu.win32.ts:440
msgid "Additional Information"
msgstr "Informasi tambahan"

#: source/app/service-providers/menu/menu.darwin.ts:468
#: source/app/service-providers/menu/menu.win32.ts:450
msgid "Distraction free mode"
msgstr "Mode bebas gangguan"

#: source/app/service-providers/menu/menu.darwin.ts:476
#: source/app/service-providers/menu/menu.win32.ts:458
msgid "Typewriter Mode"
msgstr "Mode Mesin Tik"

#: source/app/service-providers/menu/menu.darwin.ts:487
#: source/app/service-providers/menu/menu.win32.ts:469
msgid "Toggle file manager"
msgstr "Alihkan pengelola berkas"

#: source/app/service-providers/menu/menu.darwin.ts:495
#: source/app/service-providers/menu/menu.win32.ts:477
msgid "Toggle Sidebar"
msgstr "Sembunyikan/Tampilkan Sidebar"

#: source/app/service-providers/menu/menu.darwin.ts:509
#: source/app/service-providers/menu/menu.win32.ts:488
msgid "Reset zoom"
msgstr "Reset pembesaran"

#: source/app/service-providers/menu/menu.darwin.ts:518
#: source/app/service-providers/menu/menu.win32.ts:497
msgid "Zoom in"
msgstr "Perbesar tampilan"
>>>>>>> 6a1ca0b8

#: source/app/service-providers/menu/menu.darwin.ts:525
#: source/app/service-providers/menu/menu.win32.ts:504
msgid "Zoom out"
msgstr "Perkecil tampilan"

#: source/app/service-providers/menu/menu.darwin.ts:535
#: source/app/service-providers/menu/menu.win32.ts:514
msgid "Toggle fullscreen"
msgstr "Hidupkan/matikan layar penuh"

#: source/app/service-providers/menu/menu.darwin.ts:543
#: source/app/service-providers/menu/menu.win32.ts:523
msgid "Develop"
msgstr "Mengembangkan"

#: source/app/service-providers/menu/menu.darwin.ts:547
#: source/app/service-providers/menu/menu.win32.ts:527
msgid "Reload"
msgstr "Muat ulang"

#: source/app/service-providers/menu/menu.darwin.ts:555
#: source/app/service-providers/menu/menu.win32.ts:535
msgid "Toggle developer tools"
msgstr "Hidupkan/matikan alat pengembang"

#: source/app/service-providers/menu/menu.darwin.ts:563
#: source/app/service-providers/menu/menu.win32.ts:543
msgid "Open Logs"
msgstr "Bukan Log"

#: source/app/service-providers/menu/menu.darwin.ts:574
#: source/app/service-providers/menu/menu.win32.ts:554
msgid "Window"
msgstr "Jendela"

<<<<<<< HEAD
#: source/tmp/PopoverExport.vue.ts:6
#, fuzzy
msgid "Exporting…"
msgstr "Ekspor..."

#: source/tmp/PopoverExport.vue.ts:6
#, fuzzy
msgid "Export"
msgstr "Ekspor..."

#: source/tmp/PopoverExport.vue.ts:27
msgid "command"
msgstr ""

#: source/tmp/MainSidebar.vue.ts:39 source/tmp/ToCTab.vue.ts:34
#: source/tmp/ToCTab.vue.ts:42
msgid "Table of Contents"
msgstr "Daftar Isi"

#: source/tmp/MainSidebar.vue.ts:45 source/tmp/ReferencesTab.vue.ts:32
msgid "References"
msgstr "Referensi"

#: source/tmp/MainSidebar.vue.ts:51 source/tmp/RelatedFilesTab.vue.ts:32
msgid "Related files"
msgstr "Berkas yang berkaitan"

#: source/tmp/PopoverDocInfo.vue.ts:45
msgid "No open document"
msgstr "Tidak ada dokumen yang dibuka"

#: source/tmp/PopoverDocInfo.vue.ts:48
msgid "words"
msgstr "kata"

#: source/tmp/PopoverDocInfo.vue.ts:51
msgid "characters"
msgstr "karakter"

#: source/tmp/CustomCSS.vue.ts:32
msgid ""
"Here you can override the styles of Zettlr to customise it even further. "
"<strong>Attention: This file overrides all CSS directives! Never alter the "
"geometry of elements, otherwise the app may expose unwanted behaviour!</"
"strong>"
msgstr ""
"Di sini kamu dapat mengganti gaya Zettlr untuk menyesuaikannya lebih jauh. "
"<strong>Perhatian: File ini mengganti semua aturan CSS! Jangan pernah "
"mengubah geometri elemen, karena dapat menyebabkan masalah pada aplikasi!</"
"strong>"

#: source/tmp/CustomCSS.vue.ts:88 source/tmp/Defaults.vue.ts:196
#: source/tmp/SnippetsTab.vue.ts:124
msgid "Saving …"
msgstr "Menyimpan ..."

#: source/tmp/CustomCSS.vue.ts:97
msgid "Saving failed"
msgstr "Gagal menyimpan"

#: source/tmp/ReferencesTab.vue.ts:42
msgid "There are no citations in this document."
msgstr "Tidak ada kutipan pada dokumen ini."

#: source/tmp/ShortcutChooser.vue.ts:61 source/tmp/ColorControl.vue.ts:35
#: source/tmp/NumberControl.vue.ts:40 source/tmp/PopoverFileProps.vue.ts:107
msgid "Reset"
msgstr "Atur ulang"

#: source/tmp/FileControl.vue.ts:42
#, fuzzy
msgid "Select folder…"
msgstr "Buka folder proyek"

#: source/tmp/FileControl.vue.ts:42
#, fuzzy
msgid "Select file…"
msgstr "Hapus file"

#: source/tmp/PopoverDirProps.vue.ts:175 source/tmp/PopoverFileProps.vue.ts:101
msgid "Created"
msgstr "Dibuat"

#: source/tmp/PopoverDirProps.vue.ts:184
msgid "Project Settings…"
msgstr "Pengaturan Proyek..."
=======
#: source/app/service-providers/menu/menu.darwin.ts:579
#: source/app/service-providers/menu/menu.win32.ts:559
msgid "Minimize"
msgstr "Minimalkan"

#: source/app/service-providers/menu/menu.darwin.ts:587
#: source/app/service-providers/menu/menu.win32.ts:565
msgid "Close"
msgstr "Tutup"

#: source/app/service-providers/menu/menu.darwin.ts:593
msgid "Bring All to Front"
msgstr "Bawa Semua ke Depan"

#: source/app/service-providers/menu/menu.darwin.ts:609
#: source/app/service-providers/menu/menu.win32.ts:582
msgid "Previous Tab"
msgstr "Tab Sebelumnya"

#: source/app/service-providers/menu/menu.darwin.ts:617
#: source/app/service-providers/menu/menu.win32.ts:590
msgid "Next Tab"
msgstr "Tab Berikutnya"

#: source/app/service-providers/menu/menu.darwin.ts:625
#: source/app/service-providers/menu/menu.win32.ts:598
#, fuzzy
msgid "New window"
msgstr "Jendela"

#: source/app/service-providers/menu/menu.darwin.ts:636
#: source/app/service-providers/menu/menu.win32.ts:609
msgid "Help"
msgstr "Bantuan"

#: source/app/service-providers/menu/menu.darwin.ts:648
#: source/app/service-providers/menu/menu.win32.ts:621 source/tmp/App.vue.ts:94
msgid "Check for updates"
msgstr "Periksa pembaruan"

#: source/app/service-providers/menu/menu.darwin.ts:660
#: source/app/service-providers/menu/menu.win32.ts:633
msgid "Support Zettlr"
msgstr "Dukung Zettlr"

#: source/app/service-providers/menu/menu.darwin.ts:670
#: source/app/service-providers/menu/menu.win32.ts:643
#, fuzzy
msgid "Visit website"
msgstr "Buka situs web"

#: source/app/service-providers/menu/menu.darwin.ts:680
#: source/app/service-providers/menu/menu.win32.ts:653
msgid "Open user manual"
msgstr "Buka panduan pengguna"

#: source/app/service-providers/menu/menu.darwin.ts:694
#: source/app/service-providers/menu/menu.win32.ts:667
msgid "Open Tutorial"
msgstr ""

#: source/app/service-providers/menu/menu.darwin.ts:702
#: source/app/service-providers/menu/menu.win32.ts:675
msgid "Clear FSAL cache …"
msgstr ""

#: source/app/service-providers/menu/menu.darwin.ts:706
#: source/app/service-providers/menu/menu.win32.ts:679
#, fuzzy
msgid "Clear FSAL Cache"
msgstr "Bersihkan pencarian"

#: source/app/service-providers/menu/menu.darwin.ts:707
#: source/app/service-providers/menu/menu.win32.ts:680
msgid "Clearing the FSAL cache requires a restart."
msgstr ""

#: source/app/service-providers/menu/menu.darwin.ts:708
#: source/app/service-providers/menu/menu.win32.ts:681
msgid ""
"After the restart, Zettlr will recreate the entire cache, which may take a "
"few moments, depending on the amount of files you have loaded and the speed "
"of your disk. The window(s) will show afterward."
msgstr ""

#: source/app/service-providers/windows/dialog/ask-file.ts:54
msgid "Open file"
msgstr "Buka file"

#: source/app/service-providers/windows/dialog/should-overwrite-file.ts:29
msgid "Overwrite existing file"
msgstr "Timpa file yang sudah ada"

#: source/app/service-providers/windows/dialog/should-overwrite-file.ts:30
#, javascript-format
msgid "The file %s already exists in this directory. Overwrite?"
msgstr "File %s sudah ada pada direktori ini. Timpa?"

#: source/app/service-providers/windows/dialog/should-replace-file.ts:31
msgid "Replace file"
msgstr "Ganti file"

#: source/app/service-providers/windows/dialog/should-replace-file.ts:32
#, javascript-format
msgid ""
"File %s has been modified remotely. Replace the loaded version with the "
"newer one from disk?"
msgstr ""
"File %s telah diubah secara remote. Ganti versi yang dimuat dengan yang "
"terbaru dari disk?"

#. If the user cancels, do not omit (the default) but actually cancel
#: source/app/service-providers/windows/dialog/ask-save-changes.ts:38
#: source/app/service-providers/documents/index.ts:349
#: source/tmp/CustomCSS.vue.ts:65 source/tmp/Defaults.vue.ts:132
#: source/tmp/SnippetsTab.vue.ts:65
msgid "Unsaved changes"
msgstr "Perubahan yang belum tersimpan"

#: source/app/service-providers/windows/dialog/ask-save-changes.ts:39
#, fuzzy
msgid "There are unsaved changes. Do you want to save them first?"
msgstr ""
"Perubahan belum tersimpan ke file saat ini. Ingin disimpan atau diabaikan "
"saja?"

#: source/app/service-providers/windows/dialog/save-dialog.ts:58
msgid "Save file"
msgstr ""

#: source/app/service-providers/documents/index.ts:345
#, fuzzy
msgid "Save changes"
msgstr "Perubahan yang belum tersimpan"

#: source/app/service-providers/documents/index.ts:346
#, fuzzy
msgid "Discard changes"
msgstr "Perubahan yang belum tersimpan"

#: source/app/service-providers/documents/index.ts:350
#, fuzzy
msgid "There are unsaved changes. Do you want to save or discard them?"
msgstr ""
"Perubahan belum tersimpan ke file saat ini. Ingin disimpan atau diabaikan "
"saja?"

#: source/app/service-providers/documents/index.ts:996
#, fuzzy
msgid "File changed on disk"
msgstr "Mode pengelola berkas"

#: source/app/service-providers/documents/index.ts:997
#, javascript-format
msgid "%s changed on disk"
msgstr ""

#: source/app/service-providers/documents/index.ts:999
#, javascript-format
msgid ""
"%s has changed on disk, but the editor contains unsaved changes. Do you want "
"to keep the current editor contents or load the file from disk?"
msgstr ""

#: source/app/service-providers/documents/index.ts:1000
msgid ""
"Do you want to keep the current editor contents or load the file from disk?"
msgstr ""

#: source/app/service-providers/documents/index.ts:1003
msgid "Keep editor contents"
msgstr ""

#: source/app/service-providers/documents/index.ts:1004
msgid "Load changes from disk"
msgstr ""

#: source/app/service-providers/documents/index.ts:1007
msgid ""
"Always load changes from disk if there are no unsaved changes in the editor"
msgstr ""

#: source/tmp/Projects-Tab.vue.ts:24
msgid "Zettlr also makes use of these projects:"
msgstr "Zettlr juga menggunakan proyek-proyek ini:"

#. Static properties
#: source/tmp/ChartView.vue.ts:39
msgid "Charts"
msgstr "Grafik"

#: source/tmp/ListControl.vue.ts:76
msgid "Add"
msgstr "Tambahkan"

#: source/tmp/ListControl.vue.ts:77
msgid "Actions"
msgstr "Tindakan"

#: source/tmp/ListControl.vue.ts:78
#, fuzzy
msgid "Delete"
msgstr "Hapus file"

#: source/tmp/PopoverExport.vue.ts:6
#, fuzzy
msgid "Exporting…"
msgstr "Ekspor..."

#: source/tmp/PopoverExport.vue.ts:6
#, fuzzy
msgid "Export"
msgstr "Ekspor..."

#: source/tmp/PopoverExport.vue.ts:27
msgid "command"
msgstr ""

#: source/tmp/FileItem.vue.ts:98 source/tmp/FileItem.vue.ts:100
#: source/tmp/PopoverDirProps.vue.ts:29
msgid "Directories"
msgstr "Direktori"

#: source/tmp/FileItem.vue.ts:171 source/tmp/PopoverFileProps.vue.ts:39
msgid "Characters"
msgstr "Karakter"

#: source/tmp/FileItem.vue.ts:173 source/tmp/PopoverFileProps.vue.ts:34
msgid "Words"
msgstr "Kata"

#: source/tmp/GlobalSearch.vue.ts:34
msgid "Full-Text Search"
msgstr "Pencarian teks lengkap"

#: source/tmp/GlobalSearch.vue.ts:35
msgid "Enter your search terms below"
msgstr "Masukkan kata pencarian"

#: source/tmp/GlobalSearch.vue.ts:36
msgid "Find …"
msgstr "Cari ..."

#: source/tmp/GlobalSearch.vue.ts:37 source/tmp/FileManager.vue.ts:48
msgid "Filter …"
msgstr "Saring ..."

#: source/tmp/GlobalSearch.vue.ts:38
msgid "Filter search results"
msgstr "Saring hasil pencarian"

#: source/tmp/GlobalSearch.vue.ts:39
msgid "Restrict search to directory"
msgstr "Batasi pencarian dalam direktori"

#: source/tmp/GlobalSearch.vue.ts:40
msgid "Restrict to directory …"
msgstr "Batasi hanya dalam direktori ..."

#: source/tmp/GlobalSearch.vue.ts:41
msgid "Search"
msgstr "Cari"

#: source/tmp/GlobalSearch.vue.ts:42
msgid "Clear search"
msgstr "Bersihkan pencarian"

#: source/tmp/GlobalSearch.vue.ts:43
msgid "Toggle results"
msgstr "Alihkan penampilan hasil pencarian"

#: source/tmp/GlobalSearch.vue.ts:109
#, javascript-format
msgid "%s matches"
msgstr ""

#: source/tmp/MainSidebar.vue.ts:39 source/tmp/ToCTab.vue.ts:35
#: source/tmp/ToCTab.vue.ts:43
msgid "Table of Contents"
msgstr "Daftar Isi"

#: source/tmp/MainSidebar.vue.ts:45 source/tmp/ReferencesTab.vue.ts:32
msgid "References"
msgstr "Referensi"

#: source/tmp/MainSidebar.vue.ts:51 source/tmp/RelatedFilesTab.vue.ts:33
msgid "Related files"
msgstr "Berkas yang berkaitan"

#: source/tmp/MainSidebar.vue.ts:57 source/tmp/OtherFilesTab.vue.ts:11
msgid "Other files"
msgstr "Ber"

#: source/tmp/PopoverDirProps.vue.ts:31 source/tmp/PopoverFileProps.vue.ts:35
msgid "Created"
msgstr "Dibuat"

#: source/tmp/PopoverDirProps.vue.ts:33
msgid "Project Settings…"
msgstr "Pengaturan Proyek..."

#: source/tmp/NumberControl.vue.ts:40 source/tmp/PopoverFileProps.vue.ts:37
#: source/tmp/ColorControl.vue.ts:35 source/tmp/ShortcutChooser.vue.ts:61
msgid "Reset"
msgstr "Atur ulang"

#: source/tmp/PopoverFileProps.vue.ts:38
msgid "Set writing target…"
msgstr "Tetapkan target penulisan…"

#: source/tmp/ReferencesTab.vue.ts:42
msgid "There are no citations in this document."
msgstr "Tidak ada kutipan pada dokumen ini."

#: source/tmp/CustomCSS.vue.ts:32
msgid ""
"Here you can override the styles of Zettlr to customise it even further. "
"<strong>Attention: This file overrides all CSS directives! Never alter the "
"geometry of elements, otherwise the app may expose unwanted behaviour!</"
"strong>"
msgstr ""
"Di sini kamu dapat mengganti gaya Zettlr untuk menyesuaikannya lebih jauh. "
"<strong>Perhatian: File ini mengganti semua aturan CSS! Jangan pernah "
"mengubah geometri elemen, karena dapat menyebabkan masalah pada aplikasi!</"
"strong>"

#: source/tmp/CustomCSS.vue.ts:88 source/tmp/Defaults.vue.ts:196
#: source/tmp/SnippetsTab.vue.ts:124
msgid "Saving …"
msgstr "Menyimpan ..."

#: source/tmp/CustomCSS.vue.ts:97
msgid "Saving failed"
msgstr "Gagal menyimpan"

#: source/tmp/OtherFilesTab.vue.ts:12
msgid "Open directory"
msgstr "Buka direktori"

#: source/tmp/OtherFilesTab.vue.ts:13
msgid "No other files"
msgstr "Tidak ada berkas lainnya"
>>>>>>> 6a1ca0b8

#: source/tmp/Defaults.vue.ts:70
msgid ""
"This profile is protected. This means that it will be restored when you "
"remove or rename it."
msgstr ""

#: source/tmp/Defaults.vue.ts:73
msgid ""
"This profile is invalid. It may contain errors, or it may be missing the "
"writer or reader property."
msgstr ""
<<<<<<< HEAD

#: source/tmp/Defaults.vue.ts:111
msgid "Edit the default settings for imports or exports here."
msgstr "Ubah pengaturan bawaan untuk mengimpor atau mengekspor di sini."

#: source/tmp/Defaults.vue.ts:205 source/tmp/SnippetsTab.vue.ts:134
msgid "Saved!"
msgstr "Berhasil tersimpan"

#: source/tmp/GlobalSearch.vue.ts:34
msgid "Full-Text Search"
msgstr "Pencarian teks lengkap"

#: source/tmp/GlobalSearch.vue.ts:35
msgid "Enter your search terms below"
msgstr "Masukkan kata pencarian"

#: source/tmp/GlobalSearch.vue.ts:36
msgid "Find …"
msgstr "Cari ..."

#: source/tmp/GlobalSearch.vue.ts:37 source/tmp/FileManager.vue.ts:48
msgid "Filter …"
msgstr "Saring ..."

#: source/tmp/GlobalSearch.vue.ts:38
msgid "Filter search results"
msgstr "Saring hasil pencarian"

#: source/tmp/GlobalSearch.vue.ts:39
msgid "Restrict search to directory"
msgstr "Batasi pencarian dalam direktori"

#: source/tmp/GlobalSearch.vue.ts:40
msgid "Restrict to directory …"
msgstr "Batasi hanya dalam direktori ..."

#: source/tmp/GlobalSearch.vue.ts:41
msgid "Search"
msgstr "Cari"

#: source/tmp/GlobalSearch.vue.ts:42
msgid "Clear search"
msgstr "Bersihkan pencarian"

#: source/tmp/GlobalSearch.vue.ts:43
msgid "Toggle results"
msgstr "Alihkan penampilan hasil pencarian"

#: source/tmp/GlobalSearch.vue.ts:109
#, javascript-format
msgid "%s matches"
=======

#: source/tmp/Defaults.vue.ts:111
msgid "Edit the default settings for imports or exports here."
msgstr "Ubah pengaturan bawaan untuk mengimpor atau mengekspor di sini."

#: source/tmp/Defaults.vue.ts:205 source/tmp/SnippetsTab.vue.ts:134
msgid "Saved!"
msgstr "Berhasil tersimpan"

#: source/tmp/FileList.vue.ts:46
msgid "No results"
msgstr "Tidak ada hasil"

#: source/tmp/FileList.vue.ts:47
msgid "No directory selected"
msgstr "Direktori belum dipilih"

#: source/tmp/FileList.vue.ts:48
msgid "Empty directory"
msgstr "Kosongkan direktori"

#: source/tmp/App.vue.ts:34
msgid "Updater"
msgstr "Pengecek pembaruan"

#. True as soon as the update starts
#: source/tmp/App.vue.ts:36
msgid "Click to start update"
msgstr "Klik untuk memulai pembaruan"

#: source/tmp/App.vue.ts:76
msgid "New update available"
msgstr "Tersedia pembaruan baru"

#: source/tmp/App.vue.ts:79
msgid "Your version"
msgstr "Versi kamu"

#: source/tmp/App.vue.ts:82
msgid ""
"There is a new version of Zettlr available to download. Please read the "
"changelog below."
msgstr ""
"Versi terbaru dari Zettlr tersedia untuk diunduh. Harap baca log perubahan "
"di bawah ini."

#: source/tmp/App.vue.ts:85
msgid "Downloading your update"
msgstr "Mengunduh pembaruan"

#: source/tmp/App.vue.ts:88
msgid "No update available. You have the most recent version."
msgstr "Pembaruan tidak tersedia. Anda sudah memiliki versi terbaru."

#: source/tmp/App.vue.ts:133
msgid "Starting update …"
msgstr "Memulai pembaruan ..."

#: source/tmp/PopoverPomodoro.vue.ts:80
msgid "Stop"
msgstr "Stop"

#: source/tmp/PopoverPomodoro.vue.ts:83
msgid "Work"
msgstr "Kerja"

#: source/tmp/PopoverPomodoro.vue.ts:86
msgid "Short break"
msgstr "Istirahat sebentar"

#: source/tmp/PopoverPomodoro.vue.ts:89
msgid "Break"
msgstr "Istirahat"

#: source/tmp/PopoverPomodoro.vue.ts:92
msgid "Sound Effect"
msgstr ""

#: source/tmp/PopoverPomodoro.vue.ts:95
msgid "Volume"
msgstr ""

#: source/tmp/SnippetsTab.vue.ts:50
msgid "Rename snippet"
msgstr "Ganti nama cuplikan"

#: source/tmp/SnippetsTab.vue.ts:53
msgid "Snippets let you define reusable pieces of text with variables."
>>>>>>> 6a1ca0b8
msgstr ""
"Cuplikan adalah potongan teks yang dapat digunakan kembali, definisikan "
"menggunakan peubah"

<<<<<<< HEAD
#: source/tmp/PopoverTags.vue.ts:48
msgid "Name"
=======
#: source/tmp/FileControl.vue.ts:42
#, fuzzy
msgid "Select folder…"
msgstr "Buka folder proyek"

#: source/tmp/FileControl.vue.ts:42
#, fuzzy
msgid "Select file…"
msgstr "Hapus file"

#: source/tmp/General-Tab.vue.ts:23
msgid ""
"Zettlr is a project by Hendrik Erz, licensed under the GNU GPL v3 license. "
"It is Open Source, free of charge and based upon the Electron framework. "
"Zettlr would like to thank the developers of Electron, the Node.js framework "
"and the CodeMirror editor for their work. Without them, Zettlr would not be "
"possible. Below you can find all projects that Zettlr uses."
>>>>>>> 6a1ca0b8
msgstr ""
"Zettlr adalah sebuah proyek oleh Hendrik Erz yang berlisensi di bawah "
"lisensi GNU GPL v3. Zettlr merupakan aplikasi Open Source, gratis dan dibuat "
"menggunakan framework Electron. Zettlr berterima kasih kepada para developer "
"Electron, Node.js, dan editor CodeMirror atas pekerjaan mereka. Tanpa "
"mereka, Zettlr tidak akan mungkin ada. Berikut merupakan proyek-proyek yang "
"digunakan di Zettlr."

<<<<<<< HEAD
#: source/tmp/PopoverTags.vue.ts:49
msgid "Count"
=======
#: source/tmp/General-Tab.vue.ts:24
msgid ""
"Zettlr makes use of citeproc to display citations directly in the editor. To "
"this end, Zettlr uses the CitationStyleLanguage (CSL) language and style "
"files. The files have been shipped unaltered with author metadata. More "
"information:"
>>>>>>> 6a1ca0b8
msgstr ""
"Zettlr memanfaatkan citeproc untuk menampilkan kutipan di editor dengan "
"menggunakan file stylesheet dan bahasa CitationStyleLanguage (CSL). File "
"dibuat tanpa mengubah metadata penulis. Untuk informasi lebih lanjut:"

<<<<<<< HEAD
#: source/tmp/PopoverTags.vue.ts:67
msgid "Filter tags…"
msgstr "Filter label..."

#: source/tmp/PopoverTags.vue.ts:70
msgid "Tag Cloud"
msgstr "Awan Label"

#: source/tmp/PopoverTags.vue.ts:73
msgid "Suggested tags for the current file"
msgstr "Rekomendasi tag untuk berkas ini"

#: source/tmp/PopoverTags.vue.ts:76
msgid "Add to file"
msgstr "Tambahkan ke berkas"

#: source/tmp/PopoverPomodoro.vue.ts:80
msgid "Stop"
msgstr "Stop"

#: source/tmp/PopoverPomodoro.vue.ts:83
msgid "Work"
msgstr "Kerja"

#: source/tmp/PopoverPomodoro.vue.ts:86
msgid "Short break"
msgstr "Istirahat sebentar"

#: source/tmp/PopoverPomodoro.vue.ts:89
msgid "Break"
msgstr "Istirahat"

#: source/tmp/PopoverPomodoro.vue.ts:92
msgid "Sound Effect"
msgstr ""

#: source/tmp/PopoverPomodoro.vue.ts:95
msgid "Volume"
msgstr ""

#: source/tmp/RelatedFilesTab.vue.ts:33
msgid "No related files"
msgstr "Tidak ada berkas yang berkaitan"

#: source/tmp/RelatedFilesTab.vue.ts:34
msgid "This relation is based on a bidirectional link."
msgstr ""

#: source/tmp/RelatedFilesTab.vue.ts:35
msgid "This relation is based on an outbound link."
msgstr ""

#: source/tmp/RelatedFilesTab.vue.ts:36
msgid "This relation is based on a backlink."
msgstr ""

#: source/tmp/RelatedFilesTab.vue.ts:221
#, javascript-format
msgid "This relation is based on %s shared tags: %s"
msgstr ""

#: source/tmp/SnippetsTab.vue.ts:50
msgid "Rename snippet"
msgstr "Ganti nama cuplikan"

#: source/tmp/SnippetsTab.vue.ts:53
msgid "Snippets let you define reusable pieces of text with variables."
msgstr ""
"Cuplikan adalah potongan teks yang dapat digunakan kembali, definisikan "
"menggunakan peubah"

#: source/tmp/PopoverFileProps.vue.ts:110
msgid "Set writing target…"
msgstr "Tetapkan target penulisan…"

#: source/tmp/PopoverStats.vue.ts:79
msgid "words last month"
msgstr "kata bulan lalu"

#: source/tmp/PopoverStats.vue.ts:82
msgid "daily average"
msgstr "rata-rata harian"

#: source/tmp/PopoverStats.vue.ts:85
msgid "words today"
msgstr "kata hari ini"

#: source/tmp/PopoverStats.vue.ts:88
msgid "🔥 You're on fire!"
msgstr "🔥 Kamu sedang bersemangat!"

#: source/tmp/PopoverStats.vue.ts:91
msgid "💪 You're close to hitting your daily average!"
msgstr "💪 Kamu hampir mencapai rata-rata harianmu!"

#: source/tmp/PopoverStats.vue.ts:94
msgid "✍🏼 Get writing to surpass your daily average."
msgstr "✍🏼 Terus menulis untuk melampaui rata-rata harianmu."

#: source/tmp/PopoverStats.vue.ts:97
msgid "More statistics …"
msgstr "Statistik selengkapnya ..."

#: source/tmp/ListControl.vue.ts:76
msgid "Add"
msgstr "Tambahkan"

#: source/tmp/ListControl.vue.ts:77
msgid "Actions"
msgstr "Tindakan"

#: source/tmp/ListControl.vue.ts:78
#, fuzzy
msgid "Delete"
msgstr "Hapus file"

#~ msgid "Show file"
#~ msgstr "Tampilkan file"

#~ msgid "Directory not found"
#~ msgstr "Direktori tidak ditemukan"

#, javascript-format
#~ msgid "Opening new root %s …"
#~ msgstr "Membuka root baru %s …"

#, javascript-format
#~ msgid "%s has been loaded."
#~ msgstr "%s telah dimuat."

#~ msgid "selected"
#~ msgstr "dipilih"

#~ msgid "click to select"
#~ msgstr "klik untuk memilih"

#~ msgid "Workspaces"
#~ msgstr "Workspace"

#~ msgid "No open files or folders"
#~ msgstr "Tidak ada file atau folder yang terbuka"

#~ msgid "Automatically switch to dark mode"
#~ msgstr "Beralih ke mode gelap secara otomatis"

#~ msgid "File manager mode"
#~ msgstr "Mode pengelola berkas"

#~ msgid "Thin &mdash; show either file tree or file list"
#~ msgstr ""
#~ "Minimalis &mdash; perlihatkan salah satu saja, susunan berkas atau daftar "
#~ "berkas"

#~ msgid "Expanded &mdash; show both file tree and file list"
#~ msgstr "Lengkap &mdash; perlihatkan susunan berkas dan daftar berkas"

#~ msgid "Combined &mdash; show files and directories in the file tree"
#~ msgstr "Gabungan &mdash; perlihatkan berkas dan direktori di susunan berkas"

#~ msgid "Sorting order for files (used for sorting by name)"
#~ msgstr "Susunan urutan file (untuk pengurutan berdasarkan nama)"

#~ msgid "When sorting by time, sort by"
#~ msgstr "Saat diurut menurut waktu, urutkan berdasarkan"

#~ msgid "In the file metadata display"
#~ msgstr "Ditampilkan dalam metadata file"

#~ msgid ""
#~ "Choose the formatting characters that the bold/emphasis commands should "
#~ "use"
#~ msgstr "Pilih format karakter untuk membuat huruf tebal/miring"

#~ msgid "Default image path (relative or absolute)"
#~ msgstr "Jalur gambar default (relatif atau absolut)"

#~ msgid "Algorithm to use for the readability mode"
#~ msgstr "Algoritme yang digunakan untuk mode baca"

#~ msgid "Primary Magic Quotes"
#~ msgstr "Tanda Kutip Utama"

#~ msgid "Secondary Magic Quotes"
#~ msgstr "Tanda Kutip Sekunder"

#~ msgid ""
#~ "Here you can define certain strings that will be replaced when "
#~ "AutoCorrect is on. The characters on the left side will be replaced with "
#~ "whatever comes on the right."
#~ msgstr ""
#~ "Di sini kamu dapat menentukan string tertentu yang akan diganti saat "
#~ "Koreksi Otomatis aktif. Karakter pada bagian kanan akan menggantikan "
#~ "karakter pada bagian kiri."

#, fuzzy
#~ msgid "Search for dictionaries…"
#~ msgstr "Telusuri kamus &hellip;"

#~ msgid ""
#~ "Target directory for exported files. <em>Attention:</em> Selecting the "
#~ "current working directory will overwrite files without warning!"
#~ msgstr ""
#~ "Direktori target untuk file yang diekspor. <em>Perhatian:</em> Memilih "
#~ "direktori kerja saat ini akan menimpa file tanpa peringatan!"

#~ msgid "Temporary directory: is regularly expunged"
#~ msgstr "Direktori sementara: dihapus secara teratur"

#~ msgid ""
#~ "Current working directory: exported files will be saved into the "
#~ "currently selected directory."
#~ msgstr ""
#~ "Direktori kerja saat ini: file yang diekspor akan disimpan ke direktori "
#~ "yang saat ini dipilih."

#~ msgid ""
#~ "Enter all file extensions that you want to see in your attachment "
#~ "sidebar. Separate them with a comma. Changes are recognised after a "
#~ "restart."
#~ msgstr ""
#~ "Masukkan semua ekstensi file yang ingin ditampilkan pada sidebar "
#~ "lampiranmu. File dipisahkan dengan koma. Perubahan berlaku setelah "
#~ "melakukan restart."

#~ msgid "Use the operating system's accent colour instead of the theme colour"
#~ msgstr "Gunakan aksen warna dari sistem operasi, bukan dari tema Zettlr"

=======
#: source/tmp/General-Tab.vue.ts:25
msgid ""
"All logos and brand names are subject to their rightful owners. Besides "
"using their code, Zettlr is in no way affiliated with any of these projects. "
"Node.js is a trademark of Joyent, Inc."
msgstr ""
"Semua logo dan merek tunduk pada pemilik yang sah. Selain menggunakan kode "
"mereka, Zettlr sama sekali tidak berafiliasi dengan proyek-proyek ini. Node."
"js adalah merek dagang dari Joyent, Inc."

#: source/tmp/General-Tab.vue.ts:26
msgid ""
"Zettlr offers an integration with LanguageTool.org, a service provided by "
"LanguageTooler GmbH. Using this service requires an internet connection and "
"is subject to the privacy policy of LanguageTooler GmbH or the corresponding "
"server that you use."
msgstr ""

#: source/tmp/RelatedFilesTab.vue.ts:34
msgid "No related files"
msgstr "Tidak ada berkas yang berkaitan"

#: source/tmp/RelatedFilesTab.vue.ts:35
msgid "This relation is based on a bidirectional link."
msgstr ""

#: source/tmp/RelatedFilesTab.vue.ts:36
msgid "This relation is based on an outbound link."
msgstr ""

#: source/tmp/RelatedFilesTab.vue.ts:37
msgid "This relation is based on a backlink."
msgstr ""

#: source/tmp/RelatedFilesTab.vue.ts:221
#, javascript-format
msgid "This relation is based on %s shared tags: %s"
msgstr ""

#: source/tmp/PopoverDocInfo.vue.ts:45
msgid "No open document"
msgstr "Tidak ada dokumen yang dibuka"

#: source/tmp/PopoverDocInfo.vue.ts:48
msgid "words"
msgstr "kata"

#: source/tmp/PopoverDocInfo.vue.ts:51
msgid "characters"
msgstr "karakter"

#: source/tmp/PopoverTags.vue.ts:39
msgid "Name"
msgstr ""

#: source/tmp/PopoverTags.vue.ts:40
msgid "Count"
msgstr ""

#: source/tmp/PopoverTags.vue.ts:47
msgid "Filter tags…"
msgstr "Filter label..."

#: source/tmp/PopoverTags.vue.ts:48
msgid "Tag Cloud"
msgstr "Awan Label"

#: source/tmp/PopoverStats.vue.ts:79
msgid "words last month"
msgstr "kata bulan lalu"

#: source/tmp/PopoverStats.vue.ts:82
msgid "daily average"
msgstr "rata-rata harian"

#: source/tmp/PopoverStats.vue.ts:85
msgid "words today"
msgstr "kata hari ini"

#: source/tmp/PopoverStats.vue.ts:88
msgid "🔥 You're on fire!"
msgstr "🔥 Kamu sedang bersemangat!"

#: source/tmp/PopoverStats.vue.ts:91
msgid "💪 You're close to hitting your daily average!"
msgstr "💪 Kamu hampir mencapai rata-rata harianmu!"

#: source/tmp/PopoverStats.vue.ts:94
msgid "✍🏼 Get writing to surpass your daily average."
msgstr "✍🏼 Terus menulis untuk melampaui rata-rata harianmu."

#: source/tmp/PopoverStats.vue.ts:97
msgid "More statistics …"
msgstr "Statistik selengkapnya ..."

#. STATIC VARIABLES
#: source/tmp/CalendarView.vue.ts:26
msgid "Calendar"
msgstr "Kalender"

#: source/tmp/CalendarView.vue.ts:28
msgid "January"
msgstr "Januari"

#: source/tmp/CalendarView.vue.ts:29
msgid "February"
msgstr "Februari"

#: source/tmp/CalendarView.vue.ts:30
msgid "March"
msgstr "Maret"

#: source/tmp/CalendarView.vue.ts:31
msgid "April"
msgstr "April"

#: source/tmp/CalendarView.vue.ts:32
msgid "May"
msgstr "Mei"

#: source/tmp/CalendarView.vue.ts:33
msgid "June"
msgstr "Juni"

#: source/tmp/CalendarView.vue.ts:34
msgid "July"
msgstr "Juli"

#: source/tmp/CalendarView.vue.ts:35
msgid "August"
msgstr "Agustus"

#: source/tmp/CalendarView.vue.ts:36
msgid "September"
msgstr "September"

#: source/tmp/CalendarView.vue.ts:37
msgid "October"
msgstr "Oktober"

#: source/tmp/CalendarView.vue.ts:38
msgid "November"
msgstr "November"

#: source/tmp/CalendarView.vue.ts:39
msgid "December"
msgstr "Desember"

#: source/tmp/CalendarView.vue.ts:41
msgid "Below the monthly average"
msgstr ""

#: source/tmp/CalendarView.vue.ts:42
msgid "Over the monthly average"
msgstr ""

#: source/tmp/CalendarView.vue.ts:43
msgid "More than twice the monthly average"
msgstr ""

#~ msgid "Suggested tags for the current file"
#~ msgstr "Rekomendasi tag untuk berkas ini"

#~ msgid "Add to file"
#~ msgstr "Tambahkan ke berkas"

#~ msgid "Show file"
#~ msgstr "Tampilkan file"

#~ msgid "Directory not found"
#~ msgstr "Direktori tidak ditemukan"

#, javascript-format
#~ msgid "Opening new root %s …"
#~ msgstr "Membuka root baru %s …"

#, javascript-format
#~ msgid "%s has been loaded."
#~ msgstr "%s telah dimuat."

#~ msgid "selected"
#~ msgstr "dipilih"

#~ msgid "click to select"
#~ msgstr "klik untuk memilih"

#~ msgid "Workspaces"
#~ msgstr "Workspace"

#~ msgid "No open files or folders"
#~ msgstr "Tidak ada file atau folder yang terbuka"

#~ msgid "Automatically switch to dark mode"
#~ msgstr "Beralih ke mode gelap secara otomatis"

#~ msgid "File manager mode"
#~ msgstr "Mode pengelola berkas"

#~ msgid "Thin &mdash; show either file tree or file list"
#~ msgstr ""
#~ "Minimalis &mdash; perlihatkan salah satu saja, susunan berkas atau daftar "
#~ "berkas"

#~ msgid "Expanded &mdash; show both file tree and file list"
#~ msgstr "Lengkap &mdash; perlihatkan susunan berkas dan daftar berkas"

#~ msgid "Combined &mdash; show files and directories in the file tree"
#~ msgstr "Gabungan &mdash; perlihatkan berkas dan direktori di susunan berkas"

#~ msgid "Sorting order for files (used for sorting by name)"
#~ msgstr "Susunan urutan file (untuk pengurutan berdasarkan nama)"

#~ msgid "When sorting by time, sort by"
#~ msgstr "Saat diurut menurut waktu, urutkan berdasarkan"

#~ msgid "In the file metadata display"
#~ msgstr "Ditampilkan dalam metadata file"

#~ msgid ""
#~ "Choose the formatting characters that the bold/emphasis commands should "
#~ "use"
#~ msgstr "Pilih format karakter untuk membuat huruf tebal/miring"

#~ msgid "Default image path (relative or absolute)"
#~ msgstr "Jalur gambar default (relatif atau absolut)"

#~ msgid "Algorithm to use for the readability mode"
#~ msgstr "Algoritme yang digunakan untuk mode baca"

#~ msgid "Primary Magic Quotes"
#~ msgstr "Tanda Kutip Utama"

#~ msgid "Secondary Magic Quotes"
#~ msgstr "Tanda Kutip Sekunder"

#~ msgid ""
#~ "Here you can define certain strings that will be replaced when "
#~ "AutoCorrect is on. The characters on the left side will be replaced with "
#~ "whatever comes on the right."
#~ msgstr ""
#~ "Di sini kamu dapat menentukan string tertentu yang akan diganti saat "
#~ "Koreksi Otomatis aktif. Karakter pada bagian kanan akan menggantikan "
#~ "karakter pada bagian kiri."

#, fuzzy
#~ msgid "Search for dictionaries…"
#~ msgstr "Telusuri kamus &hellip;"

#~ msgid ""
#~ "Target directory for exported files. <em>Attention:</em> Selecting the "
#~ "current working directory will overwrite files without warning!"
#~ msgstr ""
#~ "Direktori target untuk file yang diekspor. <em>Perhatian:</em> Memilih "
#~ "direktori kerja saat ini akan menimpa file tanpa peringatan!"

#~ msgid "Temporary directory: is regularly expunged"
#~ msgstr "Direktori sementara: dihapus secara teratur"

#~ msgid ""
#~ "Current working directory: exported files will be saved into the "
#~ "currently selected directory."
#~ msgstr ""
#~ "Direktori kerja saat ini: file yang diekspor akan disimpan ke direktori "
#~ "yang saat ini dipilih."

#~ msgid ""
#~ "Enter all file extensions that you want to see in your attachment "
#~ "sidebar. Separate them with a comma. Changes are recognised after a "
#~ "restart."
#~ msgstr ""
#~ "Masukkan semua ekstensi file yang ingin ditampilkan pada sidebar "
#~ "lampiranmu. File dipisahkan dengan koma. Perubahan berlaku setelah "
#~ "melakukan restart."

#~ msgid "Use the operating system's accent colour instead of the theme colour"
#~ msgstr "Gunakan aksen warna dari sistem operasi, bukan dari tema Zettlr"

>>>>>>> 6a1ca0b8
#~ msgid "This setting is only available on Windows and macOS"
#~ msgstr "Pengaturan ini hanya tersedia pada Windows dan macOS"

#~ msgid "These options determine which elements are rendered in documents."
#~ msgstr "Opsi ini menentukan elemen mana yang ditampilkan dalam dokumen."

#~ msgid "With these controls you can constrain the image previews."
#~ msgstr "Dengan kontrol ini, kamu dapat membatasi pratinjau gambar."

#~ msgid "Options for ZKN elements"
#~ msgstr "Opsi untuk elemen ZKN"

#~ msgid "Item"
#~ msgstr "Item"

#~ msgid "Get LaTeX"
#~ msgstr "Dapatkan LaTeX"

#~ msgid "characters (w/o spaces)"
#~ msgstr "karakter (tanpa spasi)"

#~ msgid "Application language (<strong>Restart required!</strong>)"
#~ msgstr "Bahasa aplikasi (<strong> Perlu restart! </strong>)"

#~ msgid "Find…"
#~ msgstr "Cari..."

#~ msgid "Replace with"
#~ msgstr "Ganti dengan"

#~ msgid "Replace next occurrence"
#~ msgstr "Ganti yang selanjutnya"

#~ msgid "Replace all occurrences"
#~ msgstr "Ganti semuanya"

#~ msgid "Close search"
#~ msgstr "Tutup pencarian"

#~ msgid "Toggle regular expression search"
#~ msgstr "Nyalakan/matikan pencarian menggunakan eskpresi reguler (regex)"

#~ msgid "Link start"
#~ msgstr "Awal tautan"

#~ msgid "Link ending"
#~ msgstr "Akhir tautan"

#~ msgid "Proceed without saving"
#~ msgstr "Memproses tanpa menyimpan"

#~ msgid "Omit unsaved changes?"
#~ msgstr "Abaikan perubahan yang belum disimpan?"

#~ msgid "Afrikaans (South Africa)"
#~ msgstr "Afrikans (Afrika Selatan)"

#~ msgid "Catalan (Catalonia)"
#~ msgstr "Katala (Catalunya)"

#~ msgid "Czech (Czech Republic)"
#~ msgstr "Ceko (Republik Ceko)"

#~ msgid "Urdu (Pakistan)"
#~ msgstr "Urdu (Pakistan)"

#~ msgid ""
#~ "Use the CodeMirror default actions for <kbd>Home</kbd> and <kbd>End</kbd>."
#~ msgstr ""
#~ "Gunakan tindakan default CodeMirror untuk <kbd>Home</kbd> dan <kbd>End</"
#~ "kbd>."

#~ msgid "Use left-to-right (LTR) writing direction"
#~ msgstr "Arah penulisan dari kiri ke kanan"

#~ msgid "Use right-to-left (RTL) writing direction"
#~ msgstr "Arah penulisan dari kanan ke kiri"

#~ msgid "Use visual order for arrow key movement while in RTL-mode"
#~ msgstr ""
#~ "Gunakan urutan visual untuk pergerakan tombol panah saat dalam mode kanan-"
#~ "ke-kiri"

#~ msgid "Word style (replace immediately without pressing Space/Enter)"
#~ msgstr "Gaya MS Word"

#~ msgid "LibreOffice style (press Space or Enter to replace)"
#~ msgstr "Gaya LibreOffice"<|MERGE_RESOLUTION|>--- conflicted
+++ resolved
@@ -8,11 +8,7 @@
 msgstr ""
 "Project-Id-Version: Zettlr 2.3.0\n"
 "Report-Msgid-Bugs-To: https://github.com/Zettlr/Zettlr/issues\n"
-<<<<<<< HEAD
-"POT-Creation-Date: 2024-02-07 10:22+0000\n"
-=======
 "POT-Creation-Date: 2024-02-12 15:20+0000\n"
->>>>>>> 6a1ca0b8
 "PO-Revision-Date: YEAR-MO-DA HO:MI+ZONE\n"
 "Last-Translator: FULL NAME <EMAIL@ADDRESS>\n"
 "Language-Team: LANGUAGE <LL@li.org>\n"
@@ -21,11 +17,6 @@
 "Content-Type: text/plain; charset=UTF-8\n"
 "Content-Transfer-Encoding: 8bit\n"
 
-<<<<<<< HEAD
-#: source/common/util/format-date.ts:33
-msgid "just now"
-msgstr "baru saja"
-=======
 #: source/win-preferences/schema/appearance.ts:10
 #: source/app/service-providers/menu/menu.darwin.ts:448
 #: source/app/service-providers/menu/menu.win32.ts:430
@@ -35,7 +26,6 @@
 #: source/win-preferences/schema/appearance.ts:21
 msgid "Schedule"
 msgstr "Jadwal"
->>>>>>> 6a1ca0b8
 
 #: source/win-preferences/schema/appearance.ts:25
 #: source/win-preferences/schema/general.ts:46
@@ -475,55 +465,6 @@
 msgid "Markdown rendering"
 msgstr ""
 
-<<<<<<< HEAD
-#: source/common/util/localise-number.ts:28
-msgid ","
-msgstr ","
-
-#: source/common/util/localise-number.ts:29
-msgid "."
-msgstr "."
-
-#: source/common/modules/markdown-utils/plain-link-highlighter.ts:25
-msgid "Cmd/Ctrl-click to follow this link"
-msgstr ""
-
-#: source/common/modules/markdown-editor/autocomplete/code-blocks.ts:42
-msgid "No highlighting"
-msgstr ""
-
-#: source/common/modules/markdown-editor/renderers/render-mermaid.ts:54
-msgid "Rendering mermaid graph …"
-msgstr ""
-
-#: source/common/modules/markdown-editor/renderers/render-mermaid.ts:59
-#, fuzzy
-msgid "Could not render Graph:"
-msgstr "Tidak bisa membuat file"
-
-#: source/common/modules/markdown-editor/renderers/readability.ts:39
-#, javascript-format
-msgid "Readability mode (%s)"
-msgstr ""
-
-#: source/common/modules/markdown-editor/renderers/render-images.ts:98
-#, javascript-format
-msgid "Image not found: %s"
-msgstr ""
-
-#: source/common/modules/markdown-editor/tooltips/formatting-toolbar.ts:42
-#: source/common/modules/markdown-editor/context-menu/default-menu.ts:152
-#: source/win-preferences/schema/editor.ts:119
-#: source/win-preferences/schema/editor.ts:120
-msgid "Bold"
-msgstr "Tebal"
-
-#: source/common/modules/markdown-editor/tooltips/formatting-toolbar.ts:47
-#: source/win-preferences/schema/editor.ts:127
-#: source/win-preferences/schema/editor.ts:128
-msgid "Italics"
-msgstr "Miring"
-=======
 #: source/win-preferences/schema/editor.ts:57
 msgid ""
 "Check to enable live rendering of various Markdown elements to formatted "
@@ -538,7 +479,6 @@
 #: source/win-preferences/schema/editor.ts:70
 msgid "Render Iframes"
 msgstr "Menampilkan Iframes"
->>>>>>> 6a1ca0b8
 
 #: source/win-preferences/schema/editor.ts:75
 msgid "Render Images"
@@ -552,27 +492,6 @@
 msgid "Render Formulae"
 msgstr "Menampilkan Formula"
 
-<<<<<<< HEAD
-#: source/common/modules/markdown-editor/tooltips/formatting-toolbar.ts:67
-#: source/win-preferences/schema/spellchecking.ts:112
-msgid "Code"
-msgstr "Kode"
-
-#: source/common/modules/markdown-editor/tooltips/footnotes.ts:90
-msgid "No footnote text found."
-msgstr ""
-
-#: source/common/modules/markdown-editor/tooltips/footnotes.ts:107
-#: source/app/service-providers/menu/menu.darwin.ts:317
-#: source/app/service-providers/menu/menu.win32.ts:318
-msgid "Edit"
-msgstr "Edit"
-
-#: source/common/modules/markdown-editor/tooltips/file-preview.ts:55
-#, javascript-format
-msgid "File %s does not exist."
-msgstr ""
-=======
 #: source/win-preferences/schema/editor.ts:90
 msgid "Render Tasks"
 msgstr "Menampilkan Tuugas"
@@ -580,22 +499,14 @@
 #: source/win-preferences/schema/editor.ts:95
 msgid "Hide heading characters"
 msgstr "Sembunyikan karakter judul"
->>>>>>> 6a1ca0b8
 
 #: source/win-preferences/schema/editor.ts:100
 msgid "Render emphasis"
 msgstr ""
 
-<<<<<<< HEAD
-#: source/common/modules/markdown-editor/tooltips/file-preview.ts:98
-#: source/tmp/PopoverDirProps.vue.ts:172 source/tmp/PopoverFileProps.vue.ts:104
-msgid "Modified"
-msgstr "Dimodifikasi"
-=======
 #: source/win-preferences/schema/editor.ts:109
 msgid "Formatting characters for bold and italic"
 msgstr ""
->>>>>>> 6a1ca0b8
 
 #: source/win-preferences/schema/editor.ts:119
 #: source/win-preferences/schema/editor.ts:120
@@ -604,71 +515,6 @@
 msgid "Bold"
 msgstr "Tebal"
 
-<<<<<<< HEAD
-#: source/common/modules/markdown-editor/tooltips/file-preview.ts:137
-#: source/win-main/file-manager/util/file-item-context.ts:28
-#: source/tmp/GlobalSearch.vue.ts:53
-msgid "Open in a new tab"
-msgstr "Buka di tab baru"
-
-#: source/common/modules/markdown-editor/statusbar/magic-quotes.ts:128
-msgid "Disabled"
-msgstr ""
-
-#: source/common/modules/markdown-editor/statusbar/magic-quotes.ts:135
-#, fuzzy
-msgid "Custom"
-msgstr "Kustom CSS"
-
-#: source/common/modules/markdown-editor/statusbar/diagnostics.ts:46
-msgid "Open diagnostics panel"
-msgstr ""
-
-#: source/common/modules/markdown-editor/statusbar/info-fields.ts:53
-#: source/tmp/FileItem.vue.ts:122 source/tmp/FileItem.vue.ts:185
-#: source/tmp/PopoverDocInfo.vue.ts:73 source/tmp/PopoverDirProps.vue.ts:158
-#: source/tmp/PopoverDirProps.vue.ts:166 source/tmp/PopoverFileProps.vue.ts:125
-#, javascript-format
-msgid "%s words"
-msgstr "%s kata"
-
-#: source/common/modules/markdown-editor/statusbar/info-fields.ts:72
-#: source/tmp/FileItem.vue.ts:120 source/tmp/FileItem.vue.ts:183
-#: source/tmp/PopoverDocInfo.vue.ts:71
-#, javascript-format
-msgid "%s characters"
-msgstr "%s karakter"
-
-#: source/common/modules/markdown-editor/statusbar/language-tool.ts:146
-msgid "Detect automatically"
-msgstr ""
-
-#: source/common/modules/markdown-editor/context-menu/link-image-menu.ts:73
-msgid "Open Link"
-msgstr "Buka Tautan"
-
-#: source/common/modules/markdown-editor/context-menu/link-image-menu.ts:82
-msgid "Copy Mail Address"
-msgstr "Salin alamat email"
-
-#: source/common/modules/markdown-editor/context-menu/link-image-menu.ts:82
-msgid "Copy Link"
-msgstr "Salin tautan"
-
-#: source/common/modules/markdown-editor/context-menu/link-image-menu.ts:92
-msgid "Copy image to clipboard"
-msgstr "Salin gambar ke papan klip"
-
-#: source/common/modules/markdown-editor/context-menu/link-image-menu.ts:98
-#, fuzzy
-msgid "Open image"
-msgstr "Buka file"
-
-#: source/common/modules/markdown-editor/context-menu/link-image-menu.ts:104
-#: source/win-main/file-manager/util/file-item-context.ts:87
-#: source/win-main/file-manager/util/dir-item-context.ts:76
-msgid "Reveal in Finder"
-=======
 #: source/win-preferences/schema/editor.ts:127
 #: source/win-preferences/schema/editor.ts:128
 #: source/common/modules/markdown-editor/tooltips/formatting-toolbar.ts:47
@@ -711,25 +557,13 @@
 
 #: source/win-preferences/schema/editor.ts:182
 msgid "Count characters instead of words (e.g., for Chinese)"
->>>>>>> 6a1ca0b8
 msgstr ""
 "Hitung berdasarkan karakter daripada berdasarkan kata (misalnya, untuk "
 "tulisan China)"
 
-<<<<<<< HEAD
-#: source/common/modules/markdown-editor/context-menu/link-image-menu.ts:104
-#, fuzzy
-msgid "Open in File Browser"
-msgstr "Buka di peramban"
-
-#: source/common/modules/markdown-editor/context-menu/default-menu.ts:133
-msgid "No suggestions"
-msgstr "Tidak ada saran"
-=======
 #: source/win-preferences/schema/editor.ts:188
 msgid "Readability mode"
 msgstr ""
->>>>>>> 6a1ca0b8
 
 #: source/win-preferences/schema/editor.ts:195
 msgid "Algorithm"
@@ -797,33 +631,6 @@
 msgid "Uses ECMAScript regular expressions"
 msgstr "Ekspresi reguler ID"
 
-<<<<<<< HEAD
-#: source/common/modules/markdown-editor/context-menu/equation-menu.ts:31
-msgid "Copy equation code"
-msgstr ""
-
-#: source/common/modules/markdown-editor/linters/spellcheck.ts:149
-msgid "Spelling mistake"
-msgstr ""
-
-#: source/common/modules/markdown-editor/plugins/footnote-gutter.ts:31
-msgid "Go to footnote reference"
-msgstr ""
-
-#: source/win-preferences/schema/advanced.ts:28
-#, fuzzy
-msgid "Pattern for new file names"
-msgstr "Pola untuk nama file baru"
-
-#: source/win-preferences/schema/advanced.ts:34
-#, fuzzy
-msgid "Define a pattern for new file names"
-msgstr "Pola untuk nama file baru"
-
-#: source/win-preferences/schema/advanced.ts:36
-#, javascript-format
-msgid "Available variables: %s"
-=======
 #: source/win-preferences/schema/zettelkasten.ts:34
 msgid "Pattern used to generate new IDs"
 msgstr "Pola yang digunakan untuk membuat ID baru"
@@ -871,119 +678,16 @@
 msgid ""
 "Automatically create non-existing files in this folder when following "
 "internal links"
->>>>>>> 6a1ca0b8
 msgstr ""
 "Membuat file yang tidak ada secara otomatis saat mengikuti tautan internal"
 
-<<<<<<< HEAD
-#: source/win-preferences/schema/advanced.ts:42
-msgid "Do not prompt for filename when creating new files"
-msgstr "Tidak"
-
-#: source/win-preferences/schema/advanced.ts:49
-msgid "Appearance"
-msgstr ""
-
-#: source/win-preferences/schema/advanced.ts:55
-msgid "Use native window appearance"
-msgstr "Gunakan tampilan jendela bawaan"
-
-#: source/win-preferences/schema/advanced.ts:56
-msgid "Only available on Linux; this is the default for macOS and Windows."
-msgstr ""
-
-#: source/win-preferences/schema/advanced.ts:62
-#, fuzzy
-msgid "Enable window vibrancy"
-msgstr "Gunakan tampilan jendela bawaan"
-
-#: source/win-preferences/schema/advanced.ts:63
-msgid "Only available on macOS; makes the window background opaque."
-msgstr ""
-
-#: source/win-preferences/schema/advanced.ts:70
-msgid "Show app in the notification area"
-msgstr "Tampilkan aplikasi di area notifikasi"
-
-#: source/win-preferences/schema/advanced.ts:71
-msgid "Leave app running in the notification area"
-msgstr "Biarkan aplikasi berjalan di area notifikasi"
-
-#: source/win-preferences/schema/advanced.ts:80
-msgid "Zoom behavior"
-msgstr ""
-
-#: source/win-preferences/schema/advanced.ts:83
-msgid "Resizes the whole GUI"
-msgstr ""
-
-#: source/win-preferences/schema/advanced.ts:84
-#, fuzzy
-msgid "Changes the editor font size"
-msgstr "Ukuran fon editor"
-
-#: source/win-preferences/schema/advanced.ts:90
-msgid "Attachments sidebar"
-msgstr ""
-
-#: source/win-preferences/schema/advanced.ts:96
-msgid "File extensions to be visible in the Attachments sidebar"
-msgstr ""
-
-#: source/win-preferences/schema/advanced.ts:102
-#, fuzzy
-msgid "Iframe rendering whitelist"
-msgstr "iFrame rendering whitelist"
-
-#: source/win-preferences/schema/advanced.ts:111
-msgid "Hostname"
-msgstr "Nama host"
-
-#: source/win-preferences/schema/advanced.ts:113
-#: source/win-preferences/schema/autocorrect.ts:111
-#: source/win-preferences/schema/spellchecking.ts:118
-#, fuzzy
-msgid "Filter"
-msgstr "Saring ..."
-
-#: source/win-preferences/schema/advanced.ts:118
-#, fuzzy
-msgid "Watchdog polling"
-msgstr "Aktifkan polling Watchdog"
-
-#: source/win-preferences/schema/advanced.ts:124
-msgid "Activate Watchdog polling"
-msgstr "Aktifkan polling Watchdog"
-
-#: source/win-preferences/schema/advanced.ts:129
-msgid "Time to wait before writing a file is considered done (in ms)"
-msgstr "Waktu tunggu sebelum penulisan file dianggap selesai (dalam milidetik)"
-
-#: source/win-preferences/schema/advanced.ts:136
-#, fuzzy
-msgid "Deleting items"
-msgstr "Hapus file"
-
-#: source/win-preferences/schema/advanced.ts:142
-msgid "Delete items irreversibly, if moving them to trash fails"
-msgstr "Hapus item secara permanen, jika gagal memindahkannya ke Recycle Bin"
-
-#: source/win-preferences/schema/advanced.ts:148
-#, fuzzy
-msgid "Debug mode"
-msgstr "Aktifkan mode debug"
-
-#: source/win-preferences/schema/advanced.ts:154
-msgid "Enable debug mode"
-msgstr "Aktifkan mode debug"
-
-#: source/win-preferences/schema/advanced.ts:161
-msgid "Beta releases"
-msgstr ""
-
-#: source/win-preferences/schema/advanced.ts:167
-msgid "Notify me about beta releases"
-msgstr "Beri tahu saya"
+#: source/win-preferences/schema/zettelkasten.ts:80
+msgid "For this to work, the folder must be open as a Workspace in Zettlr."
+msgstr ""
+
+#: source/win-preferences/schema/zettelkasten.ts:85
+msgid "Path to folder"
+msgstr ""
 
 #: source/win-preferences/schema/autocorrect.ts:21
 #, fuzzy
@@ -1029,344 +733,6 @@
 #: source/win-preferences/schema/autocorrect.ts:106
 msgid "With"
 msgstr ""
-
-#: source/win-preferences/schema/editor.ts:21
-#, fuzzy
-msgid "Input mode"
-msgstr "Mode masukan editor"
-
-#: source/win-preferences/schema/editor.ts:37
-msgid ""
-"The input mode determines how you interact with the editor. We recommend "
-"keeping this setting at \"Normal\". Only choose \"Vim\" or \"Emacs\" if you "
-"know what this implies."
-msgstr ""
-
-#: source/win-preferences/schema/editor.ts:42
-#, fuzzy
-msgid "Writing direction"
-msgstr "Cari dalam direktori"
-
-#: source/win-preferences/schema/editor.ts:50
-msgid "Markdown rendering"
-msgstr ""
-
-#: source/win-preferences/schema/editor.ts:57
-msgid ""
-"Check to enable live rendering of various Markdown elements to formatted "
-"appearance. This hides formatting characters (such as **text**) or renders "
-"images instead of their link."
-msgstr ""
-
-#: source/win-preferences/schema/editor.ts:65
-msgid "Render Citations"
-msgstr "Menampilkan Kutipan"
-
-#: source/win-preferences/schema/editor.ts:70
-msgid "Render Iframes"
-msgstr "Menampilkan Iframes"
-
-#: source/win-preferences/schema/editor.ts:75
-msgid "Render Images"
-msgstr "Menampilkan Gambar"
-
-#: source/win-preferences/schema/editor.ts:80
-msgid "Render Links"
-msgstr "Menampilkan Tautan"
-
-#: source/win-preferences/schema/editor.ts:85
-msgid "Render Formulae"
-msgstr "Menampilkan Formula"
-
-#: source/win-preferences/schema/editor.ts:90
-msgid "Render Tasks"
-msgstr "Menampilkan Tuugas"
-
-#: source/win-preferences/schema/editor.ts:95
-msgid "Hide heading characters"
-msgstr "Sembunyikan karakter judul"
-
-#: source/win-preferences/schema/editor.ts:100
-msgid "Render emphasis"
-msgstr ""
-
-#: source/win-preferences/schema/editor.ts:109
-msgid "Formatting characters for bold and italic"
-msgstr ""
-
-#: source/win-preferences/schema/editor.ts:136
-msgid "Check Markdown for style issues"
-msgstr ""
-
-#: source/win-preferences/schema/editor.ts:142
-#, fuzzy
-msgid "Table Editor"
-msgstr "Aktifkan Editor Tabel"
-
-#: source/win-preferences/schema/editor.ts:153
-msgid ""
-"The Table Editor is an interactive interface that simplifies creation and "
-"editing of tables. It provides buttons for common functionality, and takes "
-"care of Markdown formatting."
-msgstr ""
-
-#: source/win-preferences/schema/editor.ts:158
-#, fuzzy
-msgid "Distraction-free mode"
-msgstr "Mode bebas gangguan"
-
-#: source/win-preferences/schema/editor.ts:164
-msgid "Mute non-focused lines in distraction-free mode"
-msgstr "Matikan garis non-fokus saat mode bebas gangguan aktif"
-
-#: source/win-preferences/schema/editor.ts:169
-msgid "Hide toolbar in distraction free mode"
-msgstr ""
-
-#: source/win-preferences/schema/editor.ts:175
-#, fuzzy
-msgid "Word counter"
-msgstr "Jumlah kata"
-
-#: source/win-preferences/schema/editor.ts:182
-msgid "Count characters instead of words (e.g., for Chinese)"
-msgstr ""
-"Hitung berdasarkan karakter daripada berdasarkan kata (misalnya, untuk "
-"tulisan China)"
-
-#: source/win-preferences/schema/editor.ts:188
-msgid "Readability mode"
-msgstr ""
-
-#: source/win-preferences/schema/editor.ts:195
-msgid "Algorithm"
-msgstr ""
-
-#: source/win-preferences/schema/editor.ts:207
-#, fuzzy
-msgid "Image size"
-msgstr "Gambar"
-
-#: source/win-preferences/schema/editor.ts:213
-#, fuzzy
-msgid "Maximum width of images (%s %)"
-msgstr "Lebar maksimum citra (persen)"
-
-#: source/win-preferences/schema/editor.ts:220
-#, fuzzy
-msgid "Maximum height of images (%s %)"
-msgstr "Tinggi maksimum citra (persen)"
-
-#: source/win-preferences/schema/editor.ts:228
-#, fuzzy
-msgid "Other settings"
-msgstr "Ber"
-
-#: source/win-preferences/schema/editor.ts:234
-#, fuzzy
-msgid "Font size"
-msgstr "Ukuran fon editor"
-
-#: source/win-preferences/schema/editor.ts:241
-#, fuzzy
-msgid "Indentation size (number of spaces)"
-msgstr "Inden dengan jumlah spasi berikut"
-
-#: source/win-preferences/schema/editor.ts:248
-#, fuzzy
-msgid "Indent using tabs instead of spaces"
-msgstr "Inden dengan jumlah spasi berikut"
-
-#: source/win-preferences/schema/editor.ts:255
-#, fuzzy
-msgid "Suggest emojis during autocompletion"
-msgstr "Ikut terima spasi saat autocomplete"
-
-#: source/win-preferences/schema/editor.ts:260
-msgid "Show link previews"
-msgstr ""
-
-#: source/win-preferences/schema/editor.ts:266
-msgid "Automatically close matching character pairs"
-msgstr "Menutup kurung siku secara otomatis"
-
-#: source/win-preferences/schema/import-export.ts:23
-msgid "Import and export profiles"
-msgstr ""
-
-#: source/win-preferences/schema/import-export.ts:29
-msgid "Open import profiles editor"
-msgstr ""
-
-#: source/win-preferences/schema/import-export.ts:43
-msgid "Open export profiles editor"
-msgstr ""
-
-#: source/win-preferences/schema/import-export.ts:58
-#, fuzzy
-msgid "Export settings"
-msgstr "Mengekspor ke %s"
-
-#. TODO: Must be radio; second option "Use system-wide Pandoc for exports"
-#: source/win-preferences/schema/import-export.ts:64
-#, fuzzy
-msgid "Use Zettlr's internal Pandoc for exports"
-msgstr "Gunakan pandoc internal untuk mengeskpor"
-
-#: source/win-preferences/schema/import-export.ts:70
-#, fuzzy
-msgid "Remove tags from files when exporting"
-msgstr "Hapus label dari file"
-
-#: source/win-preferences/schema/import-export.ts:76
-#: source/win-preferences/schema/zettelkasten.ts:42
-#, fuzzy
-msgid "Internal links"
-msgstr "Hapus tautan internal"
-
-#: source/win-preferences/schema/import-export.ts:79
-msgid "Remove internal links completely"
-msgstr "Hapus semua tautan internal"
-
-#: source/win-preferences/schema/import-export.ts:80
-msgid "Unlink internal links"
-msgstr "Hapus tautan internal"
-
-#: source/win-preferences/schema/import-export.ts:81
-msgid "Don't touch internal links"
-msgstr "Jangan merubah tautan internal"
-
-#: source/win-preferences/schema/import-export.ts:87
-msgid "Destination folder for exported files"
-msgstr ""
-
-#. TODO: Add info-strings
-#: source/win-preferences/schema/import-export.ts:91
-msgid "Temporary folder"
-msgstr ""
-
-#: source/win-preferences/schema/import-export.ts:92
-#, fuzzy
-msgid "Same as file location"
-msgstr "Tampilkan informasi file"
-
-#: source/win-preferences/schema/import-export.ts:93
-msgid "Ask for folder when exporting"
-msgstr ""
-
-#: source/win-preferences/schema/import-export.ts:99
-msgid ""
-"Warning! Files in the temporary folder are regularly deleted. Choosing the "
-"same location as the file overwrites files with identical filenames if they "
-"already exist."
-msgstr ""
-
-#: source/win-preferences/schema/import-export.ts:104
-msgid "Custom export commands"
-msgstr ""
-
-#: source/win-preferences/schema/import-export.ts:112
-msgid "Display name"
-msgstr ""
-
-#: source/win-preferences/schema/import-export.ts:112
-#, fuzzy
-msgid "Command"
-msgstr "Komentar"
-
-#: source/win-preferences/schema/import-export.ts:113
-msgid ""
-"Enter custom commands to run the exporter with. Each command receives as its "
-"first argument the file or project folder to be exported."
-msgstr ""
-
-#: source/win-preferences/schema/spellchecking.ts:22
-msgid "LanguageTool"
-msgstr ""
-
-#: source/win-preferences/schema/spellchecking.ts:32
-msgid "Strictness"
-msgstr ""
-
-#: source/win-preferences/schema/spellchecking.ts:35
-#, fuzzy
-msgid "Standard"
-msgstr "Kalender"
-
-#: source/win-preferences/schema/spellchecking.ts:36
-msgid "Picky"
-msgstr ""
-
-#: source/win-preferences/schema/spellchecking.ts:45
-msgid "Mother language"
-msgstr ""
-
-#: source/win-preferences/schema/spellchecking.ts:51
-msgid "Not set"
-msgstr ""
-
-#: source/win-preferences/schema/spellchecking.ts:59
-msgid "LanguageTool Provider"
-msgstr ""
-
-#: source/win-preferences/schema/spellchecking.ts:63
-#, fuzzy
-msgid "Custom server"
-msgstr "Kustom CSS"
-
-#: source/win-preferences/schema/spellchecking.ts:70
-#, fuzzy
-msgid "Custom server address"
-msgstr "Kustom CSS"
-
-#: source/win-preferences/schema/spellchecking.ts:79
-msgid "LanguageTool Premium"
-msgstr ""
-
-#: source/win-preferences/schema/spellchecking.ts:84
-msgid ""
-"Zettlr will ignore the \"LanguageTool provider\" settings if you enter any "
-"credentials here."
-msgstr ""
-
-#: source/win-preferences/schema/spellchecking.ts:88
-msgid "LanguageTool Username"
-msgstr ""
-
-#: source/win-preferences/schema/spellchecking.ts:95
-msgid "LanguageTool API key"
-msgstr ""
-
-#: source/win-preferences/schema/spellchecking.ts:103
-msgid "Spellchecking"
-msgstr ""
-
-#: source/win-preferences/schema/spellchecking.ts:112
-#, fuzzy
-msgid "Active"
-msgstr "Tindakan"
-
-#: source/win-preferences/schema/spellchecking.ts:112
-msgid "Language"
-msgstr ""
-
-#: source/win-preferences/schema/spellchecking.ts:113
-msgid ""
-"Select the languages for which you want to enable automatic spell checking."
-msgstr ""
-"Pilih bahasa yang ingin diaktifkan pemeriksaan ejaannya secara otomatis."
-
-#: source/win-preferences/schema/spellchecking.ts:125
-msgid "User dictionary. Remove words by clicking them."
-msgstr "Kamus pengguna. Klik untuk menghapus kata."
-
-#: source/win-preferences/schema/spellchecking.ts:127
-msgid "Dictionary entry"
-msgstr "Entri kamus"
-
-#: source/win-preferences/schema/spellchecking.ts:130
-msgid "Search for entries …"
-msgstr "Cari entri"
 
 #: source/win-preferences/schema/file-manager.ts:7
 msgid "Display mode"
@@ -1456,328 +822,6 @@
 msgid "Use ASCII order (2 comes after 10)"
 msgstr "Urutan ASCII (2 lalu 10)"
 
-#: source/win-preferences/schema/citations.ts:21
-#, fuzzy
-msgid "Citations"
-msgstr "Menampilkan Kutipan"
-
-#: source/win-preferences/schema/citations.ts:27
-msgid "How would you like autocomplete to insert your citations?"
-msgstr "Atur autokomplet sitasi"
-
-#: source/win-preferences/schema/citations.ts:38
-msgid "Citation Database (CSL JSON or BibTex)"
-msgstr "Database Kutipan (CSL JSON or BibTex)"
-
-#: source/win-preferences/schema/citations.ts:40
-#: source/win-preferences/schema/citations.ts:52
-#, fuzzy
-msgid "Path to file"
-msgstr "Tambahkan ke berkas"
-
-#: source/win-preferences/schema/citations.ts:50
-msgid "CSL-Style (optional)"
-msgstr "CSL-Style (opsional)"
-
-#: source/win-preferences/schema/general.ts:21
-msgid "Application language"
-msgstr ""
-
-#: source/win-preferences/schema/general.ts:32
-msgid "Autosave"
-msgstr "Simpan otomatis"
-
-#: source/win-preferences/schema/general.ts:42
-#, fuzzy
-msgid "Save modifications"
-msgstr "Waktu modifikasi terakhir"
-
-#: source/win-preferences/schema/general.ts:46
-#: source/win-preferences/schema/appearance.ts:25
-msgid "Off"
-msgstr "Mati"
-
-#: source/win-preferences/schema/general.ts:47
-msgid "Immediately"
-msgstr "Langsung"
-
-#: source/win-preferences/schema/general.ts:48
-msgid "After a short delay"
-msgstr "Setelah jeda singkat"
-
-#: source/win-preferences/schema/general.ts:54
-msgid "Default image folder"
-msgstr ""
-
-#: source/win-preferences/schema/general.ts:66
-msgid ""
-"Click \"Select folder…\" or type an absolute or relative path directly into "
-"the input field."
-msgstr ""
-
-#: source/win-preferences/schema/general.ts:71
-msgid "Behavior"
-msgstr ""
-
-#: source/win-preferences/schema/general.ts:77
-#: source/app/service-providers/windows/dialog/should-replace-file.ts:33
-msgid "Always load remote changes to the current file"
-msgstr "Selalu muat perubahan secara remote ke file saat ini"
-
-#: source/win-preferences/schema/general.ts:82
-msgid "Avoid opening files in new tabs if possible"
-msgstr "Hindari membuka berkas di tab baru jika memungkinkan"
-
-#: source/win-preferences/schema/general.ts:88
-#, fuzzy
-msgid "Updates"
-msgstr "Pengecek pembaruan"
-
-#: source/win-preferences/schema/general.ts:94
-msgid "Automatically check for updates"
-msgstr ""
-
-#: source/win-preferences/schema/appearance.ts:10
-#: source/app/service-providers/menu/menu.darwin.ts:448
-#: source/app/service-providers/menu/menu.win32.ts:430
-msgid "Dark mode"
-msgstr ""
-
-#: source/win-preferences/schema/appearance.ts:21
-msgid "Schedule"
-msgstr "Jadwal"
-
-#: source/win-preferences/schema/appearance.ts:26
-#, fuzzy
-msgid "Follow system"
-msgstr "Mengikuti Sistem Operasi"
-
-#: source/win-preferences/schema/appearance.ts:27
-msgid "On"
-msgstr ""
-
-#: source/win-preferences/schema/appearance.ts:36
-#: source/tmp/PopoverPomodoro.vue.ts:77
-msgid "Start"
-msgstr "Mulai"
-
-#: source/win-preferences/schema/appearance.ts:43
-msgid "End"
-msgstr ""
-
-#: source/win-preferences/schema/appearance.ts:53
-msgid "Theme"
-msgstr ""
-
-#: source/win-preferences/schema/appearance.ts:60
-msgid "Here you can choose the theme for the app."
-msgstr "Di sini kamu dapat memilih tema untuk aplikasi"
-
-#: source/win-preferences/schema/appearance.ts:102
-msgid "Toolbar options"
-msgstr ""
-
-#: source/win-preferences/schema/appearance.ts:109
-msgid "Left section buttons"
-msgstr ""
-
-#: source/win-preferences/schema/appearance.ts:113
-msgid "Display \"Open Preferences\" button"
-msgstr ""
-
-#: source/win-preferences/schema/appearance.ts:118
-msgid "Display \"New File\" button"
-msgstr ""
-
-#: source/win-preferences/schema/appearance.ts:123
-msgid "Display \"Previous File\" button"
-msgstr ""
-
-#: source/win-preferences/schema/appearance.ts:128
-msgid "Display \"Next File\" button"
-msgstr ""
-
-#: source/win-preferences/schema/appearance.ts:135
-msgid "Center section buttons"
-msgstr ""
-
-#: source/win-preferences/schema/appearance.ts:139
-msgid "Display readability button"
-msgstr ""
-
-#: source/win-preferences/schema/appearance.ts:144
-msgid "Display \"Insert Comment\" button"
-msgstr ""
-
-#: source/win-preferences/schema/appearance.ts:149
-msgid "Display link button"
-msgstr ""
-
-#: source/win-preferences/schema/appearance.ts:154
-msgid "Display image button"
-msgstr ""
-
-#: source/win-preferences/schema/appearance.ts:159
-msgid "Display task list button"
-msgstr ""
-
-#: source/win-preferences/schema/appearance.ts:164
-msgid "Display \"Insert Table\" button"
-msgstr ""
-
-#: source/win-preferences/schema/appearance.ts:169
-msgid "Display \"Insert Footnote\" button"
-msgstr ""
-
-#: source/win-preferences/schema/appearance.ts:176
-msgid "Right section buttons"
-msgstr ""
-
-#: source/win-preferences/schema/appearance.ts:180
-msgid "Display document info"
-msgstr ""
-=======
-#: source/win-preferences/schema/zettelkasten.ts:80
-msgid "For this to work, the folder must be open as a Workspace in Zettlr."
-msgstr ""
-
-#: source/win-preferences/schema/zettelkasten.ts:85
-msgid "Path to folder"
-msgstr ""
-
-#: source/win-preferences/schema/autocorrect.ts:21
-#, fuzzy
-msgid "Autocorrect"
-msgstr "Aktifkan Koreksi Otomatis"
-
-#: source/win-preferences/schema/autocorrect.ts:31
-msgid "Smart quotes"
-msgstr ""
-
-#: source/win-preferences/schema/autocorrect.ts:44
-#, fuzzy
-msgid "Double Quotes"
-msgstr "Tidak ada"
-
-#: source/win-preferences/schema/autocorrect.ts:47
-#: source/win-preferences/schema/autocorrect.ts:69
-msgid "Disable Magic Quotes"
-msgstr "Tidak ada"
-
-#: source/win-preferences/schema/autocorrect.ts:66
-#, fuzzy
-msgid "Single Quotes"
-msgstr "Tidak ada"
-
-#: source/win-preferences/schema/autocorrect.ts:94
-msgid "Text-replacement patterns"
-msgstr ""
-
-#: source/win-preferences/schema/autocorrect.ts:98
-msgid "Match whole words"
-msgstr ""
-
-#: source/win-preferences/schema/autocorrect.ts:99
-msgid "When checked, AutoCorrect will never replace parts of words"
-msgstr ""
-
-#: source/win-preferences/schema/autocorrect.ts:106
-#, fuzzy
-msgid "Replace"
-msgstr "Ganti file"
-
-#: source/win-preferences/schema/autocorrect.ts:106
-msgid "With"
-msgstr ""
-
-#: source/win-preferences/schema/file-manager.ts:7
-msgid "Display mode"
-msgstr ""
-
-#: source/win-preferences/schema/file-manager.ts:16
-msgid "Thin"
-msgstr ""
-
-#: source/win-preferences/schema/file-manager.ts:17
-msgid "Expanded"
-msgstr ""
-
-#: source/win-preferences/schema/file-manager.ts:18
-msgid "Combined"
-msgstr ""
-
-#: source/win-preferences/schema/file-manager.ts:24
-msgid ""
-"The Thin mode shows your directories and files separately. Select a "
-"directory to have its contents displayed in the file list. Switch between "
-"file list and directory tree by clicking on directories or the arrow button "
-"which appears at the top left corner of the file list."
-msgstr ""
-
-#: source/win-preferences/schema/file-manager.ts:29
-msgid "Show file information"
-msgstr "Tampilkan informasi file"
-
-#: source/win-preferences/schema/file-manager.ts:34
-msgid "Show folders above files"
-msgstr ""
-
-#: source/win-preferences/schema/file-manager.ts:40
-msgid "Markdown document name display"
-msgstr ""
-
-#: source/win-preferences/schema/file-manager.ts:48
-msgid "Filename only"
-msgstr ""
-
-#: source/win-preferences/schema/file-manager.ts:49
-msgid "Title if applicable"
-msgstr ""
-
-#: source/win-preferences/schema/file-manager.ts:50
-msgid "First heading level 1 if applicable"
-msgstr ""
-
-#: source/win-preferences/schema/file-manager.ts:51
-msgid "Title or first heading level 1 if applicable"
-msgstr ""
-
-#: source/win-preferences/schema/file-manager.ts:57
-msgid "Display Markdown file extensions"
-msgstr ""
-
-#: source/win-preferences/schema/file-manager.ts:64
-msgid "Time display"
-msgstr ""
-
-#: source/win-preferences/schema/file-manager.ts:72
-msgid "Last modification time"
-msgstr "Waktu modifikasi terakhir"
-
-#: source/win-preferences/schema/file-manager.ts:73
-msgid "File creation time"
-msgstr "Waktu pembuatan file"
-
-#: source/win-preferences/schema/file-manager.ts:79
-#, fuzzy
-msgid "Sorting"
-msgstr "Ekspor..."
-
-#: source/win-preferences/schema/file-manager.ts:85
-#, fuzzy
-msgid "When sorting documents…"
-msgstr "Dokumen terkini"
-
-#: source/win-preferences/schema/file-manager.ts:88
-#, fuzzy
-msgid "Use natural order (2 comes before 10)"
-msgstr "Urutan acak (10 lalu 2)"
-
-#: source/win-preferences/schema/file-manager.ts:89
-#, fuzzy
-msgid "Use ASCII order (2 comes after 10)"
-msgstr "Urutan ASCII (2 lalu 10)"
-
 #: source/win-preferences/schema/spellchecking.ts:22
 msgid "LanguageTool"
 msgstr ""
@@ -2704,221 +1748,18 @@
 #: source/app/service-providers/tray/index.ts:173
 msgid "Zettlr"
 msgstr "Zettlr"
->>>>>>> 6a1ca0b8
-
-#: source/win-preferences/schema/appearance.ts:185
-msgid "Display Pomodoro-timer"
-msgstr ""
-
-#: source/win-preferences/schema/appearance.ts:191
-#, fuzzy
-msgid "Status bar"
-msgstr "Perlihatkan Zettlr"
-
-<<<<<<< HEAD
-#: source/win-preferences/schema/appearance.ts:197
-#, fuzzy
-msgid "Show statusbar"
-msgstr "Perlihatkan Zettlr"
-
-#: source/win-preferences/schema/appearance.ts:203
-#: source/tmp/CustomCSS.vue.ts:31
-msgid "Custom CSS"
-msgstr "Kustom CSS"
-
-#: source/win-preferences/schema/appearance.ts:208
-#, fuzzy
-msgid "Open CSS editor"
-msgstr "Buka direktori"
-
-#: source/win-preferences/schema/snippets.ts:23
-msgid "Snippets"
-msgstr ""
-
-#: source/win-preferences/schema/snippets.ts:29
-msgid "Open snippets editor"
-msgstr ""
-
-#: source/win-preferences/schema/zettelkasten.ts:21
-msgid "Zettelkasten IDs"
-msgstr ""
-
-#: source/win-preferences/schema/zettelkasten.ts:27
-#, fuzzy
-msgid "Pattern for Zettelkasten IDs"
-msgstr "Pola yang digunakan untuk membuat ID baru"
-
-#: source/win-preferences/schema/zettelkasten.ts:28
-#, fuzzy
-msgid "Uses ECMAScript regular expressions"
-msgstr "Ekspresi reguler ID"
-
-#: source/win-preferences/schema/zettelkasten.ts:34
-msgid "Pattern used to generate new IDs"
-msgstr "Pola yang digunakan untuk membuat ID baru"
-
-#: source/win-preferences/schema/zettelkasten.ts:37
-#, javascript-format
-msgid "Available Variables: %s"
-msgstr ""
-
-#: source/win-preferences/schema/zettelkasten.ts:48
-msgid "Link with filename only"
-msgstr ""
-
-#: source/win-preferences/schema/zettelkasten.ts:53
-#, fuzzy
-msgid "When linking files, add the document name …"
-msgstr "Tambahkan nama file saat menautkan file ..."
-
-#: source/win-preferences/schema/zettelkasten.ts:56
-#, fuzzy
-msgid "Always"
-msgstr "Selalu"
-
-#: source/win-preferences/schema/zettelkasten.ts:57
-#, fuzzy
-msgid "Only when linking using the ID"
-msgstr "hanya pada saat menautkan menggunakan ID"
-
-#: source/win-preferences/schema/zettelkasten.ts:58
-#, fuzzy
-msgid "Never"
-msgstr "Jangan penah"
-
-#: source/win-preferences/schema/zettelkasten.ts:65
-#, fuzzy
-msgid "Start a full-text search when following internal links"
-msgstr "Lakukan pencarian ketika mengklik pranala-Zettelkasten"
-
-#: source/win-preferences/schema/zettelkasten.ts:66
-msgid "The search string will match the content between the brackets: [[ ]]."
-msgstr ""
-
-#: source/win-preferences/schema/zettelkasten.ts:75
-#, fuzzy
-msgid ""
-"Automatically create non-existing files in this folder when following "
-"internal links"
-msgstr ""
-"Membuat file yang tidak ada secara otomatis saat mengikuti tautan internal"
-
-#: source/win-preferences/schema/zettelkasten.ts:80
-msgid "For this to work, the folder must be open as a Workspace in Zettlr."
-msgstr ""
-
-#: source/win-preferences/schema/zettelkasten.ts:85
-msgid "Path to folder"
-msgstr ""
-
-#: source/win-main/file-manager/util/file-item-context.ts:34
-#: source/win-main/file-manager/util/dir-item-context.ts:28
-msgid "Properties"
-msgstr "Atribut"
-
-#: source/win-main/file-manager/util/file-item-context.ts:43
-#: source/app/service-providers/menu/menu.darwin.ts:287
-#: source/app/service-providers/menu/menu.win32.ts:281
-#: source/tmp/Defaults.vue.ts:76
-msgid "Rename file"
-msgstr "Ubah nama file"
-
-#: source/win-main/file-manager/util/file-item-context.ts:50
-#: source/app/service-providers/menu/menu.darwin.ts:298
-#: source/app/service-providers/menu/menu.win32.ts:292
-msgid "Delete file"
-msgstr "Hapus file"
-
-#: source/win-main/file-manager/util/file-item-context.ts:57
-msgid "Duplicate file"
-msgstr "File duplikat"
-
-#: source/win-main/file-manager/util/file-item-context.ts:66
-#: source/win-main/file-manager/util/dir-item-context.ts:67
-#, fuzzy
-msgid "Copy path"
-msgstr "Salin ID"
-
-#: source/win-main/file-manager/util/file-item-context.ts:72
-#: source/win-main/tabs-context.ts:68
-msgid "Copy filename"
-msgstr "Salin nama file"
-
-#: source/win-main/file-manager/util/file-item-context.ts:78
-#: source/win-main/tabs-context.ts:80
-#: source/app/service-providers/menu/menu.darwin.ts:414
-#: source/app/service-providers/menu/menu.win32.ts:415
-msgid "Copy ID"
-msgstr "Salin ID"
-
-#: source/win-main/file-manager/util/file-item-context.ts:87
-#: source/win-main/file-manager/util/dir-item-context.ts:76
-msgid "Reveal in Explorer"
-msgstr ""
-
-#: source/win-main/file-manager/util/file-item-context.ts:87
-#: source/win-main/file-manager/util/dir-item-context.ts:76
-msgid "Reveal in File Browser"
-msgstr ""
-
-#: source/win-main/file-manager/util/file-item-context.ts:100
-msgid "Close file"
-msgstr "Tutup File"
-
-#: source/win-main/file-manager/util/dir-item-context.ts:37
-#: source/app/service-providers/menu/menu.darwin.ts:116
-#: source/app/service-providers/menu/menu.win32.ts:90
-msgid "New File…"
-msgstr "File Baru"
-
-#: source/win-main/file-manager/util/dir-item-context.ts:43
-#: source/app/service-providers/menu/menu.darwin.ts:155
-#: source/app/service-providers/menu/menu.win32.ts:129
-msgid "New directory…"
-msgstr "Direktori baru"
-
-#: source/win-main/file-manager/util/dir-item-context.ts:52
-msgid "Rename directory"
-msgstr "Ubah nama direktori"
-
-#: source/win-main/file-manager/util/dir-item-context.ts:58
-#: source/app/service-providers/menu/menu.darwin.ts:306
-#: source/app/service-providers/menu/menu.win32.ts:299
-msgid "Delete directory"
-msgstr "Hapus direktori"
-
-#: source/win-main/file-manager/util/dir-item-context.ts:87
-msgid "Check for directory …"
-msgstr "Periksa direktori ..."
-
-#: source/win-main/file-manager/util/dir-item-context.ts:104
-msgid "Export Project"
-msgstr "Ekspor Proyek"
-
-#: source/win-main/file-manager/util/dir-item-context.ts:116
-msgid "Close Workspace"
-msgstr "Tutup Workspace"
-
-#: source/win-main/tabs-context.ts:38
-#: source/app/service-providers/menu/menu.darwin.ts:601
-#: source/app/service-providers/menu/menu.win32.ts:574
-msgid "Close Tab"
-msgstr "Tutup Tab"
-
-#: source/win-main/tabs-context.ts:44
-msgid "Close other tabs"
-msgstr "Tutup semua bilah lain"
-
-#: source/win-main/tabs-context.ts:50
-msgid "Close all tabs"
-msgstr "Tutup semua bilah"
-
-#: source/win-main/tabs-context.ts:59
-msgid "Unpin tab"
-=======
+
+#: source/app/service-providers/citeproc/index.ts:248
+#: source/app/service-providers/citeproc/index.ts:455
+msgid "The citation database could not be loaded"
+msgstr "Database kutipan tidak bisa dimuat"
+
+#: source/app/service-providers/citeproc/index.ts:443
+msgid "Changes to the library file detected. Reloading …"
+msgstr "Perubahan pada file library terdeteksi. Memuat ulang…"
+
 #: source/app/service-providers/commands/language-tool.ts:187
 msgid "Document too long"
->>>>>>> 6a1ca0b8
 msgstr ""
 
 #: source/app/service-providers/commands/language-tool.ts:192
@@ -2939,535 +1780,6 @@
 msgid "Choose export destination"
 msgstr ""
 
-<<<<<<< HEAD
-#: source/app/service-providers/menu/menu.darwin.ts:46
-#: source/app/service-providers/menu/menu.darwin.ts:641
-#: source/app/service-providers/menu/menu.win32.ts:614
-msgid "About Zettlr"
-msgstr "Tentang Zettlr"
-
-#: source/app/service-providers/menu/menu.darwin.ts:51
-#: source/app/service-providers/menu/menu.win32.ts:222
-#: source/app/service-providers/menu/menu.win32.ts:226
-msgid "Preferences…"
-msgstr "Preferensi"
-
-#: source/app/service-providers/menu/menu.darwin.ts:59
-#: source/app/service-providers/menu/menu.win32.ts:234
-msgid "Assets Manager"
-msgstr "Pengelola Aset"
-
-#: source/app/service-providers/menu/menu.darwin.ts:67
-#: source/app/service-providers/menu/menu.win32.ts:242
-msgid "Manage Tags…"
-msgstr "Kelola Label…"
-
-#: source/app/service-providers/menu/menu.darwin.ts:77
-msgid "Services"
-msgstr "Layanan"
-
-#: source/app/service-providers/menu/menu.darwin.ts:86
-msgid "Hide"
-msgstr "Sembunyikan"
-
-#: source/app/service-providers/menu/menu.darwin.ts:91
-msgid "Hide others"
-msgstr "Sembunyikan lainnya"
-
-#: source/app/service-providers/menu/menu.darwin.ts:96
-msgid "Show"
-msgstr "Tampil"
-
-#: source/app/service-providers/menu/menu.darwin.ts:104
-#: source/app/service-providers/menu/menu.win32.ts:308
-#: source/app/service-providers/tray/index.ts:166
-msgid "Quit"
-msgstr "Keluar"
-
-#: source/app/service-providers/menu/menu.darwin.ts:113
-#: source/app/service-providers/menu/menu.win32.ts:87
-msgid "File"
-msgstr "File"
-
-#: source/app/service-providers/menu/menu.darwin.ts:175
-#: source/app/service-providers/menu/menu.win32.ts:149
-msgid "Open Workspace …"
-msgstr "Buka Workspace ..."
-
-#: source/app/service-providers/menu/menu.darwin.ts:184
-#: source/app/service-providers/menu/menu.win32.ts:44
-#: source/app/service-providers/menu/menu.win32.ts:56
-msgid "Recent documents"
-msgstr "Dokumen terkini"
-
-#: source/app/service-providers/menu/menu.darwin.ts:188
-#: source/app/service-providers/menu/menu.win32.ts:48
-#: source/app/service-providers/menu/menu.win32.ts:60
-msgid "Empty"
-msgstr "Kosong"
-
-#: source/app/service-providers/menu/menu.darwin.ts:197
-#: source/app/service-providers/menu/menu.win32.ts:162
-#: source/app/service-providers/commands/export.ts:114
-#: source/tmp/CustomCSS.vue.ts:42 source/tmp/CustomCSS.vue.ts:56
-#: source/tmp/Defaults.vue.ts:114 source/tmp/SnippetsTab.vue.ts:47
-msgid "Save"
-msgstr "Simpan"
-
-#: source/app/service-providers/menu/menu.darwin.ts:208
-#: source/app/service-providers/menu/menu.win32.ts:173
-msgid "Previous file"
-msgstr ""
-
-#: source/app/service-providers/menu/menu.darwin.ts:219
-#: source/app/service-providers/menu/menu.win32.ts:184
-msgid "Next file"
-msgstr ""
-
-#: source/app/service-providers/menu/menu.darwin.ts:233
-#: source/app/service-providers/menu/menu.win32.ts:198
-msgid "Import files…"
-msgstr "Impor file…"
-
-#: source/app/service-providers/menu/menu.darwin.ts:241
-#: source/app/service-providers/menu/menu.win32.ts:206
-msgid "Export…"
-msgstr "Ekspor..."
-
-#: source/app/service-providers/menu/menu.darwin.ts:249
-#: source/app/service-providers/menu/menu.win32.ts:214
-msgid "Print…"
-msgstr "Cetak..."
-
-#: source/app/service-providers/menu/menu.darwin.ts:260
-#: source/app/service-providers/menu/menu.win32.ts:254
-msgid "Import translation…"
-msgstr "Impor terjemahan…"
-
-#: source/app/service-providers/menu/menu.darwin.ts:268
-#: source/app/service-providers/menu/menu.win32.ts:262
-msgid "Import dictionary…"
-msgstr "Impor kamus…"
-
-#: source/app/service-providers/menu/menu.darwin.ts:322
-#: source/app/service-providers/menu/menu.win32.ts:323
-msgid "Undo"
-msgstr "Urungkan"
-
-#: source/app/service-providers/menu/menu.darwin.ts:328
-#: source/app/service-providers/menu/menu.win32.ts:329
-msgid "Redo"
-msgstr "Kembalikan"
-
-#: source/app/service-providers/menu/menu.darwin.ts:379
-#: source/app/service-providers/menu/menu.win32.ts:380
-msgid "Find in file"
-msgstr "Cari dalam file"
-
-#: source/app/service-providers/menu/menu.darwin.ts:387
-#: source/app/service-providers/menu/menu.win32.ts:388
-msgid "Find in directory"
-msgstr "Cari dalam direktori"
-
-#: source/app/service-providers/menu/menu.darwin.ts:395
-#: source/app/service-providers/menu/menu.win32.ts:396
-msgid "Filter files"
-msgstr "Saring berkas"
-
-#: source/app/service-providers/menu/menu.darwin.ts:406
-#: source/app/service-providers/menu/menu.win32.ts:407
-msgid "Generate new ID"
-msgstr "Buat ID baru"
-
-#: source/app/service-providers/menu/menu.darwin.ts:425
-msgid "Speech"
-msgstr "Ucapan"
-
-#: source/app/service-providers/menu/menu.darwin.ts:429
-msgid "Start speaking"
-msgstr "Mulai bicara"
-
-#: source/app/service-providers/menu/menu.darwin.ts:434
-msgid "Stop speaking"
-msgstr "Berhenti bicara"
-
-#: source/app/service-providers/menu/menu.darwin.ts:444
-#: source/app/service-providers/menu/menu.win32.ts:426
-msgid "View"
-msgstr "Tampilan"
-
-#: source/app/service-providers/menu/menu.darwin.ts:458
-#: source/app/service-providers/menu/menu.win32.ts:440
-msgid "Additional Information"
-msgstr "Informasi tambahan"
-
-#: source/app/service-providers/menu/menu.darwin.ts:468
-#: source/app/service-providers/menu/menu.win32.ts:450
-msgid "Distraction free mode"
-msgstr "Mode bebas gangguan"
-
-#: source/app/service-providers/menu/menu.darwin.ts:476
-#: source/app/service-providers/menu/menu.win32.ts:458
-msgid "Typewriter Mode"
-msgstr "Mode Mesin Tik"
-
-#: source/app/service-providers/menu/menu.darwin.ts:487
-#: source/app/service-providers/menu/menu.win32.ts:469
-msgid "Toggle file manager"
-msgstr "Alihkan pengelola berkas"
-
-#: source/app/service-providers/menu/menu.darwin.ts:495
-#: source/app/service-providers/menu/menu.win32.ts:477
-msgid "Toggle Sidebar"
-msgstr "Sembunyikan/Tampilkan Sidebar"
-
-#: source/app/service-providers/menu/menu.darwin.ts:509
-#: source/app/service-providers/menu/menu.win32.ts:488
-msgid "Reset zoom"
-msgstr "Reset pembesaran"
-
-#: source/app/service-providers/menu/menu.darwin.ts:518
-#: source/app/service-providers/menu/menu.win32.ts:497
-msgid "Zoom in"
-msgstr "Perbesar tampilan"
-
-#: source/app/service-providers/menu/menu.darwin.ts:525
-#: source/app/service-providers/menu/menu.win32.ts:504
-msgid "Zoom out"
-msgstr "Perkecil tampilan"
-
-#: source/app/service-providers/menu/menu.darwin.ts:535
-#: source/app/service-providers/menu/menu.win32.ts:514
-msgid "Toggle fullscreen"
-msgstr "Hidupkan/matikan layar penuh"
-
-#: source/app/service-providers/menu/menu.darwin.ts:543
-#: source/app/service-providers/menu/menu.win32.ts:523
-msgid "Develop"
-msgstr "Mengembangkan"
-
-#: source/app/service-providers/menu/menu.darwin.ts:547
-#: source/app/service-providers/menu/menu.win32.ts:527
-msgid "Reload"
-msgstr "Muat ulang"
-
-#: source/app/service-providers/menu/menu.darwin.ts:555
-#: source/app/service-providers/menu/menu.win32.ts:535
-msgid "Toggle developer tools"
-msgstr "Hidupkan/matikan alat pengembang"
-
-#: source/app/service-providers/menu/menu.darwin.ts:563
-#: source/app/service-providers/menu/menu.win32.ts:543
-msgid "Open Logs"
-msgstr "Bukan Log"
-
-#: source/app/service-providers/menu/menu.darwin.ts:574
-#: source/app/service-providers/menu/menu.win32.ts:554
-msgid "Window"
-msgstr "Jendela"
-
-#: source/app/service-providers/menu/menu.darwin.ts:579
-#: source/app/service-providers/menu/menu.win32.ts:559
-msgid "Minimize"
-msgstr "Minimalkan"
-
-#: source/app/service-providers/menu/menu.darwin.ts:587
-#: source/app/service-providers/menu/menu.win32.ts:565
-msgid "Close"
-msgstr "Tutup"
-
-#: source/app/service-providers/menu/menu.darwin.ts:593
-msgid "Bring All to Front"
-msgstr "Bawa Semua ke Depan"
-
-#: source/app/service-providers/menu/menu.darwin.ts:609
-#: source/app/service-providers/menu/menu.win32.ts:582
-msgid "Previous Tab"
-msgstr "Tab Sebelumnya"
-
-#: source/app/service-providers/menu/menu.darwin.ts:617
-#: source/app/service-providers/menu/menu.win32.ts:590
-msgid "Next Tab"
-msgstr "Tab Berikutnya"
-
-#: source/app/service-providers/menu/menu.darwin.ts:625
-#: source/app/service-providers/menu/menu.win32.ts:598
-#, fuzzy
-msgid "New window"
-msgstr "Jendela"
-
-#: source/app/service-providers/menu/menu.darwin.ts:636
-#: source/app/service-providers/menu/menu.win32.ts:609
-msgid "Help"
-msgstr "Bantuan"
-
-#: source/app/service-providers/menu/menu.darwin.ts:648
-#: source/app/service-providers/menu/menu.win32.ts:621 source/tmp/App.vue.ts:94
-msgid "Check for updates"
-msgstr "Periksa pembaruan"
-
-#: source/app/service-providers/menu/menu.darwin.ts:660
-#: source/app/service-providers/menu/menu.win32.ts:633
-msgid "Support Zettlr"
-msgstr "Dukung Zettlr"
-
-#: source/app/service-providers/menu/menu.darwin.ts:670
-#: source/app/service-providers/menu/menu.win32.ts:643
-#, fuzzy
-msgid "Visit website"
-msgstr "Buka situs web"
-
-#: source/app/service-providers/menu/menu.darwin.ts:680
-#: source/app/service-providers/menu/menu.win32.ts:653
-msgid "Open user manual"
-msgstr "Buka panduan pengguna"
-
-#: source/app/service-providers/menu/menu.darwin.ts:694
-#: source/app/service-providers/menu/menu.win32.ts:667
-msgid "Open Tutorial"
-msgstr ""
-
-#: source/app/service-providers/menu/menu.darwin.ts:702
-#: source/app/service-providers/menu/menu.win32.ts:675
-msgid "Clear FSAL cache …"
-msgstr ""
-
-#: source/app/service-providers/menu/menu.darwin.ts:706
-#: source/app/service-providers/menu/menu.win32.ts:679
-#, fuzzy
-msgid "Clear FSAL Cache"
-msgstr "Bersihkan pencarian"
-
-#: source/app/service-providers/menu/menu.darwin.ts:707
-#: source/app/service-providers/menu/menu.win32.ts:680
-msgid "Clearing the FSAL cache requires a restart."
-msgstr ""
-
-#: source/app/service-providers/menu/menu.darwin.ts:708
-#: source/app/service-providers/menu/menu.win32.ts:681
-msgid ""
-"After the restart, Zettlr will recreate the entire cache, which may take a "
-"few moments, depending on the amount of files you have loaded and the speed "
-"of your disk. The window(s) will show afterward."
-msgstr ""
-
-#: source/app/service-providers/menu/menu.darwin.ts:711
-#: source/app/service-providers/menu/menu.win32.ts:684
-#: source/app/service-providers/config/index.ts:483
-#, fuzzy
-msgid "Restart now"
-msgstr "baru saja"
-
-#. 1: Omit all changes
-#: source/app/service-providers/menu/menu.darwin.ts:712
-#: source/app/service-providers/menu/menu.win32.ts:685
-#: source/app/service-providers/windows/dialog/should-replace-file.ts:36
-#: source/app/service-providers/windows/dialog/should-overwrite-file.ts:32
-#: source/app/service-providers/windows/dialog/ask-save-changes.ts:34
-#: source/app/service-providers/commands/rename-tag.ts:47
-#: source/app/service-providers/commands/file-delete.ts:37
-#: source/app/service-providers/commands/dir-delete.ts:36
-#: source/tmp/CustomCSS.vue.ts:49
-msgid "Cancel"
-msgstr "Batal"
-
-#: source/app/service-providers/config/config-validation.ts:278
-#, javascript-format
-msgid "Option %s has to be of type %s."
-msgstr "Pilihan %s harus bertipe %s."
-
-#: source/app/service-providers/config/config-validation.ts:281
-#, javascript-format
-msgid "Option %s must be one of: %s."
-msgstr "Pilihan %s harus salah satu dari: %s."
-
-#: source/app/service-providers/config/config-validation.ts:284
-#, javascript-format
-msgid "Option %s must be between %s and %s (characters long)."
-msgstr "Pilihan %s harus diantara %s dan %s (panjang karakter)."
-
-#: source/app/service-providers/config/config-validation.ts:287
-#, javascript-format
-msgid "Option %s may not exceed %s (characters)."
-msgstr "Pilihan %s tidak boleh melebihi %s (karakter)."
-
-#: source/app/service-providers/config/config-validation.ts:290
-#, javascript-format
-msgid "Option %s must be at least %s (characters long)."
-msgstr "Pilihan %s setidaknya harus %s (panjang karakter)."
-
-#: source/app/service-providers/config/config-validation.ts:293
-#, javascript-format
-msgid "Option %s is required."
-msgstr "Pilihan %s diwajibkan."
-
-#: source/app/service-providers/config/index.ts:480
-msgid "Changing this option requires a restart to take effect."
-msgstr ""
-
-#: source/app/service-providers/config/index.ts:484
-msgid "Restart later"
-msgstr ""
-
-#: source/app/service-providers/config/index.ts:488
-#: source/app/service-providers/commands/rename-tag.ts:43
-#: source/app/service-providers/commands/file-rename.ts:108
-msgid "Confirm"
-msgstr ""
-
-#. Prepare the list of file filters
-#. The "All Files" filter should be at the top
-#: source/app/service-providers/windows/dialog/ask-file.ts:47
-#: source/app/service-providers/commands/import.ts:42
-#: source/tmp/FileControl.vue.ts:57
-msgid "All Files"
-msgstr "Semua File"
-
-#: source/app/service-providers/windows/dialog/ask-file.ts:54
-msgid "Open file"
-msgstr "Buka file"
-
-#: source/app/service-providers/windows/dialog/prompt.ts:32
-#: source/app/service-providers/windows/dialog/should-replace-file.ts:37
-#: source/app/service-providers/windows/dialog/should-overwrite-file.ts:33
-#: source/app/service-providers/commands/file-delete.ts:36
-#: source/app/service-providers/commands/dir-delete.ts:35
-msgid "Ok"
-msgstr "Ok"
-
-#: source/app/service-providers/windows/dialog/save-dialog.ts:58
-msgid "Save file"
-msgstr ""
-
-#: source/app/service-providers/windows/dialog/should-replace-file.ts:31
-msgid "Replace file"
-msgstr "Ganti file"
-
-#: source/app/service-providers/windows/dialog/should-replace-file.ts:32
-#, javascript-format
-msgid ""
-"File %s has been modified remotely. Replace the loaded version with the "
-"newer one from disk?"
-msgstr ""
-"File %s telah diubah secara remote. Ganti versi yang dimuat dengan yang "
-"terbaru dari disk?"
-
-#: source/app/service-providers/windows/dialog/should-overwrite-file.ts:29
-msgid "Overwrite existing file"
-msgstr "Timpa file yang sudah ada"
-
-#: source/app/service-providers/windows/dialog/should-overwrite-file.ts:30
-#, javascript-format
-msgid "The file %s already exists in this directory. Overwrite?"
-msgstr "File %s sudah ada pada direktori ini. Timpa?"
-
-#: source/app/service-providers/windows/dialog/ask-save-changes.ts:32
-#: source/app/service-providers/commands/rename-tag.ts:46
-#: source/app/service-providers/commands/file-rename.ts:111
-msgid "Yes"
-msgstr ""
-
-#. 0: Save all changes
-#: source/app/service-providers/windows/dialog/ask-save-changes.ts:33
-#: source/app/service-providers/commands/file-rename.ts:112
-msgid "No"
-msgstr ""
-
-#. If the user cancels, do not omit (the default) but actually cancel
-#: source/app/service-providers/windows/dialog/ask-save-changes.ts:38
-#: source/app/service-providers/documents/index.ts:349
-#: source/tmp/CustomCSS.vue.ts:65 source/tmp/Defaults.vue.ts:132
-#: source/tmp/SnippetsTab.vue.ts:65
-msgid "Unsaved changes"
-msgstr "Perubahan yang belum tersimpan"
-
-#: source/app/service-providers/windows/dialog/ask-save-changes.ts:39
-#, fuzzy
-msgid "There are unsaved changes. Do you want to save them first?"
-msgstr ""
-"Perubahan belum tersimpan ke file saat ini. Ingin disimpan atau diabaikan "
-"saja?"
-
-#. TODO: Move this to a command
-#. The user wants to open another file or directory.
-#: source/app/service-providers/windows/index.ts:221
-#: source/app/service-providers/commands/root-open.ts:75
-msgid "Open project folder"
-msgstr "Buka folder proyek"
-
-#: source/app/service-providers/updates/index.ts:294
-#, javascript-format
-msgid "Could not check for updates: Server Error (Status code: %s)"
-msgstr "Tidak dapat memeriksa pembaruan: Galat Server (Kode status: %s)"
-
-#: source/app/service-providers/updates/index.ts:296
-#, javascript-format
-msgid "Could not check for updates: Client Error (Status code: %s)"
-msgstr "Tidak dapat memeriksa pembaruan: Galat klien (Kode status: %s)"
-
-#: source/app/service-providers/updates/index.ts:298
-#, javascript-format
-msgid ""
-"Could not check for updates: The server tried to redirect (Status code: %s)"
-msgstr ""
-"Tidak dapat memeriksa pembaruan: Server mencoba mengalihkan sambungan (Kode "
-"status: %s)"
-
-#. getaddrinfo has reported that the host has not been found.
-#. This normally only happens if the networking interface is
-#. offline.
-#: source/app/service-providers/updates/index.ts:303
-msgid "Could not check for updates: Could not establish connection"
-msgstr "Tidak dapat memeriksa pembaruan: Tidak dapat melakukan koneksi"
-
-#. Something else has occurred. GotError objects have a name property.
-#: source/app/service-providers/updates/index.ts:306
-#, javascript-format
-msgid "Could not check for updates. %s: %s"
-msgstr "Tidak dapat mengecek pembaruan. %s: %s"
-
-#: source/app/service-providers/updates/index.ts:322
-msgid "Could not check for updates: Server hasn't sent any data"
-msgstr "Tidak dapat memeriksa pembaruan: Server belum mengirim data"
-
-#: source/app/service-providers/updates/index.ts:579
-#, javascript-format
-msgid "An update to version %s is available!"
-msgstr "Pembaruan ke versi %s telah tersedia!"
-
-#: source/app/service-providers/commands/rename-tag.ts:44
-#, javascript-format
-msgid "Replace tag \"%s\" with \"%s\" across %s files?"
-msgstr ""
-
-#: source/app/service-providers/commands/import-lang-file.ts:60
-#, javascript-format
-msgid "Language file imported: %s"
-msgstr "File bahasa yang diimpor: %s"
-
-#: source/app/service-providers/commands/import-lang-file.ts:62
-#: source/app/service-providers/commands/import-lang-file.ts:65
-#, javascript-format
-msgid "Could not import language file %s!"
-msgstr "Tidak bisa mengimpor file bahasa %s!"
-
-#: source/app/service-providers/commands/dir-project-export.ts:74
-#, fuzzy
-msgid "Cannot export project"
-msgstr "Ekspor Proyek"
-
-#: source/app/service-providers/commands/dir-project-export.ts:75
-msgid ""
-"After applying your glob-filters, no files remained to export. Please adjust "
-"them in the project settings."
-msgstr ""
-
-#: source/app/service-providers/commands/dir-project-export.ts:147
-#, javascript-format
-msgid "Project \"%s\" successfully exported. Click to show."
-msgstr ""
-
-=======
 #: source/app/service-providers/commands/export.ts:114
 #: source/app/service-providers/menu/menu.darwin.ts:197
 #: source/app/service-providers/menu/menu.win32.ts:162
@@ -3646,23 +1958,53 @@
 msgid "Project \"%s\" successfully exported. Click to show."
 msgstr ""
 
->>>>>>> 6a1ca0b8
 #: source/app/service-providers/commands/dir-project-export.ts:148
 #, fuzzy
 msgid "Project Export"
 msgstr "Ekspor..."
-<<<<<<< HEAD
-
-#: source/app/service-providers/commands/file-delete.ts:41
-#: source/app/service-providers/commands/dir-delete.ts:40
-msgid "Really delete?"
-msgstr "Ingin dihapus?"
-
-#: source/app/service-providers/commands/file-delete.ts:42
-#: source/app/service-providers/commands/dir-delete.ts:41
-#, javascript-format
-msgid "Do you really want to remove %s?"
-msgstr "Kamu yakin ingin menghapus %s?"
+
+#: source/app/service-providers/commands/file-new.ts:151
+#: source/app/service-providers/commands/file-duplicate.ts:42
+#: source/app/service-providers/commands/file-duplicate.ts:59
+msgid "Could not create file"
+msgstr "Tidak bisa membuat file"
+
+#: source/app/service-providers/commands/rename-tag.ts:44
+#, javascript-format
+msgid "Replace tag \"%s\" with \"%s\" across %s files?"
+msgstr ""
+
+#. Better error message
+#: source/app/service-providers/commands/open-attachment.ts:113
+#, javascript-format
+msgid "The reference with key %s does not appear to have attachments."
+msgstr "Referensi dengan kunci %s tidak memiliki lampiran."
+
+#: source/app/service-providers/commands/open-attachment.ts:118
+msgid "Could not open attachment. Is Zotero running?"
+msgstr "Tidak bisa membuka lampiran. Apakah Zotero sedang dijalankan?"
+
+#: source/app/service-providers/commands/importer/import-textbundle.ts:63
+#: source/app/service-providers/commands/importer/import-textbundle.ts:69
+#, javascript-format
+msgid "Malformed Textbundle: %s"
+msgstr "Textbundle rusak: %s"
+
+#: source/app/service-providers/commands/importer/index.ts:104
+#: source/app/service-providers/commands/importer/index.ts:105
+msgid "Select import profile"
+msgstr ""
+
+#: source/app/service-providers/commands/importer/index.ts:106
+#, javascript-format
+msgid "There are multiple profiles that can import %s. Please choose one."
+msgstr ""
+
+#. We need to generate our own filename. First, attempt to just use 'copy of'
+#: source/app/service-providers/commands/file-duplicate.ts:71
+#, javascript-format
+msgid "Copy of %s"
+msgstr ""
 
 #. Else standard val for new dirs.
 #: source/app/service-providers/commands/dir-new.ts:31
@@ -3676,132 +2018,16 @@
 msgid "Could not create directory"
 msgstr "Tidak bisa membuat direktori"
 
-#: source/app/service-providers/commands/export.ts:55
-#: source/app/service-providers/commands/export.ts:157
-msgid "Export failed"
-msgstr "Ekspor gagal"
-
-#: source/app/service-providers/commands/export.ts:56
-#, fuzzy, javascript-format
-msgid "An error occurred during export: %s"
-msgstr "Terjadi kesalahan saat mengekspor: %s"
-
-#: source/app/service-providers/commands/export.ts:114
-msgid "Choose export destination"
-msgstr ""
-
-#: source/app/service-providers/commands/export.ts:145
-#, javascript-format
-msgid "Exporting to %s"
-msgstr "Mengekspor ke %s"
-
-#: source/app/service-providers/commands/export.ts:158
-#, javascript-format
-msgid "An error occurred on export: %s"
-msgstr "Terjadi kesalahan saat mengekspor: %s"
-
-#: source/app/service-providers/commands/importer/import-textbundle.ts:63
-#: source/app/service-providers/commands/importer/import-textbundle.ts:69
-#, javascript-format
-msgid "Malformed Textbundle: %s"
-msgstr "Textbundle rusak: %s"
-
-#: source/app/service-providers/commands/importer/index.ts:47
-#: source/app/service-providers/commands/exporter/default-exporter.ts:33
-#: source/app/service-providers/commands/exporter/pdf-exporter.ts:37
-msgid ""
-"Pandoc has not been found on this system. Please install Pandoc prior to "
-"exporting or importing files."
-msgstr ""
-"Pandoc tidak ditemukan pada sistem. Instal Pandoc sebelum mengekspor atau "
-"mengimpor file."
-
-#: source/app/service-providers/commands/importer/index.ts:104
-#: source/app/service-providers/commands/importer/index.ts:105
-msgid "Select import profile"
-msgstr ""
-
-#: source/app/service-providers/commands/importer/index.ts:106
-#, javascript-format
-msgid "There are multiple profiles that can import %s. Please choose one."
-msgstr ""
-
-#: source/app/service-providers/commands/file-new.ts:151
-#: source/app/service-providers/commands/file-duplicate.ts:42
-#: source/app/service-providers/commands/file-duplicate.ts:59
-msgid "Could not create file"
-msgstr "Tidak bisa membuat file"
-
-#: source/app/service-providers/commands/import.ts:36
-msgid "You have to select a directory to import to."
-msgstr "Kau harus memilih direktori tujuan untuk mengimpor."
-
-#. Now import.
-#: source/app/service-providers/commands/import.ts:59
-msgid "Importing. Please wait …"
-msgstr "Sedang mengimpor. Mohon tunggu …"
-
-#. This callback gets called whenever there is an error while running pandoc.
-#: source/app/service-providers/commands/import.ts:67
-#, javascript-format
-msgid "Couldn't import %s."
-msgstr "Tidak bisa mengimpor %s."
-
-#: source/app/service-providers/commands/import.ts:71
-#, javascript-format
-msgid "%s imported successfully."
-msgstr "%s impor berhasil."
-
-#. Some files failed to import.
-#: source/app/service-providers/commands/import.ts:76
-#, javascript-format
-msgid ""
-"The following %s files could not be imported, because their filetype is "
-"unknown: %s"
-msgstr "%s file ini tidak dapat diimpor, karena tipe file tidak diketahui: %s"
-
-#: source/app/service-providers/commands/import.ts:82
-#, fuzzy
-msgid "Import failed"
-msgstr "Ekspor gagal"
-
-#. Better error message
-#: source/app/service-providers/commands/open-attachment.ts:113
-#, javascript-format
-msgid "The reference with key %s does not appear to have attachments."
-msgstr "Referensi dengan kunci %s tidak memiliki lampiran."
-
-#: source/app/service-providers/commands/open-attachment.ts:118
-msgid "Could not open attachment. Is Zotero running?"
-msgstr "Tidak bisa membuka lampiran. Apakah Zotero sedang dijalankan?"
-
-#: source/app/service-providers/commands/language-tool.ts:187
-msgid "Document too long"
-msgstr ""
-
-#: source/app/service-providers/commands/language-tool.ts:192
-msgid "offline"
-msgstr ""
-
-#: source/app/service-providers/commands/file-rename.ts:109
-#, javascript-format
-msgid "Update %s internal links to file %s?"
-msgstr ""
-
-#: source/app/service-providers/commands/root-open.ts:62
-#: source/tmp/FileItem.vue.ts:104 source/tmp/FileItem.vue.ts:106
-#: source/tmp/PopoverDirProps.vue.ts:178
-msgid "Files"
-msgstr "File"
-
-#: source/app/service-providers/commands/root-open.ts:85
-msgid "Cannot open directory"
-msgstr "Tidak dapat membuka direktori"
-
-#: source/app/service-providers/commands/root-open.ts:86
-#, javascript-format
-msgid "Directory &quot;%s&quot; cannot be opened by Zettlr."
-msgstr "Directori &quot;%s&quot; tidak bisa dibuka oleh Zettlr."
+#: source/app/service-providers/commands/import-lang-file.ts:60
+#, javascript-format
+msgid "Language file imported: %s"
+msgstr "File bahasa yang diimpor: %s"
+
+#: source/app/service-providers/commands/import-lang-file.ts:62
+#: source/app/service-providers/commands/import-lang-file.ts:65
+#, javascript-format
+msgid "Could not import language file %s!"
+msgstr "Tidak bisa mengimpor file bahasa %s!"
 
 #: source/app/service-providers/commands/request-move.ts:53
 msgid "Cannot move directory"
@@ -3811,83 +2037,6 @@
 msgid "You cannot move a directory into one of its subdirectories."
 msgstr "Kamu tidak dapat memindahkan direktori ke salah satu subdirektorinya."
 
-=======
-
-#: source/app/service-providers/commands/file-new.ts:151
-#: source/app/service-providers/commands/file-duplicate.ts:42
-#: source/app/service-providers/commands/file-duplicate.ts:59
-msgid "Could not create file"
-msgstr "Tidak bisa membuat file"
-
-#: source/app/service-providers/commands/rename-tag.ts:44
-#, javascript-format
-msgid "Replace tag \"%s\" with \"%s\" across %s files?"
-msgstr ""
-
-#. Better error message
-#: source/app/service-providers/commands/open-attachment.ts:113
-#, javascript-format
-msgid "The reference with key %s does not appear to have attachments."
-msgstr "Referensi dengan kunci %s tidak memiliki lampiran."
-
-#: source/app/service-providers/commands/open-attachment.ts:118
-msgid "Could not open attachment. Is Zotero running?"
-msgstr "Tidak bisa membuka lampiran. Apakah Zotero sedang dijalankan?"
-
-#: source/app/service-providers/commands/importer/import-textbundle.ts:63
-#: source/app/service-providers/commands/importer/import-textbundle.ts:69
-#, javascript-format
-msgid "Malformed Textbundle: %s"
-msgstr "Textbundle rusak: %s"
-
-#: source/app/service-providers/commands/importer/index.ts:104
-#: source/app/service-providers/commands/importer/index.ts:105
-msgid "Select import profile"
-msgstr ""
-
-#: source/app/service-providers/commands/importer/index.ts:106
-#, javascript-format
-msgid "There are multiple profiles that can import %s. Please choose one."
-msgstr ""
-
-#. We need to generate our own filename. First, attempt to just use 'copy of'
-#: source/app/service-providers/commands/file-duplicate.ts:71
-#, javascript-format
-msgid "Copy of %s"
-msgstr ""
-
-#. Else standard val for new dirs.
-#: source/app/service-providers/commands/dir-new.ts:31
-#: source/tmp/TreeItem.vue.ts:240
-msgid "Untitled"
-msgstr "Tanpa Judul"
-
-#: source/app/service-providers/commands/dir-new.ts:37
-#: source/app/service-providers/commands/dir-new.ts:38
-#: source/app/service-providers/commands/dir-new.ts:50
-msgid "Could not create directory"
-msgstr "Tidak bisa membuat direktori"
-
-#: source/app/service-providers/commands/import-lang-file.ts:60
-#, javascript-format
-msgid "Language file imported: %s"
-msgstr "File bahasa yang diimpor: %s"
-
-#: source/app/service-providers/commands/import-lang-file.ts:62
-#: source/app/service-providers/commands/import-lang-file.ts:65
-#, javascript-format
-msgid "Could not import language file %s!"
-msgstr "Tidak bisa mengimpor file bahasa %s!"
-
-#: source/app/service-providers/commands/request-move.ts:53
-msgid "Cannot move directory"
-msgstr "Tidak dapat memindahkan direktori"
-
-#: source/app/service-providers/commands/request-move.ts:54
-msgid "You cannot move a directory into one of its subdirectories."
-msgstr "Kamu tidak dapat memindahkan direktori ke salah satu subdirektorinya."
-
->>>>>>> 6a1ca0b8
 #: source/app/service-providers/commands/request-move.ts:63
 msgid "Cannot move directory or file"
 msgstr "Tidak bisa memindahkan file atau direktori"
@@ -3896,133 +2045,6 @@
 #, javascript-format
 msgid "The file/directory %s already exists in target."
 msgstr "File/direktori %s sudah ada."
-<<<<<<< HEAD
-
-#: source/app/service-providers/commands/save-image-from-clipboard.ts:37
-msgid "The requested file was not found."
-msgstr "File yang diminta tidak ditemukan."
-
-#: source/app/service-providers/commands/save-image-from-clipboard.ts:54
-msgid "The provided name did not contain any allowed letters."
-msgstr "Nama yang diberikan tidak mengandung huruf yang diperbolehkan."
-
-#: source/app/service-providers/commands/save-image-from-clipboard.ts:75
-msgid "The requested directory was not found."
-msgstr "Direktori yang diminta tidak ditemukan."
-
-#: source/app/service-providers/commands/save-image-from-clipboard.ts:86
-msgid "Could not save image"
-msgstr "Tidak bisa menyimpan gambar"
-
-#. We need to generate our own filename. First, attempt to just use 'copy of'
-#: source/app/service-providers/commands/file-duplicate.ts:71
-#, javascript-format
-msgid "Copy of %s"
-msgstr ""
-
-#: source/app/service-providers/workspaces/index.ts:163
-#, fuzzy, javascript-format
-msgid "Loading workspace %s"
-msgstr "Workspace"
-
-#: source/app/service-providers/tray/index.ts:160
-msgid "Show Zettlr"
-msgstr "Perlihatkan Zettlr"
-
-#: source/app/service-providers/tray/index.ts:173
-msgid "Zettlr"
-msgstr "Zettlr"
-
-#: source/app/service-providers/documents/index.ts:345
-#, fuzzy
-msgid "Save changes"
-msgstr "Perubahan yang belum tersimpan"
-
-#: source/app/service-providers/documents/index.ts:346
-#, fuzzy
-msgid "Discard changes"
-msgstr "Perubahan yang belum tersimpan"
-
-#: source/app/service-providers/documents/index.ts:350
-#, fuzzy
-msgid "There are unsaved changes. Do you want to save or discard them?"
-msgstr ""
-"Perubahan belum tersimpan ke file saat ini. Ingin disimpan atau diabaikan "
-"saja?"
-
-#: source/app/service-providers/documents/index.ts:996
-#, fuzzy
-msgid "File changed on disk"
-msgstr "Mode pengelola berkas"
-
-#: source/app/service-providers/documents/index.ts:997
-#, javascript-format
-msgid "%s changed on disk"
-msgstr ""
-
-#: source/app/service-providers/documents/index.ts:999
-#, javascript-format
-msgid ""
-"%s has changed on disk, but the editor contains unsaved changes. Do you want "
-"to keep the current editor contents or load the file from disk?"
-msgstr ""
-
-#: source/app/service-providers/documents/index.ts:1000
-msgid ""
-"Do you want to keep the current editor contents or load the file from disk?"
-msgstr ""
-
-#: source/app/service-providers/documents/index.ts:1003
-msgid "Keep editor contents"
-msgstr ""
-
-#: source/app/service-providers/documents/index.ts:1004
-msgid "Load changes from disk"
-msgstr ""
-
-#: source/app/service-providers/documents/index.ts:1007
-msgid ""
-"Always load changes from disk if there are no unsaved changes in the editor"
-msgstr ""
-
-#: source/app/service-providers/citeproc/index.ts:248
-#: source/app/service-providers/citeproc/index.ts:455
-msgid "The citation database could not be loaded"
-msgstr "Database kutipan tidak bisa dimuat"
-
-#: source/app/service-providers/citeproc/index.ts:443
-msgid "Changes to the library file detected. Reloading …"
-msgstr "Perubahan pada file library terdeteksi. Memuat ulang…"
-
-#. Static properties
-#: source/tmp/ChartView.vue.ts:39
-msgid "Charts"
-msgstr "Grafik"
-
-#: source/tmp/FileList.vue.ts:47
-msgid "No results"
-msgstr "Tidak ada hasil"
-
-#: source/tmp/FileList.vue.ts:48
-msgid "No directory selected"
-msgstr "Direktori belum dipilih"
-
-#: source/tmp/FileList.vue.ts:49
-msgid "Empty directory"
-msgstr "Kosongkan direktori"
-
-#: source/tmp/OtherFilesTab.vue.ts:11 source/tmp/MainSidebar.vue.ts:57
-msgid "Other files"
-msgstr "Ber"
-
-#: source/tmp/OtherFilesTab.vue.ts:12
-msgid "Open directory"
-msgstr "Buka direktori"
-
-#: source/tmp/OtherFilesTab.vue.ts:13
-msgid "No other files"
-msgstr "Tidak ada berkas lainnya"
-=======
 
 #: source/app/service-providers/config/config-validation.ts:278
 #, javascript-format
@@ -4163,7 +2185,6 @@
 #: source/app/service-providers/menu/menu.win32.ts:262
 msgid "Import dictionary…"
 msgstr "Impor kamus…"
->>>>>>> 6a1ca0b8
 
 #: source/app/service-providers/menu/menu.darwin.ts:322
 #: source/app/service-providers/menu/menu.win32.ts:323
@@ -4175,111 +2196,6 @@
 msgid "Redo"
 msgstr "Kembalikan"
 
-<<<<<<< HEAD
-#: source/tmp/General-Tab.vue.ts:25
-msgid ""
-"All logos and brand names are subject to their rightful owners. Besides "
-"using their code, Zettlr is in no way affiliated with any of these projects. "
-"Node.js is a trademark of Joyent, Inc."
-msgstr ""
-"Semua logo dan merek tunduk pada pemilik yang sah. Selain menggunakan kode "
-"mereka, Zettlr sama sekali tidak berafiliasi dengan proyek-proyek ini. Node."
-"js adalah merek dagang dari Joyent, Inc."
-
-#: source/tmp/General-Tab.vue.ts:26
-msgid ""
-"Zettlr offers an integration with LanguageTool.org, a service provided by "
-"LanguageTooler GmbH. Using this service requires an internet connection and "
-"is subject to the privacy policy of LanguageTooler GmbH or the corresponding "
-"server that you use."
-msgstr ""
-
-#: source/tmp/FileItem.vue.ts:97 source/tmp/FileItem.vue.ts:99
-#: source/tmp/PopoverDirProps.vue.ts:169
-msgid "Directories"
-msgstr "Direktori"
-
-#: source/tmp/FileItem.vue.ts:170 source/tmp/PopoverFileProps.vue.ts:113
-msgid "Characters"
-msgstr "Karakter"
-
-#: source/tmp/FileItem.vue.ts:172 source/tmp/PopoverFileProps.vue.ts:98
-msgid "Words"
-msgstr "Kata"
-
-#. STATIC VARIABLES
-#: source/tmp/CalendarView.vue.ts:26
-msgid "Calendar"
-msgstr "Kalender"
-
-#: source/tmp/CalendarView.vue.ts:28
-msgid "January"
-msgstr "Januari"
-
-#: source/tmp/CalendarView.vue.ts:29
-msgid "February"
-msgstr "Februari"
-
-#: source/tmp/CalendarView.vue.ts:30
-msgid "March"
-msgstr "Maret"
-
-#: source/tmp/CalendarView.vue.ts:31
-msgid "April"
-msgstr "April"
-
-#: source/tmp/CalendarView.vue.ts:32
-msgid "May"
-msgstr "Mei"
-
-#: source/tmp/CalendarView.vue.ts:33
-msgid "June"
-msgstr "Juni"
-
-#: source/tmp/CalendarView.vue.ts:34
-msgid "July"
-msgstr "Juli"
-
-#: source/tmp/CalendarView.vue.ts:35
-msgid "August"
-msgstr "Agustus"
-
-#: source/tmp/CalendarView.vue.ts:36
-msgid "September"
-msgstr "September"
-
-#: source/tmp/CalendarView.vue.ts:37
-msgid "October"
-msgstr "Oktober"
-
-#: source/tmp/CalendarView.vue.ts:38
-msgid "November"
-msgstr "November"
-
-#: source/tmp/CalendarView.vue.ts:39
-msgid "December"
-msgstr "Desember"
-
-#: source/tmp/CalendarView.vue.ts:41
-msgid "Below the monthly average"
-msgstr ""
-
-#: source/tmp/CalendarView.vue.ts:42
-msgid "Over the monthly average"
-msgstr ""
-
-#: source/tmp/CalendarView.vue.ts:43
-msgid "More than twice the monthly average"
-msgstr ""
-
-#: source/tmp/Projects-Tab.vue.ts:24
-msgid "Zettlr also makes use of these projects:"
-msgstr "Zettlr juga menggunakan proyek-proyek ini:"
-
-#: source/tmp/App.vue.ts:34
-msgid "Updater"
-msgstr "Pengecek pembaruan"
-=======
 #: source/app/service-providers/menu/menu.darwin.ts:379
 #: source/app/service-providers/menu/menu.win32.ts:380
 msgid "Find in file"
@@ -4351,7 +2267,6 @@
 #: source/app/service-providers/menu/menu.win32.ts:497
 msgid "Zoom in"
 msgstr "Perbesar tampilan"
->>>>>>> 6a1ca0b8
 
 #: source/app/service-providers/menu/menu.darwin.ts:525
 #: source/app/service-providers/menu/menu.win32.ts:504
@@ -4388,94 +2303,6 @@
 msgid "Window"
 msgstr "Jendela"
 
-<<<<<<< HEAD
-#: source/tmp/PopoverExport.vue.ts:6
-#, fuzzy
-msgid "Exporting…"
-msgstr "Ekspor..."
-
-#: source/tmp/PopoverExport.vue.ts:6
-#, fuzzy
-msgid "Export"
-msgstr "Ekspor..."
-
-#: source/tmp/PopoverExport.vue.ts:27
-msgid "command"
-msgstr ""
-
-#: source/tmp/MainSidebar.vue.ts:39 source/tmp/ToCTab.vue.ts:34
-#: source/tmp/ToCTab.vue.ts:42
-msgid "Table of Contents"
-msgstr "Daftar Isi"
-
-#: source/tmp/MainSidebar.vue.ts:45 source/tmp/ReferencesTab.vue.ts:32
-msgid "References"
-msgstr "Referensi"
-
-#: source/tmp/MainSidebar.vue.ts:51 source/tmp/RelatedFilesTab.vue.ts:32
-msgid "Related files"
-msgstr "Berkas yang berkaitan"
-
-#: source/tmp/PopoverDocInfo.vue.ts:45
-msgid "No open document"
-msgstr "Tidak ada dokumen yang dibuka"
-
-#: source/tmp/PopoverDocInfo.vue.ts:48
-msgid "words"
-msgstr "kata"
-
-#: source/tmp/PopoverDocInfo.vue.ts:51
-msgid "characters"
-msgstr "karakter"
-
-#: source/tmp/CustomCSS.vue.ts:32
-msgid ""
-"Here you can override the styles of Zettlr to customise it even further. "
-"<strong>Attention: This file overrides all CSS directives! Never alter the "
-"geometry of elements, otherwise the app may expose unwanted behaviour!</"
-"strong>"
-msgstr ""
-"Di sini kamu dapat mengganti gaya Zettlr untuk menyesuaikannya lebih jauh. "
-"<strong>Perhatian: File ini mengganti semua aturan CSS! Jangan pernah "
-"mengubah geometri elemen, karena dapat menyebabkan masalah pada aplikasi!</"
-"strong>"
-
-#: source/tmp/CustomCSS.vue.ts:88 source/tmp/Defaults.vue.ts:196
-#: source/tmp/SnippetsTab.vue.ts:124
-msgid "Saving …"
-msgstr "Menyimpan ..."
-
-#: source/tmp/CustomCSS.vue.ts:97
-msgid "Saving failed"
-msgstr "Gagal menyimpan"
-
-#: source/tmp/ReferencesTab.vue.ts:42
-msgid "There are no citations in this document."
-msgstr "Tidak ada kutipan pada dokumen ini."
-
-#: source/tmp/ShortcutChooser.vue.ts:61 source/tmp/ColorControl.vue.ts:35
-#: source/tmp/NumberControl.vue.ts:40 source/tmp/PopoverFileProps.vue.ts:107
-msgid "Reset"
-msgstr "Atur ulang"
-
-#: source/tmp/FileControl.vue.ts:42
-#, fuzzy
-msgid "Select folder…"
-msgstr "Buka folder proyek"
-
-#: source/tmp/FileControl.vue.ts:42
-#, fuzzy
-msgid "Select file…"
-msgstr "Hapus file"
-
-#: source/tmp/PopoverDirProps.vue.ts:175 source/tmp/PopoverFileProps.vue.ts:101
-msgid "Created"
-msgstr "Dibuat"
-
-#: source/tmp/PopoverDirProps.vue.ts:184
-msgid "Project Settings…"
-msgstr "Pengaturan Proyek..."
-=======
 #: source/app/service-providers/menu/menu.darwin.ts:579
 #: source/app/service-providers/menu/menu.win32.ts:559
 msgid "Minimize"
@@ -4818,7 +2645,6 @@
 #: source/tmp/OtherFilesTab.vue.ts:13
 msgid "No other files"
 msgstr "Tidak ada berkas lainnya"
->>>>>>> 6a1ca0b8
 
 #: source/tmp/Defaults.vue.ts:70
 msgid ""
@@ -4831,60 +2657,6 @@
 "This profile is invalid. It may contain errors, or it may be missing the "
 "writer or reader property."
 msgstr ""
-<<<<<<< HEAD
-
-#: source/tmp/Defaults.vue.ts:111
-msgid "Edit the default settings for imports or exports here."
-msgstr "Ubah pengaturan bawaan untuk mengimpor atau mengekspor di sini."
-
-#: source/tmp/Defaults.vue.ts:205 source/tmp/SnippetsTab.vue.ts:134
-msgid "Saved!"
-msgstr "Berhasil tersimpan"
-
-#: source/tmp/GlobalSearch.vue.ts:34
-msgid "Full-Text Search"
-msgstr "Pencarian teks lengkap"
-
-#: source/tmp/GlobalSearch.vue.ts:35
-msgid "Enter your search terms below"
-msgstr "Masukkan kata pencarian"
-
-#: source/tmp/GlobalSearch.vue.ts:36
-msgid "Find …"
-msgstr "Cari ..."
-
-#: source/tmp/GlobalSearch.vue.ts:37 source/tmp/FileManager.vue.ts:48
-msgid "Filter …"
-msgstr "Saring ..."
-
-#: source/tmp/GlobalSearch.vue.ts:38
-msgid "Filter search results"
-msgstr "Saring hasil pencarian"
-
-#: source/tmp/GlobalSearch.vue.ts:39
-msgid "Restrict search to directory"
-msgstr "Batasi pencarian dalam direktori"
-
-#: source/tmp/GlobalSearch.vue.ts:40
-msgid "Restrict to directory …"
-msgstr "Batasi hanya dalam direktori ..."
-
-#: source/tmp/GlobalSearch.vue.ts:41
-msgid "Search"
-msgstr "Cari"
-
-#: source/tmp/GlobalSearch.vue.ts:42
-msgid "Clear search"
-msgstr "Bersihkan pencarian"
-
-#: source/tmp/GlobalSearch.vue.ts:43
-msgid "Toggle results"
-msgstr "Alihkan penampilan hasil pencarian"
-
-#: source/tmp/GlobalSearch.vue.ts:109
-#, javascript-format
-msgid "%s matches"
-=======
 
 #: source/tmp/Defaults.vue.ts:111
 msgid "Edit the default settings for imports or exports here."
@@ -4973,15 +2745,10 @@
 
 #: source/tmp/SnippetsTab.vue.ts:53
 msgid "Snippets let you define reusable pieces of text with variables."
->>>>>>> 6a1ca0b8
 msgstr ""
 "Cuplikan adalah potongan teks yang dapat digunakan kembali, definisikan "
 "menggunakan peubah"
 
-<<<<<<< HEAD
-#: source/tmp/PopoverTags.vue.ts:48
-msgid "Name"
-=======
 #: source/tmp/FileControl.vue.ts:42
 #, fuzzy
 msgid "Select folder…"
@@ -4999,7 +2766,6 @@
 "Zettlr would like to thank the developers of Electron, the Node.js framework "
 "and the CodeMirror editor for their work. Without them, Zettlr would not be "
 "possible. Below you can find all projects that Zettlr uses."
->>>>>>> 6a1ca0b8
 msgstr ""
 "Zettlr adalah sebuah proyek oleh Hendrik Erz yang berlisensi di bawah "
 "lisensi GNU GPL v3. Zettlr merupakan aplikasi Open Source, gratis dan dibuat "
@@ -5008,97 +2774,83 @@
 "mereka, Zettlr tidak akan mungkin ada. Berikut merupakan proyek-proyek yang "
 "digunakan di Zettlr."
 
-<<<<<<< HEAD
-#: source/tmp/PopoverTags.vue.ts:49
-msgid "Count"
-=======
 #: source/tmp/General-Tab.vue.ts:24
 msgid ""
 "Zettlr makes use of citeproc to display citations directly in the editor. To "
 "this end, Zettlr uses the CitationStyleLanguage (CSL) language and style "
 "files. The files have been shipped unaltered with author metadata. More "
 "information:"
->>>>>>> 6a1ca0b8
 msgstr ""
 "Zettlr memanfaatkan citeproc untuk menampilkan kutipan di editor dengan "
 "menggunakan file stylesheet dan bahasa CitationStyleLanguage (CSL). File "
 "dibuat tanpa mengubah metadata penulis. Untuk informasi lebih lanjut:"
 
-<<<<<<< HEAD
-#: source/tmp/PopoverTags.vue.ts:67
+#: source/tmp/General-Tab.vue.ts:25
+msgid ""
+"All logos and brand names are subject to their rightful owners. Besides "
+"using their code, Zettlr is in no way affiliated with any of these projects. "
+"Node.js is a trademark of Joyent, Inc."
+msgstr ""
+"Semua logo dan merek tunduk pada pemilik yang sah. Selain menggunakan kode "
+"mereka, Zettlr sama sekali tidak berafiliasi dengan proyek-proyek ini. Node."
+"js adalah merek dagang dari Joyent, Inc."
+
+#: source/tmp/General-Tab.vue.ts:26
+msgid ""
+"Zettlr offers an integration with LanguageTool.org, a service provided by "
+"LanguageTooler GmbH. Using this service requires an internet connection and "
+"is subject to the privacy policy of LanguageTooler GmbH or the corresponding "
+"server that you use."
+msgstr ""
+
+#: source/tmp/RelatedFilesTab.vue.ts:34
+msgid "No related files"
+msgstr "Tidak ada berkas yang berkaitan"
+
+#: source/tmp/RelatedFilesTab.vue.ts:35
+msgid "This relation is based on a bidirectional link."
+msgstr ""
+
+#: source/tmp/RelatedFilesTab.vue.ts:36
+msgid "This relation is based on an outbound link."
+msgstr ""
+
+#: source/tmp/RelatedFilesTab.vue.ts:37
+msgid "This relation is based on a backlink."
+msgstr ""
+
+#: source/tmp/RelatedFilesTab.vue.ts:221
+#, javascript-format
+msgid "This relation is based on %s shared tags: %s"
+msgstr ""
+
+#: source/tmp/PopoverDocInfo.vue.ts:45
+msgid "No open document"
+msgstr "Tidak ada dokumen yang dibuka"
+
+#: source/tmp/PopoverDocInfo.vue.ts:48
+msgid "words"
+msgstr "kata"
+
+#: source/tmp/PopoverDocInfo.vue.ts:51
+msgid "characters"
+msgstr "karakter"
+
+#: source/tmp/PopoverTags.vue.ts:39
+msgid "Name"
+msgstr ""
+
+#: source/tmp/PopoverTags.vue.ts:40
+msgid "Count"
+msgstr ""
+
+#: source/tmp/PopoverTags.vue.ts:47
 msgid "Filter tags…"
 msgstr "Filter label..."
 
-#: source/tmp/PopoverTags.vue.ts:70
+#: source/tmp/PopoverTags.vue.ts:48
 msgid "Tag Cloud"
 msgstr "Awan Label"
-
-#: source/tmp/PopoverTags.vue.ts:73
-msgid "Suggested tags for the current file"
-msgstr "Rekomendasi tag untuk berkas ini"
-
-#: source/tmp/PopoverTags.vue.ts:76
-msgid "Add to file"
-msgstr "Tambahkan ke berkas"
-
-#: source/tmp/PopoverPomodoro.vue.ts:80
-msgid "Stop"
-msgstr "Stop"
-
-#: source/tmp/PopoverPomodoro.vue.ts:83
-msgid "Work"
-msgstr "Kerja"
-
-#: source/tmp/PopoverPomodoro.vue.ts:86
-msgid "Short break"
-msgstr "Istirahat sebentar"
-
-#: source/tmp/PopoverPomodoro.vue.ts:89
-msgid "Break"
-msgstr "Istirahat"
-
-#: source/tmp/PopoverPomodoro.vue.ts:92
-msgid "Sound Effect"
-msgstr ""
-
-#: source/tmp/PopoverPomodoro.vue.ts:95
-msgid "Volume"
-msgstr ""
-
-#: source/tmp/RelatedFilesTab.vue.ts:33
-msgid "No related files"
-msgstr "Tidak ada berkas yang berkaitan"
-
-#: source/tmp/RelatedFilesTab.vue.ts:34
-msgid "This relation is based on a bidirectional link."
-msgstr ""
-
-#: source/tmp/RelatedFilesTab.vue.ts:35
-msgid "This relation is based on an outbound link."
-msgstr ""
-
-#: source/tmp/RelatedFilesTab.vue.ts:36
-msgid "This relation is based on a backlink."
-msgstr ""
-
-#: source/tmp/RelatedFilesTab.vue.ts:221
-#, javascript-format
-msgid "This relation is based on %s shared tags: %s"
-msgstr ""
-
-#: source/tmp/SnippetsTab.vue.ts:50
-msgid "Rename snippet"
-msgstr "Ganti nama cuplikan"
-
-#: source/tmp/SnippetsTab.vue.ts:53
-msgid "Snippets let you define reusable pieces of text with variables."
-msgstr ""
-"Cuplikan adalah potongan teks yang dapat digunakan kembali, definisikan "
-"menggunakan peubah"
-
-#: source/tmp/PopoverFileProps.vue.ts:110
-msgid "Set writing target…"
-msgstr "Tetapkan target penulisan…"
 
 #: source/tmp/PopoverStats.vue.ts:79
 msgid "words last month"
@@ -5128,18 +2880,76 @@
 msgid "More statistics …"
 msgstr "Statistik selengkapnya ..."
 
-#: source/tmp/ListControl.vue.ts:76
-msgid "Add"
-msgstr "Tambahkan"
-
-#: source/tmp/ListControl.vue.ts:77
-msgid "Actions"
-msgstr "Tindakan"
-
-#: source/tmp/ListControl.vue.ts:78
-#, fuzzy
-msgid "Delete"
-msgstr "Hapus file"
+#. STATIC VARIABLES
+#: source/tmp/CalendarView.vue.ts:26
+msgid "Calendar"
+msgstr "Kalender"
+
+#: source/tmp/CalendarView.vue.ts:28
+msgid "January"
+msgstr "Januari"
+
+#: source/tmp/CalendarView.vue.ts:29
+msgid "February"
+msgstr "Februari"
+
+#: source/tmp/CalendarView.vue.ts:30
+msgid "March"
+msgstr "Maret"
+
+#: source/tmp/CalendarView.vue.ts:31
+msgid "April"
+msgstr "April"
+
+#: source/tmp/CalendarView.vue.ts:32
+msgid "May"
+msgstr "Mei"
+
+#: source/tmp/CalendarView.vue.ts:33
+msgid "June"
+msgstr "Juni"
+
+#: source/tmp/CalendarView.vue.ts:34
+msgid "July"
+msgstr "Juli"
+
+#: source/tmp/CalendarView.vue.ts:35
+msgid "August"
+msgstr "Agustus"
+
+#: source/tmp/CalendarView.vue.ts:36
+msgid "September"
+msgstr "September"
+
+#: source/tmp/CalendarView.vue.ts:37
+msgid "October"
+msgstr "Oktober"
+
+#: source/tmp/CalendarView.vue.ts:38
+msgid "November"
+msgstr "November"
+
+#: source/tmp/CalendarView.vue.ts:39
+msgid "December"
+msgstr "Desember"
+
+#: source/tmp/CalendarView.vue.ts:41
+msgid "Below the monthly average"
+msgstr ""
+
+#: source/tmp/CalendarView.vue.ts:42
+msgid "Over the monthly average"
+msgstr ""
+
+#: source/tmp/CalendarView.vue.ts:43
+msgid "More than twice the monthly average"
+msgstr ""
+
+#~ msgid "Suggested tags for the current file"
+#~ msgstr "Rekomendasi tag untuk berkas ini"
+
+#~ msgid "Add to file"
+#~ msgstr "Tambahkan ke berkas"
 
 #~ msgid "Show file"
 #~ msgstr "Tampilkan file"
@@ -5252,285 +3062,6 @@
 #~ msgid "Use the operating system's accent colour instead of the theme colour"
 #~ msgstr "Gunakan aksen warna dari sistem operasi, bukan dari tema Zettlr"
 
-=======
-#: source/tmp/General-Tab.vue.ts:25
-msgid ""
-"All logos and brand names are subject to their rightful owners. Besides "
-"using their code, Zettlr is in no way affiliated with any of these projects. "
-"Node.js is a trademark of Joyent, Inc."
-msgstr ""
-"Semua logo dan merek tunduk pada pemilik yang sah. Selain menggunakan kode "
-"mereka, Zettlr sama sekali tidak berafiliasi dengan proyek-proyek ini. Node."
-"js adalah merek dagang dari Joyent, Inc."
-
-#: source/tmp/General-Tab.vue.ts:26
-msgid ""
-"Zettlr offers an integration with LanguageTool.org, a service provided by "
-"LanguageTooler GmbH. Using this service requires an internet connection and "
-"is subject to the privacy policy of LanguageTooler GmbH or the corresponding "
-"server that you use."
-msgstr ""
-
-#: source/tmp/RelatedFilesTab.vue.ts:34
-msgid "No related files"
-msgstr "Tidak ada berkas yang berkaitan"
-
-#: source/tmp/RelatedFilesTab.vue.ts:35
-msgid "This relation is based on a bidirectional link."
-msgstr ""
-
-#: source/tmp/RelatedFilesTab.vue.ts:36
-msgid "This relation is based on an outbound link."
-msgstr ""
-
-#: source/tmp/RelatedFilesTab.vue.ts:37
-msgid "This relation is based on a backlink."
-msgstr ""
-
-#: source/tmp/RelatedFilesTab.vue.ts:221
-#, javascript-format
-msgid "This relation is based on %s shared tags: %s"
-msgstr ""
-
-#: source/tmp/PopoverDocInfo.vue.ts:45
-msgid "No open document"
-msgstr "Tidak ada dokumen yang dibuka"
-
-#: source/tmp/PopoverDocInfo.vue.ts:48
-msgid "words"
-msgstr "kata"
-
-#: source/tmp/PopoverDocInfo.vue.ts:51
-msgid "characters"
-msgstr "karakter"
-
-#: source/tmp/PopoverTags.vue.ts:39
-msgid "Name"
-msgstr ""
-
-#: source/tmp/PopoverTags.vue.ts:40
-msgid "Count"
-msgstr ""
-
-#: source/tmp/PopoverTags.vue.ts:47
-msgid "Filter tags…"
-msgstr "Filter label..."
-
-#: source/tmp/PopoverTags.vue.ts:48
-msgid "Tag Cloud"
-msgstr "Awan Label"
-
-#: source/tmp/PopoverStats.vue.ts:79
-msgid "words last month"
-msgstr "kata bulan lalu"
-
-#: source/tmp/PopoverStats.vue.ts:82
-msgid "daily average"
-msgstr "rata-rata harian"
-
-#: source/tmp/PopoverStats.vue.ts:85
-msgid "words today"
-msgstr "kata hari ini"
-
-#: source/tmp/PopoverStats.vue.ts:88
-msgid "🔥 You're on fire!"
-msgstr "🔥 Kamu sedang bersemangat!"
-
-#: source/tmp/PopoverStats.vue.ts:91
-msgid "💪 You're close to hitting your daily average!"
-msgstr "💪 Kamu hampir mencapai rata-rata harianmu!"
-
-#: source/tmp/PopoverStats.vue.ts:94
-msgid "✍🏼 Get writing to surpass your daily average."
-msgstr "✍🏼 Terus menulis untuk melampaui rata-rata harianmu."
-
-#: source/tmp/PopoverStats.vue.ts:97
-msgid "More statistics …"
-msgstr "Statistik selengkapnya ..."
-
-#. STATIC VARIABLES
-#: source/tmp/CalendarView.vue.ts:26
-msgid "Calendar"
-msgstr "Kalender"
-
-#: source/tmp/CalendarView.vue.ts:28
-msgid "January"
-msgstr "Januari"
-
-#: source/tmp/CalendarView.vue.ts:29
-msgid "February"
-msgstr "Februari"
-
-#: source/tmp/CalendarView.vue.ts:30
-msgid "March"
-msgstr "Maret"
-
-#: source/tmp/CalendarView.vue.ts:31
-msgid "April"
-msgstr "April"
-
-#: source/tmp/CalendarView.vue.ts:32
-msgid "May"
-msgstr "Mei"
-
-#: source/tmp/CalendarView.vue.ts:33
-msgid "June"
-msgstr "Juni"
-
-#: source/tmp/CalendarView.vue.ts:34
-msgid "July"
-msgstr "Juli"
-
-#: source/tmp/CalendarView.vue.ts:35
-msgid "August"
-msgstr "Agustus"
-
-#: source/tmp/CalendarView.vue.ts:36
-msgid "September"
-msgstr "September"
-
-#: source/tmp/CalendarView.vue.ts:37
-msgid "October"
-msgstr "Oktober"
-
-#: source/tmp/CalendarView.vue.ts:38
-msgid "November"
-msgstr "November"
-
-#: source/tmp/CalendarView.vue.ts:39
-msgid "December"
-msgstr "Desember"
-
-#: source/tmp/CalendarView.vue.ts:41
-msgid "Below the monthly average"
-msgstr ""
-
-#: source/tmp/CalendarView.vue.ts:42
-msgid "Over the monthly average"
-msgstr ""
-
-#: source/tmp/CalendarView.vue.ts:43
-msgid "More than twice the monthly average"
-msgstr ""
-
-#~ msgid "Suggested tags for the current file"
-#~ msgstr "Rekomendasi tag untuk berkas ini"
-
-#~ msgid "Add to file"
-#~ msgstr "Tambahkan ke berkas"
-
-#~ msgid "Show file"
-#~ msgstr "Tampilkan file"
-
-#~ msgid "Directory not found"
-#~ msgstr "Direktori tidak ditemukan"
-
-#, javascript-format
-#~ msgid "Opening new root %s …"
-#~ msgstr "Membuka root baru %s …"
-
-#, javascript-format
-#~ msgid "%s has been loaded."
-#~ msgstr "%s telah dimuat."
-
-#~ msgid "selected"
-#~ msgstr "dipilih"
-
-#~ msgid "click to select"
-#~ msgstr "klik untuk memilih"
-
-#~ msgid "Workspaces"
-#~ msgstr "Workspace"
-
-#~ msgid "No open files or folders"
-#~ msgstr "Tidak ada file atau folder yang terbuka"
-
-#~ msgid "Automatically switch to dark mode"
-#~ msgstr "Beralih ke mode gelap secara otomatis"
-
-#~ msgid "File manager mode"
-#~ msgstr "Mode pengelola berkas"
-
-#~ msgid "Thin &mdash; show either file tree or file list"
-#~ msgstr ""
-#~ "Minimalis &mdash; perlihatkan salah satu saja, susunan berkas atau daftar "
-#~ "berkas"
-
-#~ msgid "Expanded &mdash; show both file tree and file list"
-#~ msgstr "Lengkap &mdash; perlihatkan susunan berkas dan daftar berkas"
-
-#~ msgid "Combined &mdash; show files and directories in the file tree"
-#~ msgstr "Gabungan &mdash; perlihatkan berkas dan direktori di susunan berkas"
-
-#~ msgid "Sorting order for files (used for sorting by name)"
-#~ msgstr "Susunan urutan file (untuk pengurutan berdasarkan nama)"
-
-#~ msgid "When sorting by time, sort by"
-#~ msgstr "Saat diurut menurut waktu, urutkan berdasarkan"
-
-#~ msgid "In the file metadata display"
-#~ msgstr "Ditampilkan dalam metadata file"
-
-#~ msgid ""
-#~ "Choose the formatting characters that the bold/emphasis commands should "
-#~ "use"
-#~ msgstr "Pilih format karakter untuk membuat huruf tebal/miring"
-
-#~ msgid "Default image path (relative or absolute)"
-#~ msgstr "Jalur gambar default (relatif atau absolut)"
-
-#~ msgid "Algorithm to use for the readability mode"
-#~ msgstr "Algoritme yang digunakan untuk mode baca"
-
-#~ msgid "Primary Magic Quotes"
-#~ msgstr "Tanda Kutip Utama"
-
-#~ msgid "Secondary Magic Quotes"
-#~ msgstr "Tanda Kutip Sekunder"
-
-#~ msgid ""
-#~ "Here you can define certain strings that will be replaced when "
-#~ "AutoCorrect is on. The characters on the left side will be replaced with "
-#~ "whatever comes on the right."
-#~ msgstr ""
-#~ "Di sini kamu dapat menentukan string tertentu yang akan diganti saat "
-#~ "Koreksi Otomatis aktif. Karakter pada bagian kanan akan menggantikan "
-#~ "karakter pada bagian kiri."
-
-#, fuzzy
-#~ msgid "Search for dictionaries…"
-#~ msgstr "Telusuri kamus &hellip;"
-
-#~ msgid ""
-#~ "Target directory for exported files. <em>Attention:</em> Selecting the "
-#~ "current working directory will overwrite files without warning!"
-#~ msgstr ""
-#~ "Direktori target untuk file yang diekspor. <em>Perhatian:</em> Memilih "
-#~ "direktori kerja saat ini akan menimpa file tanpa peringatan!"
-
-#~ msgid "Temporary directory: is regularly expunged"
-#~ msgstr "Direktori sementara: dihapus secara teratur"
-
-#~ msgid ""
-#~ "Current working directory: exported files will be saved into the "
-#~ "currently selected directory."
-#~ msgstr ""
-#~ "Direktori kerja saat ini: file yang diekspor akan disimpan ke direktori "
-#~ "yang saat ini dipilih."
-
-#~ msgid ""
-#~ "Enter all file extensions that you want to see in your attachment "
-#~ "sidebar. Separate them with a comma. Changes are recognised after a "
-#~ "restart."
-#~ msgstr ""
-#~ "Masukkan semua ekstensi file yang ingin ditampilkan pada sidebar "
-#~ "lampiranmu. File dipisahkan dengan koma. Perubahan berlaku setelah "
-#~ "melakukan restart."
-
-#~ msgid "Use the operating system's accent colour instead of the theme colour"
-#~ msgstr "Gunakan aksen warna dari sistem operasi, bukan dari tema Zettlr"
-
->>>>>>> 6a1ca0b8
 #~ msgid "This setting is only available on Windows and macOS"
 #~ msgstr "Pengaturan ini hanya tersedia pada Windows dan macOS"
 
