--- conflicted
+++ resolved
@@ -6,15 +6,9 @@
 #, fuzzy
 msgid ""
 msgstr ""
-<<<<<<< HEAD
-"Project-Id-Version: Zettlr 3.0.3\n"
-"Report-Msgid-Bugs-To: https://github.com/Zettlr/Zettlr/issues\n"
-"POT-Creation-Date: 2024-02-07 10:22+0000\n"
-=======
 "Project-Id-Version: Zettlr 3.0.5\n"
 "Report-Msgid-Bugs-To: https://github.com/Zettlr/Zettlr/issues\n"
 "POT-Creation-Date: 2024-02-12 15:20+0000\n"
->>>>>>> 6a1ca0b8
 "PO-Revision-Date: YEAR-MO-DA HO:MI+ZONE\n"
 "Last-Translator: FULL NAME <EMAIL@ADDRESS>\n"
 "Language-Team: LANGUAGE <LL@li.org>\n"
@@ -23,11 +17,6 @@
 "Content-Type: text/plain; charset=UTF-8\n"
 "Content-Transfer-Encoding: 8bit\n"
 
-<<<<<<< HEAD
-#: source/common/util/format-date.ts:33
-msgid "just now"
-msgstr "just now"
-=======
 #: source/win-preferences/schema/appearance.ts:10
 #: source/app/service-providers/menu/menu.darwin.ts:448
 #: source/app/service-providers/menu/menu.win32.ts:430
@@ -37,7 +26,6 @@
 #: source/win-preferences/schema/appearance.ts:21
 msgid "Schedule"
 msgstr "Schedule"
->>>>>>> 6a1ca0b8
 
 #: source/win-preferences/schema/appearance.ts:25
 #: source/win-preferences/schema/general.ts:46
@@ -472,45 +460,9 @@
 "appearance. This hides formatting characters (such as **text**) or renders "
 "images instead of their link."
 
-<<<<<<< HEAD
-#: source/common/util/localise-number.ts:28
-msgid ","
-msgstr ","
-
-#: source/common/util/localise-number.ts:29
-msgid "."
-msgstr "."
-
-#: source/common/modules/markdown-utils/plain-link-highlighter.ts:25
-msgid "Cmd/Ctrl-click to follow this link"
-msgstr "Cmd/Ctrl-click to follow this link"
-
-#: source/common/modules/markdown-editor/autocomplete/code-blocks.ts:42
-msgid "No highlighting"
-msgstr "No highlighting"
-
-#: source/common/modules/markdown-editor/renderers/render-mermaid.ts:54
-msgid "Rendering mermaid graph …"
-msgstr "Rendering mermaid graph …"
-
-#: source/common/modules/markdown-editor/renderers/render-mermaid.ts:59
-msgid "Could not render Graph:"
-msgstr "Could not render Graph:"
-
-#: source/common/modules/markdown-editor/renderers/readability.ts:39
-#, javascript-format
-msgid "Readability mode (%s)"
-msgstr "Readability mode (%s)"
-
-#: source/common/modules/markdown-editor/renderers/render-images.ts:98
-#, javascript-format
-msgid "Image not found: %s"
-msgstr "Image not found: %s"
-=======
 #: source/win-preferences/schema/editor.ts:65
 msgid "Render Citations"
 msgstr "Render Citations"
->>>>>>> 6a1ca0b8
 
 #: source/win-preferences/schema/editor.ts:70
 msgid "Render Iframes"
@@ -547,23 +499,13 @@
 #: source/win-preferences/schema/editor.ts:119
 #: source/win-preferences/schema/editor.ts:120
 #: source/common/modules/markdown-editor/context-menu/default-menu.ts:152
-<<<<<<< HEAD
-#: source/win-preferences/schema/editor.ts:119
-#: source/win-preferences/schema/editor.ts:120
-=======
 #: source/common/modules/markdown-editor/tooltips/formatting-toolbar.ts:42
->>>>>>> 6a1ca0b8
 msgid "Bold"
 msgstr "Bold"
 
 #: source/win-preferences/schema/editor.ts:127
 #: source/win-preferences/schema/editor.ts:128
 #: source/common/modules/markdown-editor/tooltips/formatting-toolbar.ts:47
-<<<<<<< HEAD
-#: source/win-preferences/schema/editor.ts:127
-#: source/win-preferences/schema/editor.ts:128
-=======
->>>>>>> 6a1ca0b8
 msgid "Italics"
 msgstr "Italics"
 
@@ -585,27 +527,6 @@
 "editing of tables. It provides buttons for common functionality, and takes "
 "care of Markdown formatting."
 
-<<<<<<< HEAD
-#: source/common/modules/markdown-editor/tooltips/formatting-toolbar.ts:67
-#: source/win-preferences/schema/spellchecking.ts:112
-msgid "Code"
-msgstr "Code"
-
-#: source/common/modules/markdown-editor/tooltips/footnotes.ts:90
-msgid "No footnote text found."
-msgstr "No footnote text found."
-
-#: source/common/modules/markdown-editor/tooltips/footnotes.ts:107
-#: source/app/service-providers/menu/menu.darwin.ts:317
-#: source/app/service-providers/menu/menu.win32.ts:318
-msgid "Edit"
-msgstr "Edit"
-
-#: source/common/modules/markdown-editor/tooltips/file-preview.ts:55
-#, javascript-format
-msgid "File %s does not exist."
-msgstr "File %s does not exist."
-=======
 #: source/win-preferences/schema/editor.ts:158
 msgid "Distraction-free mode"
 msgstr "Distraction-free mode"
@@ -613,95 +534,19 @@
 #: source/win-preferences/schema/editor.ts:164
 msgid "Mute non-focused lines in distraction-free mode"
 msgstr "Mute non-focused lines in distraction-free mode"
->>>>>>> 6a1ca0b8
 
 #: source/win-preferences/schema/editor.ts:169
 msgid "Hide toolbar in distraction free mode"
 msgstr "Hide toolbar in distraction free mode"
 
-<<<<<<< HEAD
-#: source/common/modules/markdown-editor/tooltips/file-preview.ts:98
-#: source/tmp/PopoverDirProps.vue.ts:172 source/tmp/PopoverFileProps.vue.ts:104
-msgid "Modified"
-msgstr "Modified"
-=======
 #: source/win-preferences/schema/editor.ts:175
 msgid "Word counter"
 msgstr "Word counter"
->>>>>>> 6a1ca0b8
 
 #: source/win-preferences/schema/editor.ts:182
 msgid "Count characters instead of words (e.g., for Chinese)"
 msgstr "Count characters instead of words (e.g., for Chinese)"
 
-<<<<<<< HEAD
-#: source/common/modules/markdown-editor/tooltips/file-preview.ts:137
-#: source/win-main/file-manager/util/file-item-context.ts:28
-#: source/tmp/GlobalSearch.vue.ts:53
-msgid "Open in a new tab"
-msgstr "Open in a new tab"
-
-#: source/common/modules/markdown-editor/statusbar/magic-quotes.ts:128
-msgid "Disabled"
-msgstr "Disabled"
-
-#: source/common/modules/markdown-editor/statusbar/magic-quotes.ts:135
-msgid "Custom"
-msgstr "Custom"
-
-#: source/common/modules/markdown-editor/statusbar/diagnostics.ts:46
-msgid "Open diagnostics panel"
-msgstr "Open diagnostics panel"
-
-#: source/common/modules/markdown-editor/statusbar/info-fields.ts:53
-#: source/tmp/FileItem.vue.ts:122 source/tmp/FileItem.vue.ts:185
-#: source/tmp/PopoverDocInfo.vue.ts:73 source/tmp/PopoverDirProps.vue.ts:158
-#: source/tmp/PopoverDirProps.vue.ts:166 source/tmp/PopoverFileProps.vue.ts:125
-#, javascript-format
-msgid "%s words"
-msgstr "%s words"
-
-#: source/common/modules/markdown-editor/statusbar/info-fields.ts:72
-#: source/tmp/FileItem.vue.ts:120 source/tmp/FileItem.vue.ts:183
-#: source/tmp/PopoverDocInfo.vue.ts:71
-#, javascript-format
-msgid "%s characters"
-msgstr "%s characters"
-
-#: source/common/modules/markdown-editor/statusbar/language-tool.ts:146
-msgid "Detect automatically"
-msgstr "Detect automatically"
-
-#: source/common/modules/markdown-editor/context-menu/link-image-menu.ts:73
-msgid "Open Link"
-msgstr "Open Link"
-
-#: source/common/modules/markdown-editor/context-menu/link-image-menu.ts:82
-msgid "Copy Mail Address"
-msgstr "Copy Mail Address"
-
-#: source/common/modules/markdown-editor/context-menu/link-image-menu.ts:82
-msgid "Copy Link"
-msgstr "Copy Link"
-
-#: source/common/modules/markdown-editor/context-menu/link-image-menu.ts:92
-msgid "Copy image to clipboard"
-msgstr "Copy image to clipboard"
-
-#: source/common/modules/markdown-editor/context-menu/link-image-menu.ts:98
-msgid "Open image"
-msgstr "Open image"
-
-#: source/common/modules/markdown-editor/context-menu/link-image-menu.ts:104
-#: source/win-main/file-manager/util/file-item-context.ts:87
-#: source/win-main/file-manager/util/dir-item-context.ts:76
-msgid "Reveal in Finder"
-msgstr "Reveal in Finder"
-
-#: source/common/modules/markdown-editor/context-menu/link-image-menu.ts:104
-msgid "Open in File Browser"
-msgstr "Open in File Browser"
-=======
 #: source/win-preferences/schema/editor.ts:188
 msgid "Readability mode"
 msgstr "Readability mode"
@@ -745,7 +590,6 @@
 #: source/win-preferences/schema/editor.ts:260
 msgid "Show link previews"
 msgstr "Show link previews"
->>>>>>> 6a1ca0b8
 
 #: source/win-preferences/schema/editor.ts:266
 msgid "Automatically close matching character pairs"
@@ -812,15 +656,6 @@
 msgid "For this to work, the folder must be open as a Workspace in Zettlr."
 msgstr "For this to work, the folder must be open as a Workspace in Zettlr."
 
-<<<<<<< HEAD
-#: source/common/modules/markdown-editor/context-menu/equation-menu.ts:31
-msgid "Copy equation code"
-msgstr "Copy equation code"
-
-#: source/common/modules/markdown-editor/linters/spellcheck.ts:149
-msgid "Spelling mistake"
-msgstr "Spelling mistake"
-=======
 #: source/win-preferences/schema/zettelkasten.ts:85
 msgid "Path to folder"
 msgstr "Path to folder"
@@ -845,153 +680,11 @@
 #: source/win-preferences/schema/autocorrect.ts:66
 msgid "Single Quotes"
 msgstr "Single Quotes"
->>>>>>> 6a1ca0b8
 
 #: source/win-preferences/schema/autocorrect.ts:94
 msgid "Text-replacement patterns"
 msgstr "Text-replacement patterns"
 
-<<<<<<< HEAD
-#: source/win-preferences/schema/advanced.ts:28
-msgid "Pattern for new file names"
-msgstr "Pattern for new file names"
-
-#: source/win-preferences/schema/advanced.ts:34
-msgid "Define a pattern for new file names"
-msgstr "Define a pattern for new file names"
-
-#: source/win-preferences/schema/advanced.ts:36
-#, javascript-format
-msgid "Available variables: %s"
-msgstr "Available variables: %s"
-
-#: source/win-preferences/schema/advanced.ts:42
-msgid "Do not prompt for filename when creating new files"
-msgstr "Do not prompt for filename when creating new files"
-
-#: source/win-preferences/schema/advanced.ts:49
-msgid "Appearance"
-msgstr "Appearance"
-
-#: source/win-preferences/schema/advanced.ts:55
-msgid "Use native window appearance"
-msgstr "Use native window appearance"
-
-#: source/win-preferences/schema/advanced.ts:56
-msgid "Only available on Linux; this is the default for macOS and Windows."
-msgstr "Only available on Linux; this is the default for macOS and Windows."
-
-#: source/win-preferences/schema/advanced.ts:62
-msgid "Enable window vibrancy"
-msgstr "Enable window vibrancy"
-
-#: source/win-preferences/schema/advanced.ts:63
-msgid "Only available on macOS; makes the window background opaque."
-msgstr "Only available on macOS; makes the window background opaque."
-
-#: source/win-preferences/schema/advanced.ts:70
-msgid "Show app in the notification area"
-msgstr "Show app in the notification area"
-
-#: source/win-preferences/schema/advanced.ts:71
-msgid "Leave app running in the notification area"
-msgstr "Leave app running in the notification area"
-
-#: source/win-preferences/schema/advanced.ts:80
-msgid "Zoom behavior"
-msgstr "Zoom behavior"
-
-#: source/win-preferences/schema/advanced.ts:83
-msgid "Resizes the whole GUI"
-msgstr "Resizes the whole GUI"
-
-#: source/win-preferences/schema/advanced.ts:84
-msgid "Changes the editor font size"
-msgstr "Changes the editor font size"
-
-#: source/win-preferences/schema/advanced.ts:90
-msgid "Attachments sidebar"
-msgstr "Attachments sidebar"
-
-#: source/win-preferences/schema/advanced.ts:96
-msgid "File extensions to be visible in the Attachments sidebar"
-msgstr "File extensions to be visible in the Attachments sidebar"
-
-#: source/win-preferences/schema/advanced.ts:102
-msgid "Iframe rendering whitelist"
-msgstr "Iframe rendering whitelist"
-
-#: source/win-preferences/schema/advanced.ts:111
-msgid "Hostname"
-msgstr "Hostname"
-
-#: source/win-preferences/schema/advanced.ts:113
-#: source/win-preferences/schema/autocorrect.ts:111
-#: source/win-preferences/schema/spellchecking.ts:118
-msgid "Filter"
-msgstr "Filter"
-
-#: source/win-preferences/schema/advanced.ts:118
-msgid "Watchdog polling"
-msgstr "Watchdog polling"
-
-#: source/win-preferences/schema/advanced.ts:124
-msgid "Activate Watchdog polling"
-msgstr "Activate Watchdog polling"
-
-#: source/win-preferences/schema/advanced.ts:129
-msgid "Time to wait before writing a file is considered done (in ms)"
-msgstr "Time to wait before writing a file is considered done (in ms)"
-
-#: source/win-preferences/schema/advanced.ts:136
-msgid "Deleting items"
-msgstr "Deleting items"
-
-#: source/win-preferences/schema/advanced.ts:142
-msgid "Delete items irreversibly, if moving them to trash fails"
-msgstr "Delete items irreversibly, if moving them to trash fails"
-
-#: source/win-preferences/schema/advanced.ts:148
-msgid "Debug mode"
-msgstr "Debug mode"
-
-#: source/win-preferences/schema/advanced.ts:154
-msgid "Enable debug mode"
-msgstr "Enable debug mode"
-
-#: source/win-preferences/schema/advanced.ts:161
-msgid "Beta releases"
-msgstr "Beta releases"
-
-#: source/win-preferences/schema/advanced.ts:167
-msgid "Notify me about beta releases"
-msgstr "Notify me about beta releases"
-
-#: source/win-preferences/schema/autocorrect.ts:21
-msgid "Autocorrect"
-msgstr "Autocorrect"
-
-#: source/win-preferences/schema/autocorrect.ts:31
-msgid "Smart quotes"
-msgstr "Smart quotes"
-
-#: source/win-preferences/schema/autocorrect.ts:44
-msgid "Double Quotes"
-msgstr "Double Quotes"
-
-#: source/win-preferences/schema/autocorrect.ts:47
-#: source/win-preferences/schema/autocorrect.ts:69
-msgid "Disable Magic Quotes"
-msgstr "Disable Magic Quotes"
-
-#: source/win-preferences/schema/autocorrect.ts:66
-msgid "Single Quotes"
-msgstr "Single Quotes"
-
-#: source/win-preferences/schema/autocorrect.ts:94
-msgid "Text-replacement patterns"
-msgstr "Text-replacement patterns"
-
 #: source/win-preferences/schema/autocorrect.ts:98
 msgid "Match whole words"
 msgstr "Match whole words"
@@ -1007,335 +700,6 @@
 #: source/win-preferences/schema/autocorrect.ts:106
 msgid "With"
 msgstr "With"
-
-#: source/win-preferences/schema/editor.ts:21
-msgid "Input mode"
-msgstr "Input mode"
-
-#: source/win-preferences/schema/editor.ts:37
-msgid ""
-"The input mode determines how you interact with the editor. We recommend "
-"keeping this setting at \"Normal\". Only choose \"Vim\" or \"Emacs\" if you "
-"know what this implies."
-msgstr ""
-"The input mode determines how you interact with the editor. We recommend "
-"keeping this setting at \"Normal\". Only choose \"Vim\" or \"Emacs\" if you "
-"know what this implies."
-
-#: source/win-preferences/schema/editor.ts:42
-msgid "Writing direction"
-msgstr "Writing direction"
-
-#: source/win-preferences/schema/editor.ts:50
-msgid "Markdown rendering"
-msgstr "Markdown rendering"
-
-#: source/win-preferences/schema/editor.ts:57
-msgid ""
-"Check to enable live rendering of various Markdown elements to formatted "
-"appearance. This hides formatting characters (such as **text**) or renders "
-"images instead of their link."
-msgstr ""
-"Check to enable live rendering of various Markdown elements to formatted "
-"appearance. This hides formatting characters (such as **text**) or renders "
-"images instead of their link."
-
-#: source/win-preferences/schema/editor.ts:65
-msgid "Render Citations"
-msgstr "Render Citations"
-
-#: source/win-preferences/schema/editor.ts:70
-msgid "Render Iframes"
-msgstr "Render Iframes"
-
-#: source/win-preferences/schema/editor.ts:75
-msgid "Render Images"
-msgstr "Render Images"
-
-#: source/win-preferences/schema/editor.ts:80
-msgid "Render Links"
-msgstr "Render Links"
-
-#: source/win-preferences/schema/editor.ts:85
-msgid "Render Formulae"
-msgstr "Render Formulae"
-
-#: source/win-preferences/schema/editor.ts:90
-msgid "Render Tasks"
-msgstr "Render Tasks"
-
-#: source/win-preferences/schema/editor.ts:95
-msgid "Hide heading characters"
-msgstr "Hide heading characters"
-
-#: source/win-preferences/schema/editor.ts:100
-msgid "Render emphasis"
-msgstr "Render emphasis"
-
-#: source/win-preferences/schema/editor.ts:109
-msgid "Formatting characters for bold and italic"
-msgstr "Formatting characters for bold and italic"
-
-#: source/win-preferences/schema/editor.ts:136
-msgid "Check Markdown for style issues"
-msgstr "Check Markdown for style issues"
-
-#: source/win-preferences/schema/editor.ts:142
-msgid "Table Editor"
-msgstr "Table Editor"
-
-#: source/win-preferences/schema/editor.ts:153
-msgid ""
-"The Table Editor is an interactive interface that simplifies creation and "
-"editing of tables. It provides buttons for common functionality, and takes "
-"care of Markdown formatting."
-msgstr ""
-"The Table Editor is an interactive interface that simplifies creation and "
-"editing of tables. It provides buttons for common functionality, and takes "
-"care of Markdown formatting."
-
-#: source/win-preferences/schema/editor.ts:158
-msgid "Distraction-free mode"
-msgstr "Distraction-free mode"
-
-#: source/win-preferences/schema/editor.ts:164
-msgid "Mute non-focused lines in distraction-free mode"
-msgstr "Mute non-focused lines in distraction-free mode"
-
-#: source/win-preferences/schema/editor.ts:169
-msgid "Hide toolbar in distraction free mode"
-msgstr "Hide toolbar in distraction free mode"
-
-#: source/win-preferences/schema/editor.ts:175
-msgid "Word counter"
-msgstr "Word counter"
-
-#: source/win-preferences/schema/editor.ts:182
-msgid "Count characters instead of words (e.g., for Chinese)"
-msgstr "Count characters instead of words (e.g., for Chinese)"
-
-#: source/win-preferences/schema/editor.ts:188
-msgid "Readability mode"
-msgstr "Readability mode"
-
-#: source/win-preferences/schema/editor.ts:195
-msgid "Algorithm"
-msgstr "Algorithm"
-
-#: source/win-preferences/schema/editor.ts:207
-msgid "Image size"
-msgstr "Image size"
-
-#: source/win-preferences/schema/editor.ts:213
-msgid "Maximum width of images (%s %)"
-msgstr "Maximum width of images (%s %)"
-
-#: source/win-preferences/schema/editor.ts:220
-msgid "Maximum height of images (%s %)"
-msgstr "Maximum height of images (%s %)"
-
-#: source/win-preferences/schema/editor.ts:228
-msgid "Other settings"
-msgstr "Other settings"
-
-#: source/win-preferences/schema/editor.ts:234
-msgid "Font size"
-msgstr "Font size"
-
-#: source/win-preferences/schema/editor.ts:241
-msgid "Indentation size (number of spaces)"
-msgstr "Indentation size (number of spaces)"
-
-#: source/win-preferences/schema/editor.ts:248
-msgid "Indent using tabs instead of spaces"
-msgstr "Indent using tabs instead of spaces"
-
-#: source/win-preferences/schema/editor.ts:255
-msgid "Suggest emojis during autocompletion"
-msgstr "Suggest emojis during autocompletion"
-
-#: source/win-preferences/schema/editor.ts:260
-msgid "Show link previews"
-msgstr "Show link previews"
-
-#: source/win-preferences/schema/editor.ts:266
-msgid "Automatically close matching character pairs"
-msgstr "Automatically close matching character pairs"
-
-#: source/win-preferences/schema/import-export.ts:23
-msgid "Import and export profiles"
-msgstr "Import and export profiles"
-
-#: source/win-preferences/schema/import-export.ts:29
-msgid "Open import profiles editor"
-msgstr "Open import profiles editor"
-
-#: source/win-preferences/schema/import-export.ts:43
-msgid "Open export profiles editor"
-msgstr "Open export profiles editor"
-
-#: source/win-preferences/schema/import-export.ts:58
-msgid "Export settings"
-msgstr "Export settings"
-
-#. TODO: Must be radio; second option "Use system-wide Pandoc for exports"
-#: source/win-preferences/schema/import-export.ts:64
-msgid "Use Zettlr's internal Pandoc for exports"
-msgstr "Use Zettlr's internal Pandoc for exports"
-
-#: source/win-preferences/schema/import-export.ts:70
-msgid "Remove tags from files when exporting"
-msgstr "Remove tags from files when exporting"
-
-#: source/win-preferences/schema/import-export.ts:76
-#: source/win-preferences/schema/zettelkasten.ts:42
-msgid "Internal links"
-msgstr "Internal links"
-
-#: source/win-preferences/schema/import-export.ts:79
-msgid "Remove internal links completely"
-msgstr "Remove internal links completely"
-
-#: source/win-preferences/schema/import-export.ts:80
-msgid "Unlink internal links"
-msgstr "Unlink internal links"
-
-#: source/win-preferences/schema/import-export.ts:81
-msgid "Don't touch internal links"
-msgstr "Don't touch internal links"
-
-#: source/win-preferences/schema/import-export.ts:87
-msgid "Destination folder for exported files"
-msgstr "Destination folder for exported files"
-
-#. TODO: Add info-strings
-#: source/win-preferences/schema/import-export.ts:91
-msgid "Temporary folder"
-msgstr "Temporary folder"
-
-#: source/win-preferences/schema/import-export.ts:92
-msgid "Same as file location"
-msgstr "Same as file location"
-
-#: source/win-preferences/schema/import-export.ts:93
-msgid "Ask for folder when exporting"
-msgstr "Ask for folder when exporting"
-
-#: source/win-preferences/schema/import-export.ts:99
-msgid ""
-"Warning! Files in the temporary folder are regularly deleted. Choosing the "
-"same location as the file overwrites files with identical filenames if they "
-"already exist."
-msgstr ""
-"Warning! Files in the temporary folder are regularly deleted. Choosing the "
-"same location as the file overwrites files with identical filenames if they "
-"already exist."
-
-#: source/win-preferences/schema/import-export.ts:104
-msgid "Custom export commands"
-msgstr "Custom export commands"
-
-#: source/win-preferences/schema/import-export.ts:112
-msgid "Display name"
-msgstr "Display name"
-
-#: source/win-preferences/schema/import-export.ts:112
-msgid "Command"
-msgstr "Command"
-
-#: source/win-preferences/schema/import-export.ts:113
-msgid ""
-"Enter custom commands to run the exporter with. Each command receives as its "
-"first argument the file or project folder to be exported."
-msgstr ""
-"Enter custom commands to run the exporter with. Each command receives as its "
-"first argument the file or project folder to be exported."
-
-#: source/win-preferences/schema/spellchecking.ts:22
-msgid "LanguageTool"
-msgstr "LanguageTool"
-
-#: source/win-preferences/schema/spellchecking.ts:32
-msgid "Strictness"
-msgstr "Strictness"
-
-#: source/win-preferences/schema/spellchecking.ts:35
-msgid "Standard"
-msgstr "Standard"
-
-#: source/win-preferences/schema/spellchecking.ts:36
-msgid "Picky"
-msgstr "Picky"
-
-#: source/win-preferences/schema/spellchecking.ts:45
-msgid "Mother language"
-msgstr "Mother language"
-
-#: source/win-preferences/schema/spellchecking.ts:51
-msgid "Not set"
-msgstr "Not set"
-
-#: source/win-preferences/schema/spellchecking.ts:59
-msgid "LanguageTool Provider"
-msgstr "LanguageTool Provider"
-
-#: source/win-preferences/schema/spellchecking.ts:63
-msgid "Custom server"
-msgstr "Custom server"
-
-#: source/win-preferences/schema/spellchecking.ts:70
-msgid "Custom server address"
-msgstr "Custom server address"
-
-#: source/win-preferences/schema/spellchecking.ts:79
-msgid "LanguageTool Premium"
-msgstr "LanguageTool Premium"
-
-#: source/win-preferences/schema/spellchecking.ts:84
-msgid ""
-"Zettlr will ignore the \"LanguageTool provider\" settings if you enter any "
-"credentials here."
-msgstr ""
-"Zettlr will ignore the \"LanguageTool provider\" settings if you enter any "
-"credentials here."
-
-#: source/win-preferences/schema/spellchecking.ts:88
-msgid "LanguageTool Username"
-msgstr "LanguageTool Username"
-
-#: source/win-preferences/schema/spellchecking.ts:95
-msgid "LanguageTool API key"
-msgstr "LanguageTool API key"
-
-#: source/win-preferences/schema/spellchecking.ts:103
-msgid "Spellchecking"
-msgstr "Spellchecking"
-
-#: source/win-preferences/schema/spellchecking.ts:112
-msgid "Active"
-msgstr "Active"
-
-#: source/win-preferences/schema/spellchecking.ts:112
-msgid "Language"
-msgstr "Language"
-
-#: source/win-preferences/schema/spellchecking.ts:113
-msgid ""
-"Select the languages for which you want to enable automatic spell checking."
-msgstr ""
-"Select the languages for which you want to enable automatic spell checking."
-
-#: source/win-preferences/schema/spellchecking.ts:125
-msgid "User dictionary. Remove words by clicking them."
-msgstr "User dictionary. Remove words by clicking them."
-
-#: source/win-preferences/schema/spellchecking.ts:127
-msgid "Dictionary entry"
-msgstr "Dictionary entry"
-
-#: source/win-preferences/schema/spellchecking.ts:130
-msgid "Search for entries …"
-msgstr "Search for entries …"
 
 #: source/win-preferences/schema/file-manager.ts:7
 msgid "Display mode"
@@ -1425,475 +789,6 @@
 msgid "Use ASCII order (2 comes after 10)"
 msgstr "Use ASCII order (2 comes after 10)"
 
-#: source/win-preferences/schema/citations.ts:21
-msgid "Citations"
-msgstr "Citations"
-
-#: source/win-preferences/schema/citations.ts:27
-msgid "How would you like autocomplete to insert your citations?"
-msgstr "How would you like autocomplete to insert your citations?"
-
-#: source/win-preferences/schema/citations.ts:38
-msgid "Citation Database (CSL JSON or BibTex)"
-msgstr "Citation Database (CSL JSON or BibTex)"
-
-#: source/win-preferences/schema/citations.ts:40
-#: source/win-preferences/schema/citations.ts:52
-msgid "Path to file"
-msgstr "Path to file"
-
-#: source/win-preferences/schema/citations.ts:50
-msgid "CSL-Style (optional)"
-msgstr "CSL-Style (optional)"
-
-#: source/win-preferences/schema/general.ts:21
-msgid "Application language"
-msgstr "Application language"
-
-#: source/win-preferences/schema/general.ts:32
-msgid "Autosave"
-msgstr "Autosave"
-
-#: source/win-preferences/schema/general.ts:42
-msgid "Save modifications"
-msgstr "Save modifications"
-
-#: source/win-preferences/schema/general.ts:46
-#: source/win-preferences/schema/appearance.ts:25
-msgid "Off"
-msgstr "Off"
-
-#: source/win-preferences/schema/general.ts:47
-msgid "Immediately"
-msgstr "Immediately"
-
-#: source/win-preferences/schema/general.ts:48
-msgid "After a short delay"
-msgstr "After a short delay"
-
-#: source/win-preferences/schema/general.ts:54
-msgid "Default image folder"
-msgstr "Default image folder"
-
-#: source/win-preferences/schema/general.ts:66
-msgid ""
-"Click \"Select folder…\" or type an absolute or relative path directly into "
-"the input field."
-msgstr ""
-"Click \"Select folder…\" or type an absolute or relative path directly into "
-"the input field."
-
-#: source/win-preferences/schema/general.ts:71
-msgid "Behavior"
-msgstr "Behavior"
-
-#: source/win-preferences/schema/general.ts:77
-#: source/app/service-providers/windows/dialog/should-replace-file.ts:33
-msgid "Always load remote changes to the current file"
-msgstr "Always load remote changes to the current file"
-
-#: source/win-preferences/schema/general.ts:82
-msgid "Avoid opening files in new tabs if possible"
-msgstr "Avoid opening files in new tabs if possible"
-
-#: source/win-preferences/schema/general.ts:88
-msgid "Updates"
-msgstr "Updates"
-
-#: source/win-preferences/schema/general.ts:94
-msgid "Automatically check for updates"
-msgstr "Automatically check for updates"
-
-#: source/win-preferences/schema/appearance.ts:10
-#: source/app/service-providers/menu/menu.darwin.ts:448
-#: source/app/service-providers/menu/menu.win32.ts:430
-msgid "Dark mode"
-msgstr "Dark mode"
-
-#: source/win-preferences/schema/appearance.ts:21
-msgid "Schedule"
-msgstr "Schedule"
-
-#: source/win-preferences/schema/appearance.ts:26
-msgid "Follow system"
-msgstr "Follow system"
-
-#: source/win-preferences/schema/appearance.ts:27
-msgid "On"
-msgstr "On"
-
-#: source/win-preferences/schema/appearance.ts:36
-#: source/tmp/PopoverPomodoro.vue.ts:77
-msgid "Start"
-msgstr "Start"
-
-#: source/win-preferences/schema/appearance.ts:43
-msgid "End"
-msgstr "End"
-
-#: source/win-preferences/schema/appearance.ts:53
-msgid "Theme"
-msgstr "Theme"
-
-#: source/win-preferences/schema/appearance.ts:60
-msgid "Here you can choose the theme for the app."
-msgstr "Here you can choose the theme for the app."
-
-#: source/win-preferences/schema/appearance.ts:102
-msgid "Toolbar options"
-msgstr "Toolbar options"
-
-#: source/win-preferences/schema/appearance.ts:109
-msgid "Left section buttons"
-msgstr "Left section buttons"
-
-#: source/win-preferences/schema/appearance.ts:113
-msgid "Display \"Open Preferences\" button"
-msgstr "Display \"Open Preferences\" button"
-
-#: source/win-preferences/schema/appearance.ts:118
-msgid "Display \"New File\" button"
-msgstr "Display \"New File\" button"
-
-#: source/win-preferences/schema/appearance.ts:123
-msgid "Display \"Previous File\" button"
-msgstr "Display \"Previous File\" button"
-
-#: source/win-preferences/schema/appearance.ts:128
-msgid "Display \"Next File\" button"
-msgstr "Display \"Next File\" button"
-
-#: source/win-preferences/schema/appearance.ts:135
-msgid "Center section buttons"
-msgstr "Center section buttons"
-
-#: source/win-preferences/schema/appearance.ts:139
-msgid "Display readability button"
-msgstr "Display readability button"
-
-#: source/win-preferences/schema/appearance.ts:144
-msgid "Display \"Insert Comment\" button"
-msgstr "Display \"Insert Comment\" button"
-
-#: source/win-preferences/schema/appearance.ts:149
-msgid "Display link button"
-msgstr "Display link button"
-
-#: source/win-preferences/schema/appearance.ts:154
-msgid "Display image button"
-msgstr "Display image button"
-
-#: source/win-preferences/schema/appearance.ts:159
-msgid "Display task list button"
-msgstr "Display task list button"
-
-#: source/win-preferences/schema/appearance.ts:164
-msgid "Display \"Insert Table\" button"
-msgstr "Display \"Insert Table\" button"
-
-#: source/win-preferences/schema/appearance.ts:169
-msgid "Display \"Insert Footnote\" button"
-msgstr "Display \"Insert Footnote\" button"
-
-#: source/win-preferences/schema/appearance.ts:176
-msgid "Right section buttons"
-msgstr "Right section buttons"
-
-#: source/win-preferences/schema/appearance.ts:180
-msgid "Display document info"
-msgstr "Display document info"
-
-#: source/win-preferences/schema/appearance.ts:185
-msgid "Display Pomodoro-timer"
-msgstr "Display Pomodoro-timer"
-
-#: source/win-preferences/schema/appearance.ts:191
-msgid "Status bar"
-msgstr "Status bar"
-
-#: source/win-preferences/schema/appearance.ts:197
-msgid "Show statusbar"
-msgstr "Show statusbar"
-
-#: source/win-preferences/schema/appearance.ts:203
-#: source/tmp/CustomCSS.vue.ts:31
-msgid "Custom CSS"
-msgstr "Custom CSS"
-
-#: source/win-preferences/schema/appearance.ts:208
-msgid "Open CSS editor"
-msgstr "Open CSS editor"
-
-#: source/win-preferences/schema/snippets.ts:23
-msgid "Snippets"
-msgstr "Snippets"
-
-#: source/win-preferences/schema/snippets.ts:29
-msgid "Open snippets editor"
-msgstr "Open snippets editor"
-
-#: source/win-preferences/schema/zettelkasten.ts:21
-msgid "Zettelkasten IDs"
-msgstr "Zettelkasten IDs"
-
-#: source/win-preferences/schema/zettelkasten.ts:27
-msgid "Pattern for Zettelkasten IDs"
-msgstr "Pattern for Zettelkasten IDs"
-
-#: source/win-preferences/schema/zettelkasten.ts:28
-msgid "Uses ECMAScript regular expressions"
-msgstr "Uses ECMAScript regular expressions"
-
-#: source/win-preferences/schema/zettelkasten.ts:34
-msgid "Pattern used to generate new IDs"
-msgstr "Pattern used to generate new IDs"
-
-#: source/win-preferences/schema/zettelkasten.ts:37
-#, javascript-format
-msgid "Available Variables: %s"
-msgstr "Available Variables: %s"
-
-#: source/win-preferences/schema/zettelkasten.ts:48
-msgid "Link with filename only"
-msgstr "Link with filename only"
-
-#: source/win-preferences/schema/zettelkasten.ts:53
-msgid "When linking files, add the document name …"
-msgstr "When linking files, add the document name …"
-
-#: source/win-preferences/schema/zettelkasten.ts:56
-msgid "Always"
-msgstr "Always"
-
-#: source/win-preferences/schema/zettelkasten.ts:57
-msgid "Only when linking using the ID"
-msgstr "Only when linking using the ID"
-
-#: source/win-preferences/schema/zettelkasten.ts:58
-msgid "Never"
-msgstr "Never"
-
-#: source/win-preferences/schema/zettelkasten.ts:65
-msgid "Start a full-text search when following internal links"
-msgstr "Start a full-text search when following internal links"
-
-#: source/win-preferences/schema/zettelkasten.ts:66
-msgid "The search string will match the content between the brackets: [[ ]]."
-msgstr "The search string will match the content between the brackets: [[ ]]."
-
-#: source/win-preferences/schema/zettelkasten.ts:75
-msgid ""
-"Automatically create non-existing files in this folder when following "
-"internal links"
-msgstr ""
-"Automatically create non-existing files in this folder when following "
-"internal links"
-
-#: source/win-preferences/schema/zettelkasten.ts:80
-msgid "For this to work, the folder must be open as a Workspace in Zettlr."
-msgstr "For this to work, the folder must be open as a Workspace in Zettlr."
-
-#: source/win-preferences/schema/zettelkasten.ts:85
-msgid "Path to folder"
-msgstr "Path to folder"
-
-#: source/win-main/file-manager/util/file-item-context.ts:34
-#: source/win-main/file-manager/util/dir-item-context.ts:28
-msgid "Properties"
-msgstr "Properties"
-
-#: source/win-main/file-manager/util/file-item-context.ts:43
-#: source/app/service-providers/menu/menu.darwin.ts:287
-#: source/app/service-providers/menu/menu.win32.ts:281
-#: source/tmp/Defaults.vue.ts:76
-msgid "Rename file"
-msgstr "Rename file"
-
-#: source/win-main/file-manager/util/file-item-context.ts:50
-#: source/app/service-providers/menu/menu.darwin.ts:298
-#: source/app/service-providers/menu/menu.win32.ts:292
-msgid "Delete file"
-msgstr "Delete file"
-
-#: source/win-main/file-manager/util/file-item-context.ts:57
-msgid "Duplicate file"
-msgstr "Duplicate file"
-
-#: source/win-main/file-manager/util/file-item-context.ts:66
-#: source/win-main/file-manager/util/dir-item-context.ts:67
-msgid "Copy path"
-msgstr "Copy path"
-
-#: source/win-main/file-manager/util/file-item-context.ts:72
-#: source/win-main/tabs-context.ts:68
-msgid "Copy filename"
-msgstr "Copy filename"
-
-#: source/win-main/file-manager/util/file-item-context.ts:78
-#: source/win-main/tabs-context.ts:80
-#: source/app/service-providers/menu/menu.darwin.ts:414
-#: source/app/service-providers/menu/menu.win32.ts:415
-msgid "Copy ID"
-msgstr "Copy ID"
-
-#: source/win-main/file-manager/util/file-item-context.ts:87
-#: source/win-main/file-manager/util/dir-item-context.ts:76
-msgid "Reveal in Explorer"
-msgstr "Reveal in Explorer"
-
-#: source/win-main/file-manager/util/file-item-context.ts:87
-#: source/win-main/file-manager/util/dir-item-context.ts:76
-msgid "Reveal in File Browser"
-msgstr "Reveal in File Browser"
-
-#: source/win-main/file-manager/util/file-item-context.ts:100
-msgid "Close file"
-msgstr "Close file"
-
-#: source/win-main/file-manager/util/dir-item-context.ts:37
-#: source/app/service-providers/menu/menu.darwin.ts:116
-#: source/app/service-providers/menu/menu.win32.ts:90
-msgid "New File…"
-msgstr "New File…"
-
-#: source/win-main/file-manager/util/dir-item-context.ts:43
-#: source/app/service-providers/menu/menu.darwin.ts:155
-#: source/app/service-providers/menu/menu.win32.ts:129
-msgid "New directory…"
-msgstr "New directory…"
-
-#: source/win-main/file-manager/util/dir-item-context.ts:52
-msgid "Rename directory"
-msgstr "Rename directory"
-
-#: source/win-main/file-manager/util/dir-item-context.ts:58
-#: source/app/service-providers/menu/menu.darwin.ts:306
-#: source/app/service-providers/menu/menu.win32.ts:299
-msgid "Delete directory"
-msgstr "Delete directory"
-
-#: source/win-main/file-manager/util/dir-item-context.ts:87
-msgid "Check for directory …"
-msgstr "Check for directory …"
-
-#: source/win-main/file-manager/util/dir-item-context.ts:104
-msgid "Export Project"
-msgstr "Export Project"
-
-#: source/win-main/file-manager/util/dir-item-context.ts:116
-msgid "Close Workspace"
-msgstr "Close Workspace"
-
-#: source/win-main/tabs-context.ts:38
-#: source/app/service-providers/menu/menu.darwin.ts:601
-#: source/app/service-providers/menu/menu.win32.ts:574
-msgid "Close Tab"
-msgstr "Close Tab"
-=======
-#: source/win-preferences/schema/autocorrect.ts:98
-msgid "Match whole words"
-msgstr "Match whole words"
-
-#: source/win-preferences/schema/autocorrect.ts:99
-msgid "When checked, AutoCorrect will never replace parts of words"
-msgstr "When checked, AutoCorrect will never replace parts of words"
-
-#: source/win-preferences/schema/autocorrect.ts:106
-msgid "Replace"
-msgstr "Replace"
-
-#: source/win-preferences/schema/autocorrect.ts:106
-msgid "With"
-msgstr "With"
-
-#: source/win-preferences/schema/file-manager.ts:7
-msgid "Display mode"
-msgstr "Display mode"
-
-#: source/win-preferences/schema/file-manager.ts:16
-msgid "Thin"
-msgstr "Thin"
-
-#: source/win-preferences/schema/file-manager.ts:17
-msgid "Expanded"
-msgstr "Expanded"
-
-#: source/win-preferences/schema/file-manager.ts:18
-msgid "Combined"
-msgstr "Combined"
-
-#: source/win-preferences/schema/file-manager.ts:24
-msgid ""
-"The Thin mode shows your directories and files separately. Select a "
-"directory to have its contents displayed in the file list. Switch between "
-"file list and directory tree by clicking on directories or the arrow button "
-"which appears at the top left corner of the file list."
-msgstr ""
-"The Thin mode shows your directories and files separately. Select a "
-"directory to have its contents displayed in the file list. Switch between "
-"file list and directory tree by clicking on directories or the arrow button "
-"which appears at the top left corner of the file list."
-
-#: source/win-preferences/schema/file-manager.ts:29
-msgid "Show file information"
-msgstr "Show file information"
-
-#: source/win-preferences/schema/file-manager.ts:34
-msgid "Show folders above files"
-msgstr "Show folders above files"
-
-#: source/win-preferences/schema/file-manager.ts:40
-msgid "Markdown document name display"
-msgstr "Markdown document name display"
-
-#: source/win-preferences/schema/file-manager.ts:48
-msgid "Filename only"
-msgstr "Filename only"
-
-#: source/win-preferences/schema/file-manager.ts:49
-msgid "Title if applicable"
-msgstr "Title if applicable"
-
-#: source/win-preferences/schema/file-manager.ts:50
-msgid "First heading level 1 if applicable"
-msgstr "First heading level 1 if applicable"
-
-#: source/win-preferences/schema/file-manager.ts:51
-msgid "Title or first heading level 1 if applicable"
-msgstr "Title or first heading level 1 if applicable"
-
-#: source/win-preferences/schema/file-manager.ts:57
-msgid "Display Markdown file extensions"
-msgstr "Display Markdown file extensions"
-
-#: source/win-preferences/schema/file-manager.ts:64
-msgid "Time display"
-msgstr "Time display"
-
-#: source/win-preferences/schema/file-manager.ts:72
-msgid "Last modification time"
-msgstr "Last modification time"
-
-#: source/win-preferences/schema/file-manager.ts:73
-msgid "File creation time"
-msgstr "File creation time"
-
-#: source/win-preferences/schema/file-manager.ts:79
-msgid "Sorting"
-msgstr "Sorting"
-
-#: source/win-preferences/schema/file-manager.ts:85
-msgid "When sorting documents…"
-msgstr "When sorting documents…"
-
-#: source/win-preferences/schema/file-manager.ts:88
-msgid "Use natural order (2 comes before 10)"
-msgstr "Use natural order (2 comes before 10)"
-
-#: source/win-preferences/schema/file-manager.ts:89
-msgid "Use ASCII order (2 comes after 10)"
-msgstr "Use ASCII order (2 comes after 10)"
-
 #: source/win-preferences/schema/spellchecking.ts:22
 msgid "LanguageTool"
 msgstr "LanguageTool"
@@ -2516,7 +1411,6 @@
 #: source/common/util/map-lang-code.ts:78
 msgid "Croatian"
 msgstr "Croatian"
->>>>>>> 6a1ca0b8
 
 #: source/common/util/map-lang-code.ts:79
 msgid "Hungarian"
@@ -2538,542 +1432,6 @@
 msgid "Italian (Switzerland)"
 msgstr "Italian (Switzerland)"
 
-<<<<<<< HEAD
-#: source/app/service-providers/menu/menu.darwin.ts:46
-#: source/app/service-providers/menu/menu.darwin.ts:641
-#: source/app/service-providers/menu/menu.win32.ts:614
-msgid "About Zettlr"
-msgstr "About Zettlr"
-
-#: source/app/service-providers/menu/menu.darwin.ts:51
-#: source/app/service-providers/menu/menu.win32.ts:222
-#: source/app/service-providers/menu/menu.win32.ts:226
-msgid "Preferences…"
-msgstr "Preferences…"
-
-#: source/app/service-providers/menu/menu.darwin.ts:59
-#: source/app/service-providers/menu/menu.win32.ts:234
-msgid "Assets Manager"
-msgstr "Assets Manager"
-
-#: source/app/service-providers/menu/menu.darwin.ts:67
-#: source/app/service-providers/menu/menu.win32.ts:242
-msgid "Manage Tags…"
-msgstr "Manage Tags…"
-
-#: source/app/service-providers/menu/menu.darwin.ts:77
-msgid "Services"
-msgstr "Services"
-
-#: source/app/service-providers/menu/menu.darwin.ts:86
-msgid "Hide"
-msgstr "Hide"
-
-#: source/app/service-providers/menu/menu.darwin.ts:91
-msgid "Hide others"
-msgstr "Hide others"
-
-#: source/app/service-providers/menu/menu.darwin.ts:96
-msgid "Show"
-msgstr "Show"
-
-#: source/app/service-providers/menu/menu.darwin.ts:104
-#: source/app/service-providers/menu/menu.win32.ts:308
-#: source/app/service-providers/tray/index.ts:166
-msgid "Quit"
-msgstr "Quit"
-
-#: source/app/service-providers/menu/menu.darwin.ts:113
-#: source/app/service-providers/menu/menu.win32.ts:87
-msgid "File"
-msgstr "File"
-
-#: source/app/service-providers/menu/menu.darwin.ts:175
-#: source/app/service-providers/menu/menu.win32.ts:149
-msgid "Open Workspace …"
-msgstr "Open Workspace …"
-
-#: source/app/service-providers/menu/menu.darwin.ts:184
-#: source/app/service-providers/menu/menu.win32.ts:44
-#: source/app/service-providers/menu/menu.win32.ts:56
-msgid "Recent documents"
-msgstr "Recent documents"
-
-#: source/app/service-providers/menu/menu.darwin.ts:188
-#: source/app/service-providers/menu/menu.win32.ts:48
-#: source/app/service-providers/menu/menu.win32.ts:60
-msgid "Empty"
-msgstr "Empty"
-
-#: source/app/service-providers/menu/menu.darwin.ts:197
-#: source/app/service-providers/menu/menu.win32.ts:162
-#: source/app/service-providers/commands/export.ts:114
-#: source/tmp/CustomCSS.vue.ts:42 source/tmp/CustomCSS.vue.ts:56
-#: source/tmp/Defaults.vue.ts:114 source/tmp/SnippetsTab.vue.ts:47
-msgid "Save"
-msgstr "Save"
-
-#: source/app/service-providers/menu/menu.darwin.ts:208
-#: source/app/service-providers/menu/menu.win32.ts:173
-msgid "Previous file"
-msgstr "Previous file"
-
-#: source/app/service-providers/menu/menu.darwin.ts:219
-#: source/app/service-providers/menu/menu.win32.ts:184
-msgid "Next file"
-msgstr "Next file"
-
-#: source/app/service-providers/menu/menu.darwin.ts:233
-#: source/app/service-providers/menu/menu.win32.ts:198
-msgid "Import files…"
-msgstr "Import files…"
-
-#: source/app/service-providers/menu/menu.darwin.ts:241
-#: source/app/service-providers/menu/menu.win32.ts:206
-msgid "Export…"
-msgstr "Export…"
-
-#: source/app/service-providers/menu/menu.darwin.ts:249
-#: source/app/service-providers/menu/menu.win32.ts:214
-msgid "Print…"
-msgstr "Print…"
-
-#: source/app/service-providers/menu/menu.darwin.ts:260
-#: source/app/service-providers/menu/menu.win32.ts:254
-msgid "Import translation…"
-msgstr "Import translation…"
-
-#: source/app/service-providers/menu/menu.darwin.ts:268
-#: source/app/service-providers/menu/menu.win32.ts:262
-msgid "Import dictionary…"
-msgstr "Import dictionary…"
-
-#: source/app/service-providers/menu/menu.darwin.ts:322
-#: source/app/service-providers/menu/menu.win32.ts:323
-msgid "Undo"
-msgstr "Undo"
-
-#: source/app/service-providers/menu/menu.darwin.ts:328
-#: source/app/service-providers/menu/menu.win32.ts:329
-msgid "Redo"
-msgstr "Redo"
-
-#: source/app/service-providers/menu/menu.darwin.ts:379
-#: source/app/service-providers/menu/menu.win32.ts:380
-msgid "Find in file"
-msgstr "Find in file"
-
-#: source/app/service-providers/menu/menu.darwin.ts:387
-#: source/app/service-providers/menu/menu.win32.ts:388
-msgid "Find in directory"
-msgstr "Find in directory"
-
-#: source/app/service-providers/menu/menu.darwin.ts:395
-#: source/app/service-providers/menu/menu.win32.ts:396
-msgid "Filter files"
-msgstr "Filter files"
-
-#: source/app/service-providers/menu/menu.darwin.ts:406
-#: source/app/service-providers/menu/menu.win32.ts:407
-msgid "Generate new ID"
-msgstr "Generate new ID"
-
-#: source/app/service-providers/menu/menu.darwin.ts:425
-msgid "Speech"
-msgstr "Speech"
-
-#: source/app/service-providers/menu/menu.darwin.ts:429
-msgid "Start speaking"
-msgstr "Start speaking"
-
-#: source/app/service-providers/menu/menu.darwin.ts:434
-msgid "Stop speaking"
-msgstr "Stop speaking"
-
-#: source/app/service-providers/menu/menu.darwin.ts:444
-#: source/app/service-providers/menu/menu.win32.ts:426
-msgid "View"
-msgstr "View"
-
-#: source/app/service-providers/menu/menu.darwin.ts:458
-#: source/app/service-providers/menu/menu.win32.ts:440
-msgid "Additional Information"
-msgstr "Additional Information"
-
-#: source/app/service-providers/menu/menu.darwin.ts:468
-#: source/app/service-providers/menu/menu.win32.ts:450
-msgid "Distraction free mode"
-msgstr "Distraction free mode"
-
-#: source/app/service-providers/menu/menu.darwin.ts:476
-#: source/app/service-providers/menu/menu.win32.ts:458
-msgid "Typewriter Mode"
-msgstr "Typewriter Mode"
-
-#: source/app/service-providers/menu/menu.darwin.ts:487
-#: source/app/service-providers/menu/menu.win32.ts:469
-msgid "Toggle file manager"
-msgstr "Toggle file manager"
-
-#: source/app/service-providers/menu/menu.darwin.ts:495
-#: source/app/service-providers/menu/menu.win32.ts:477
-msgid "Toggle Sidebar"
-msgstr "Toggle Sidebar"
-
-#: source/app/service-providers/menu/menu.darwin.ts:509
-#: source/app/service-providers/menu/menu.win32.ts:488
-msgid "Reset zoom"
-msgstr "Reset zoom"
-
-#: source/app/service-providers/menu/menu.darwin.ts:518
-#: source/app/service-providers/menu/menu.win32.ts:497
-msgid "Zoom in"
-msgstr "Zoom in"
-
-#: source/app/service-providers/menu/menu.darwin.ts:525
-#: source/app/service-providers/menu/menu.win32.ts:504
-msgid "Zoom out"
-msgstr "Zoom out"
-
-#: source/app/service-providers/menu/menu.darwin.ts:535
-#: source/app/service-providers/menu/menu.win32.ts:514
-msgid "Toggle fullscreen"
-msgstr "Toggle fullscreen"
-
-#: source/app/service-providers/menu/menu.darwin.ts:543
-#: source/app/service-providers/menu/menu.win32.ts:523
-msgid "Develop"
-msgstr "Develop"
-
-#: source/app/service-providers/menu/menu.darwin.ts:547
-#: source/app/service-providers/menu/menu.win32.ts:527
-msgid "Reload"
-msgstr "Reload"
-
-#: source/app/service-providers/menu/menu.darwin.ts:555
-#: source/app/service-providers/menu/menu.win32.ts:535
-msgid "Toggle developer tools"
-msgstr "Toggle developer tools"
-
-#: source/app/service-providers/menu/menu.darwin.ts:563
-#: source/app/service-providers/menu/menu.win32.ts:543
-msgid "Open Logs"
-msgstr "Open Logs"
-
-#: source/app/service-providers/menu/menu.darwin.ts:574
-#: source/app/service-providers/menu/menu.win32.ts:554
-msgid "Window"
-msgstr "Window"
-
-#: source/app/service-providers/menu/menu.darwin.ts:579
-#: source/app/service-providers/menu/menu.win32.ts:559
-msgid "Minimize"
-msgstr "Minimize"
-
-#: source/app/service-providers/menu/menu.darwin.ts:587
-#: source/app/service-providers/menu/menu.win32.ts:565
-msgid "Close"
-msgstr "Close"
-
-#: source/app/service-providers/menu/menu.darwin.ts:593
-msgid "Bring All to Front"
-msgstr "Bring All to Front"
-
-#: source/app/service-providers/menu/menu.darwin.ts:609
-#: source/app/service-providers/menu/menu.win32.ts:582
-msgid "Previous Tab"
-msgstr "Previous Tab"
-
-#: source/app/service-providers/menu/menu.darwin.ts:617
-#: source/app/service-providers/menu/menu.win32.ts:590
-msgid "Next Tab"
-msgstr "Next Tab"
-
-#: source/app/service-providers/menu/menu.darwin.ts:625
-#: source/app/service-providers/menu/menu.win32.ts:598
-msgid "New window"
-msgstr "New window"
-
-#: source/app/service-providers/menu/menu.darwin.ts:636
-#: source/app/service-providers/menu/menu.win32.ts:609
-msgid "Help"
-msgstr "Help"
-
-#: source/app/service-providers/menu/menu.darwin.ts:648
-#: source/app/service-providers/menu/menu.win32.ts:621 source/tmp/App.vue.ts:94
-msgid "Check for updates"
-msgstr "Check for updates"
-
-#: source/app/service-providers/menu/menu.darwin.ts:660
-#: source/app/service-providers/menu/menu.win32.ts:633
-msgid "Support Zettlr"
-msgstr "Support Zettlr"
-
-#: source/app/service-providers/menu/menu.darwin.ts:670
-#: source/app/service-providers/menu/menu.win32.ts:643
-msgid "Visit website"
-msgstr "Visit website"
-
-#: source/app/service-providers/menu/menu.darwin.ts:680
-#: source/app/service-providers/menu/menu.win32.ts:653
-msgid "Open user manual"
-msgstr "Open user manual"
-
-#: source/app/service-providers/menu/menu.darwin.ts:694
-#: source/app/service-providers/menu/menu.win32.ts:667
-msgid "Open Tutorial"
-msgstr "Open Tutorial"
-
-#: source/app/service-providers/menu/menu.darwin.ts:702
-#: source/app/service-providers/menu/menu.win32.ts:675
-msgid "Clear FSAL cache …"
-msgstr "Clear FSAL cache …"
-
-#: source/app/service-providers/menu/menu.darwin.ts:706
-#: source/app/service-providers/menu/menu.win32.ts:679
-msgid "Clear FSAL Cache"
-msgstr "Clear FSAL Cache"
-
-#: source/app/service-providers/menu/menu.darwin.ts:707
-#: source/app/service-providers/menu/menu.win32.ts:680
-msgid "Clearing the FSAL cache requires a restart."
-msgstr "Clearing the FSAL cache requires a restart."
-
-#: source/app/service-providers/menu/menu.darwin.ts:708
-#: source/app/service-providers/menu/menu.win32.ts:681
-msgid ""
-"After the restart, Zettlr will recreate the entire cache, which may take a "
-"few moments, depending on the amount of files you have loaded and the speed "
-"of your disk. The window(s) will show afterward."
-msgstr ""
-"After the restart, Zettlr will recreate the entire cache, which may take a "
-"few moments, depending on the amount of files you have loaded and the speed "
-"of your disk. The window(s) will show afterward."
-
-#: source/app/service-providers/menu/menu.darwin.ts:711
-#: source/app/service-providers/menu/menu.win32.ts:684
-#: source/app/service-providers/config/index.ts:483
-msgid "Restart now"
-msgstr "Restart now"
-
-#. 1: Omit all changes
-#: source/app/service-providers/menu/menu.darwin.ts:712
-#: source/app/service-providers/menu/menu.win32.ts:685
-#: source/app/service-providers/windows/dialog/should-replace-file.ts:36
-#: source/app/service-providers/windows/dialog/should-overwrite-file.ts:32
-#: source/app/service-providers/windows/dialog/ask-save-changes.ts:34
-#: source/app/service-providers/commands/rename-tag.ts:47
-#: source/app/service-providers/commands/file-delete.ts:37
-#: source/app/service-providers/commands/dir-delete.ts:36
-#: source/tmp/CustomCSS.vue.ts:49
-msgid "Cancel"
-msgstr "Cancel"
-
-#: source/app/service-providers/config/config-validation.ts:278
-#, javascript-format
-msgid "Option %s has to be of type %s."
-msgstr "Option %s has to be of type %s."
-
-#: source/app/service-providers/config/config-validation.ts:281
-#, javascript-format
-msgid "Option %s must be one of: %s."
-msgstr "Option %s must be one of: %s."
-
-#: source/app/service-providers/config/config-validation.ts:284
-#, javascript-format
-msgid "Option %s must be between %s and %s (characters long)."
-msgstr "Option %s must be between %s and %s (characters long)."
-
-#: source/app/service-providers/config/config-validation.ts:287
-#, javascript-format
-msgid "Option %s may not exceed %s (characters)."
-msgstr "Option %s may not exceed %s (characters)."
-
-#: source/app/service-providers/config/config-validation.ts:290
-#, javascript-format
-msgid "Option %s must be at least %s (characters long)."
-msgstr "Option %s must be at least %s (characters long)."
-
-#: source/app/service-providers/config/config-validation.ts:293
-#, javascript-format
-msgid "Option %s is required."
-msgstr "Option %s is required."
-
-#: source/app/service-providers/config/index.ts:480
-msgid "Changing this option requires a restart to take effect."
-msgstr "Changing this option requires a restart to take effect."
-
-#: source/app/service-providers/config/index.ts:484
-msgid "Restart later"
-msgstr "Restart later"
-
-#: source/app/service-providers/config/index.ts:488
-#: source/app/service-providers/commands/rename-tag.ts:43
-#: source/app/service-providers/commands/file-rename.ts:108
-msgid "Confirm"
-msgstr "Confirm"
-
-#. Prepare the list of file filters
-#. The "All Files" filter should be at the top
-#: source/app/service-providers/windows/dialog/ask-file.ts:47
-#: source/app/service-providers/commands/import.ts:42
-#: source/tmp/FileControl.vue.ts:57
-msgid "All Files"
-msgstr "All Files"
-
-#: source/app/service-providers/windows/dialog/ask-file.ts:54
-msgid "Open file"
-msgstr "Open file"
-
-#: source/app/service-providers/windows/dialog/prompt.ts:32
-#: source/app/service-providers/windows/dialog/should-replace-file.ts:37
-#: source/app/service-providers/windows/dialog/should-overwrite-file.ts:33
-#: source/app/service-providers/commands/file-delete.ts:36
-#: source/app/service-providers/commands/dir-delete.ts:35
-msgid "Ok"
-msgstr "Ok"
-
-#: source/app/service-providers/windows/dialog/save-dialog.ts:58
-msgid "Save file"
-msgstr "Save file"
-
-#: source/app/service-providers/windows/dialog/should-replace-file.ts:31
-msgid "Replace file"
-msgstr "Replace file"
-
-#: source/app/service-providers/windows/dialog/should-replace-file.ts:32
-#, javascript-format
-msgid ""
-"File %s has been modified remotely. Replace the loaded version with the "
-"newer one from disk?"
-msgstr ""
-"File %s has been modified remotely. Replace the loaded version with the "
-"newer one from disk?"
-
-#: source/app/service-providers/windows/dialog/should-overwrite-file.ts:29
-msgid "Overwrite existing file"
-msgstr "Overwrite existing file"
-
-#: source/app/service-providers/windows/dialog/should-overwrite-file.ts:30
-#, javascript-format
-msgid "The file %s already exists in this directory. Overwrite?"
-msgstr "The file %s already exists in this directory. Overwrite?"
-
-#: source/app/service-providers/windows/dialog/ask-save-changes.ts:32
-#: source/app/service-providers/commands/rename-tag.ts:46
-#: source/app/service-providers/commands/file-rename.ts:111
-msgid "Yes"
-msgstr "Yes"
-
-#. 0: Save all changes
-#: source/app/service-providers/windows/dialog/ask-save-changes.ts:33
-#: source/app/service-providers/commands/file-rename.ts:112
-msgid "No"
-msgstr "No"
-
-#. If the user cancels, do not omit (the default) but actually cancel
-#: source/app/service-providers/windows/dialog/ask-save-changes.ts:38
-#: source/app/service-providers/documents/index.ts:349
-#: source/tmp/CustomCSS.vue.ts:65 source/tmp/Defaults.vue.ts:132
-#: source/tmp/SnippetsTab.vue.ts:65
-msgid "Unsaved changes"
-msgstr "Unsaved changes"
-
-#: source/app/service-providers/windows/dialog/ask-save-changes.ts:39
-msgid "There are unsaved changes. Do you want to save them first?"
-msgstr "There are unsaved changes. Do you want to save them first?"
-
-#. TODO: Move this to a command
-#. The user wants to open another file or directory.
-#: source/app/service-providers/windows/index.ts:221
-#: source/app/service-providers/commands/root-open.ts:75
-msgid "Open project folder"
-msgstr "Open project folder"
-
-#: source/app/service-providers/updates/index.ts:294
-#, javascript-format
-msgid "Could not check for updates: Server Error (Status code: %s)"
-msgstr "Could not check for updates: Server Error (Status code: %s)"
-
-#: source/app/service-providers/updates/index.ts:296
-#, javascript-format
-msgid "Could not check for updates: Client Error (Status code: %s)"
-msgstr "Could not check for updates: Client Error (Status code: %s)"
-
-#: source/app/service-providers/updates/index.ts:298
-#, javascript-format
-msgid ""
-"Could not check for updates: The server tried to redirect (Status code: %s)"
-msgstr ""
-"Could not check for updates: The server tried to redirect (Status code: %s)"
-
-#. getaddrinfo has reported that the host has not been found.
-#. This normally only happens if the networking interface is
-#. offline.
-#: source/app/service-providers/updates/index.ts:303
-msgid "Could not check for updates: Could not establish connection"
-msgstr "Could not check for updates: Could not establish connection"
-
-#. Something else has occurred. GotError objects have a name property.
-#: source/app/service-providers/updates/index.ts:306
-#, javascript-format
-msgid "Could not check for updates. %s: %s"
-msgstr "Could not check for updates. %s: %s"
-
-#: source/app/service-providers/updates/index.ts:322
-msgid "Could not check for updates: Server hasn't sent any data"
-msgstr "Could not check for updates: Server hasn't sent any data"
-
-#: source/app/service-providers/updates/index.ts:579
-#, javascript-format
-msgid "An update to version %s is available!"
-msgstr "An update to version %s is available!"
-
-#: source/app/service-providers/commands/rename-tag.ts:44
-#, javascript-format
-msgid "Replace tag \"%s\" with \"%s\" across %s files?"
-msgstr "Replace tag \"%s\" with \"%s\" across %s files?"
-
-#: source/app/service-providers/commands/import-lang-file.ts:60
-#, javascript-format
-msgid "Language file imported: %s"
-msgstr "Language file imported: %s"
-
-#: source/app/service-providers/commands/import-lang-file.ts:62
-#: source/app/service-providers/commands/import-lang-file.ts:65
-#, javascript-format
-msgid "Could not import language file %s!"
-msgstr "Could not import language file %s!"
-
-#: source/app/service-providers/commands/dir-project-export.ts:74
-msgid "Cannot export project"
-msgstr "Cannot export project"
-
-#: source/app/service-providers/commands/dir-project-export.ts:75
-msgid ""
-"After applying your glob-filters, no files remained to export. Please adjust "
-"them in the project settings."
-msgstr ""
-"After applying your glob-filters, no files remained to export. Please adjust "
-"them in the project settings."
-
-#: source/app/service-providers/commands/dir-project-export.ts:147
-#, javascript-format
-msgid "Project \"%s\" successfully exported. Click to show."
-msgstr "Project \"%s\" successfully exported. Click to show."
-
-#: source/app/service-providers/commands/dir-project-export.ts:148
-msgid "Project Export"
-msgstr "Project Export"
-
-#: source/app/service-providers/commands/file-delete.ts:41
-#: source/app/service-providers/commands/dir-delete.ts:40
-msgid "Really delete?"
-msgstr "Really delete?"
-
-#: source/app/service-providers/commands/file-delete.ts:42
-#: source/app/service-providers/commands/dir-delete.ts:41
-=======
 #: source/common/util/map-lang-code.ts:84
 msgid "Italian (Italy)"
 msgstr "Italian (Italy)"
@@ -3452,83 +1810,43 @@
 
 #: source/app/service-providers/commands/dir-delete.ts:41
 #: source/app/service-providers/commands/file-delete.ts:42
->>>>>>> 6a1ca0b8
 #, javascript-format
 msgid "Do you really want to remove %s?"
 msgstr "Do you really want to remove %s?"
 
-<<<<<<< HEAD
-#. Else standard val for new dirs.
-#: source/app/service-providers/commands/dir-new.ts:31
-#: source/tmp/TreeItem.vue.ts:240
-msgid "Untitled"
-msgstr "Untitled"
-
-#: source/app/service-providers/commands/dir-new.ts:37
-#: source/app/service-providers/commands/dir-new.ts:38
-#: source/app/service-providers/commands/dir-new.ts:50
-msgid "Could not create directory"
-msgstr "Could not create directory"
-
-#: source/app/service-providers/commands/export.ts:55
-#: source/app/service-providers/commands/export.ts:157
-msgid "Export failed"
-msgstr "Export failed"
-
-#: source/app/service-providers/commands/export.ts:56
-#, javascript-format
-msgid "An error occurred during export: %s"
-msgstr "An error occurred during export: %s"
-
-#: source/app/service-providers/commands/export.ts:114
-msgid "Choose export destination"
-msgstr "Choose export destination"
-
-#: source/app/service-providers/commands/export.ts:145
-#, javascript-format
-msgid "Exporting to %s"
-msgstr "Exporting to %s"
-
-#: source/app/service-providers/commands/export.ts:158
-#, javascript-format
-msgid "An error occurred on export: %s"
-msgstr "An error occurred on export: %s"
-
-#: source/app/service-providers/commands/importer/import-textbundle.ts:63
-#: source/app/service-providers/commands/importer/import-textbundle.ts:69
-#, javascript-format
-msgid "Malformed Textbundle: %s"
-msgstr "Malformed Textbundle: %s"
-
-#: source/app/service-providers/commands/importer/index.ts:47
-#: source/app/service-providers/commands/exporter/default-exporter.ts:33
-#: source/app/service-providers/commands/exporter/pdf-exporter.ts:37
-msgid ""
-"Pandoc has not been found on this system. Please install Pandoc prior to "
-"exporting or importing files."
-msgstr ""
-"Pandoc has not been found on this system. Please install Pandoc prior to "
-"exporting or importing files."
-
-#: source/app/service-providers/commands/importer/index.ts:104
-#: source/app/service-providers/commands/importer/index.ts:105
-msgid "Select import profile"
-msgstr "Select import profile"
-
-#: source/app/service-providers/commands/importer/index.ts:106
-#, javascript-format
-msgid "There are multiple profiles that can import %s. Please choose one."
-msgstr "There are multiple profiles that can import %s. Please choose one."
-
-#: source/app/service-providers/commands/file-new.ts:151
-#: source/app/service-providers/commands/file-duplicate.ts:42
-#: source/app/service-providers/commands/file-duplicate.ts:59
-msgid "Could not create file"
-msgstr "Could not create file"
+#: source/app/service-providers/commands/root-open.ts:62
+#: source/tmp/FileItem.vue.ts:105 source/tmp/FileItem.vue.ts:107
+#: source/tmp/PopoverDirProps.vue.ts:32
+msgid "Files"
+msgstr "Files"
+
+#. TODO: Move this to a command
+#. The user wants to open another file or directory.
+#: source/app/service-providers/commands/root-open.ts:75
+#: source/app/service-providers/windows/index.ts:221
+msgid "Open project folder"
+msgstr "Open project folder"
+
+#: source/app/service-providers/commands/root-open.ts:85
+msgid "Cannot open directory"
+msgstr "Cannot open directory"
+
+#: source/app/service-providers/commands/root-open.ts:86
+#, javascript-format
+msgid "Directory &quot;%s&quot; cannot be opened by Zettlr."
+msgstr "Directory &quot;%s&quot; cannot be opened by Zettlr."
 
 #: source/app/service-providers/commands/import.ts:36
 msgid "You have to select a directory to import to."
 msgstr "You have to select a directory to import to."
+
+#. Prepare the list of file filters
+#. The "All Files" filter should be at the top
+#: source/app/service-providers/commands/import.ts:42
+#: source/app/service-providers/windows/dialog/ask-file.ts:47
+#: source/tmp/FileControl.vue.ts:57
+msgid "All Files"
+msgstr "All Files"
 
 #. Now import.
 #: source/app/service-providers/commands/import.ts:59
@@ -3560,6 +1878,38 @@
 msgid "Import failed"
 msgstr "Import failed"
 
+#: source/app/service-providers/commands/dir-project-export.ts:74
+msgid "Cannot export project"
+msgstr "Cannot export project"
+
+#: source/app/service-providers/commands/dir-project-export.ts:75
+msgid ""
+"After applying your glob-filters, no files remained to export. Please adjust "
+"them in the project settings."
+msgstr ""
+"After applying your glob-filters, no files remained to export. Please adjust "
+"them in the project settings."
+
+#: source/app/service-providers/commands/dir-project-export.ts:147
+#, javascript-format
+msgid "Project \"%s\" successfully exported. Click to show."
+msgstr "Project \"%s\" successfully exported. Click to show."
+
+#: source/app/service-providers/commands/dir-project-export.ts:148
+msgid "Project Export"
+msgstr "Project Export"
+
+#: source/app/service-providers/commands/file-new.ts:151
+#: source/app/service-providers/commands/file-duplicate.ts:42
+#: source/app/service-providers/commands/file-duplicate.ts:59
+msgid "Could not create file"
+msgstr "Could not create file"
+
+#: source/app/service-providers/commands/rename-tag.ts:44
+#, javascript-format
+msgid "Replace tag \"%s\" with \"%s\" across %s files?"
+msgstr "Replace tag \"%s\" with \"%s\" across %s files?"
+
 #. Better error message
 #: source/app/service-providers/commands/open-attachment.ts:113
 #, javascript-format
@@ -3570,33 +1920,50 @@
 msgid "Could not open attachment. Is Zotero running?"
 msgstr "Could not open attachment. Is Zotero running?"
 
-#: source/app/service-providers/commands/language-tool.ts:187
-msgid "Document too long"
-msgstr "Document too long"
-
-#: source/app/service-providers/commands/language-tool.ts:192
-msgid "offline"
-msgstr "offline"
-
-#: source/app/service-providers/commands/file-rename.ts:109
-#, javascript-format
-msgid "Update %s internal links to file %s?"
-msgstr "Update %s internal links to file %s?"
-
-#: source/app/service-providers/commands/root-open.ts:62
-#: source/tmp/FileItem.vue.ts:104 source/tmp/FileItem.vue.ts:106
-#: source/tmp/PopoverDirProps.vue.ts:178
-msgid "Files"
-msgstr "Files"
-
-#: source/app/service-providers/commands/root-open.ts:85
-msgid "Cannot open directory"
-msgstr "Cannot open directory"
-
-#: source/app/service-providers/commands/root-open.ts:86
-#, javascript-format
-msgid "Directory &quot;%s&quot; cannot be opened by Zettlr."
-msgstr "Directory &quot;%s&quot; cannot be opened by Zettlr."
+#: source/app/service-providers/commands/importer/import-textbundle.ts:63
+#: source/app/service-providers/commands/importer/import-textbundle.ts:69
+#, javascript-format
+msgid "Malformed Textbundle: %s"
+msgstr "Malformed Textbundle: %s"
+
+#: source/app/service-providers/commands/importer/index.ts:104
+#: source/app/service-providers/commands/importer/index.ts:105
+msgid "Select import profile"
+msgstr "Select import profile"
+
+#: source/app/service-providers/commands/importer/index.ts:106
+#, javascript-format
+msgid "There are multiple profiles that can import %s. Please choose one."
+msgstr "There are multiple profiles that can import %s. Please choose one."
+
+#. We need to generate our own filename. First, attempt to just use 'copy of'
+#: source/app/service-providers/commands/file-duplicate.ts:71
+#, javascript-format
+msgid "Copy of %s"
+msgstr "Copy of %s"
+
+#. Else standard val for new dirs.
+#: source/app/service-providers/commands/dir-new.ts:31
+#: source/tmp/TreeItem.vue.ts:240
+msgid "Untitled"
+msgstr "Untitled"
+
+#: source/app/service-providers/commands/dir-new.ts:37
+#: source/app/service-providers/commands/dir-new.ts:38
+#: source/app/service-providers/commands/dir-new.ts:50
+msgid "Could not create directory"
+msgstr "Could not create directory"
+
+#: source/app/service-providers/commands/import-lang-file.ts:60
+#, javascript-format
+msgid "Language file imported: %s"
+msgstr "Language file imported: %s"
+
+#: source/app/service-providers/commands/import-lang-file.ts:62
+#: source/app/service-providers/commands/import-lang-file.ts:65
+#, javascript-format
+msgid "Could not import language file %s!"
+msgstr "Could not import language file %s!"
 
 #: source/app/service-providers/commands/request-move.ts:53
 msgid "Cannot move directory"
@@ -3615,40 +1982,384 @@
 msgid "The file/directory %s already exists in target."
 msgstr "The file/directory %s already exists in target."
 
-#: source/app/service-providers/commands/save-image-from-clipboard.ts:37
-msgid "The requested file was not found."
-msgstr "The requested file was not found."
-
-#: source/app/service-providers/commands/save-image-from-clipboard.ts:54
-msgid "The provided name did not contain any allowed letters."
-msgstr "The provided name did not contain any allowed letters."
-
-#: source/app/service-providers/commands/save-image-from-clipboard.ts:75
-msgid "The requested directory was not found."
-msgstr "The requested directory was not found."
-
-#: source/app/service-providers/commands/save-image-from-clipboard.ts:86
-msgid "Could not save image"
-msgstr "Could not save image"
-
-#. We need to generate our own filename. First, attempt to just use 'copy of'
-#: source/app/service-providers/commands/file-duplicate.ts:71
-#, javascript-format
-msgid "Copy of %s"
-msgstr "Copy of %s"
-
-#: source/app/service-providers/workspaces/index.ts:163
-#, javascript-format
-msgid "Loading workspace %s"
-msgstr "Loading workspace %s"
-
-#: source/app/service-providers/tray/index.ts:160
-msgid "Show Zettlr"
-msgstr "Show Zettlr"
-
-#: source/app/service-providers/tray/index.ts:173
-msgid "Zettlr"
-msgstr "Zettlr"
+#: source/app/service-providers/config/config-validation.ts:278
+#, javascript-format
+msgid "Option %s has to be of type %s."
+msgstr "Option %s has to be of type %s."
+
+#: source/app/service-providers/config/config-validation.ts:281
+#, javascript-format
+msgid "Option %s must be one of: %s."
+msgstr "Option %s must be one of: %s."
+
+#: source/app/service-providers/config/config-validation.ts:284
+#, javascript-format
+msgid "Option %s must be between %s and %s (characters long)."
+msgstr "Option %s must be between %s and %s (characters long)."
+
+#: source/app/service-providers/config/config-validation.ts:287
+#, javascript-format
+msgid "Option %s may not exceed %s (characters)."
+msgstr "Option %s may not exceed %s (characters)."
+
+#: source/app/service-providers/config/config-validation.ts:290
+#, javascript-format
+msgid "Option %s must be at least %s (characters long)."
+msgstr "Option %s must be at least %s (characters long)."
+
+#: source/app/service-providers/config/config-validation.ts:293
+#, javascript-format
+msgid "Option %s is required."
+msgstr "Option %s is required."
+
+#: source/app/service-providers/config/index.ts:480
+msgid "Changing this option requires a restart to take effect."
+msgstr "Changing this option requires a restart to take effect."
+
+#: source/app/service-providers/config/index.ts:483
+#: source/app/service-providers/menu/menu.darwin.ts:711
+#: source/app/service-providers/menu/menu.win32.ts:684
+msgid "Restart now"
+msgstr "Restart now"
+
+#: source/app/service-providers/config/index.ts:484
+msgid "Restart later"
+msgstr "Restart later"
+
+#: source/app/service-providers/menu/menu.darwin.ts:46
+#: source/app/service-providers/menu/menu.darwin.ts:641
+#: source/app/service-providers/menu/menu.win32.ts:614
+msgid "About Zettlr"
+msgstr "About Zettlr"
+
+#: source/app/service-providers/menu/menu.darwin.ts:51
+#: source/app/service-providers/menu/menu.win32.ts:222
+#: source/app/service-providers/menu/menu.win32.ts:226
+msgid "Preferences…"
+msgstr "Preferences…"
+
+#: source/app/service-providers/menu/menu.darwin.ts:59
+#: source/app/service-providers/menu/menu.win32.ts:234
+msgid "Assets Manager"
+msgstr "Assets Manager"
+
+#: source/app/service-providers/menu/menu.darwin.ts:67
+#: source/app/service-providers/menu/menu.win32.ts:242
+msgid "Manage Tags…"
+msgstr "Manage Tags…"
+
+#: source/app/service-providers/menu/menu.darwin.ts:77
+msgid "Services"
+msgstr "Services"
+
+#: source/app/service-providers/menu/menu.darwin.ts:86
+msgid "Hide"
+msgstr "Hide"
+
+#: source/app/service-providers/menu/menu.darwin.ts:91
+msgid "Hide others"
+msgstr "Hide others"
+
+#: source/app/service-providers/menu/menu.darwin.ts:96
+msgid "Show"
+msgstr "Show"
+
+#: source/app/service-providers/menu/menu.darwin.ts:113
+#: source/app/service-providers/menu/menu.win32.ts:87
+msgid "File"
+msgstr "File"
+
+#: source/app/service-providers/menu/menu.darwin.ts:175
+#: source/app/service-providers/menu/menu.win32.ts:149
+msgid "Open Workspace …"
+msgstr "Open Workspace …"
+
+#: source/app/service-providers/menu/menu.darwin.ts:184
+#: source/app/service-providers/menu/menu.win32.ts:44
+#: source/app/service-providers/menu/menu.win32.ts:56
+msgid "Recent documents"
+msgstr "Recent documents"
+
+#: source/app/service-providers/menu/menu.darwin.ts:188
+#: source/app/service-providers/menu/menu.win32.ts:48
+#: source/app/service-providers/menu/menu.win32.ts:60
+msgid "Empty"
+msgstr "Empty"
+
+#: source/app/service-providers/menu/menu.darwin.ts:208
+#: source/app/service-providers/menu/menu.win32.ts:173
+msgid "Previous file"
+msgstr "Previous file"
+
+#: source/app/service-providers/menu/menu.darwin.ts:219
+#: source/app/service-providers/menu/menu.win32.ts:184
+msgid "Next file"
+msgstr "Next file"
+
+#: source/app/service-providers/menu/menu.darwin.ts:233
+#: source/app/service-providers/menu/menu.win32.ts:198
+msgid "Import files…"
+msgstr "Import files…"
+
+#: source/app/service-providers/menu/menu.darwin.ts:241
+#: source/app/service-providers/menu/menu.win32.ts:206
+msgid "Export…"
+msgstr "Export…"
+
+#: source/app/service-providers/menu/menu.darwin.ts:249
+#: source/app/service-providers/menu/menu.win32.ts:214
+msgid "Print…"
+msgstr "Print…"
+
+#: source/app/service-providers/menu/menu.darwin.ts:260
+#: source/app/service-providers/menu/menu.win32.ts:254
+msgid "Import translation…"
+msgstr "Import translation…"
+
+#: source/app/service-providers/menu/menu.darwin.ts:268
+#: source/app/service-providers/menu/menu.win32.ts:262
+msgid "Import dictionary…"
+msgstr "Import dictionary…"
+
+#: source/app/service-providers/menu/menu.darwin.ts:322
+#: source/app/service-providers/menu/menu.win32.ts:323
+msgid "Undo"
+msgstr "Undo"
+
+#: source/app/service-providers/menu/menu.darwin.ts:328
+#: source/app/service-providers/menu/menu.win32.ts:329
+msgid "Redo"
+msgstr "Redo"
+
+#: source/app/service-providers/menu/menu.darwin.ts:379
+#: source/app/service-providers/menu/menu.win32.ts:380
+msgid "Find in file"
+msgstr "Find in file"
+
+#: source/app/service-providers/menu/menu.darwin.ts:387
+#: source/app/service-providers/menu/menu.win32.ts:388
+msgid "Find in directory"
+msgstr "Find in directory"
+
+#: source/app/service-providers/menu/menu.darwin.ts:395
+#: source/app/service-providers/menu/menu.win32.ts:396
+msgid "Filter files"
+msgstr "Filter files"
+
+#: source/app/service-providers/menu/menu.darwin.ts:406
+#: source/app/service-providers/menu/menu.win32.ts:407
+msgid "Generate new ID"
+msgstr "Generate new ID"
+
+#: source/app/service-providers/menu/menu.darwin.ts:425
+msgid "Speech"
+msgstr "Speech"
+
+#: source/app/service-providers/menu/menu.darwin.ts:429
+msgid "Start speaking"
+msgstr "Start speaking"
+
+#: source/app/service-providers/menu/menu.darwin.ts:434
+msgid "Stop speaking"
+msgstr "Stop speaking"
+
+#: source/app/service-providers/menu/menu.darwin.ts:444
+#: source/app/service-providers/menu/menu.win32.ts:426
+msgid "View"
+msgstr "View"
+
+#: source/app/service-providers/menu/menu.darwin.ts:458
+#: source/app/service-providers/menu/menu.win32.ts:440
+msgid "Additional Information"
+msgstr "Additional Information"
+
+#: source/app/service-providers/menu/menu.darwin.ts:468
+#: source/app/service-providers/menu/menu.win32.ts:450
+msgid "Distraction free mode"
+msgstr "Distraction free mode"
+
+#: source/app/service-providers/menu/menu.darwin.ts:476
+#: source/app/service-providers/menu/menu.win32.ts:458
+msgid "Typewriter Mode"
+msgstr "Typewriter Mode"
+
+#: source/app/service-providers/menu/menu.darwin.ts:487
+#: source/app/service-providers/menu/menu.win32.ts:469
+msgid "Toggle file manager"
+msgstr "Toggle file manager"
+
+#: source/app/service-providers/menu/menu.darwin.ts:495
+#: source/app/service-providers/menu/menu.win32.ts:477
+msgid "Toggle Sidebar"
+msgstr "Toggle Sidebar"
+
+#: source/app/service-providers/menu/menu.darwin.ts:509
+#: source/app/service-providers/menu/menu.win32.ts:488
+msgid "Reset zoom"
+msgstr "Reset zoom"
+
+#: source/app/service-providers/menu/menu.darwin.ts:518
+#: source/app/service-providers/menu/menu.win32.ts:497
+msgid "Zoom in"
+msgstr "Zoom in"
+
+#: source/app/service-providers/menu/menu.darwin.ts:525
+#: source/app/service-providers/menu/menu.win32.ts:504
+msgid "Zoom out"
+msgstr "Zoom out"
+
+#: source/app/service-providers/menu/menu.darwin.ts:535
+#: source/app/service-providers/menu/menu.win32.ts:514
+msgid "Toggle fullscreen"
+msgstr "Toggle fullscreen"
+
+#: source/app/service-providers/menu/menu.darwin.ts:543
+#: source/app/service-providers/menu/menu.win32.ts:523
+msgid "Develop"
+msgstr "Develop"
+
+#: source/app/service-providers/menu/menu.darwin.ts:547
+#: source/app/service-providers/menu/menu.win32.ts:527
+msgid "Reload"
+msgstr "Reload"
+
+#: source/app/service-providers/menu/menu.darwin.ts:555
+#: source/app/service-providers/menu/menu.win32.ts:535
+msgid "Toggle developer tools"
+msgstr "Toggle developer tools"
+
+#: source/app/service-providers/menu/menu.darwin.ts:563
+#: source/app/service-providers/menu/menu.win32.ts:543
+msgid "Open Logs"
+msgstr "Open Logs"
+
+#: source/app/service-providers/menu/menu.darwin.ts:574
+#: source/app/service-providers/menu/menu.win32.ts:554
+msgid "Window"
+msgstr "Window"
+
+#: source/app/service-providers/menu/menu.darwin.ts:579
+#: source/app/service-providers/menu/menu.win32.ts:559
+msgid "Minimize"
+msgstr "Minimize"
+
+#: source/app/service-providers/menu/menu.darwin.ts:587
+#: source/app/service-providers/menu/menu.win32.ts:565
+msgid "Close"
+msgstr "Close"
+
+#: source/app/service-providers/menu/menu.darwin.ts:593
+msgid "Bring All to Front"
+msgstr "Bring All to Front"
+
+#: source/app/service-providers/menu/menu.darwin.ts:609
+#: source/app/service-providers/menu/menu.win32.ts:582
+msgid "Previous Tab"
+msgstr "Previous Tab"
+
+#: source/app/service-providers/menu/menu.darwin.ts:617
+#: source/app/service-providers/menu/menu.win32.ts:590
+msgid "Next Tab"
+msgstr "Next Tab"
+
+#: source/app/service-providers/menu/menu.darwin.ts:625
+#: source/app/service-providers/menu/menu.win32.ts:598
+msgid "New window"
+msgstr "New window"
+
+#: source/app/service-providers/menu/menu.darwin.ts:636
+#: source/app/service-providers/menu/menu.win32.ts:609
+msgid "Help"
+msgstr "Help"
+
+#: source/app/service-providers/menu/menu.darwin.ts:648
+#: source/app/service-providers/menu/menu.win32.ts:621 source/tmp/App.vue.ts:94
+msgid "Check for updates"
+msgstr "Check for updates"
+
+#: source/app/service-providers/menu/menu.darwin.ts:660
+#: source/app/service-providers/menu/menu.win32.ts:633
+msgid "Support Zettlr"
+msgstr "Support Zettlr"
+
+#: source/app/service-providers/menu/menu.darwin.ts:670
+#: source/app/service-providers/menu/menu.win32.ts:643
+msgid "Visit website"
+msgstr "Visit website"
+
+#: source/app/service-providers/menu/menu.darwin.ts:680
+#: source/app/service-providers/menu/menu.win32.ts:653
+msgid "Open user manual"
+msgstr "Open user manual"
+
+#: source/app/service-providers/menu/menu.darwin.ts:694
+#: source/app/service-providers/menu/menu.win32.ts:667
+msgid "Open Tutorial"
+msgstr "Open Tutorial"
+
+#: source/app/service-providers/menu/menu.darwin.ts:702
+#: source/app/service-providers/menu/menu.win32.ts:675
+msgid "Clear FSAL cache …"
+msgstr "Clear FSAL cache …"
+
+#: source/app/service-providers/menu/menu.darwin.ts:706
+#: source/app/service-providers/menu/menu.win32.ts:679
+msgid "Clear FSAL Cache"
+msgstr "Clear FSAL Cache"
+
+#: source/app/service-providers/menu/menu.darwin.ts:707
+#: source/app/service-providers/menu/menu.win32.ts:680
+msgid "Clearing the FSAL cache requires a restart."
+msgstr "Clearing the FSAL cache requires a restart."
+
+#: source/app/service-providers/menu/menu.darwin.ts:708
+#: source/app/service-providers/menu/menu.win32.ts:681
+msgid ""
+"After the restart, Zettlr will recreate the entire cache, which may take a "
+"few moments, depending on the amount of files you have loaded and the speed "
+"of your disk. The window(s) will show afterward."
+msgstr ""
+"After the restart, Zettlr will recreate the entire cache, which may take a "
+"few moments, depending on the amount of files you have loaded and the speed "
+"of your disk. The window(s) will show afterward."
+
+#: source/app/service-providers/windows/dialog/ask-file.ts:54
+msgid "Open file"
+msgstr "Open file"
+
+#: source/app/service-providers/windows/dialog/should-overwrite-file.ts:29
+msgid "Overwrite existing file"
+msgstr "Overwrite existing file"
+
+#: source/app/service-providers/windows/dialog/should-overwrite-file.ts:30
+#, javascript-format
+msgid "The file %s already exists in this directory. Overwrite?"
+msgstr "The file %s already exists in this directory. Overwrite?"
+
+#: source/app/service-providers/commands/request-move.ts:63
+msgid "Cannot move directory or file"
+msgstr "Cannot move directory or file"
+
+#: source/app/service-providers/commands/request-move.ts:64
+#, javascript-format
+msgid "The file/directory %s already exists in target."
+msgstr "The file/directory %s already exists in target."
+
+#. If the user cancels, do not omit (the default) but actually cancel
+#: source/app/service-providers/windows/dialog/ask-save-changes.ts:38
+#: source/app/service-providers/documents/index.ts:349
+#: source/tmp/CustomCSS.vue.ts:65 source/tmp/Defaults.vue.ts:132
+#: source/tmp/SnippetsTab.vue.ts:65
+msgid "Unsaved changes"
+msgstr "Unsaved changes"
+
+#: source/app/service-providers/windows/dialog/ask-save-changes.ts:39
+msgid "There are unsaved changes. Do you want to save them first?"
+msgstr "There are unsaved changes. Do you want to save them first?"
+
+#: source/app/service-providers/windows/dialog/save-dialog.ts:58
+msgid "Save file"
+msgstr "Save file"
 
 #: source/app/service-providers/documents/index.ts:345
 msgid "Save changes"
@@ -3700,35 +2411,155 @@
 msgstr ""
 "Always load changes from disk if there are no unsaved changes in the editor"
 
-#: source/app/service-providers/citeproc/index.ts:248
-#: source/app/service-providers/citeproc/index.ts:455
-msgid "The citation database could not be loaded"
-msgstr "The citation database could not be loaded"
-
-#: source/app/service-providers/citeproc/index.ts:443
-msgid "Changes to the library file detected. Reloading …"
-msgstr "Changes to the library file detected. Reloading …"
+#: source/tmp/Projects-Tab.vue.ts:24
+msgid "Zettlr also makes use of these projects:"
+msgstr "Zettlr also makes use of these projects:"
 
 #. Static properties
 #: source/tmp/ChartView.vue.ts:39
 msgid "Charts"
 msgstr "Charts"
 
-#: source/tmp/FileList.vue.ts:47
-msgid "No results"
-msgstr "No results"
-
-#: source/tmp/FileList.vue.ts:48
-msgid "No directory selected"
-msgstr "No directory selected"
-
-#: source/tmp/FileList.vue.ts:49
-msgid "Empty directory"
-msgstr "Empty directory"
-
-#: source/tmp/OtherFilesTab.vue.ts:11 source/tmp/MainSidebar.vue.ts:57
+#: source/tmp/ListControl.vue.ts:76
+msgid "Add"
+msgstr "Add"
+
+#: source/tmp/ListControl.vue.ts:77
+msgid "Actions"
+msgstr "Actions"
+
+#: source/tmp/ListControl.vue.ts:78
+msgid "Delete"
+msgstr "Delete"
+
+#: source/tmp/PopoverExport.vue.ts:6
+msgid "Exporting…"
+msgstr "Exporting…"
+
+#: source/tmp/PopoverExport.vue.ts:6
+msgid "Export"
+msgstr "Export"
+
+#: source/tmp/PopoverExport.vue.ts:27
+msgid "command"
+msgstr "command"
+
+#: source/tmp/FileItem.vue.ts:98 source/tmp/FileItem.vue.ts:100
+#: source/tmp/PopoverDirProps.vue.ts:29
+msgid "Directories"
+msgstr "Directories"
+
+#: source/tmp/FileItem.vue.ts:171 source/tmp/PopoverFileProps.vue.ts:39
+msgid "Characters"
+msgstr "Characters"
+
+#: source/tmp/FileItem.vue.ts:173 source/tmp/PopoverFileProps.vue.ts:34
+msgid "Words"
+msgstr "Words"
+
+#: source/tmp/GlobalSearch.vue.ts:34
+msgid "Full-Text Search"
+msgstr "Full-Text Search"
+
+#: source/tmp/GlobalSearch.vue.ts:35
+msgid "Enter your search terms below"
+msgstr "Enter your search terms below"
+
+#: source/tmp/GlobalSearch.vue.ts:36
+msgid "Find …"
+msgstr "Find …"
+
+#: source/tmp/GlobalSearch.vue.ts:37 source/tmp/FileManager.vue.ts:48
+msgid "Filter …"
+msgstr "Filter …"
+
+#: source/tmp/GlobalSearch.vue.ts:38
+msgid "Filter search results"
+msgstr "Filter search results"
+
+#: source/tmp/GlobalSearch.vue.ts:39
+msgid "Restrict search to directory"
+msgstr "Restrict search to directory"
+
+#: source/tmp/GlobalSearch.vue.ts:40
+msgid "Restrict to directory …"
+msgstr "Restrict to directory …"
+
+#: source/tmp/GlobalSearch.vue.ts:41
+msgid "Search"
+msgstr "Search"
+
+#: source/tmp/GlobalSearch.vue.ts:42
+msgid "Clear search"
+msgstr "Clear search"
+
+#: source/tmp/GlobalSearch.vue.ts:43
+msgid "Toggle results"
+msgstr "Toggle results"
+
+#: source/tmp/GlobalSearch.vue.ts:109
+#, javascript-format
+msgid "%s matches"
+msgstr "%s matches"
+
+#: source/tmp/MainSidebar.vue.ts:39 source/tmp/ToCTab.vue.ts:35
+#: source/tmp/ToCTab.vue.ts:43
+msgid "Table of Contents"
+msgstr "Table of Contents"
+
+#: source/tmp/MainSidebar.vue.ts:45 source/tmp/ReferencesTab.vue.ts:32
+msgid "References"
+msgstr "References"
+
+#: source/tmp/MainSidebar.vue.ts:51 source/tmp/RelatedFilesTab.vue.ts:33
+msgid "Related files"
+msgstr "Related files"
+
+#: source/tmp/MainSidebar.vue.ts:57 source/tmp/OtherFilesTab.vue.ts:11
 msgid "Other files"
 msgstr "Other files"
+
+#: source/tmp/PopoverDirProps.vue.ts:31 source/tmp/PopoverFileProps.vue.ts:35
+msgid "Created"
+msgstr "Created"
+
+#: source/tmp/PopoverDirProps.vue.ts:33
+msgid "Project Settings…"
+msgstr "Project Settings…"
+
+#: source/tmp/NumberControl.vue.ts:40 source/tmp/PopoverFileProps.vue.ts:37
+#: source/tmp/ColorControl.vue.ts:35 source/tmp/ShortcutChooser.vue.ts:61
+msgid "Reset"
+msgstr "Reset"
+
+#: source/tmp/PopoverFileProps.vue.ts:38
+msgid "Set writing target…"
+msgstr "Set writing target…"
+
+#: source/tmp/ReferencesTab.vue.ts:42
+msgid "There are no citations in this document."
+msgstr "There are no citations in this document."
+
+#: source/tmp/CustomCSS.vue.ts:32
+msgid ""
+"Here you can override the styles of Zettlr to customise it even further. "
+"<strong>Attention: This file overrides all CSS directives! Never alter the "
+"geometry of elements, otherwise the app may expose unwanted behaviour!</"
+"strong>"
+msgstr ""
+"Here you can override the styles of Zettlr to customise it even further. "
+"<strong>Attention: This file overrides all CSS directives! Never alter the "
+"geometry of elements, otherwise the app may expose unwanted behaviour!</"
+"strong>"
+
+#: source/tmp/CustomCSS.vue.ts:88 source/tmp/Defaults.vue.ts:196
+#: source/tmp/SnippetsTab.vue.ts:124
+msgid "Saving …"
+msgstr "Saving …"
+
+#: source/tmp/CustomCSS.vue.ts:97
+msgid "Saving failed"
+msgstr "Saving failed"
 
 #: source/tmp/OtherFilesTab.vue.ts:12
 msgid "Open directory"
@@ -3737,6 +2568,119 @@
 #: source/tmp/OtherFilesTab.vue.ts:13
 msgid "No other files"
 msgstr "No other files"
+
+#: source/tmp/Defaults.vue.ts:70
+msgid ""
+"This profile is protected. This means that it will be restored when you "
+"remove or rename it."
+msgstr ""
+"This profile is protected. This means that it will be restored when you "
+"remove or rename it."
+
+#: source/tmp/Defaults.vue.ts:73
+msgid ""
+"This profile is invalid. It may contain errors, or it may be missing the "
+"writer or reader property."
+msgstr ""
+"This profile is invalid. It may contain errors, or it may be missing the "
+"writer or reader property."
+
+#: source/tmp/Defaults.vue.ts:111
+msgid "Edit the default settings for imports or exports here."
+msgstr "Edit the default settings for imports or exports here."
+
+#: source/tmp/Defaults.vue.ts:205 source/tmp/SnippetsTab.vue.ts:134
+msgid "Saved!"
+msgstr "Saved!"
+
+#: source/tmp/FileList.vue.ts:46
+msgid "No results"
+msgstr "No results"
+
+#: source/tmp/FileList.vue.ts:47
+msgid "No directory selected"
+msgstr "No directory selected"
+
+#: source/tmp/FileList.vue.ts:48
+msgid "Empty directory"
+msgstr "Empty directory"
+
+#: source/tmp/App.vue.ts:34
+msgid "Updater"
+msgstr "Updater"
+
+#. True as soon as the update starts
+#: source/tmp/App.vue.ts:36
+msgid "Click to start update"
+msgstr "Click to start update"
+
+#: source/tmp/App.vue.ts:76
+msgid "New update available"
+msgstr "New update available"
+
+#: source/tmp/App.vue.ts:79
+msgid "Your version"
+msgstr "Your version"
+
+#: source/tmp/App.vue.ts:82
+msgid ""
+"There is a new version of Zettlr available to download. Please read the "
+"changelog below."
+msgstr ""
+"There is a new version of Zettlr available to download. Please read the "
+"changelog below."
+
+#: source/tmp/App.vue.ts:85
+msgid "Downloading your update"
+msgstr "Downloading your update"
+
+#: source/tmp/App.vue.ts:88
+msgid "No update available. You have the most recent version."
+msgstr "No update available. You have the most recent version."
+
+#: source/tmp/App.vue.ts:133
+msgid "Starting update …"
+msgstr "Starting update …"
+
+#: source/tmp/PopoverPomodoro.vue.ts:80
+msgid "Stop"
+msgstr "Stop"
+
+#: source/tmp/PopoverPomodoro.vue.ts:83
+msgid "Work"
+msgstr "Work"
+
+#: source/tmp/PopoverPomodoro.vue.ts:86
+msgid "Short break"
+msgstr "Short break"
+
+#: source/tmp/PopoverPomodoro.vue.ts:89
+msgid "Break"
+msgstr "Break"
+
+#: source/tmp/PopoverPomodoro.vue.ts:92
+msgid "Sound Effect"
+msgstr "Sound Effect"
+
+#: source/tmp/PopoverPomodoro.vue.ts:95
+msgid "Volume"
+msgstr "Volume"
+
+#: source/tmp/SnippetsTab.vue.ts:50
+msgid "Rename snippet"
+msgstr "Rename snippet"
+
+#: source/tmp/SnippetsTab.vue.ts:53
+msgid "Snippets let you define reusable pieces of text with variables."
+msgstr "Snippets let you define reusable pieces of text with variables."
+
+#: source/tmp/FileControl.vue.ts:42
+msgid "Select folder…"
+msgstr "Select folder…"
+
+#: source/tmp/FileControl.vue.ts:42
+msgid "Select file…"
+msgstr "Select file…"
 
 #: source/tmp/General-Tab.vue.ts:23
 msgid ""
@@ -3786,18 +2730,82 @@
 "is subject to the privacy policy of LanguageTooler GmbH or the corresponding "
 "server that you use."
 
-#: source/tmp/FileItem.vue.ts:97 source/tmp/FileItem.vue.ts:99
-#: source/tmp/PopoverDirProps.vue.ts:169
-msgid "Directories"
-msgstr "Directories"
-
-#: source/tmp/FileItem.vue.ts:170 source/tmp/PopoverFileProps.vue.ts:113
-msgid "Characters"
-msgstr "Characters"
-
-#: source/tmp/FileItem.vue.ts:172 source/tmp/PopoverFileProps.vue.ts:98
-msgid "Words"
-msgstr "Words"
+#: source/tmp/RelatedFilesTab.vue.ts:34
+msgid "No related files"
+msgstr "No related files"
+
+#: source/tmp/RelatedFilesTab.vue.ts:35
+msgid "This relation is based on a bidirectional link."
+msgstr "This relation is based on a bidirectional link."
+
+#: source/tmp/RelatedFilesTab.vue.ts:36
+msgid "This relation is based on an outbound link."
+msgstr "This relation is based on an outbound link."
+
+#: source/tmp/RelatedFilesTab.vue.ts:37
+msgid "This relation is based on a backlink."
+msgstr "This relation is based on a backlink."
+
+#: source/tmp/RelatedFilesTab.vue.ts:221
+#, javascript-format
+msgid "This relation is based on %s shared tags: %s"
+msgstr "This relation is based on %s shared tags: %s"
+
+#: source/tmp/PopoverDocInfo.vue.ts:45
+msgid "No open document"
+msgstr "No open document"
+
+#: source/tmp/PopoverDocInfo.vue.ts:48
+msgid "words"
+msgstr "words"
+
+#: source/tmp/PopoverDocInfo.vue.ts:51
+msgid "characters"
+msgstr "characters"
+
+#: source/tmp/PopoverTags.vue.ts:39
+msgid "Name"
+msgstr "Name"
+
+#: source/tmp/PopoverTags.vue.ts:40
+msgid "Count"
+msgstr "Count"
+
+#: source/tmp/PopoverTags.vue.ts:47
+msgid "Filter tags…"
+msgstr "Filter tags…"
+
+#: source/tmp/PopoverTags.vue.ts:48
+msgid "Tag Cloud"
+msgstr "Tag Cloud"
+
+#: source/tmp/PopoverStats.vue.ts:79
+msgid "words last month"
+msgstr "words last month"
+
+#: source/tmp/PopoverStats.vue.ts:82
+msgid "daily average"
+msgstr "daily average"
+
+#: source/tmp/PopoverStats.vue.ts:85
+msgid "words today"
+msgstr "words today"
+
+#: source/tmp/PopoverStats.vue.ts:88
+msgid "🔥 You're on fire!"
+msgstr "🔥 You're on fire!"
+
+#: source/tmp/PopoverStats.vue.ts:91
+msgid "💪 You're close to hitting your daily average!"
+msgstr "💪 You're close to hitting your daily average!"
+
+#: source/tmp/PopoverStats.vue.ts:94
+msgid "✍🏼 Get writing to surpass your daily average."
+msgstr "✍🏼 Get writing to surpass your daily average."
+
+#: source/tmp/PopoverStats.vue.ts:97
+msgid "More statistics …"
+msgstr "More statistics …"
 
 #. STATIC VARIABLES
 #: source/tmp/CalendarView.vue.ts:26
@@ -3862,1381 +2870,4 @@
 
 #: source/tmp/CalendarView.vue.ts:43
 msgid "More than twice the monthly average"
-msgstr "More than twice the monthly average"
-
-#: source/tmp/Projects-Tab.vue.ts:24
-msgid "Zettlr also makes use of these projects:"
-msgstr "Zettlr also makes use of these projects:"
-
-#: source/tmp/App.vue.ts:34
-msgid "Updater"
-msgstr "Updater"
-
-#. True as soon as the update starts
-#: source/tmp/App.vue.ts:36
-msgid "Click to start update"
-msgstr "Click to start update"
-
-#: source/tmp/App.vue.ts:76
-msgid "New update available"
-msgstr "New update available"
-
-#: source/tmp/App.vue.ts:79
-msgid "Your version"
-msgstr "Your version"
-
-#: source/tmp/App.vue.ts:82
-msgid ""
-"There is a new version of Zettlr available to download. Please read the "
-"changelog below."
-msgstr ""
-"There is a new version of Zettlr available to download. Please read the "
-"changelog below."
-
-#: source/tmp/App.vue.ts:85
-msgid "Downloading your update"
-msgstr "Downloading your update"
-
-#: source/tmp/App.vue.ts:88
-msgid "No update available. You have the most recent version."
-msgstr "No update available. You have the most recent version."
-
-#: source/tmp/App.vue.ts:133
-msgid "Starting update …"
-msgstr "Starting update …"
-
-#: source/tmp/PopoverExport.vue.ts:6
-msgid "Exporting…"
-msgstr "Exporting…"
-
-#: source/tmp/PopoverExport.vue.ts:6
-msgid "Export"
-msgstr "Export"
-
-#: source/tmp/PopoverExport.vue.ts:27
-msgid "command"
-msgstr "command"
-
-#: source/tmp/MainSidebar.vue.ts:39 source/tmp/ToCTab.vue.ts:34
-#: source/tmp/ToCTab.vue.ts:42
-msgid "Table of Contents"
-msgstr "Table of Contents"
-
-#: source/tmp/MainSidebar.vue.ts:45 source/tmp/ReferencesTab.vue.ts:32
-msgid "References"
-msgstr "References"
-
-#: source/tmp/MainSidebar.vue.ts:51 source/tmp/RelatedFilesTab.vue.ts:32
-msgid "Related files"
-msgstr "Related files"
-
-#: source/tmp/PopoverDocInfo.vue.ts:45
-msgid "No open document"
-msgstr "No open document"
-
-#: source/tmp/PopoverDocInfo.vue.ts:48
-msgid "words"
-msgstr "words"
-
-#: source/tmp/PopoverDocInfo.vue.ts:51
-msgid "characters"
-msgstr "characters"
-
-#: source/tmp/CustomCSS.vue.ts:32
-msgid ""
-"Here you can override the styles of Zettlr to customise it even further. "
-"<strong>Attention: This file overrides all CSS directives! Never alter the "
-"geometry of elements, otherwise the app may expose unwanted behaviour!</"
-"strong>"
-msgstr ""
-"Here you can override the styles of Zettlr to customise it even further. "
-"<strong>Attention: This file overrides all CSS directives! Never alter the "
-"geometry of elements, otherwise the app may expose unwanted behaviour!</"
-"strong>"
-
-#: source/tmp/CustomCSS.vue.ts:88 source/tmp/Defaults.vue.ts:196
-#: source/tmp/SnippetsTab.vue.ts:124
-msgid "Saving …"
-msgstr "Saving …"
-
-#: source/tmp/CustomCSS.vue.ts:97
-msgid "Saving failed"
-msgstr "Saving failed"
-
-#: source/tmp/ReferencesTab.vue.ts:42
-msgid "There are no citations in this document."
-msgstr "There are no citations in this document."
-
-#: source/tmp/ShortcutChooser.vue.ts:61 source/tmp/ColorControl.vue.ts:35
-#: source/tmp/NumberControl.vue.ts:40 source/tmp/PopoverFileProps.vue.ts:107
-msgid "Reset"
-msgstr "Reset"
-
-#: source/tmp/FileControl.vue.ts:42
-msgid "Select folder…"
-msgstr "Select folder…"
-
-#: source/tmp/FileControl.vue.ts:42
-msgid "Select file…"
-msgstr "Select file…"
-
-#: source/tmp/PopoverDirProps.vue.ts:175 source/tmp/PopoverFileProps.vue.ts:101
-msgid "Created"
-msgstr "Created"
-
-#: source/tmp/PopoverDirProps.vue.ts:184
-msgid "Project Settings…"
-msgstr "Project Settings…"
-
-#: source/tmp/Defaults.vue.ts:70
-msgid ""
-"This profile is protected. This means that it will be restored when you "
-"remove or rename it."
-msgstr ""
-"This profile is protected. This means that it will be restored when you "
-"remove or rename it."
-
-#: source/tmp/Defaults.vue.ts:73
-msgid ""
-"This profile is invalid. It may contain errors, or it may be missing the "
-"writer or reader property."
-msgstr ""
-"This profile is invalid. It may contain errors, or it may be missing the "
-"writer or reader property."
-
-#: source/tmp/Defaults.vue.ts:111
-msgid "Edit the default settings for imports or exports here."
-msgstr "Edit the default settings for imports or exports here."
-
-#: source/tmp/Defaults.vue.ts:205 source/tmp/SnippetsTab.vue.ts:134
-msgid "Saved!"
-msgstr "Saved!"
-
-#: source/tmp/GlobalSearch.vue.ts:34
-msgid "Full-Text Search"
-msgstr "Full-Text Search"
-
-#: source/tmp/GlobalSearch.vue.ts:35
-msgid "Enter your search terms below"
-msgstr "Enter your search terms below"
-
-#: source/tmp/GlobalSearch.vue.ts:36
-msgid "Find …"
-msgstr "Find …"
-
-#: source/tmp/GlobalSearch.vue.ts:37 source/tmp/FileManager.vue.ts:48
-msgid "Filter …"
-msgstr "Filter …"
-
-#: source/tmp/GlobalSearch.vue.ts:38
-msgid "Filter search results"
-msgstr "Filter search results"
-
-#: source/tmp/GlobalSearch.vue.ts:39
-msgid "Restrict search to directory"
-msgstr "Restrict search to directory"
-
-#: source/tmp/GlobalSearch.vue.ts:40
-msgid "Restrict to directory …"
-msgstr "Restrict to directory …"
-
-#: source/tmp/GlobalSearch.vue.ts:41
-msgid "Search"
-msgstr "Search"
-
-#: source/tmp/GlobalSearch.vue.ts:42
-msgid "Clear search"
-msgstr "Clear search"
-
-#: source/tmp/GlobalSearch.vue.ts:43
-msgid "Toggle results"
-msgstr "Toggle results"
-
-#: source/tmp/GlobalSearch.vue.ts:109
-#, javascript-format
-msgid "%s matches"
-msgstr "%s matches"
-
-#: source/tmp/PopoverTags.vue.ts:48
-msgid "Name"
-msgstr "Name"
-
-#: source/tmp/PopoverTags.vue.ts:49
-msgid "Count"
-msgstr "Count"
-
-#: source/tmp/PopoverTags.vue.ts:67
-msgid "Filter tags…"
-msgstr "Filter tags…"
-
-#: source/tmp/PopoverTags.vue.ts:70
-msgid "Tag Cloud"
-msgstr "Tag Cloud"
-
-#: source/tmp/PopoverTags.vue.ts:73
-msgid "Suggested tags for the current file"
-msgstr "Suggested tags for the current file"
-
-#: source/tmp/PopoverTags.vue.ts:76
-msgid "Add to file"
-msgstr "Add to file"
-
-#: source/tmp/PopoverPomodoro.vue.ts:80
-msgid "Stop"
-msgstr "Stop"
-
-#: source/tmp/PopoverPomodoro.vue.ts:83
-msgid "Work"
-msgstr "Work"
-
-#: source/tmp/PopoverPomodoro.vue.ts:86
-msgid "Short break"
-msgstr "Short break"
-
-#: source/tmp/PopoverPomodoro.vue.ts:89
-msgid "Break"
-msgstr "Break"
-
-#: source/tmp/PopoverPomodoro.vue.ts:92
-msgid "Sound Effect"
-msgstr "Sound Effect"
-
-#: source/tmp/PopoverPomodoro.vue.ts:95
-msgid "Volume"
-msgstr "Volume"
-
-#: source/tmp/RelatedFilesTab.vue.ts:33
-msgid "No related files"
-msgstr "No related files"
-
-#: source/tmp/RelatedFilesTab.vue.ts:34
-msgid "This relation is based on a bidirectional link."
-msgstr "This relation is based on a bidirectional link."
-
-#: source/tmp/RelatedFilesTab.vue.ts:35
-msgid "This relation is based on an outbound link."
-msgstr "This relation is based on an outbound link."
-
-#: source/tmp/RelatedFilesTab.vue.ts:36
-msgid "This relation is based on a backlink."
-msgstr "This relation is based on a backlink."
-
-#: source/tmp/RelatedFilesTab.vue.ts:221
-#, javascript-format
-msgid "This relation is based on %s shared tags: %s"
-msgstr "This relation is based on %s shared tags: %s"
-
-#: source/tmp/SnippetsTab.vue.ts:50
-msgid "Rename snippet"
-msgstr "Rename snippet"
-
-#: source/tmp/SnippetsTab.vue.ts:53
-msgid "Snippets let you define reusable pieces of text with variables."
-msgstr "Snippets let you define reusable pieces of text with variables."
-
-#: source/tmp/PopoverFileProps.vue.ts:110
-msgid "Set writing target…"
-msgstr "Set writing target…"
-
-#: source/tmp/PopoverStats.vue.ts:79
-msgid "words last month"
-msgstr "words last month"
-
-#: source/tmp/PopoverStats.vue.ts:82
-msgid "daily average"
-msgstr "daily average"
-
-#: source/tmp/PopoverStats.vue.ts:85
-msgid "words today"
-msgstr "words today"
-
-#: source/tmp/PopoverStats.vue.ts:88
-msgid "🔥 You're on fire!"
-msgstr "🔥 You're on fire!"
-
-#: source/tmp/PopoverStats.vue.ts:91
-msgid "💪 You're close to hitting your daily average!"
-msgstr "💪 You're close to hitting your daily average!"
-
-#: source/tmp/PopoverStats.vue.ts:94
-msgid "✍🏼 Get writing to surpass your daily average."
-msgstr "✍🏼 Get writing to surpass your daily average."
-
-#: source/tmp/PopoverStats.vue.ts:97
-msgid "More statistics …"
-msgstr "More statistics …"
-
-#: source/tmp/ListControl.vue.ts:76
-msgid "Add"
-msgstr "Add"
-
-#: source/tmp/ListControl.vue.ts:77
-msgid "Actions"
-msgstr "Actions"
-
-#: source/tmp/ListControl.vue.ts:78
-msgid "Delete"
-msgstr "Delete"
-=======
-#: source/app/service-providers/commands/root-open.ts:62
-#: source/tmp/FileItem.vue.ts:105 source/tmp/FileItem.vue.ts:107
-#: source/tmp/PopoverDirProps.vue.ts:32
-msgid "Files"
-msgstr "Files"
-
-#. TODO: Move this to a command
-#. The user wants to open another file or directory.
-#: source/app/service-providers/commands/root-open.ts:75
-#: source/app/service-providers/windows/index.ts:221
-msgid "Open project folder"
-msgstr "Open project folder"
-
-#: source/app/service-providers/commands/root-open.ts:85
-msgid "Cannot open directory"
-msgstr "Cannot open directory"
-
-#: source/app/service-providers/commands/root-open.ts:86
-#, javascript-format
-msgid "Directory &quot;%s&quot; cannot be opened by Zettlr."
-msgstr "Directory &quot;%s&quot; cannot be opened by Zettlr."
-
-#: source/app/service-providers/commands/import.ts:36
-msgid "You have to select a directory to import to."
-msgstr "You have to select a directory to import to."
-
-#. Prepare the list of file filters
-#. The "All Files" filter should be at the top
-#: source/app/service-providers/commands/import.ts:42
-#: source/app/service-providers/windows/dialog/ask-file.ts:47
-#: source/tmp/FileControl.vue.ts:57
-msgid "All Files"
-msgstr "All Files"
-
-#. Now import.
-#: source/app/service-providers/commands/import.ts:59
-msgid "Importing. Please wait …"
-msgstr "Importing. Please wait …"
-
-#. This callback gets called whenever there is an error while running pandoc.
-#: source/app/service-providers/commands/import.ts:67
-#, javascript-format
-msgid "Couldn't import %s."
-msgstr "Couldn't import %s."
-
-#: source/app/service-providers/commands/import.ts:71
-#, javascript-format
-msgid "%s imported successfully."
-msgstr "%s imported successfully."
-
-#. Some files failed to import.
-#: source/app/service-providers/commands/import.ts:76
-#, javascript-format
-msgid ""
-"The following %s files could not be imported, because their filetype is "
-"unknown: %s"
-msgstr ""
-"The following %s files could not be imported, because their filetype is "
-"unknown: %s"
-
-#: source/app/service-providers/commands/import.ts:82
-msgid "Import failed"
-msgstr "Import failed"
-
-#: source/app/service-providers/commands/dir-project-export.ts:74
-msgid "Cannot export project"
-msgstr "Cannot export project"
-
-#: source/app/service-providers/commands/dir-project-export.ts:75
-msgid ""
-"After applying your glob-filters, no files remained to export. Please adjust "
-"them in the project settings."
-msgstr ""
-"After applying your glob-filters, no files remained to export. Please adjust "
-"them in the project settings."
-
-#: source/app/service-providers/commands/dir-project-export.ts:147
-#, javascript-format
-msgid "Project \"%s\" successfully exported. Click to show."
-msgstr "Project \"%s\" successfully exported. Click to show."
-
-#: source/app/service-providers/commands/dir-project-export.ts:148
-msgid "Project Export"
-msgstr "Project Export"
-
-#: source/app/service-providers/commands/file-new.ts:151
-#: source/app/service-providers/commands/file-duplicate.ts:42
-#: source/app/service-providers/commands/file-duplicate.ts:59
-msgid "Could not create file"
-msgstr "Could not create file"
-
-#: source/app/service-providers/commands/rename-tag.ts:44
-#, javascript-format
-msgid "Replace tag \"%s\" with \"%s\" across %s files?"
-msgstr "Replace tag \"%s\" with \"%s\" across %s files?"
-
-#. Better error message
-#: source/app/service-providers/commands/open-attachment.ts:113
-#, javascript-format
-msgid "The reference with key %s does not appear to have attachments."
-msgstr "The reference with key %s does not appear to have attachments."
-
-#: source/app/service-providers/commands/open-attachment.ts:118
-msgid "Could not open attachment. Is Zotero running?"
-msgstr "Could not open attachment. Is Zotero running?"
-
-#: source/app/service-providers/commands/importer/import-textbundle.ts:63
-#: source/app/service-providers/commands/importer/import-textbundle.ts:69
-#, javascript-format
-msgid "Malformed Textbundle: %s"
-msgstr "Malformed Textbundle: %s"
-
-#: source/app/service-providers/commands/importer/index.ts:104
-#: source/app/service-providers/commands/importer/index.ts:105
-msgid "Select import profile"
-msgstr "Select import profile"
-
-#: source/app/service-providers/commands/importer/index.ts:106
-#, javascript-format
-msgid "There are multiple profiles that can import %s. Please choose one."
-msgstr "There are multiple profiles that can import %s. Please choose one."
-
-#. We need to generate our own filename. First, attempt to just use 'copy of'
-#: source/app/service-providers/commands/file-duplicate.ts:71
-#, javascript-format
-msgid "Copy of %s"
-msgstr "Copy of %s"
-
-#. Else standard val for new dirs.
-#: source/app/service-providers/commands/dir-new.ts:31
-#: source/tmp/TreeItem.vue.ts:240
-msgid "Untitled"
-msgstr "Untitled"
-
-#: source/app/service-providers/commands/dir-new.ts:37
-#: source/app/service-providers/commands/dir-new.ts:38
-#: source/app/service-providers/commands/dir-new.ts:50
-msgid "Could not create directory"
-msgstr "Could not create directory"
-
-#: source/app/service-providers/commands/import-lang-file.ts:60
-#, javascript-format
-msgid "Language file imported: %s"
-msgstr "Language file imported: %s"
-
-#: source/app/service-providers/commands/import-lang-file.ts:62
-#: source/app/service-providers/commands/import-lang-file.ts:65
-#, javascript-format
-msgid "Could not import language file %s!"
-msgstr "Could not import language file %s!"
-
-#: source/app/service-providers/commands/request-move.ts:53
-msgid "Cannot move directory"
-msgstr "Cannot move directory"
-
-#: source/app/service-providers/commands/request-move.ts:54
-msgid "You cannot move a directory into one of its subdirectories."
-msgstr "You cannot move a directory into one of its subdirectories."
-
-#: source/app/service-providers/commands/request-move.ts:63
-msgid "Cannot move directory or file"
-msgstr "Cannot move directory or file"
-
-#: source/app/service-providers/commands/request-move.ts:64
-#, javascript-format
-msgid "The file/directory %s already exists in target."
-msgstr "The file/directory %s already exists in target."
-
-#: source/app/service-providers/config/config-validation.ts:278
-#, javascript-format
-msgid "Option %s has to be of type %s."
-msgstr "Option %s has to be of type %s."
-
-#: source/app/service-providers/config/config-validation.ts:281
-#, javascript-format
-msgid "Option %s must be one of: %s."
-msgstr "Option %s must be one of: %s."
-
-#: source/app/service-providers/config/config-validation.ts:284
-#, javascript-format
-msgid "Option %s must be between %s and %s (characters long)."
-msgstr "Option %s must be between %s and %s (characters long)."
-
-#: source/app/service-providers/config/config-validation.ts:287
-#, javascript-format
-msgid "Option %s may not exceed %s (characters)."
-msgstr "Option %s may not exceed %s (characters)."
-
-#: source/app/service-providers/config/config-validation.ts:290
-#, javascript-format
-msgid "Option %s must be at least %s (characters long)."
-msgstr "Option %s must be at least %s (characters long)."
-
-#: source/app/service-providers/config/config-validation.ts:293
-#, javascript-format
-msgid "Option %s is required."
-msgstr "Option %s is required."
-
-#: source/app/service-providers/config/index.ts:480
-msgid "Changing this option requires a restart to take effect."
-msgstr "Changing this option requires a restart to take effect."
-
-#: source/app/service-providers/config/index.ts:483
-#: source/app/service-providers/menu/menu.darwin.ts:711
-#: source/app/service-providers/menu/menu.win32.ts:684
-msgid "Restart now"
-msgstr "Restart now"
-
-#: source/app/service-providers/config/index.ts:484
-msgid "Restart later"
-msgstr "Restart later"
-
-#: source/app/service-providers/menu/menu.darwin.ts:46
-#: source/app/service-providers/menu/menu.darwin.ts:641
-#: source/app/service-providers/menu/menu.win32.ts:614
-msgid "About Zettlr"
-msgstr "About Zettlr"
-
-#: source/app/service-providers/menu/menu.darwin.ts:51
-#: source/app/service-providers/menu/menu.win32.ts:222
-#: source/app/service-providers/menu/menu.win32.ts:226
-msgid "Preferences…"
-msgstr "Preferences…"
-
-#: source/app/service-providers/menu/menu.darwin.ts:59
-#: source/app/service-providers/menu/menu.win32.ts:234
-msgid "Assets Manager"
-msgstr "Assets Manager"
-
-#: source/app/service-providers/menu/menu.darwin.ts:67
-#: source/app/service-providers/menu/menu.win32.ts:242
-msgid "Manage Tags…"
-msgstr "Manage Tags…"
-
-#: source/app/service-providers/menu/menu.darwin.ts:77
-msgid "Services"
-msgstr "Services"
-
-#: source/app/service-providers/menu/menu.darwin.ts:86
-msgid "Hide"
-msgstr "Hide"
-
-#: source/app/service-providers/menu/menu.darwin.ts:91
-msgid "Hide others"
-msgstr "Hide others"
-
-#: source/app/service-providers/menu/menu.darwin.ts:96
-msgid "Show"
-msgstr "Show"
-
-#: source/app/service-providers/menu/menu.darwin.ts:113
-#: source/app/service-providers/menu/menu.win32.ts:87
-msgid "File"
-msgstr "File"
-
-#: source/app/service-providers/menu/menu.darwin.ts:175
-#: source/app/service-providers/menu/menu.win32.ts:149
-msgid "Open Workspace …"
-msgstr "Open Workspace …"
-
-#: source/app/service-providers/menu/menu.darwin.ts:184
-#: source/app/service-providers/menu/menu.win32.ts:44
-#: source/app/service-providers/menu/menu.win32.ts:56
-msgid "Recent documents"
-msgstr "Recent documents"
-
-#: source/app/service-providers/menu/menu.darwin.ts:188
-#: source/app/service-providers/menu/menu.win32.ts:48
-#: source/app/service-providers/menu/menu.win32.ts:60
-msgid "Empty"
-msgstr "Empty"
-
-#: source/app/service-providers/menu/menu.darwin.ts:208
-#: source/app/service-providers/menu/menu.win32.ts:173
-msgid "Previous file"
-msgstr "Previous file"
-
-#: source/app/service-providers/menu/menu.darwin.ts:219
-#: source/app/service-providers/menu/menu.win32.ts:184
-msgid "Next file"
-msgstr "Next file"
-
-#: source/app/service-providers/menu/menu.darwin.ts:233
-#: source/app/service-providers/menu/menu.win32.ts:198
-msgid "Import files…"
-msgstr "Import files…"
-
-#: source/app/service-providers/menu/menu.darwin.ts:241
-#: source/app/service-providers/menu/menu.win32.ts:206
-msgid "Export…"
-msgstr "Export…"
-
-#: source/app/service-providers/menu/menu.darwin.ts:249
-#: source/app/service-providers/menu/menu.win32.ts:214
-msgid "Print…"
-msgstr "Print…"
-
-#: source/app/service-providers/menu/menu.darwin.ts:260
-#: source/app/service-providers/menu/menu.win32.ts:254
-msgid "Import translation…"
-msgstr "Import translation…"
-
-#: source/app/service-providers/menu/menu.darwin.ts:268
-#: source/app/service-providers/menu/menu.win32.ts:262
-msgid "Import dictionary…"
-msgstr "Import dictionary…"
-
-#: source/app/service-providers/menu/menu.darwin.ts:322
-#: source/app/service-providers/menu/menu.win32.ts:323
-msgid "Undo"
-msgstr "Undo"
-
-#: source/app/service-providers/menu/menu.darwin.ts:328
-#: source/app/service-providers/menu/menu.win32.ts:329
-msgid "Redo"
-msgstr "Redo"
-
-#: source/app/service-providers/menu/menu.darwin.ts:379
-#: source/app/service-providers/menu/menu.win32.ts:380
-msgid "Find in file"
-msgstr "Find in file"
-
-#: source/app/service-providers/menu/menu.darwin.ts:387
-#: source/app/service-providers/menu/menu.win32.ts:388
-msgid "Find in directory"
-msgstr "Find in directory"
-
-#: source/app/service-providers/menu/menu.darwin.ts:395
-#: source/app/service-providers/menu/menu.win32.ts:396
-msgid "Filter files"
-msgstr "Filter files"
-
-#: source/app/service-providers/menu/menu.darwin.ts:406
-#: source/app/service-providers/menu/menu.win32.ts:407
-msgid "Generate new ID"
-msgstr "Generate new ID"
-
-#: source/app/service-providers/menu/menu.darwin.ts:425
-msgid "Speech"
-msgstr "Speech"
-
-#: source/app/service-providers/menu/menu.darwin.ts:429
-msgid "Start speaking"
-msgstr "Start speaking"
-
-#: source/app/service-providers/menu/menu.darwin.ts:434
-msgid "Stop speaking"
-msgstr "Stop speaking"
-
-#: source/app/service-providers/menu/menu.darwin.ts:444
-#: source/app/service-providers/menu/menu.win32.ts:426
-msgid "View"
-msgstr "View"
-
-#: source/app/service-providers/menu/menu.darwin.ts:458
-#: source/app/service-providers/menu/menu.win32.ts:440
-msgid "Additional Information"
-msgstr "Additional Information"
-
-#: source/app/service-providers/menu/menu.darwin.ts:468
-#: source/app/service-providers/menu/menu.win32.ts:450
-msgid "Distraction free mode"
-msgstr "Distraction free mode"
-
-#: source/app/service-providers/menu/menu.darwin.ts:476
-#: source/app/service-providers/menu/menu.win32.ts:458
-msgid "Typewriter Mode"
-msgstr "Typewriter Mode"
-
-#: source/app/service-providers/menu/menu.darwin.ts:487
-#: source/app/service-providers/menu/menu.win32.ts:469
-msgid "Toggle file manager"
-msgstr "Toggle file manager"
-
-#: source/app/service-providers/menu/menu.darwin.ts:495
-#: source/app/service-providers/menu/menu.win32.ts:477
-msgid "Toggle Sidebar"
-msgstr "Toggle Sidebar"
-
-#: source/app/service-providers/menu/menu.darwin.ts:509
-#: source/app/service-providers/menu/menu.win32.ts:488
-msgid "Reset zoom"
-msgstr "Reset zoom"
-
-#: source/app/service-providers/menu/menu.darwin.ts:518
-#: source/app/service-providers/menu/menu.win32.ts:497
-msgid "Zoom in"
-msgstr "Zoom in"
-
-#: source/app/service-providers/menu/menu.darwin.ts:525
-#: source/app/service-providers/menu/menu.win32.ts:504
-msgid "Zoom out"
-msgstr "Zoom out"
-
-#: source/app/service-providers/menu/menu.darwin.ts:535
-#: source/app/service-providers/menu/menu.win32.ts:514
-msgid "Toggle fullscreen"
-msgstr "Toggle fullscreen"
-
-#: source/app/service-providers/menu/menu.darwin.ts:543
-#: source/app/service-providers/menu/menu.win32.ts:523
-msgid "Develop"
-msgstr "Develop"
-
-#: source/app/service-providers/menu/menu.darwin.ts:547
-#: source/app/service-providers/menu/menu.win32.ts:527
-msgid "Reload"
-msgstr "Reload"
-
-#: source/app/service-providers/menu/menu.darwin.ts:555
-#: source/app/service-providers/menu/menu.win32.ts:535
-msgid "Toggle developer tools"
-msgstr "Toggle developer tools"
-
-#: source/app/service-providers/menu/menu.darwin.ts:563
-#: source/app/service-providers/menu/menu.win32.ts:543
-msgid "Open Logs"
-msgstr "Open Logs"
-
-#: source/app/service-providers/menu/menu.darwin.ts:574
-#: source/app/service-providers/menu/menu.win32.ts:554
-msgid "Window"
-msgstr "Window"
-
-#: source/app/service-providers/menu/menu.darwin.ts:579
-#: source/app/service-providers/menu/menu.win32.ts:559
-msgid "Minimize"
-msgstr "Minimize"
-
-#: source/app/service-providers/menu/menu.darwin.ts:587
-#: source/app/service-providers/menu/menu.win32.ts:565
-msgid "Close"
-msgstr "Close"
-
-#: source/app/service-providers/menu/menu.darwin.ts:593
-msgid "Bring All to Front"
-msgstr "Bring All to Front"
-
-#: source/app/service-providers/menu/menu.darwin.ts:609
-#: source/app/service-providers/menu/menu.win32.ts:582
-msgid "Previous Tab"
-msgstr "Previous Tab"
-
-#: source/app/service-providers/menu/menu.darwin.ts:617
-#: source/app/service-providers/menu/menu.win32.ts:590
-msgid "Next Tab"
-msgstr "Next Tab"
-
-#: source/app/service-providers/menu/menu.darwin.ts:625
-#: source/app/service-providers/menu/menu.win32.ts:598
-msgid "New window"
-msgstr "New window"
-
-#: source/app/service-providers/menu/menu.darwin.ts:636
-#: source/app/service-providers/menu/menu.win32.ts:609
-msgid "Help"
-msgstr "Help"
-
-#: source/app/service-providers/menu/menu.darwin.ts:648
-#: source/app/service-providers/menu/menu.win32.ts:621 source/tmp/App.vue.ts:94
-msgid "Check for updates"
-msgstr "Check for updates"
-
-#: source/app/service-providers/menu/menu.darwin.ts:660
-#: source/app/service-providers/menu/menu.win32.ts:633
-msgid "Support Zettlr"
-msgstr "Support Zettlr"
-
-#: source/app/service-providers/menu/menu.darwin.ts:670
-#: source/app/service-providers/menu/menu.win32.ts:643
-msgid "Visit website"
-msgstr "Visit website"
-
-#: source/app/service-providers/menu/menu.darwin.ts:680
-#: source/app/service-providers/menu/menu.win32.ts:653
-msgid "Open user manual"
-msgstr "Open user manual"
-
-#: source/app/service-providers/menu/menu.darwin.ts:694
-#: source/app/service-providers/menu/menu.win32.ts:667
-msgid "Open Tutorial"
-msgstr "Open Tutorial"
-
-#: source/app/service-providers/menu/menu.darwin.ts:702
-#: source/app/service-providers/menu/menu.win32.ts:675
-msgid "Clear FSAL cache …"
-msgstr "Clear FSAL cache …"
-
-#: source/app/service-providers/menu/menu.darwin.ts:706
-#: source/app/service-providers/menu/menu.win32.ts:679
-msgid "Clear FSAL Cache"
-msgstr "Clear FSAL Cache"
-
-#: source/app/service-providers/menu/menu.darwin.ts:707
-#: source/app/service-providers/menu/menu.win32.ts:680
-msgid "Clearing the FSAL cache requires a restart."
-msgstr "Clearing the FSAL cache requires a restart."
-
-#: source/app/service-providers/menu/menu.darwin.ts:708
-#: source/app/service-providers/menu/menu.win32.ts:681
-msgid ""
-"After the restart, Zettlr will recreate the entire cache, which may take a "
-"few moments, depending on the amount of files you have loaded and the speed "
-"of your disk. The window(s) will show afterward."
-msgstr ""
-"After the restart, Zettlr will recreate the entire cache, which may take a "
-"few moments, depending on the amount of files you have loaded and the speed "
-"of your disk. The window(s) will show afterward."
-
-#: source/app/service-providers/windows/dialog/ask-file.ts:54
-msgid "Open file"
-msgstr "Open file"
-
-#: source/app/service-providers/windows/dialog/should-overwrite-file.ts:29
-msgid "Overwrite existing file"
-msgstr "Overwrite existing file"
-
-#: source/app/service-providers/windows/dialog/should-overwrite-file.ts:30
-#, javascript-format
-msgid "The file %s already exists in this directory. Overwrite?"
-msgstr "The file %s already exists in this directory. Overwrite?"
-
-#: source/app/service-providers/windows/dialog/should-replace-file.ts:31
-msgid "Replace file"
-msgstr "Replace file"
-
-#: source/app/service-providers/windows/dialog/should-replace-file.ts:32
-#, javascript-format
-msgid ""
-"File %s has been modified remotely. Replace the loaded version with the "
-"newer one from disk?"
-msgstr ""
-"File %s has been modified remotely. Replace the loaded version with the "
-"newer one from disk?"
-
-#. If the user cancels, do not omit (the default) but actually cancel
-#: source/app/service-providers/windows/dialog/ask-save-changes.ts:38
-#: source/app/service-providers/documents/index.ts:349
-#: source/tmp/CustomCSS.vue.ts:65 source/tmp/Defaults.vue.ts:132
-#: source/tmp/SnippetsTab.vue.ts:65
-msgid "Unsaved changes"
-msgstr "Unsaved changes"
-
-#: source/app/service-providers/windows/dialog/ask-save-changes.ts:39
-msgid "There are unsaved changes. Do you want to save them first?"
-msgstr "There are unsaved changes. Do you want to save them first?"
-
-#: source/app/service-providers/windows/dialog/save-dialog.ts:58
-msgid "Save file"
-msgstr "Save file"
-
-#: source/app/service-providers/documents/index.ts:345
-msgid "Save changes"
-msgstr "Save changes"
-
-#: source/app/service-providers/documents/index.ts:346
-msgid "Discard changes"
-msgstr "Discard changes"
-
-#: source/app/service-providers/documents/index.ts:350
-msgid "There are unsaved changes. Do you want to save or discard them?"
-msgstr "There are unsaved changes. Do you want to save or discard them?"
-
-#: source/app/service-providers/documents/index.ts:996
-msgid "File changed on disk"
-msgstr "File changed on disk"
-
-#: source/app/service-providers/documents/index.ts:997
-#, javascript-format
-msgid "%s changed on disk"
-msgstr "%s changed on disk"
-
-#: source/app/service-providers/documents/index.ts:999
-#, javascript-format
-msgid ""
-"%s has changed on disk, but the editor contains unsaved changes. Do you want "
-"to keep the current editor contents or load the file from disk?"
-msgstr ""
-"%s has changed on disk, but the editor contains unsaved changes. Do you want "
-"to keep the current editor contents or load the file from disk?"
-
-#: source/app/service-providers/documents/index.ts:1000
-msgid ""
-"Do you want to keep the current editor contents or load the file from disk?"
-msgstr ""
-"Do you want to keep the current editor contents or load the file from disk?"
-
-#: source/app/service-providers/documents/index.ts:1003
-msgid "Keep editor contents"
-msgstr "Keep editor contents"
-
-#: source/app/service-providers/documents/index.ts:1004
-msgid "Load changes from disk"
-msgstr "Load changes from disk"
-
-#: source/app/service-providers/documents/index.ts:1007
-msgid ""
-"Always load changes from disk if there are no unsaved changes in the editor"
-msgstr ""
-"Always load changes from disk if there are no unsaved changes in the editor"
-
-#: source/tmp/Projects-Tab.vue.ts:24
-msgid "Zettlr also makes use of these projects:"
-msgstr "Zettlr also makes use of these projects:"
-
-#. Static properties
-#: source/tmp/ChartView.vue.ts:39
-msgid "Charts"
-msgstr "Charts"
-
-#: source/tmp/ListControl.vue.ts:76
-msgid "Add"
-msgstr "Add"
-
-#: source/tmp/ListControl.vue.ts:77
-msgid "Actions"
-msgstr "Actions"
-
-#: source/tmp/ListControl.vue.ts:78
-msgid "Delete"
-msgstr "Delete"
-
-#: source/tmp/PopoverExport.vue.ts:6
-msgid "Exporting…"
-msgstr "Exporting…"
-
-#: source/tmp/PopoverExport.vue.ts:6
-msgid "Export"
-msgstr "Export"
-
-#: source/tmp/PopoverExport.vue.ts:27
-msgid "command"
-msgstr "command"
-
-#: source/tmp/FileItem.vue.ts:98 source/tmp/FileItem.vue.ts:100
-#: source/tmp/PopoverDirProps.vue.ts:29
-msgid "Directories"
-msgstr "Directories"
-
-#: source/tmp/FileItem.vue.ts:171 source/tmp/PopoverFileProps.vue.ts:39
-msgid "Characters"
-msgstr "Characters"
-
-#: source/tmp/FileItem.vue.ts:173 source/tmp/PopoverFileProps.vue.ts:34
-msgid "Words"
-msgstr "Words"
-
-#: source/tmp/GlobalSearch.vue.ts:34
-msgid "Full-Text Search"
-msgstr "Full-Text Search"
-
-#: source/tmp/GlobalSearch.vue.ts:35
-msgid "Enter your search terms below"
-msgstr "Enter your search terms below"
-
-#: source/tmp/GlobalSearch.vue.ts:36
-msgid "Find …"
-msgstr "Find …"
-
-#: source/tmp/GlobalSearch.vue.ts:37 source/tmp/FileManager.vue.ts:48
-msgid "Filter …"
-msgstr "Filter …"
-
-#: source/tmp/GlobalSearch.vue.ts:38
-msgid "Filter search results"
-msgstr "Filter search results"
-
-#: source/tmp/GlobalSearch.vue.ts:39
-msgid "Restrict search to directory"
-msgstr "Restrict search to directory"
-
-#: source/tmp/GlobalSearch.vue.ts:40
-msgid "Restrict to directory …"
-msgstr "Restrict to directory …"
-
-#: source/tmp/GlobalSearch.vue.ts:41
-msgid "Search"
-msgstr "Search"
-
-#: source/tmp/GlobalSearch.vue.ts:42
-msgid "Clear search"
-msgstr "Clear search"
-
-#: source/tmp/GlobalSearch.vue.ts:43
-msgid "Toggle results"
-msgstr "Toggle results"
-
-#: source/tmp/GlobalSearch.vue.ts:109
-#, javascript-format
-msgid "%s matches"
-msgstr "%s matches"
-
-#: source/tmp/MainSidebar.vue.ts:39 source/tmp/ToCTab.vue.ts:35
-#: source/tmp/ToCTab.vue.ts:43
-msgid "Table of Contents"
-msgstr "Table of Contents"
-
-#: source/tmp/MainSidebar.vue.ts:45 source/tmp/ReferencesTab.vue.ts:32
-msgid "References"
-msgstr "References"
-
-#: source/tmp/MainSidebar.vue.ts:51 source/tmp/RelatedFilesTab.vue.ts:33
-msgid "Related files"
-msgstr "Related files"
-
-#: source/tmp/MainSidebar.vue.ts:57 source/tmp/OtherFilesTab.vue.ts:11
-msgid "Other files"
-msgstr "Other files"
-
-#: source/tmp/PopoverDirProps.vue.ts:31 source/tmp/PopoverFileProps.vue.ts:35
-msgid "Created"
-msgstr "Created"
-
-#: source/tmp/PopoverDirProps.vue.ts:33
-msgid "Project Settings…"
-msgstr "Project Settings…"
-
-#: source/tmp/NumberControl.vue.ts:40 source/tmp/PopoverFileProps.vue.ts:37
-#: source/tmp/ColorControl.vue.ts:35 source/tmp/ShortcutChooser.vue.ts:61
-msgid "Reset"
-msgstr "Reset"
-
-#: source/tmp/PopoverFileProps.vue.ts:38
-msgid "Set writing target…"
-msgstr "Set writing target…"
-
-#: source/tmp/ReferencesTab.vue.ts:42
-msgid "There are no citations in this document."
-msgstr "There are no citations in this document."
-
-#: source/tmp/CustomCSS.vue.ts:32
-msgid ""
-"Here you can override the styles of Zettlr to customise it even further. "
-"<strong>Attention: This file overrides all CSS directives! Never alter the "
-"geometry of elements, otherwise the app may expose unwanted behaviour!</"
-"strong>"
-msgstr ""
-"Here you can override the styles of Zettlr to customise it even further. "
-"<strong>Attention: This file overrides all CSS directives! Never alter the "
-"geometry of elements, otherwise the app may expose unwanted behaviour!</"
-"strong>"
-
-#: source/tmp/CustomCSS.vue.ts:88 source/tmp/Defaults.vue.ts:196
-#: source/tmp/SnippetsTab.vue.ts:124
-msgid "Saving …"
-msgstr "Saving …"
-
-#: source/tmp/CustomCSS.vue.ts:97
-msgid "Saving failed"
-msgstr "Saving failed"
-
-#: source/tmp/OtherFilesTab.vue.ts:12
-msgid "Open directory"
-msgstr "Open directory"
-
-#: source/tmp/OtherFilesTab.vue.ts:13
-msgid "No other files"
-msgstr "No other files"
-
-#: source/tmp/Defaults.vue.ts:70
-msgid ""
-"This profile is protected. This means that it will be restored when you "
-"remove or rename it."
-msgstr ""
-"This profile is protected. This means that it will be restored when you "
-"remove or rename it."
-
-#: source/tmp/Defaults.vue.ts:73
-msgid ""
-"This profile is invalid. It may contain errors, or it may be missing the "
-"writer or reader property."
-msgstr ""
-"This profile is invalid. It may contain errors, or it may be missing the "
-"writer or reader property."
-
-#: source/tmp/Defaults.vue.ts:111
-msgid "Edit the default settings for imports or exports here."
-msgstr "Edit the default settings for imports or exports here."
-
-#: source/tmp/Defaults.vue.ts:205 source/tmp/SnippetsTab.vue.ts:134
-msgid "Saved!"
-msgstr "Saved!"
-
-#: source/tmp/FileList.vue.ts:46
-msgid "No results"
-msgstr "No results"
-
-#: source/tmp/FileList.vue.ts:47
-msgid "No directory selected"
-msgstr "No directory selected"
-
-#: source/tmp/FileList.vue.ts:48
-msgid "Empty directory"
-msgstr "Empty directory"
-
-#: source/tmp/App.vue.ts:34
-msgid "Updater"
-msgstr "Updater"
-
-#. True as soon as the update starts
-#: source/tmp/App.vue.ts:36
-msgid "Click to start update"
-msgstr "Click to start update"
-
-#: source/tmp/App.vue.ts:76
-msgid "New update available"
-msgstr "New update available"
-
-#: source/tmp/App.vue.ts:79
-msgid "Your version"
-msgstr "Your version"
-
-#: source/tmp/App.vue.ts:82
-msgid ""
-"There is a new version of Zettlr available to download. Please read the "
-"changelog below."
-msgstr ""
-"There is a new version of Zettlr available to download. Please read the "
-"changelog below."
-
-#: source/tmp/App.vue.ts:85
-msgid "Downloading your update"
-msgstr "Downloading your update"
-
-#: source/tmp/App.vue.ts:88
-msgid "No update available. You have the most recent version."
-msgstr "No update available. You have the most recent version."
-
-#: source/tmp/App.vue.ts:133
-msgid "Starting update …"
-msgstr "Starting update …"
-
-#: source/tmp/PopoverPomodoro.vue.ts:80
-msgid "Stop"
-msgstr "Stop"
-
-#: source/tmp/PopoverPomodoro.vue.ts:83
-msgid "Work"
-msgstr "Work"
-
-#: source/tmp/PopoverPomodoro.vue.ts:86
-msgid "Short break"
-msgstr "Short break"
-
-#: source/tmp/PopoverPomodoro.vue.ts:89
-msgid "Break"
-msgstr "Break"
-
-#: source/tmp/PopoverPomodoro.vue.ts:92
-msgid "Sound Effect"
-msgstr "Sound Effect"
-
-#: source/tmp/PopoverPomodoro.vue.ts:95
-msgid "Volume"
-msgstr "Volume"
-
-#: source/tmp/SnippetsTab.vue.ts:50
-msgid "Rename snippet"
-msgstr "Rename snippet"
-
-#: source/tmp/SnippetsTab.vue.ts:53
-msgid "Snippets let you define reusable pieces of text with variables."
-msgstr "Snippets let you define reusable pieces of text with variables."
-
-#: source/tmp/FileControl.vue.ts:42
-msgid "Select folder…"
-msgstr "Select folder…"
-
-#: source/tmp/FileControl.vue.ts:42
-msgid "Select file…"
-msgstr "Select file…"
-
-#: source/tmp/General-Tab.vue.ts:23
-msgid ""
-"Zettlr is a project by Hendrik Erz, licensed under the GNU GPL v3 license. "
-"It is Open Source, free of charge and based upon the Electron framework. "
-"Zettlr would like to thank the developers of Electron, the Node.js framework "
-"and the CodeMirror editor for their work. Without them, Zettlr would not be "
-"possible. Below you can find all projects that Zettlr uses."
-msgstr ""
-"Zettlr is a project by Hendrik Erz, licensed under the GNU GPL v3 license. "
-"It is Open Source, free of charge and based upon the Electron framework. "
-"Zettlr would like to thank the developers of Electron, the Node.js framework "
-"and the CodeMirror editor for their work. Without them, Zettlr would not be "
-"possible. Below you can find all projects that Zettlr uses."
-
-#: source/tmp/General-Tab.vue.ts:24
-msgid ""
-"Zettlr makes use of citeproc to display citations directly in the editor. To "
-"this end, Zettlr uses the CitationStyleLanguage (CSL) language and style "
-"files. The files have been shipped unaltered with author metadata. More "
-"information:"
-msgstr ""
-"Zettlr makes use of citeproc to display citations directly in the editor. To "
-"this end, Zettlr uses the CitationStyleLanguage (CSL) language and style "
-"files. The files have been shipped unaltered with author metadata. More "
-"information:"
-
-#: source/tmp/General-Tab.vue.ts:25
-msgid ""
-"All logos and brand names are subject to their rightful owners. Besides "
-"using their code, Zettlr is in no way affiliated with any of these projects. "
-"Node.js is a trademark of Joyent, Inc."
-msgstr ""
-"All logos and brand names are subject to their rightful owners. Besides "
-"using their code, Zettlr is in no way affiliated with any of these projects. "
-"Node.js is a trademark of Joyent, Inc."
-
-#: source/tmp/General-Tab.vue.ts:26
-msgid ""
-"Zettlr offers an integration with LanguageTool.org, a service provided by "
-"LanguageTooler GmbH. Using this service requires an internet connection and "
-"is subject to the privacy policy of LanguageTooler GmbH or the corresponding "
-"server that you use."
-msgstr ""
-"Zettlr offers an integration with LanguageTool.org, a service provided by "
-"LanguageTooler GmbH. Using this service requires an internet connection and "
-"is subject to the privacy policy of LanguageTooler GmbH or the corresponding "
-"server that you use."
-
-#: source/tmp/RelatedFilesTab.vue.ts:34
-msgid "No related files"
-msgstr "No related files"
-
-#: source/tmp/RelatedFilesTab.vue.ts:35
-msgid "This relation is based on a bidirectional link."
-msgstr "This relation is based on a bidirectional link."
-
-#: source/tmp/RelatedFilesTab.vue.ts:36
-msgid "This relation is based on an outbound link."
-msgstr "This relation is based on an outbound link."
-
-#: source/tmp/RelatedFilesTab.vue.ts:37
-msgid "This relation is based on a backlink."
-msgstr "This relation is based on a backlink."
-
-#: source/tmp/RelatedFilesTab.vue.ts:221
-#, javascript-format
-msgid "This relation is based on %s shared tags: %s"
-msgstr "This relation is based on %s shared tags: %s"
-
-#: source/tmp/PopoverDocInfo.vue.ts:45
-msgid "No open document"
-msgstr "No open document"
-
-#: source/tmp/PopoverDocInfo.vue.ts:48
-msgid "words"
-msgstr "words"
-
-#: source/tmp/PopoverDocInfo.vue.ts:51
-msgid "characters"
-msgstr "characters"
-
-#: source/tmp/PopoverTags.vue.ts:39
-msgid "Name"
-msgstr "Name"
-
-#: source/tmp/PopoverTags.vue.ts:40
-msgid "Count"
-msgstr "Count"
-
-#: source/tmp/PopoverTags.vue.ts:47
-msgid "Filter tags…"
-msgstr "Filter tags…"
-
-#: source/tmp/PopoverTags.vue.ts:48
-msgid "Tag Cloud"
-msgstr "Tag Cloud"
-
-#: source/tmp/PopoverStats.vue.ts:79
-msgid "words last month"
-msgstr "words last month"
-
-#: source/tmp/PopoverStats.vue.ts:82
-msgid "daily average"
-msgstr "daily average"
-
-#: source/tmp/PopoverStats.vue.ts:85
-msgid "words today"
-msgstr "words today"
-
-#: source/tmp/PopoverStats.vue.ts:88
-msgid "🔥 You're on fire!"
-msgstr "🔥 You're on fire!"
-
-#: source/tmp/PopoverStats.vue.ts:91
-msgid "💪 You're close to hitting your daily average!"
-msgstr "💪 You're close to hitting your daily average!"
-
-#: source/tmp/PopoverStats.vue.ts:94
-msgid "✍🏼 Get writing to surpass your daily average."
-msgstr "✍🏼 Get writing to surpass your daily average."
-
-#: source/tmp/PopoverStats.vue.ts:97
-msgid "More statistics …"
-msgstr "More statistics …"
-
-#. STATIC VARIABLES
-#: source/tmp/CalendarView.vue.ts:26
-msgid "Calendar"
-msgstr "Calendar"
-
-#: source/tmp/CalendarView.vue.ts:28
-msgid "January"
-msgstr "January"
-
-#: source/tmp/CalendarView.vue.ts:29
-msgid "February"
-msgstr "February"
-
-#: source/tmp/CalendarView.vue.ts:30
-msgid "March"
-msgstr "March"
-
-#: source/tmp/CalendarView.vue.ts:31
-msgid "April"
-msgstr "April"
-
-#: source/tmp/CalendarView.vue.ts:32
-msgid "May"
-msgstr "May"
-
-#: source/tmp/CalendarView.vue.ts:33
-msgid "June"
-msgstr "June"
-
-#: source/tmp/CalendarView.vue.ts:34
-msgid "July"
-msgstr "July"
-
-#: source/tmp/CalendarView.vue.ts:35
-msgid "August"
-msgstr "August"
-
-#: source/tmp/CalendarView.vue.ts:36
-msgid "September"
-msgstr "September"
-
-#: source/tmp/CalendarView.vue.ts:37
-msgid "October"
-msgstr "October"
-
-#: source/tmp/CalendarView.vue.ts:38
-msgid "November"
-msgstr "November"
-
-#: source/tmp/CalendarView.vue.ts:39
-msgid "December"
-msgstr "December"
-
-#: source/tmp/CalendarView.vue.ts:41
-msgid "Below the monthly average"
-msgstr "Below the monthly average"
-
-#: source/tmp/CalendarView.vue.ts:42
-msgid "Over the monthly average"
-msgstr "Over the monthly average"
-
-#: source/tmp/CalendarView.vue.ts:43
-msgid "More than twice the monthly average"
-msgstr "More than twice the monthly average"
->>>>>>> 6a1ca0b8
+msgstr "More than twice the monthly average"