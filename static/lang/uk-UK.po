# SOME DESCRIPTIVE TITLE.
# Copyright (C) YEAR Hendrik Erz <info@zettlr.com>
# This file is distributed under the same license as the Zettlr package.
# FIRST AUTHOR <EMAIL@ADDRESS>, YEAR.
#
#, fuzzy
msgid ""
msgstr ""
"Project-Id-Version: Zettlr 2.3.0\n"
"Report-Msgid-Bugs-To: https://github.com/Zettlr/Zettlr/issues\n"
<<<<<<< HEAD
"POT-Creation-Date: 2024-02-07 10:22+0000\n"
=======
"POT-Creation-Date: 2024-02-12 15:20+0000\n"
>>>>>>> 6a1ca0b8
"PO-Revision-Date: YEAR-MO-DA HO:MI+ZONE\n"
"Last-Translator: FULL NAME <EMAIL@ADDRESS>\n"
"Language-Team: LANGUAGE <LL@li.org>\n"
"Language: uk-UK\n"
"MIME-Version: 1.0\n"
"Content-Type: text/plain; charset=UTF-8\n"
"Content-Transfer-Encoding: 8bit\n"

<<<<<<< HEAD
#: source/common/util/format-date.ts:33
msgid "just now"
msgstr ""
=======
#: source/win-preferences/schema/appearance.ts:10
#: source/app/service-providers/menu/menu.darwin.ts:448
#: source/app/service-providers/menu/menu.win32.ts:430
msgid "Dark mode"
msgstr "Темний режим"

#: source/win-preferences/schema/appearance.ts:21
msgid "Schedule"
msgstr "Запланувати"
>>>>>>> 6a1ca0b8

#: source/win-preferences/schema/appearance.ts:25
#: source/win-preferences/schema/general.ts:46
msgid "Off"
msgstr "Вимкнено"

#: source/win-preferences/schema/appearance.ts:26
#, fuzzy
msgid "Follow system"
msgstr "Наслідувати операційну систему"

#: source/win-preferences/schema/appearance.ts:27
msgid "On"
msgstr ""

#: source/win-preferences/schema/appearance.ts:36
#: source/tmp/PopoverPomodoro.vue.ts:77
msgid "Start"
msgstr "Запуск"

#: source/win-preferences/schema/appearance.ts:43
msgid "End"
msgstr ""

#: source/win-preferences/schema/appearance.ts:53
msgid "Theme"
msgstr ""

#: source/win-preferences/schema/appearance.ts:60
msgid "Here you can choose the theme for the app."
msgstr "Тут можна обрати тему для програми."

#: source/win-preferences/schema/appearance.ts:102
msgid "Toolbar options"
msgstr ""

#: source/win-preferences/schema/appearance.ts:109
msgid "Left section buttons"
msgstr ""

#: source/win-preferences/schema/appearance.ts:113
msgid "Display \"Open Preferences\" button"
msgstr ""

#: source/win-preferences/schema/appearance.ts:118
msgid "Display \"New File\" button"
msgstr ""

#: source/win-preferences/schema/appearance.ts:123
msgid "Display \"Previous File\" button"
msgstr ""

#: source/win-preferences/schema/appearance.ts:128
msgid "Display \"Next File\" button"
msgstr ""

#: source/win-preferences/schema/appearance.ts:135
msgid "Center section buttons"
msgstr ""

#: source/win-preferences/schema/appearance.ts:139
msgid "Display readability button"
msgstr ""

#: source/win-preferences/schema/appearance.ts:144
msgid "Display \"Insert Comment\" button"
msgstr ""

#: source/win-preferences/schema/appearance.ts:149
msgid "Display link button"
msgstr ""

#: source/win-preferences/schema/appearance.ts:154
msgid "Display image button"
msgstr ""

#: source/win-preferences/schema/appearance.ts:159
msgid "Display task list button"
msgstr ""

#: source/win-preferences/schema/appearance.ts:164
msgid "Display \"Insert Table\" button"
msgstr ""

#: source/win-preferences/schema/appearance.ts:169
msgid "Display \"Insert Footnote\" button"
msgstr ""

#: source/win-preferences/schema/appearance.ts:176
msgid "Right section buttons"
msgstr ""

#: source/win-preferences/schema/appearance.ts:180
msgid "Display document info"
msgstr ""

#: source/win-preferences/schema/appearance.ts:185
msgid "Display Pomodoro-timer"
msgstr ""

#: source/win-preferences/schema/appearance.ts:191
msgid "Status bar"
msgstr ""

#: source/win-preferences/schema/appearance.ts:197
msgid "Show statusbar"
msgstr ""

#: source/win-preferences/schema/appearance.ts:203
#: source/tmp/CustomCSS.vue.ts:31
msgid "Custom CSS"
msgstr "Власний CSS"

#: source/win-preferences/schema/appearance.ts:208
#, fuzzy
msgid "Open CSS editor"
msgstr "Відкрити каталог"

#: source/win-preferences/schema/advanced.ts:28
#, fuzzy
msgid "Pattern for new file names"
msgstr "Шаблон для нових файлів"

#: source/win-preferences/schema/advanced.ts:34
#, fuzzy
msgid "Define a pattern for new file names"
msgstr "Шаблон для нових файлів"

#: source/win-preferences/schema/advanced.ts:36
#, javascript-format
msgid "Available variables: %s"
msgstr ""

#: source/win-preferences/schema/advanced.ts:42
msgid "Do not prompt for filename when creating new files"
msgstr "Не запитувати назву при створенні нових файлів"

#: source/win-preferences/schema/advanced.ts:49
msgid "Appearance"
msgstr ""

#: source/win-preferences/schema/advanced.ts:55
msgid "Use native window appearance"
msgstr "Використовувати нативний зовнішній вигляд вікна"

#: source/win-preferences/schema/advanced.ts:56
msgid "Only available on Linux; this is the default for macOS and Windows."
msgstr ""

#: source/win-preferences/schema/advanced.ts:62
#, fuzzy
msgid "Enable window vibrancy"
msgstr "Використовувати нативний зовнішній вигляд вікна"

#: source/win-preferences/schema/advanced.ts:63
msgid "Only available on macOS; makes the window background opaque."
msgstr ""

#: source/win-preferences/schema/advanced.ts:70
msgid "Show app in the notification area"
msgstr "Показати сповіщення"

#: source/win-preferences/schema/advanced.ts:71
msgid "Leave app running in the notification area"
msgstr "Залиште програму запущеною в області сповіщень"

#: source/win-preferences/schema/advanced.ts:80
msgid "Zoom behavior"
msgstr ""

#: source/win-preferences/schema/advanced.ts:83
msgid "Resizes the whole GUI"
msgstr ""

#: source/win-preferences/schema/advanced.ts:84
#, fuzzy
msgid "Changes the editor font size"
msgstr "Розмір шрифту редактора"

#: source/win-preferences/schema/advanced.ts:90
msgid "Attachments sidebar"
msgstr ""

#: source/win-preferences/schema/advanced.ts:96
msgid "File extensions to be visible in the Attachments sidebar"
msgstr ""

#: source/win-preferences/schema/advanced.ts:102
#, fuzzy
msgid "Iframe rendering whitelist"
msgstr "Список візуалізації iFrame"

#: source/win-preferences/schema/advanced.ts:111
msgid "Hostname"
msgstr "Hostname"

#: source/win-preferences/schema/advanced.ts:113
#: source/win-preferences/schema/autocorrect.ts:111
#: source/win-preferences/schema/spellchecking.ts:118
#, fuzzy
msgid "Filter"
msgstr "Фільтр міток..."

#: source/win-preferences/schema/advanced.ts:118
#, fuzzy
msgid "Watchdog polling"
msgstr "Активувати спостереження за файлами"

#: source/win-preferences/schema/advanced.ts:124
msgid "Activate Watchdog polling"
msgstr "Активувати спостереження за файлами"

#: source/win-preferences/schema/advanced.ts:129
msgid "Time to wait before writing a file is considered done (in ms)"
msgstr "Час очікування перед тим, як запис файлу вважається виконаним (в мс)"

#: source/win-preferences/schema/advanced.ts:136
#, fuzzy
msgid "Deleting items"
msgstr "Видалити файл"

#: source/win-preferences/schema/advanced.ts:142
msgid "Delete items irreversibly, if moving them to trash fails"
msgstr ""
"Видаляти елементи безповоротно, якщо переміщення їх у смітник не вдається"

#: source/win-preferences/schema/advanced.ts:148
#, fuzzy
msgid "Debug mode"
msgstr "Увімкнути режим зневадження"

#: source/win-preferences/schema/advanced.ts:154
msgid "Enable debug mode"
msgstr "Увімкнути режим зневадження"

#: source/win-preferences/schema/advanced.ts:161
msgid "Beta releases"
msgstr ""

#: source/win-preferences/schema/advanced.ts:167
msgid "Notify me about beta releases"
msgstr "Сповіщати мене про вихід бета-версій"

#: source/win-preferences/schema/import-export.ts:23
msgid "Import and export profiles"
msgstr ""

#: source/win-preferences/schema/import-export.ts:29
msgid "Open import profiles editor"
msgstr ""

#: source/win-preferences/schema/import-export.ts:43
msgid "Open export profiles editor"
msgstr ""

#: source/win-preferences/schema/import-export.ts:58
#, fuzzy
msgid "Export settings"
msgstr "Експортування в %s"

#. TODO: Must be radio; second option "Use system-wide Pandoc for exports"
#: source/win-preferences/schema/import-export.ts:64
#, fuzzy
msgid "Use Zettlr's internal Pandoc for exports"
msgstr "Використовувати внутрішній Pandoc для експорту"

#: source/win-preferences/schema/import-export.ts:70
#, fuzzy
msgid "Remove tags from files when exporting"
msgstr "Видаляти мітки з файлів"

#: source/win-preferences/schema/import-export.ts:76
#: source/win-preferences/schema/zettelkasten.ts:42
#, fuzzy
msgid "Internal links"
msgstr "Вилучати внутрішні посилання"

#: source/win-preferences/schema/import-export.ts:79
msgid "Remove internal links completely"
msgstr "Видаляти внутрішні посилання повністю"

#: source/win-preferences/schema/import-export.ts:80
msgid "Unlink internal links"
msgstr "Вилучати внутрішні посилання"

#: source/win-preferences/schema/import-export.ts:81
msgid "Don't touch internal links"
msgstr "Не чіпати внутрішні посилання"

#: source/win-preferences/schema/import-export.ts:87
msgid "Destination folder for exported files"
msgstr ""

#. TODO: Add info-strings
#: source/win-preferences/schema/import-export.ts:91
msgid "Temporary folder"
msgstr ""

#: source/win-preferences/schema/import-export.ts:92
#, fuzzy
msgid "Same as file location"
msgstr "Показувати інформацію про файл"

#: source/win-preferences/schema/import-export.ts:93
msgid "Ask for folder when exporting"
msgstr ""

#: source/win-preferences/schema/import-export.ts:99
msgid ""
"Warning! Files in the temporary folder are regularly deleted. Choosing the "
"same location as the file overwrites files with identical filenames if they "
"already exist."
msgstr ""

#: source/win-preferences/schema/import-export.ts:104
msgid "Custom export commands"
msgstr ""

#: source/win-preferences/schema/import-export.ts:112
msgid "Display name"
msgstr ""

#: source/win-preferences/schema/import-export.ts:112
#, fuzzy
msgid "Command"
msgstr "Коментар"

#: source/win-preferences/schema/import-export.ts:113
msgid ""
"Enter custom commands to run the exporter with. Each command receives as its "
"first argument the file or project folder to be exported."
msgstr ""

#: source/win-preferences/schema/snippets.ts:23
msgid "Snippets"
msgstr ""

#: source/win-preferences/schema/snippets.ts:29
msgid "Open snippets editor"
msgstr ""

#: source/win-preferences/schema/citations.ts:21
#, fuzzy
msgid "Citations"
msgstr "Відображення цитат"

#: source/win-preferences/schema/citations.ts:27
msgid "How would you like autocomplete to insert your citations?"
msgstr "Як би ви хотіли, щоб автозаповнення вставило ваші цитати?"

#: source/win-preferences/schema/citations.ts:38
msgid "Citation Database (CSL JSON or BibTex)"
msgstr "База цитат (CSL JSON або BibTex)"

#: source/win-preferences/schema/citations.ts:40
#: source/win-preferences/schema/citations.ts:52
#, fuzzy
msgid "Path to file"
msgstr "Додати до файлу"

#: source/win-preferences/schema/citations.ts:50
msgid "CSL-Style (optional)"
msgstr "Стилі CSL (необов'язково)"

#: source/win-preferences/schema/general.ts:21
msgid "Application language"
msgstr ""

#: source/win-preferences/schema/general.ts:32
msgid "Autosave"
msgstr "Автозбереження"

#: source/win-preferences/schema/general.ts:42
#, fuzzy
msgid "Save modifications"
msgstr "Час останньої зміни"

#: source/win-preferences/schema/general.ts:47
msgid "Immediately"
msgstr "Негайно"

#: source/win-preferences/schema/general.ts:48
msgid "After a short delay"
msgstr "Після невеликої затримки"

#: source/win-preferences/schema/general.ts:54
msgid "Default image folder"
msgstr ""

#: source/win-preferences/schema/general.ts:66
msgid ""
"Click \"Select folder…\" or type an absolute or relative path directly into "
"the input field."
msgstr ""

#: source/win-preferences/schema/general.ts:71
msgid "Behavior"
msgstr ""

#: source/win-preferences/schema/general.ts:77
#: source/app/service-providers/windows/dialog/should-replace-file.ts:33
msgid "Always load remote changes to the current file"
msgstr "Завжди загружати віддалені зміни поточного файлу"

#: source/win-preferences/schema/general.ts:82
msgid "Avoid opening files in new tabs if possible"
msgstr "По можливості уникайте відкриття файлів у нових вкладках"

#: source/win-preferences/schema/general.ts:88
#, fuzzy
msgid "Updates"
msgstr "Програма оновлення"

#: source/win-preferences/schema/general.ts:94
msgid "Automatically check for updates"
msgstr ""

#: source/win-preferences/schema/editor.ts:21
#, fuzzy
msgid "Input mode"
msgstr "Режим редагування"

#: source/win-preferences/schema/editor.ts:37
msgid ""
"The input mode determines how you interact with the editor. We recommend "
"keeping this setting at \"Normal\". Only choose \"Vim\" or \"Emacs\" if you "
"know what this implies."
msgstr ""

#: source/win-preferences/schema/editor.ts:42
#, fuzzy
msgid "Writing direction"
msgstr "Шукати у каталозі"

#: source/win-preferences/schema/editor.ts:50
msgid "Markdown rendering"
msgstr ""

#: source/win-preferences/schema/editor.ts:57
msgid ""
"Check to enable live rendering of various Markdown elements to formatted "
"appearance. This hides formatting characters (such as **text**) or renders "
"images instead of their link."
msgstr ""

#: source/win-preferences/schema/editor.ts:65
msgid "Render Citations"
msgstr "Відображення цитат"

#: source/win-preferences/schema/editor.ts:70
msgid "Render Iframes"
msgstr "Відображення фреймів"

#: source/win-preferences/schema/editor.ts:75
msgid "Render Images"
msgstr "Відображення зображень"

#: source/win-preferences/schema/editor.ts:80
msgid "Render Links"
msgstr "Відображення посилань"

#: source/win-preferences/schema/editor.ts:85
msgid "Render Formulae"
msgstr "Відображення формул"

#: source/win-preferences/schema/editor.ts:90
msgid "Render Tasks"
msgstr "Відображення завдань"

#: source/win-preferences/schema/editor.ts:95
msgid "Hide heading characters"
msgstr "Ховати символи заголовків"

#: source/win-preferences/schema/editor.ts:100
msgid "Render emphasis"
msgstr ""

<<<<<<< HEAD
#: source/common/util/localise-number.ts:28
msgid ","
msgstr ","

#: source/common/util/localise-number.ts:29
msgid "."
msgstr "."

#: source/common/modules/markdown-utils/plain-link-highlighter.ts:25
msgid "Cmd/Ctrl-click to follow this link"
msgstr ""

#: source/common/modules/markdown-editor/autocomplete/code-blocks.ts:42
msgid "No highlighting"
msgstr ""

#: source/common/modules/markdown-editor/renderers/render-mermaid.ts:54
msgid "Rendering mermaid graph …"
msgstr ""

#: source/common/modules/markdown-editor/renderers/render-mermaid.ts:59
#, fuzzy
msgid "Could not render Graph:"
msgstr "Неможливо створити файл"

#: source/common/modules/markdown-editor/renderers/readability.ts:39
#, javascript-format
msgid "Readability mode (%s)"
msgstr ""

#: source/common/modules/markdown-editor/renderers/render-images.ts:98
#, javascript-format
msgid "Image not found: %s"
=======
#: source/win-preferences/schema/editor.ts:109
msgid "Formatting characters for bold and italic"
>>>>>>> 6a1ca0b8
msgstr ""

#: source/win-preferences/schema/editor.ts:119
#: source/win-preferences/schema/editor.ts:120
#: source/common/modules/markdown-editor/context-menu/default-menu.ts:152
<<<<<<< HEAD
#: source/win-preferences/schema/editor.ts:119
#: source/win-preferences/schema/editor.ts:120
=======
#: source/common/modules/markdown-editor/tooltips/formatting-toolbar.ts:42
>>>>>>> 6a1ca0b8
msgid "Bold"
msgstr "Жирний"

#: source/win-preferences/schema/editor.ts:127
#: source/win-preferences/schema/editor.ts:128
#: source/common/modules/markdown-editor/tooltips/formatting-toolbar.ts:47
<<<<<<< HEAD
#: source/win-preferences/schema/editor.ts:127
#: source/win-preferences/schema/editor.ts:128
=======
>>>>>>> 6a1ca0b8
msgid "Italics"
msgstr "Курсив"

#: source/win-preferences/schema/editor.ts:136
msgid "Check Markdown for style issues"
msgstr ""

#: source/win-preferences/schema/editor.ts:142
#, fuzzy
msgid "Table Editor"
msgstr "Дозволити Редактор таблиць"

#: source/win-preferences/schema/editor.ts:153
msgid ""
"The Table Editor is an interactive interface that simplifies creation and "
"editing of tables. It provides buttons for common functionality, and takes "
"care of Markdown formatting."
msgstr ""

<<<<<<< HEAD
#: source/common/modules/markdown-editor/tooltips/formatting-toolbar.ts:67
#: source/win-preferences/schema/spellchecking.ts:112
msgid "Code"
msgstr "Код"

#: source/common/modules/markdown-editor/tooltips/footnotes.ts:90
msgid "No footnote text found."
msgstr ""

#: source/common/modules/markdown-editor/tooltips/footnotes.ts:107
#: source/app/service-providers/menu/menu.darwin.ts:317
#: source/app/service-providers/menu/menu.win32.ts:318
msgid "Edit"
msgstr "Зміни"

#: source/common/modules/markdown-editor/tooltips/file-preview.ts:55
#, javascript-format
msgid "File %s does not exist."
msgstr ""
=======
#: source/win-preferences/schema/editor.ts:158
#, fuzzy
msgid "Distraction-free mode"
msgstr "Режим без відволікання"

#: source/win-preferences/schema/editor.ts:164
msgid "Mute non-focused lines in distraction-free mode"
msgstr "Робити блідими рядки, які не під фокусом (в режимі без відволікання)"
>>>>>>> 6a1ca0b8

#: source/win-preferences/schema/editor.ts:169
msgid "Hide toolbar in distraction free mode"
msgstr ""

<<<<<<< HEAD
#: source/common/modules/markdown-editor/tooltips/file-preview.ts:98
#: source/tmp/PopoverDirProps.vue.ts:172 source/tmp/PopoverFileProps.vue.ts:104
msgid "Modified"
=======
#: source/win-preferences/schema/editor.ts:175
msgid "Word counter"
>>>>>>> 6a1ca0b8
msgstr ""

#: source/win-preferences/schema/editor.ts:182
msgid "Count characters instead of words (e.g., for Chinese)"
msgstr "Рахувати символи замість слів (напр. для китайської)"

<<<<<<< HEAD
#: source/common/modules/markdown-editor/tooltips/file-preview.ts:137
#: source/win-main/file-manager/util/file-item-context.ts:28
#: source/tmp/GlobalSearch.vue.ts:53
msgid "Open in a new tab"
msgstr ""

#: source/common/modules/markdown-editor/statusbar/magic-quotes.ts:128
msgid "Disabled"
msgstr ""

#: source/common/modules/markdown-editor/statusbar/magic-quotes.ts:135
#, fuzzy
msgid "Custom"
msgstr "Власний CSS"

#: source/common/modules/markdown-editor/statusbar/diagnostics.ts:46
msgid "Open diagnostics panel"
msgstr ""

#: source/common/modules/markdown-editor/statusbar/info-fields.ts:53
#: source/tmp/FileItem.vue.ts:122 source/tmp/FileItem.vue.ts:185
#: source/tmp/PopoverDocInfo.vue.ts:73 source/tmp/PopoverDirProps.vue.ts:158
#: source/tmp/PopoverDirProps.vue.ts:166 source/tmp/PopoverFileProps.vue.ts:125
#, javascript-format
msgid "%s words"
msgstr "%s слів"

#: source/common/modules/markdown-editor/statusbar/info-fields.ts:72
#: source/tmp/FileItem.vue.ts:120 source/tmp/FileItem.vue.ts:183
#: source/tmp/PopoverDocInfo.vue.ts:71
#, javascript-format
msgid "%s characters"
msgstr "%s символів"

#: source/common/modules/markdown-editor/statusbar/language-tool.ts:146
msgid "Detect automatically"
msgstr ""

#: source/common/modules/markdown-editor/context-menu/link-image-menu.ts:73
msgid "Open Link"
msgstr "Відкрити посилання"

#: source/common/modules/markdown-editor/context-menu/link-image-menu.ts:82
msgid "Copy Mail Address"
msgstr "Копіювати поштову адресу"

#: source/common/modules/markdown-editor/context-menu/link-image-menu.ts:82
msgid "Copy Link"
msgstr "Копіювати ланку"

#: source/common/modules/markdown-editor/context-menu/link-image-menu.ts:92
msgid "Copy image to clipboard"
msgstr ""

#: source/common/modules/markdown-editor/context-menu/link-image-menu.ts:98
#, fuzzy
msgid "Open image"
msgstr "Відкрити файл"

#: source/common/modules/markdown-editor/context-menu/link-image-menu.ts:104
#: source/win-main/file-manager/util/file-item-context.ts:87
#: source/win-main/file-manager/util/dir-item-context.ts:76
msgid "Reveal in Finder"
msgstr ""

#: source/common/modules/markdown-editor/context-menu/link-image-menu.ts:104
msgid "Open in File Browser"
=======
#: source/win-preferences/schema/editor.ts:188
msgid "Readability mode"
msgstr ""

#: source/win-preferences/schema/editor.ts:195
msgid "Algorithm"
msgstr ""

#: source/win-preferences/schema/editor.ts:207
#, fuzzy
msgid "Image size"
msgstr "Зображення"

#: source/win-preferences/schema/editor.ts:213
#, fuzzy
msgid "Maximum width of images (%s %)"
msgstr "Максимальна ширина зображень (відсотки)"

#: source/win-preferences/schema/editor.ts:220
#, fuzzy
msgid "Maximum height of images (%s %)"
msgstr "Максимальна висота зображень (відсотки)"

#: source/win-preferences/schema/editor.ts:228
msgid "Other settings"
msgstr ""

#: source/win-preferences/schema/editor.ts:234
#, fuzzy
msgid "Font size"
msgstr "Розмір шрифту редактора"

#: source/win-preferences/schema/editor.ts:241
#, fuzzy
msgid "Indentation size (number of spaces)"
msgstr "Кількість символів для відступу"

#: source/win-preferences/schema/editor.ts:248
#, fuzzy
msgid "Indent using tabs instead of spaces"
msgstr "Кількість символів для відступу"

#: source/win-preferences/schema/editor.ts:255
#, fuzzy
msgid "Suggest emojis during autocompletion"
msgstr "Використовувати пробіли для автодоповнення"

#: source/win-preferences/schema/editor.ts:260
msgid "Show link previews"
msgstr ""

#: source/win-preferences/schema/editor.ts:266
msgid "Automatically close matching character pairs"
msgstr "Автоматично закривати відповідні пари символів"

#: source/win-preferences/schema/zettelkasten.ts:21
msgid "Zettelkasten IDs"
>>>>>>> 6a1ca0b8
msgstr ""

#: source/win-preferences/schema/zettelkasten.ts:27
#, fuzzy
msgid "Pattern for Zettelkasten IDs"
msgstr "Шаблон для генерації нових ID"

#: source/win-preferences/schema/zettelkasten.ts:28
#, fuzzy
msgid "Uses ECMAScript regular expressions"
msgstr "Регулярний вираз для ID"

#: source/win-preferences/schema/zettelkasten.ts:34
msgid "Pattern used to generate new IDs"
msgstr "Шаблон для генерації нових ID"

#: source/win-preferences/schema/zettelkasten.ts:37
#, javascript-format
msgid "Available Variables: %s"
msgstr ""

#: source/win-preferences/schema/zettelkasten.ts:48
msgid "Link with filename only"
msgstr ""

#: source/win-preferences/schema/zettelkasten.ts:53
#, fuzzy
msgid "When linking files, add the document name …"
msgstr "Під час зв’язування файлів додайте ім’я файлу …"

#: source/win-preferences/schema/zettelkasten.ts:56
#, fuzzy
msgid "Always"
msgstr "завжди"

#: source/win-preferences/schema/zettelkasten.ts:57
#, fuzzy
msgid "Only when linking using the ID"
msgstr "лише при встановленні посилань з використанням ідентифікатора"

#: source/win-preferences/schema/zettelkasten.ts:58
#, fuzzy
msgid "Never"
msgstr "ніколи"

#: source/win-preferences/schema/zettelkasten.ts:65
#, fuzzy
msgid "Start a full-text search when following internal links"
msgstr "Починати пошук при переході за Zettelkasten-посиланнями"

#: source/win-preferences/schema/zettelkasten.ts:66
msgid "The search string will match the content between the brackets: [[ ]]."
msgstr ""

#: source/win-preferences/schema/zettelkasten.ts:75
#, fuzzy
msgid ""
"Automatically create non-existing files in this folder when following "
"internal links"
msgstr ""
"Автоматично створювати неіснуючі файли при переході за внутрішніми "
"посиланнями"

#: source/win-preferences/schema/zettelkasten.ts:80
msgid "For this to work, the folder must be open as a Workspace in Zettlr."
msgstr ""

#: source/win-preferences/schema/zettelkasten.ts:85
msgid "Path to folder"
msgstr ""

#: source/win-preferences/schema/autocorrect.ts:21
#, fuzzy
msgid "Autocorrect"
msgstr "Увімкнути автовиправлення"

<<<<<<< HEAD
#: source/common/modules/markdown-editor/context-menu/equation-menu.ts:31
msgid "Copy equation code"
msgstr ""

#: source/common/modules/markdown-editor/linters/spellcheck.ts:149
msgid "Spelling mistake"
=======
#: source/win-preferences/schema/autocorrect.ts:31
msgid "Smart quotes"
msgstr ""

#: source/win-preferences/schema/autocorrect.ts:44
#, fuzzy
msgid "Double Quotes"
msgstr "Вимкнути Magic Quotes"

#: source/win-preferences/schema/autocorrect.ts:47
#: source/win-preferences/schema/autocorrect.ts:69
msgid "Disable Magic Quotes"
msgstr "Вимкнути Magic Quotes"

#: source/win-preferences/schema/autocorrect.ts:66
#, fuzzy
msgid "Single Quotes"
msgstr "Вимкнути Magic Quotes"

#: source/win-preferences/schema/autocorrect.ts:94
msgid "Text-replacement patterns"
msgstr ""

#: source/win-preferences/schema/autocorrect.ts:98
msgid "Match whole words"
>>>>>>> 6a1ca0b8
msgstr ""

#: source/win-preferences/schema/autocorrect.ts:99
msgid "When checked, AutoCorrect will never replace parts of words"
msgstr ""

<<<<<<< HEAD
#: source/win-preferences/schema/advanced.ts:28
#, fuzzy
msgid "Pattern for new file names"
msgstr "Шаблон для нових файлів"

#: source/win-preferences/schema/advanced.ts:34
#, fuzzy
msgid "Define a pattern for new file names"
msgstr "Шаблон для нових файлів"

#: source/win-preferences/schema/advanced.ts:36
#, javascript-format
msgid "Available variables: %s"
msgstr ""

#: source/win-preferences/schema/advanced.ts:42
msgid "Do not prompt for filename when creating new files"
msgstr "Не запитувати назву при створенні нових файлів"

#: source/win-preferences/schema/advanced.ts:49
msgid "Appearance"
msgstr ""

#: source/win-preferences/schema/advanced.ts:55
msgid "Use native window appearance"
msgstr "Використовувати нативний зовнішній вигляд вікна"

#: source/win-preferences/schema/advanced.ts:56
msgid "Only available on Linux; this is the default for macOS and Windows."
msgstr ""

#: source/win-preferences/schema/advanced.ts:62
#, fuzzy
msgid "Enable window vibrancy"
msgstr "Використовувати нативний зовнішній вигляд вікна"

#: source/win-preferences/schema/advanced.ts:63
msgid "Only available on macOS; makes the window background opaque."
msgstr ""

#: source/win-preferences/schema/advanced.ts:70
msgid "Show app in the notification area"
msgstr "Показати сповіщення"

#: source/win-preferences/schema/advanced.ts:71
msgid "Leave app running in the notification area"
msgstr "Залиште програму запущеною в області сповіщень"

#: source/win-preferences/schema/advanced.ts:80
msgid "Zoom behavior"
msgstr ""

#: source/win-preferences/schema/advanced.ts:83
msgid "Resizes the whole GUI"
msgstr ""

#: source/win-preferences/schema/advanced.ts:84
#, fuzzy
msgid "Changes the editor font size"
msgstr "Розмір шрифту редактора"

#: source/win-preferences/schema/advanced.ts:90
msgid "Attachments sidebar"
msgstr ""

#: source/win-preferences/schema/advanced.ts:96
msgid "File extensions to be visible in the Attachments sidebar"
msgstr ""

#: source/win-preferences/schema/advanced.ts:102
#, fuzzy
msgid "Iframe rendering whitelist"
msgstr "Список візуалізації iFrame"

#: source/win-preferences/schema/advanced.ts:111
msgid "Hostname"
msgstr "Hostname"

#: source/win-preferences/schema/advanced.ts:113
#: source/win-preferences/schema/autocorrect.ts:111
#: source/win-preferences/schema/spellchecking.ts:118
#, fuzzy
msgid "Filter"
msgstr "Фільтр міток..."

#: source/win-preferences/schema/advanced.ts:118
#, fuzzy
msgid "Watchdog polling"
msgstr "Активувати спостереження за файлами"

#: source/win-preferences/schema/advanced.ts:124
msgid "Activate Watchdog polling"
msgstr "Активувати спостереження за файлами"

#: source/win-preferences/schema/advanced.ts:129
msgid "Time to wait before writing a file is considered done (in ms)"
msgstr "Час очікування перед тим, як запис файлу вважається виконаним (в мс)"

#: source/win-preferences/schema/advanced.ts:136
#, fuzzy
msgid "Deleting items"
msgstr "Видалити файл"

#: source/win-preferences/schema/advanced.ts:142
msgid "Delete items irreversibly, if moving them to trash fails"
=======
#: source/win-preferences/schema/autocorrect.ts:106
#, fuzzy
msgid "Replace"
msgstr "Замінити файл"

#: source/win-preferences/schema/autocorrect.ts:106
msgid "With"
msgstr ""

#: source/win-preferences/schema/file-manager.ts:7
#, fuzzy
msgid "Display mode"
msgstr "Темний режим"

#: source/win-preferences/schema/file-manager.ts:16
msgid "Thin"
msgstr ""

#: source/win-preferences/schema/file-manager.ts:17
msgid "Expanded"
msgstr ""

#: source/win-preferences/schema/file-manager.ts:18
msgid "Combined"
msgstr ""

#: source/win-preferences/schema/file-manager.ts:24
msgid ""
"The Thin mode shows your directories and files separately. Select a "
"directory to have its contents displayed in the file list. Switch between "
"file list and directory tree by clicking on directories or the arrow button "
"which appears at the top left corner of the file list."
msgstr ""

#: source/win-preferences/schema/file-manager.ts:29
msgid "Show file information"
msgstr "Показувати інформацію про файл"

#: source/win-preferences/schema/file-manager.ts:34
msgid "Show folders above files"
msgstr "Показати папки над файлами"

#: source/win-preferences/schema/file-manager.ts:40
msgid "Markdown document name display"
msgstr ""

#: source/win-preferences/schema/file-manager.ts:48
msgid "Filename only"
msgstr ""

#: source/win-preferences/schema/file-manager.ts:49
msgid "Title if applicable"
msgstr ""

#: source/win-preferences/schema/file-manager.ts:50
msgid "First heading level 1 if applicable"
msgstr ""

#: source/win-preferences/schema/file-manager.ts:51
msgid "Title or first heading level 1 if applicable"
msgstr ""

#: source/win-preferences/schema/file-manager.ts:57
msgid "Display Markdown file extensions"
msgstr ""

#: source/win-preferences/schema/file-manager.ts:64
msgid "Time display"
msgstr ""

#: source/win-preferences/schema/file-manager.ts:72
msgid "Last modification time"
msgstr "Час останньої зміни"

#: source/win-preferences/schema/file-manager.ts:73
msgid "File creation time"
msgstr "Час створення файлу"

#: source/win-preferences/schema/file-manager.ts:79
#, fuzzy
msgid "Sorting"
msgstr "Експорт..."

#: source/win-preferences/schema/file-manager.ts:85
#, fuzzy
msgid "When sorting documents…"
msgstr "Недавні документи"

#: source/win-preferences/schema/file-manager.ts:88
#, fuzzy
msgid "Use natural order (2 comes before 10)"
msgstr "Звичайне сортування (10 після 2)"

#: source/win-preferences/schema/file-manager.ts:89
#, fuzzy
msgid "Use ASCII order (2 comes after 10)"
msgstr "Сортування ASCII (2 після 10)"

#: source/win-preferences/schema/spellchecking.ts:22
msgid "LanguageTool"
>>>>>>> 6a1ca0b8
msgstr ""
"Видаляти елементи безповоротно, якщо переміщення їх у смітник не вдається"

<<<<<<< HEAD
#: source/win-preferences/schema/advanced.ts:148
#, fuzzy
msgid "Debug mode"
msgstr "Увімкнути режим зневадження"

#: source/win-preferences/schema/advanced.ts:154
msgid "Enable debug mode"
msgstr "Увімкнути режим зневадження"

#: source/win-preferences/schema/advanced.ts:161
msgid "Beta releases"
msgstr ""

#: source/win-preferences/schema/advanced.ts:167
msgid "Notify me about beta releases"
msgstr "Сповіщати мене про вихід бета-версій"

#: source/win-preferences/schema/autocorrect.ts:21
#, fuzzy
msgid "Autocorrect"
msgstr "Увімкнути автовиправлення"

#: source/win-preferences/schema/autocorrect.ts:31
msgid "Smart quotes"
msgstr ""

#: source/win-preferences/schema/autocorrect.ts:44
#, fuzzy
msgid "Double Quotes"
msgstr "Вимкнути Magic Quotes"

#: source/win-preferences/schema/autocorrect.ts:47
#: source/win-preferences/schema/autocorrect.ts:69
msgid "Disable Magic Quotes"
msgstr "Вимкнути Magic Quotes"

#: source/win-preferences/schema/autocorrect.ts:66
#, fuzzy
msgid "Single Quotes"
msgstr "Вимкнути Magic Quotes"

#: source/win-preferences/schema/autocorrect.ts:94
msgid "Text-replacement patterns"
msgstr ""

#: source/win-preferences/schema/autocorrect.ts:98
msgid "Match whole words"
msgstr ""

#: source/win-preferences/schema/autocorrect.ts:99
msgid "When checked, AutoCorrect will never replace parts of words"
msgstr ""

#: source/win-preferences/schema/autocorrect.ts:106
#, fuzzy
msgid "Replace"
msgstr "Замінити файл"

#: source/win-preferences/schema/autocorrect.ts:106
msgid "With"
msgstr ""

#: source/win-preferences/schema/editor.ts:21
#, fuzzy
msgid "Input mode"
msgstr "Режим редагування"

#: source/win-preferences/schema/editor.ts:37
msgid ""
"The input mode determines how you interact with the editor. We recommend "
"keeping this setting at \"Normal\". Only choose \"Vim\" or \"Emacs\" if you "
"know what this implies."
msgstr ""

#: source/win-preferences/schema/editor.ts:42
#, fuzzy
msgid "Writing direction"
msgstr "Шукати у каталозі"

#: source/win-preferences/schema/editor.ts:50
msgid "Markdown rendering"
msgstr ""

#: source/win-preferences/schema/editor.ts:57
msgid ""
"Check to enable live rendering of various Markdown elements to formatted "
"appearance. This hides formatting characters (such as **text**) or renders "
"images instead of their link."
msgstr ""

#: source/win-preferences/schema/editor.ts:65
msgid "Render Citations"
msgstr "Відображення цитат"

#: source/win-preferences/schema/editor.ts:70
msgid "Render Iframes"
msgstr "Відображення фреймів"

#: source/win-preferences/schema/editor.ts:75
msgid "Render Images"
msgstr "Відображення зображень"

#: source/win-preferences/schema/editor.ts:80
msgid "Render Links"
msgstr "Відображення посилань"

#: source/win-preferences/schema/editor.ts:85
msgid "Render Formulae"
msgstr "Відображення формул"

#: source/win-preferences/schema/editor.ts:90
msgid "Render Tasks"
msgstr "Відображення завдань"

#: source/win-preferences/schema/editor.ts:95
msgid "Hide heading characters"
msgstr "Ховати символи заголовків"

#: source/win-preferences/schema/editor.ts:100
msgid "Render emphasis"
msgstr ""

#: source/win-preferences/schema/editor.ts:109
msgid "Formatting characters for bold and italic"
msgstr ""

#: source/win-preferences/schema/editor.ts:136
msgid "Check Markdown for style issues"
msgstr ""

#: source/win-preferences/schema/editor.ts:142
#, fuzzy
msgid "Table Editor"
msgstr "Дозволити Редактор таблиць"

#: source/win-preferences/schema/editor.ts:153
msgid ""
"The Table Editor is an interactive interface that simplifies creation and "
"editing of tables. It provides buttons for common functionality, and takes "
"care of Markdown formatting."
msgstr ""

#: source/win-preferences/schema/editor.ts:158
#, fuzzy
msgid "Distraction-free mode"
msgstr "Режим без відволікання"

#: source/win-preferences/schema/editor.ts:164
msgid "Mute non-focused lines in distraction-free mode"
msgstr "Робити блідими рядки, які не під фокусом (в режимі без відволікання)"

#: source/win-preferences/schema/editor.ts:169
msgid "Hide toolbar in distraction free mode"
msgstr ""

#: source/win-preferences/schema/editor.ts:175
msgid "Word counter"
msgstr ""

#: source/win-preferences/schema/editor.ts:182
msgid "Count characters instead of words (e.g., for Chinese)"
msgstr "Рахувати символи замість слів (напр. для китайської)"

#: source/win-preferences/schema/editor.ts:188
msgid "Readability mode"
msgstr ""

#: source/win-preferences/schema/editor.ts:195
msgid "Algorithm"
msgstr ""

#: source/win-preferences/schema/editor.ts:207
#, fuzzy
msgid "Image size"
msgstr "Зображення"

#: source/win-preferences/schema/editor.ts:213
#, fuzzy
msgid "Maximum width of images (%s %)"
msgstr "Максимальна ширина зображень (відсотки)"

#: source/win-preferences/schema/editor.ts:220
#, fuzzy
msgid "Maximum height of images (%s %)"
msgstr "Максимальна висота зображень (відсотки)"

#: source/win-preferences/schema/editor.ts:228
msgid "Other settings"
msgstr ""

#: source/win-preferences/schema/editor.ts:234
#, fuzzy
msgid "Font size"
msgstr "Розмір шрифту редактора"

#: source/win-preferences/schema/editor.ts:241
#, fuzzy
msgid "Indentation size (number of spaces)"
msgstr "Кількість символів для відступу"

#: source/win-preferences/schema/editor.ts:248
#, fuzzy
msgid "Indent using tabs instead of spaces"
msgstr "Кількість символів для відступу"

#: source/win-preferences/schema/editor.ts:255
#, fuzzy
msgid "Suggest emojis during autocompletion"
msgstr "Використовувати пробіли для автодоповнення"

#: source/win-preferences/schema/editor.ts:260
msgid "Show link previews"
msgstr ""

#: source/win-preferences/schema/editor.ts:266
msgid "Automatically close matching character pairs"
msgstr "Автоматично закривати відповідні пари символів"

#: source/win-preferences/schema/import-export.ts:23
msgid "Import and export profiles"
msgstr ""

#: source/win-preferences/schema/import-export.ts:29
msgid "Open import profiles editor"
msgstr ""

#: source/win-preferences/schema/import-export.ts:43
msgid "Open export profiles editor"
msgstr ""

#: source/win-preferences/schema/import-export.ts:58
#, fuzzy
msgid "Export settings"
msgstr "Експортування в %s"

#. TODO: Must be radio; second option "Use system-wide Pandoc for exports"
#: source/win-preferences/schema/import-export.ts:64
#, fuzzy
msgid "Use Zettlr's internal Pandoc for exports"
msgstr "Використовувати внутрішній Pandoc для експорту"
=======
#: source/win-preferences/schema/spellchecking.ts:32
msgid "Strictness"
msgstr ""

#: source/win-preferences/schema/spellchecking.ts:35
#, fuzzy
msgid "Standard"
msgstr "Календар"

#: source/win-preferences/schema/spellchecking.ts:36
msgid "Picky"
msgstr ""

#: source/win-preferences/schema/spellchecking.ts:45
msgid "Mother language"
msgstr ""

#: source/win-preferences/schema/spellchecking.ts:51
msgid "Not set"
msgstr ""

#: source/win-preferences/schema/spellchecking.ts:59
msgid "LanguageTool Provider"
msgstr ""

#: source/win-preferences/schema/spellchecking.ts:63
#, fuzzy
msgid "Custom server"
msgstr "Власний CSS"

#: source/win-preferences/schema/spellchecking.ts:70
#, fuzzy
msgid "Custom server address"
msgstr "Власний CSS"

#: source/win-preferences/schema/spellchecking.ts:79
msgid "LanguageTool Premium"
msgstr ""

#: source/win-preferences/schema/spellchecking.ts:84
msgid ""
"Zettlr will ignore the \"LanguageTool provider\" settings if you enter any "
"credentials here."
msgstr ""

#: source/win-preferences/schema/spellchecking.ts:88
msgid "LanguageTool Username"
msgstr ""

#: source/win-preferences/schema/spellchecking.ts:95
msgid "LanguageTool API key"
msgstr ""

#: source/win-preferences/schema/spellchecking.ts:103
msgid "Spellchecking"
msgstr ""

#: source/win-preferences/schema/spellchecking.ts:112
msgid "Active"
msgstr ""

#: source/win-preferences/schema/spellchecking.ts:112
msgid "Language"
msgstr ""

#: source/win-preferences/schema/spellchecking.ts:112
#: source/common/modules/markdown-editor/tooltips/formatting-toolbar.ts:67
msgid "Code"
msgstr "Код"

#: source/win-preferences/schema/spellchecking.ts:113
msgid ""
"Select the languages for which you want to enable automatic spell checking."
msgstr ""
"Виберіть мови, для яких потрібно включити автоматичну перевірку правопису."

#: source/win-preferences/schema/spellchecking.ts:125
msgid "User dictionary. Remove words by clicking them."
msgstr "Словник користувача. Видаляти слова можна клацаючи по них."

#: source/win-preferences/schema/spellchecking.ts:127
msgid "Dictionary entry"
msgstr "Словниковий запис"

#: source/win-preferences/schema/spellchecking.ts:130
msgid "Search for entries …"
msgstr ""

#: source/win-main/tabs-context.ts:38
#: source/app/service-providers/menu/menu.darwin.ts:601
#: source/app/service-providers/menu/menu.win32.ts:574
msgid "Close Tab"
msgstr "Закрити вкладку"

#: source/win-main/tabs-context.ts:44
msgid "Close other tabs"
msgstr ""

#: source/win-main/tabs-context.ts:50
msgid "Close all tabs"
msgstr "Закрити всі вкладки"

#: source/win-main/tabs-context.ts:59
msgid "Unpin tab"
msgstr ""

#: source/win-main/tabs-context.ts:59
msgid "Pin tab"
msgstr ""

#: source/win-main/tabs-context.ts:68
#: source/win-main/file-manager/util/file-item-context.ts:72
msgid "Copy filename"
msgstr "Копіювати ім'я файлу"

#: source/win-main/tabs-context.ts:74
msgid "Copy full path"
msgstr ""

#: source/win-main/tabs-context.ts:80
#: source/win-main/file-manager/util/file-item-context.ts:78
#: source/app/service-providers/menu/menu.darwin.ts:414
#: source/app/service-providers/menu/menu.win32.ts:415
msgid "Copy ID"
msgstr "Копіювати ID"

#: source/win-main/file-manager/util/dir-item-context.ts:28
#: source/win-main/file-manager/util/file-item-context.ts:34
msgid "Properties"
msgstr "Властивості"

#: source/win-main/file-manager/util/dir-item-context.ts:37
#: source/app/service-providers/menu/menu.darwin.ts:116
#: source/app/service-providers/menu/menu.win32.ts:90
msgid "New File…"
msgstr "Новий файл..."

#: source/win-main/file-manager/util/dir-item-context.ts:43
#: source/app/service-providers/menu/menu.darwin.ts:155
#: source/app/service-providers/menu/menu.win32.ts:129
msgid "New directory…"
msgstr "Новий каталог..."

#: source/win-main/file-manager/util/dir-item-context.ts:52
msgid "Rename directory"
msgstr "Перейменувати каталог"

#: source/win-main/file-manager/util/dir-item-context.ts:58
#: source/app/service-providers/menu/menu.darwin.ts:306
#: source/app/service-providers/menu/menu.win32.ts:299
msgid "Delete directory"
msgstr "Видалити каталог"

#: source/win-main/file-manager/util/dir-item-context.ts:67
#: source/win-main/file-manager/util/file-item-context.ts:66
#, fuzzy
msgid "Copy path"
msgstr "Копіювати ID"

#: source/win-main/file-manager/util/dir-item-context.ts:76
#: source/win-main/file-manager/util/file-item-context.ts:87
#: source/common/modules/markdown-editor/context-menu/link-image-menu.ts:104
msgid "Reveal in Finder"
msgstr ""

#: source/win-main/file-manager/util/dir-item-context.ts:76
#: source/win-main/file-manager/util/file-item-context.ts:87
msgid "Reveal in Explorer"
msgstr ""

#: source/win-main/file-manager/util/dir-item-context.ts:76
#: source/win-main/file-manager/util/file-item-context.ts:87
msgid "Reveal in File Browser"
msgstr ""

#: source/win-main/file-manager/util/dir-item-context.ts:87
msgid "Check for directory …"
msgstr "Перевірити каталог ..."

#: source/win-main/file-manager/util/dir-item-context.ts:104
msgid "Export Project"
msgstr "Експортувати проект"

#: source/win-main/file-manager/util/dir-item-context.ts:116
msgid "Close Workspace"
msgstr "Закрити робочий простір"

#: source/win-main/file-manager/util/file-item-context.ts:28
#: source/common/modules/markdown-editor/tooltips/file-preview.ts:137
#: source/tmp/GlobalSearch.vue.ts:53
msgid "Open in a new tab"
msgstr ""

#: source/win-main/file-manager/util/file-item-context.ts:43
#: source/app/service-providers/menu/menu.darwin.ts:287
#: source/app/service-providers/menu/menu.win32.ts:281
#: source/tmp/Defaults.vue.ts:76
msgid "Rename file"
msgstr "Перейменувати файл"

#: source/win-main/file-manager/util/file-item-context.ts:50
#: source/app/service-providers/menu/menu.darwin.ts:298
#: source/app/service-providers/menu/menu.win32.ts:292
msgid "Delete file"
msgstr "Видалити файл"

#: source/win-main/file-manager/util/file-item-context.ts:57
msgid "Duplicate file"
msgstr "Дублювати файл"

#: source/win-main/file-manager/util/file-item-context.ts:100
msgid "Close file"
msgstr "Закрити файл"

#: source/common/modules/window-register/register-default-context.ts:76
#: source/common/modules/markdown-editor/context-menu/default-menu.ts:210
#: source/app/service-providers/menu/menu.darwin.ts:337
#: source/app/service-providers/menu/menu.win32.ts:338
msgid "Cut"
msgstr "Вирізати"

#: source/common/modules/window-register/register-default-context.ts:83
#: source/common/modules/markdown-editor/context-menu/default-menu.ts:217
#: source/app/service-providers/menu/menu.darwin.ts:343
#: source/app/service-providers/menu/menu.win32.ts:344
msgid "Copy"
msgstr "Копіювати"

#: source/common/modules/window-register/register-default-context.ts:90
#: source/common/modules/markdown-editor/context-menu/default-menu.ts:231
#: source/app/service-providers/menu/menu.darwin.ts:357
#: source/app/service-providers/menu/menu.win32.ts:358
msgid "Paste"
msgstr "Вставити"

#: source/common/modules/window-register/register-default-context.ts:100
#: source/common/modules/markdown-editor/context-menu/default-menu.ts:248
#: source/app/service-providers/menu/menu.darwin.ts:371
#: source/app/service-providers/menu/menu.win32.ts:372
msgid "Select all"
msgstr "Виділити все"

#: source/common/modules/markdown-editor/context-menu/equation-menu.ts:31
msgid "Copy equation code"
msgstr ""

#: source/common/modules/markdown-editor/context-menu/default-menu.ts:133
msgid "No suggestions"
msgstr "Немає пропозицій"

#: source/common/modules/markdown-editor/context-menu/default-menu.ts:142
msgid "Add to dictionary"
msgstr "Додати в словник"

#: source/common/modules/markdown-editor/context-menu/default-menu.ts:159
msgid "Italic"
msgstr "Курсив"

#: source/common/modules/markdown-editor/context-menu/default-menu.ts:169
msgid "Insert link"
msgstr "Вставити посилання"

#: source/common/modules/markdown-editor/context-menu/default-menu.ts:176
msgid "Insert numbered list"
msgstr "Вставити нумерований список"

#: source/common/modules/markdown-editor/context-menu/default-menu.ts:182
msgid "Insert unordered list"
msgstr "Вставити ненумерований список"

#: source/common/modules/markdown-editor/context-menu/default-menu.ts:188
msgid "Insert tasklist"
msgstr "Вставити список завдань"

#: source/common/modules/markdown-editor/context-menu/default-menu.ts:195
msgid "Blockquote"
msgstr "Цитата"

#: source/common/modules/markdown-editor/context-menu/default-menu.ts:201
msgid "Insert Table"
msgstr "Вставити таблицю"

#: source/common/modules/markdown-editor/context-menu/default-menu.ts:224
#: source/app/service-providers/menu/menu.darwin.ts:348
#: source/app/service-providers/menu/menu.win32.ts:349
msgid "Copy as HTML"
msgstr "Копіювати як HTML"

#: source/common/modules/markdown-editor/context-menu/default-menu.ts:238
#: source/app/service-providers/menu/menu.darwin.ts:362
#: source/app/service-providers/menu/menu.win32.ts:363
msgid "Paste without style"
msgstr "Вставити без стилів"

#: source/common/modules/markdown-editor/context-menu/link-image-menu.ts:73
msgid "Open Link"
msgstr "Відкрити посилання"

#: source/common/modules/markdown-editor/context-menu/link-image-menu.ts:82
msgid "Copy Mail Address"
msgstr "Копіювати поштову адресу"

#: source/common/modules/markdown-editor/context-menu/link-image-menu.ts:82
msgid "Copy Link"
msgstr "Копіювати ланку"

#: source/common/modules/markdown-editor/context-menu/link-image-menu.ts:92
msgid "Copy image to clipboard"
msgstr ""

#: source/common/modules/markdown-editor/context-menu/link-image-menu.ts:98
#, fuzzy
msgid "Open image"
msgstr "Відкрити файл"

#: source/common/modules/markdown-editor/context-menu/link-image-menu.ts:104
msgid "Open in File Browser"
msgstr ""

#: source/common/modules/markdown-editor/statusbar/language-tool.ts:146
msgid "Detect automatically"
msgstr ""

#: source/common/modules/markdown-editor/statusbar/info-fields.ts:53
#: source/tmp/FileItem.vue.ts:123 source/tmp/FileItem.vue.ts:186
#: source/tmp/PopoverDirProps.vue.ts:140 source/tmp/PopoverFileProps.vue.ts:56
#: source/tmp/PopoverDocInfo.vue.ts:73
#, javascript-format
msgid "%s words"
msgstr "%s слів"

#: source/common/modules/markdown-editor/statusbar/info-fields.ts:72
#: source/tmp/FileItem.vue.ts:121 source/tmp/FileItem.vue.ts:184
#: source/tmp/PopoverDocInfo.vue.ts:71
#, javascript-format
msgid "%s characters"
msgstr "%s символів"

#: source/common/modules/markdown-editor/statusbar/diagnostics.ts:46
msgid "Open diagnostics panel"
msgstr ""

#: source/common/modules/markdown-editor/statusbar/magic-quotes.ts:128
msgid "Disabled"
msgstr ""

#: source/common/modules/markdown-editor/statusbar/magic-quotes.ts:135
#, fuzzy
msgid "Custom"
msgstr "Власний CSS"

#: source/common/modules/markdown-editor/plugins/footnote-gutter.ts:31
msgid "Go to footnote reference"
msgstr ""

#: source/common/modules/markdown-editor/linters/spellcheck.ts:149
msgid "Spelling mistake"
msgstr ""

#: source/common/modules/markdown-editor/tooltips/file-preview.ts:55
#, javascript-format
msgid "File %s does not exist."
msgstr ""

#: source/common/modules/markdown-editor/tooltips/file-preview.ts:96
msgid "Word count"
msgstr ""

#: source/common/modules/markdown-editor/tooltips/file-preview.ts:98
#: source/tmp/PopoverDirProps.vue.ts:30 source/tmp/PopoverFileProps.vue.ts:36
msgid "Modified"
msgstr ""

#: source/common/modules/markdown-editor/tooltips/file-preview.ts:116
#: source/app/service-providers/menu/menu.darwin.ts:166
#: source/app/service-providers/menu/menu.win32.ts:140
msgid "Open…"
msgstr "Відкрити..."

#: source/common/modules/markdown-editor/tooltips/footnotes.ts:90
msgid "No footnote text found."
msgstr ""

#: source/common/modules/markdown-editor/tooltips/footnotes.ts:107
#: source/app/service-providers/menu/menu.darwin.ts:317
#: source/app/service-providers/menu/menu.win32.ts:318
msgid "Edit"
msgstr "Зміни"

#: source/common/modules/markdown-editor/tooltips/formatting-toolbar.ts:52
msgid "Link"
msgstr "Ланка"

#: source/common/modules/markdown-editor/tooltips/formatting-toolbar.ts:57
msgid "Image"
msgstr "Зображення"

#: source/common/modules/markdown-editor/tooltips/formatting-toolbar.ts:62
msgid "Comment"
msgstr "Коментар"

#: source/common/modules/markdown-editor/renderers/render-images.ts:98
#, javascript-format
msgid "Image not found: %s"
msgstr ""

#: source/common/modules/markdown-editor/renderers/readability.ts:39
#, javascript-format
msgid "Readability mode (%s)"
msgstr ""

#: source/common/modules/markdown-editor/renderers/render-mermaid.ts:54
msgid "Rendering mermaid graph …"
msgstr ""

#: source/common/modules/markdown-editor/renderers/render-mermaid.ts:59
#, fuzzy
msgid "Could not render Graph:"
msgstr "Неможливо створити файл"

#: source/common/modules/markdown-editor/autocomplete/code-blocks.ts:42
msgid "No highlighting"
msgstr ""

#: source/common/modules/markdown-utils/plain-link-highlighter.ts:25
msgid "Cmd/Ctrl-click to follow this link"
msgstr ""

#: source/common/util/format-date.ts:33
msgid "just now"
msgstr ""

#: source/common/util/localise-number.ts:28
msgid ","
msgstr ","

#: source/common/util/localise-number.ts:29
msgid "."
msgstr "."

#: source/common/util/map-lang-code.ts:33
msgid "Afrikaans"
msgstr ""

#: source/common/util/map-lang-code.ts:34
msgid "Arabic"
msgstr "Арабська"

#: source/common/util/map-lang-code.ts:35
msgid "Asturian"
msgstr ""

#: source/common/util/map-lang-code.ts:36
msgid "Belarus"
msgstr "Білоруська"

#: source/common/util/map-lang-code.ts:37
msgid "Bulgarian"
msgstr "Болгарська"

#: source/common/util/map-lang-code.ts:38
msgid "Breton"
msgstr ""

#: source/common/util/map-lang-code.ts:39
msgid "Bosnian"
msgstr "Боснійська"

#: source/common/util/map-lang-code.ts:40
msgid "Catalan"
msgstr ""

#: source/common/util/map-lang-code.ts:41
msgid "Czech"
msgstr ""

#: source/common/util/map-lang-code.ts:42
msgid "Danish"
msgstr "Данська"

#: source/common/util/map-lang-code.ts:43
msgid "German (Austria)"
msgstr "Німецька (Австрія)"

#: source/common/util/map-lang-code.ts:44
msgid "German (Switzerland)"
msgstr "Німецька (Швейцарія)"

#: source/common/util/map-lang-code.ts:45
#, fuzzy
msgid "German (simple)"
msgstr "Німецька (Австрія)"

#: source/common/util/map-lang-code.ts:46
msgid "German (Germany)"
msgstr "Німецька (Німеччина)"

#: source/common/util/map-lang-code.ts:47
#, fuzzy
msgid "German (Luxembourg)"
msgstr "Німецька (Австрія)"

#: source/common/util/map-lang-code.ts:48
msgid "German"
msgstr ""

#: source/common/util/map-lang-code.ts:49
msgid "Greek"
msgstr "Грецька"

#: source/common/util/map-lang-code.ts:50
msgid "English (Australia)"
msgstr "Англійська (Австралія)"

#: source/common/util/map-lang-code.ts:51
msgid "English (Canada)"
msgstr "Англійська (Канада)"

#: source/common/util/map-lang-code.ts:52
msgid "English (United Kingdom)"
msgstr "Англійська (Велика Британія)"

#: source/common/util/map-lang-code.ts:53
msgid "English (India)"
msgstr "Англійська (Індія)"

#: source/common/util/map-lang-code.ts:54
#, fuzzy
msgid "English (New Zealand)"
msgstr "Англійська (Канада)"

#: source/common/util/map-lang-code.ts:55
msgid "English (United States)"
msgstr "Англійська (США)"

#: source/common/util/map-lang-code.ts:56
msgid "English (South Africa)"
msgstr "Англійська (Південна Африка)"

#: source/common/util/map-lang-code.ts:57
#, fuzzy
msgid "English"
msgstr "Англійська (Індія)"

#: source/common/util/map-lang-code.ts:58
msgid "Esperanto"
msgstr "Есперанто"

#: source/common/util/map-lang-code.ts:59
#, fuzzy
msgid "Spanish (Argentina)"
msgstr "Іспанська (Іспанія)"

#: source/common/util/map-lang-code.ts:60
msgid "Spanish (Spain)"
msgstr "Іспанська (Іспанія)"

#: source/common/util/map-lang-code.ts:61
#, fuzzy
msgid "Spanish"
msgstr "Данська"

#: source/common/util/map-lang-code.ts:62
msgid "Estonian"
msgstr "Естонська"

#: source/common/util/map-lang-code.ts:63
msgid "Basque"
msgstr "Баскська"

#: source/common/util/map-lang-code.ts:64
msgid "Persian (Farsi)"
msgstr "Перська (фарсі)"

#: source/common/util/map-lang-code.ts:65
msgid "Finnish"
msgstr "Фінська"

#: source/common/util/map-lang-code.ts:66
msgid "Faroese"
msgstr "Фарерська"

#: source/common/util/map-lang-code.ts:67
#, fuzzy
msgid "French (Belgium)"
msgstr "Нідерландська (Бельгія)"

#: source/common/util/map-lang-code.ts:68
#, fuzzy
msgid "French (Switzerland)"
msgstr "Німецька (Швейцарія)"

#: source/common/util/map-lang-code.ts:69
msgid "French (France)"
msgstr "Французька (Франція)"

#: source/common/util/map-lang-code.ts:70
#, fuzzy
msgid "French (Luxembourg)"
msgstr "Люксембурзька"

#: source/common/util/map-lang-code.ts:71
msgid "French (Principality of Monaco)"
msgstr ""

#: source/common/util/map-lang-code.ts:72
msgid "French"
msgstr ""

#: source/common/util/map-lang-code.ts:73
msgid "Irish"
msgstr "Ірландська"

#: source/common/util/map-lang-code.ts:74
msgid "Scottish (Gaelic)"
msgstr "Шотландська (Гельська)"

#: source/common/util/map-lang-code.ts:75
#, fuzzy
msgid "Galician"
msgstr "Галісійська (Іспанія)"

#: source/common/util/map-lang-code.ts:76
msgid "Hebrew"
msgstr "Іврит"

#: source/common/util/map-lang-code.ts:77
msgid "Hindi"
msgstr "Хінді"

#: source/common/util/map-lang-code.ts:78
msgid "Croatian"
msgstr "Хорватська"

#: source/common/util/map-lang-code.ts:79
msgid "Hungarian"
msgstr "Угорська"

#: source/common/util/map-lang-code.ts:80
msgid "Armenian"
msgstr "Вірменська"

#: source/common/util/map-lang-code.ts:81
msgid "Indonesian"
msgstr "Індонезійська"

#: source/common/util/map-lang-code.ts:82
msgid "Icelandic"
msgstr "Ісландська"

#: source/common/util/map-lang-code.ts:83
#, fuzzy
msgid "Italian (Switzerland)"
msgstr "Німецька (Швейцарія)"

#: source/common/util/map-lang-code.ts:84
msgid "Italian (Italy)"
msgstr "Італійська (Італія)"

#: source/common/util/map-lang-code.ts:85
#, fuzzy
msgid "Italian"
msgstr "Курсив"

#: source/common/util/map-lang-code.ts:86
msgid "Japanese"
msgstr "Японська"

#: source/common/util/map-lang-code.ts:87
msgid "Georgian"
msgstr "Грузинська"

#: source/common/util/map-lang-code.ts:88
msgid "Khmer (Cambodia)"
msgstr ""

#: source/common/util/map-lang-code.ts:89
msgid "Korean"
msgstr "Корейська"

#: source/common/util/map-lang-code.ts:90
msgid "Latin"
msgstr "Латинська"

#: source/common/util/map-lang-code.ts:91
msgid "Luxembourgian"
msgstr "Люксембурзька"

#: source/common/util/map-lang-code.ts:92
msgid "Lithuanian"
msgstr "Литовська"

#: source/common/util/map-lang-code.ts:93
msgid "Latvian"
msgstr "Латиська"

#: source/common/util/map-lang-code.ts:94
msgid "Macedonian"
msgstr "Македонська"

#: source/common/util/map-lang-code.ts:95
msgid "Mongolian"
msgstr "Монгольська"

#: source/common/util/map-lang-code.ts:96
#, fuzzy
msgid "Malaysian (Brunei Darussalam)"
msgstr "Малайська (Малайзія)"

#: source/common/util/map-lang-code.ts:97
msgid "Malaysian (Malaysia)"
msgstr "Малайська (Малайзія)"

#: source/common/util/map-lang-code.ts:98
#, fuzzy
msgid "Malaysian"
msgstr "Малайська (Малайзія)"

#: source/common/util/map-lang-code.ts:99
msgid "Norwegian (Bokmål)"
msgstr "Норвезька (Букмол)"

#: source/common/util/map-lang-code.ts:100
msgid "Nepalese"
msgstr "Непальська"

#: source/common/util/map-lang-code.ts:101
msgid "Dutch (Belgium)"
msgstr "Нідерландська (Бельгія)"

#: source/common/util/map-lang-code.ts:102
msgid "Dutch (Netherlands)"
msgstr "Нідерландська (Нідерланди)"

#: source/common/util/map-lang-code.ts:103
msgid "Dutch"
msgstr ""

#: source/common/util/map-lang-code.ts:104
msgid "Norwegian (Nyorsk)"
msgstr "Норвезька (Нюношк)"

#: source/common/util/map-lang-code.ts:105
#, fuzzy
msgid "Norwegian"
msgstr "Грузинська"

#: source/common/util/map-lang-code.ts:106
msgid "Polish"
msgstr "Польська"

#: source/common/util/map-lang-code.ts:107
#, fuzzy
msgid "Portuguese (Angola)"
msgstr "Португальська (Португалія)"

#: source/common/util/map-lang-code.ts:108
msgid "Portuguese (Brazil)"
msgstr "Португальська (Бразилія)"

#: source/common/util/map-lang-code.ts:109
#, fuzzy
msgid "Portuguese (Mozambique)"
msgstr "Португальська (Бразилія)"

#: source/common/util/map-lang-code.ts:110
msgid "Portuguese (Portugal)"
msgstr "Португальська (Португалія)"

#: source/common/util/map-lang-code.ts:111
#, fuzzy
msgid "Portuguese"
msgstr "Португальська (Бразилія)"

#: source/common/util/map-lang-code.ts:112
msgid "Romanian"
msgstr "Ромунська"

#: source/common/util/map-lang-code.ts:113
msgid "Russian"
msgstr "Російська"

#: source/common/util/map-lang-code.ts:114
msgid "Rwandan (Kinyarwanda)"
msgstr "Руандійська (Кінаруанда)"

#: source/common/util/map-lang-code.ts:115
msgid "Slovakian"
msgstr "Словацька"

#: source/common/util/map-lang-code.ts:116
msgid "Slovenian"
msgstr "Словенська"

#: source/common/util/map-lang-code.ts:117
msgid "Serbian"
msgstr "Сербська"

#: source/common/util/map-lang-code.ts:118
#, fuzzy
msgid "Albanian"
msgstr "Ромунська"

#: source/common/util/map-lang-code.ts:119
#, fuzzy
msgid "Albanian (Albania)"
msgstr "Малайська (Малайзія)"

#: source/common/util/map-lang-code.ts:120
msgid "Swedish"
msgstr "Шведська"

#: source/common/util/map-lang-code.ts:121
#, fuzzy
msgid "Tamil (India)"
msgstr "Англійська (Індія)"

#: source/common/util/map-lang-code.ts:122
msgid "Thai"
msgstr ""

#: source/common/util/map-lang-code.ts:123
msgid "Tagalog (Filipino)"
msgstr ""

#: source/common/util/map-lang-code.ts:124
msgid "Turkish"
msgstr "Турецька"

#: source/common/util/map-lang-code.ts:125
msgid "Ukrainian"
msgstr "Українська"

#: source/common/util/map-lang-code.ts:126
msgid "Urdu"
msgstr ""

#: source/common/util/map-lang-code.ts:127
msgid "Vietnamese"
msgstr "В'єтнамська"

#. NOTE: According to ISO 639-2, while hsb and dsb denote Higher and Lower
#. Sorbian, wen denotes the language family as such
#: source/common/util/map-lang-code.ts:130
#, fuzzy
msgid "Sorbian"
msgstr "Сербська"

#: source/common/util/map-lang-code.ts:131
msgid "Chinese (China)"
msgstr "Китайська (Китай)"

#: source/common/util/map-lang-code.ts:132
#, fuzzy
msgid "Chinese (Taiwan)"
msgstr "Китайська (Китай)"

#: source/common/util/map-lang-code.ts:133
#, fuzzy
msgid "Chinese"
msgstr "Китайська (Китай)"

#: source/app/service-providers/workspaces/index.ts:163
#, fuzzy, javascript-format
msgid "Loading workspace %s"
msgstr "Робочі простори"
>>>>>>> 6a1ca0b8

#: source/win-preferences/schema/import-export.ts:70
#, fuzzy
msgid "Remove tags from files when exporting"
msgstr "Видаляти мітки з файлів"

#: source/win-preferences/schema/import-export.ts:76
#: source/win-preferences/schema/zettelkasten.ts:42
#, fuzzy
msgid "Internal links"
msgstr "Вилучати внутрішні посилання"

#: source/win-preferences/schema/import-export.ts:79
msgid "Remove internal links completely"
msgstr "Видаляти внутрішні посилання повністю"

#: source/win-preferences/schema/import-export.ts:80
msgid "Unlink internal links"
msgstr "Вилучати внутрішні посилання"

#: source/win-preferences/schema/import-export.ts:81
msgid "Don't touch internal links"
msgstr "Не чіпати внутрішні посилання"

#: source/win-preferences/schema/import-export.ts:87
msgid "Destination folder for exported files"
msgstr ""

#. TODO: Add info-strings
#: source/win-preferences/schema/import-export.ts:91
msgid "Temporary folder"
msgstr ""

#: source/win-preferences/schema/import-export.ts:92
#, fuzzy
msgid "Same as file location"
msgstr "Показувати інформацію про файл"

#: source/win-preferences/schema/import-export.ts:93
msgid "Ask for folder when exporting"
msgstr ""

#: source/win-preferences/schema/import-export.ts:99
msgid ""
"Warning! Files in the temporary folder are regularly deleted. Choosing the "
"same location as the file overwrites files with identical filenames if they "
"already exist."
msgstr ""

<<<<<<< HEAD
#: source/win-preferences/schema/import-export.ts:104
msgid "Custom export commands"
msgstr ""

#: source/win-preferences/schema/import-export.ts:112
msgid "Display name"
msgstr ""

#: source/win-preferences/schema/import-export.ts:112
#, fuzzy
msgid "Command"
msgstr "Коментар"

#: source/win-preferences/schema/import-export.ts:113
msgid ""
"Enter custom commands to run the exporter with. Each command receives as its "
"first argument the file or project folder to be exported."
msgstr ""

#: source/win-preferences/schema/spellchecking.ts:22
msgid "LanguageTool"
msgstr ""

#: source/win-preferences/schema/spellchecking.ts:32
msgid "Strictness"
msgstr ""

#: source/win-preferences/schema/spellchecking.ts:35
#, fuzzy
msgid "Standard"
msgstr "Календар"

#: source/win-preferences/schema/spellchecking.ts:36
msgid "Picky"
msgstr ""

#: source/win-preferences/schema/spellchecking.ts:45
msgid "Mother language"
=======
#: source/app/service-providers/tray/index.ts:160
msgid "Show Zettlr"
msgstr ""

#: source/app/service-providers/tray/index.ts:166
#: source/app/service-providers/menu/menu.darwin.ts:104
#: source/app/service-providers/menu/menu.win32.ts:308
msgid "Quit"
msgstr "Вийти"

#: source/app/service-providers/tray/index.ts:173
msgid "Zettlr"
msgstr ""

#: source/app/service-providers/citeproc/index.ts:248
#: source/app/service-providers/citeproc/index.ts:455
msgid "The citation database could not be loaded"
msgstr "Неможливо завантажити базу цитат"

#: source/app/service-providers/citeproc/index.ts:443
msgid "Changes to the library file detected. Reloading …"
msgstr "Зміни у файлі бібліотеки. Перезавантаження ..."

#: source/app/service-providers/commands/language-tool.ts:187
msgid "Document too long"
msgstr ""

#: source/app/service-providers/commands/language-tool.ts:192
msgid "offline"
msgstr ""

#: source/app/service-providers/commands/export.ts:55
#: source/app/service-providers/commands/export.ts:157
msgid "Export failed"
msgstr "Помилка експорту"

#: source/app/service-providers/commands/export.ts:56
#, fuzzy, javascript-format
msgid "An error occurred during export: %s"
msgstr "Виникла помилка під час експортування: %s"

#: source/app/service-providers/commands/export.ts:114
msgid "Choose export destination"
msgstr ""

#: source/app/service-providers/commands/export.ts:114
#: source/app/service-providers/menu/menu.darwin.ts:197
#: source/app/service-providers/menu/menu.win32.ts:162
#: source/tmp/CustomCSS.vue.ts:42 source/tmp/CustomCSS.vue.ts:56
#: source/tmp/Defaults.vue.ts:114 source/tmp/SnippetsTab.vue.ts:47
msgid "Save"
msgstr "Зберегти"

#: source/app/service-providers/commands/export.ts:145
#, javascript-format
msgid "Exporting to %s"
msgstr "Експортування в %s"

#: source/app/service-providers/commands/export.ts:158
#, javascript-format
msgid "An error occurred on export: %s"
msgstr "Виникла помилка під час експортування: %s"

#: source/app/service-providers/commands/save-image-from-clipboard.ts:37
msgid "The requested file was not found."
msgstr "Запитуваний файл не знайдено."

#: source/app/service-providers/commands/save-image-from-clipboard.ts:54
msgid "The provided name did not contain any allowed letters."
msgstr "Дана назва не містить дозволених символів."

#: source/app/service-providers/commands/save-image-from-clipboard.ts:75
msgid "The requested directory was not found."
msgstr "Запитуваний каталог не знайдено."

#: source/app/service-providers/commands/save-image-from-clipboard.ts:86
msgid "Could not save image"
msgstr "Неможливо зберегти зображення"

#: source/app/service-providers/commands/exporter/pdf-exporter.ts:37
#: source/app/service-providers/commands/exporter/default-exporter.ts:33
#: source/app/service-providers/commands/importer/index.ts:47
msgid ""
"Pandoc has not been found on this system. Please install Pandoc prior to "
"exporting or importing files."
>>>>>>> 6a1ca0b8
msgstr ""

<<<<<<< HEAD
#: source/win-preferences/schema/spellchecking.ts:51
msgid "Not set"
msgstr ""

#: source/win-preferences/schema/spellchecking.ts:59
msgid "LanguageTool Provider"
msgstr ""

#: source/win-preferences/schema/spellchecking.ts:63
#, fuzzy
msgid "Custom server"
msgstr "Власний CSS"

#: source/win-preferences/schema/spellchecking.ts:70
#, fuzzy
msgid "Custom server address"
msgstr "Власний CSS"

#: source/win-preferences/schema/spellchecking.ts:79
msgid "LanguageTool Premium"
msgstr ""

#: source/win-preferences/schema/spellchecking.ts:84
msgid ""
"Zettlr will ignore the \"LanguageTool provider\" settings if you enter any "
"credentials here."
msgstr ""

#: source/win-preferences/schema/spellchecking.ts:88
msgid "LanguageTool Username"
msgstr ""

#: source/win-preferences/schema/spellchecking.ts:95
msgid "LanguageTool API key"
msgstr ""

#: source/win-preferences/schema/spellchecking.ts:103
msgid "Spellchecking"
msgstr ""

#: source/win-preferences/schema/spellchecking.ts:112
msgid "Active"
msgstr ""

#: source/win-preferences/schema/spellchecking.ts:112
msgid "Language"
msgstr ""

#: source/win-preferences/schema/spellchecking.ts:113
msgid ""
"Select the languages for which you want to enable automatic spell checking."
=======
#: source/app/service-providers/commands/file-rename.ts:108
#: source/app/service-providers/commands/rename-tag.ts:43
#: source/app/service-providers/config/index.ts:488
msgid "Confirm"
msgstr ""

#: source/app/service-providers/commands/file-rename.ts:109
#, javascript-format
msgid "Update %s internal links to file %s?"
msgstr ""

#: source/app/service-providers/commands/file-rename.ts:111
#: source/app/service-providers/commands/rename-tag.ts:46
#: source/app/service-providers/windows/dialog/ask-save-changes.ts:32
msgid "Yes"
msgstr ""

#. 0: Save all changes
#: source/app/service-providers/commands/file-rename.ts:112
#: source/app/service-providers/windows/dialog/ask-save-changes.ts:33
msgid "No"
>>>>>>> 6a1ca0b8
msgstr ""
"Виберіть мови, для яких потрібно включити автоматичну перевірку правопису."

<<<<<<< HEAD
#: source/win-preferences/schema/spellchecking.ts:125
msgid "User dictionary. Remove words by clicking them."
msgstr "Словник користувача. Видаляти слова можна клацаючи по них."

#: source/win-preferences/schema/spellchecking.ts:127
msgid "Dictionary entry"
msgstr "Словниковий запис"

#: source/win-preferences/schema/spellchecking.ts:130
msgid "Search for entries …"
msgstr ""

#: source/win-preferences/schema/file-manager.ts:7
#, fuzzy
msgid "Display mode"
msgstr "Темний режим"

#: source/win-preferences/schema/file-manager.ts:16
msgid "Thin"
msgstr ""

#: source/win-preferences/schema/file-manager.ts:17
msgid "Expanded"
msgstr ""

#: source/win-preferences/schema/file-manager.ts:18
msgid "Combined"
msgstr ""

#: source/win-preferences/schema/file-manager.ts:24
msgid ""
"The Thin mode shows your directories and files separately. Select a "
"directory to have its contents displayed in the file list. Switch between "
"file list and directory tree by clicking on directories or the arrow button "
"which appears at the top left corner of the file list."
msgstr ""

#: source/win-preferences/schema/file-manager.ts:29
msgid "Show file information"
msgstr "Показувати інформацію про файл"

#: source/win-preferences/schema/file-manager.ts:34
msgid "Show folders above files"
msgstr "Показати папки над файлами"

#: source/win-preferences/schema/file-manager.ts:40
msgid "Markdown document name display"
msgstr ""

#: source/win-preferences/schema/file-manager.ts:48
msgid "Filename only"
msgstr ""

#: source/win-preferences/schema/file-manager.ts:49
msgid "Title if applicable"
msgstr ""

#: source/win-preferences/schema/file-manager.ts:50
msgid "First heading level 1 if applicable"
msgstr ""

#: source/win-preferences/schema/file-manager.ts:51
msgid "Title or first heading level 1 if applicable"
msgstr ""

#: source/win-preferences/schema/file-manager.ts:57
msgid "Display Markdown file extensions"
msgstr ""

#: source/win-preferences/schema/file-manager.ts:64
msgid "Time display"
msgstr ""
=======
#: source/app/service-providers/commands/dir-delete.ts:35
#: source/app/service-providers/commands/file-delete.ts:36
#: source/app/service-providers/windows/dialog/should-overwrite-file.ts:33
#: source/app/service-providers/windows/dialog/should-replace-file.ts:37
#: source/app/service-providers/windows/dialog/prompt.ts:32
msgid "Ok"
msgstr "Гаразд"

#. 1: Omit all changes
#: source/app/service-providers/commands/dir-delete.ts:36
#: source/app/service-providers/commands/rename-tag.ts:47
#: source/app/service-providers/commands/file-delete.ts:37
#: source/app/service-providers/menu/menu.darwin.ts:712
#: source/app/service-providers/menu/menu.win32.ts:685
#: source/app/service-providers/windows/dialog/should-overwrite-file.ts:32
#: source/app/service-providers/windows/dialog/should-replace-file.ts:36
#: source/app/service-providers/windows/dialog/ask-save-changes.ts:34
#: source/tmp/CustomCSS.vue.ts:49
msgid "Cancel"
msgstr "Скасувати"

#: source/app/service-providers/commands/dir-delete.ts:40
#: source/app/service-providers/commands/file-delete.ts:41
msgid "Really delete?"
msgstr "Видалення"

#: source/app/service-providers/commands/dir-delete.ts:41
#: source/app/service-providers/commands/file-delete.ts:42
#, javascript-format
msgid "Do you really want to remove %s?"
msgstr "Дійсно видалити %s?"

#: source/app/service-providers/commands/root-open.ts:62
#: source/tmp/FileItem.vue.ts:105 source/tmp/FileItem.vue.ts:107
#: source/tmp/PopoverDirProps.vue.ts:32
msgid "Files"
msgstr "Файли"

#. TODO: Move this to a command
#. The user wants to open another file or directory.
#: source/app/service-providers/commands/root-open.ts:75
#: source/app/service-providers/windows/index.ts:221
msgid "Open project folder"
msgstr "Відкрити каталог проєкту"

#: source/app/service-providers/commands/root-open.ts:85
msgid "Cannot open directory"
msgstr "Неможливо відкрити каталог"

#: source/app/service-providers/commands/root-open.ts:86
#, javascript-format
msgid "Directory &quot;%s&quot; cannot be opened by Zettlr."
msgstr "Каталог &quot;%s&quot; неможливо відкрити через Zettlr."

#: source/app/service-providers/commands/import.ts:36
msgid "You have to select a directory to import to."
msgstr "Потрібно вибрати каталог для імпортування."

#. Prepare the list of file filters
#. The "All Files" filter should be at the top
#: source/app/service-providers/commands/import.ts:42
#: source/app/service-providers/windows/dialog/ask-file.ts:47
#: source/tmp/FileControl.vue.ts:57
msgid "All Files"
msgstr "Усі файли"
>>>>>>> 6a1ca0b8

#: source/win-preferences/schema/file-manager.ts:72
msgid "Last modification time"
msgstr "Час останньої зміни"

<<<<<<< HEAD
#: source/win-preferences/schema/file-manager.ts:73
msgid "File creation time"
msgstr "Час створення файлу"

#: source/win-preferences/schema/file-manager.ts:79
#, fuzzy
msgid "Sorting"
msgstr "Експорт..."

#: source/win-preferences/schema/file-manager.ts:85
#, fuzzy
msgid "When sorting documents…"
msgstr "Недавні документи"

#: source/win-preferences/schema/file-manager.ts:88
#, fuzzy
msgid "Use natural order (2 comes before 10)"
msgstr "Звичайне сортування (10 після 2)"

#: source/win-preferences/schema/file-manager.ts:89
#, fuzzy
msgid "Use ASCII order (2 comes after 10)"
msgstr "Сортування ASCII (2 після 10)"

#: source/win-preferences/schema/citations.ts:21
#, fuzzy
msgid "Citations"
msgstr "Відображення цитат"

#: source/win-preferences/schema/citations.ts:27
msgid "How would you like autocomplete to insert your citations?"
msgstr "Як би ви хотіли, щоб автозаповнення вставило ваші цитати?"

#: source/win-preferences/schema/citations.ts:38
msgid "Citation Database (CSL JSON or BibTex)"
msgstr "База цитат (CSL JSON або BibTex)"

#: source/win-preferences/schema/citations.ts:40
#: source/win-preferences/schema/citations.ts:52
#, fuzzy
msgid "Path to file"
msgstr "Додати до файлу"

#: source/win-preferences/schema/citations.ts:50
msgid "CSL-Style (optional)"
msgstr "Стилі CSL (необов'язково)"

#: source/win-preferences/schema/general.ts:21
msgid "Application language"
msgstr ""

#: source/win-preferences/schema/general.ts:32
msgid "Autosave"
msgstr "Автозбереження"

#: source/win-preferences/schema/general.ts:42
#, fuzzy
msgid "Save modifications"
msgstr "Час останньої зміни"

#: source/win-preferences/schema/general.ts:46
#: source/win-preferences/schema/appearance.ts:25
msgid "Off"
msgstr "Вимкнено"

#: source/win-preferences/schema/general.ts:47
msgid "Immediately"
msgstr "Негайно"

#: source/win-preferences/schema/general.ts:48
msgid "After a short delay"
msgstr "Після невеликої затримки"

#: source/win-preferences/schema/general.ts:54
msgid "Default image folder"
msgstr ""

#: source/win-preferences/schema/general.ts:66
=======
#. This callback gets called whenever there is an error while running pandoc.
#: source/app/service-providers/commands/import.ts:67
#, javascript-format
msgid "Couldn't import %s."
msgstr "Неможливо імпортувати %s."

#: source/app/service-providers/commands/import.ts:71
#, javascript-format
msgid "%s imported successfully."
msgstr "%s імпортовано успішно."

#. Some files failed to import.
#: source/app/service-providers/commands/import.ts:76
#, javascript-format
>>>>>>> 6a1ca0b8
msgid ""
"Click \"Select folder…\" or type an absolute or relative path directly into "
"the input field."
msgstr ""

<<<<<<< HEAD
#: source/win-preferences/schema/general.ts:71
msgid "Behavior"
msgstr ""

#: source/win-preferences/schema/general.ts:77
#: source/app/service-providers/windows/dialog/should-replace-file.ts:33
msgid "Always load remote changes to the current file"
msgstr "Завжди загружати віддалені зміни поточного файлу"

#: source/win-preferences/schema/general.ts:82
msgid "Avoid opening files in new tabs if possible"
msgstr "По можливості уникайте відкриття файлів у нових вкладках"

#: source/win-preferences/schema/general.ts:88
#, fuzzy
msgid "Updates"
msgstr "Програма оновлення"

#: source/win-preferences/schema/general.ts:94
msgid "Automatically check for updates"
msgstr ""

#: source/win-preferences/schema/appearance.ts:10
#: source/app/service-providers/menu/menu.darwin.ts:448
#: source/app/service-providers/menu/menu.win32.ts:430
msgid "Dark mode"
msgstr "Темний режим"

#: source/win-preferences/schema/appearance.ts:21
msgid "Schedule"
msgstr "Запланувати"

#: source/win-preferences/schema/appearance.ts:26
#, fuzzy
msgid "Follow system"
msgstr "Наслідувати операційну систему"

#: source/win-preferences/schema/appearance.ts:27
msgid "On"
msgstr ""

#: source/win-preferences/schema/appearance.ts:36
#: source/tmp/PopoverPomodoro.vue.ts:77
msgid "Start"
msgstr "Запуск"

#: source/win-preferences/schema/appearance.ts:43
msgid "End"
msgstr ""

#: source/win-preferences/schema/appearance.ts:53
msgid "Theme"
msgstr ""

#: source/win-preferences/schema/appearance.ts:60
msgid "Here you can choose the theme for the app."
msgstr "Тут можна обрати тему для програми."

#: source/win-preferences/schema/appearance.ts:102
msgid "Toolbar options"
msgstr ""
=======
#: source/app/service-providers/commands/import.ts:82
#, fuzzy
msgid "Import failed"
msgstr "Помилка експорту"

#: source/app/service-providers/commands/dir-project-export.ts:74
#, fuzzy
msgid "Cannot export project"
msgstr "Експортувати проект"

#: source/app/service-providers/commands/dir-project-export.ts:75
msgid ""
"After applying your glob-filters, no files remained to export. Please adjust "
"them in the project settings."
msgstr ""

#: source/app/service-providers/commands/dir-project-export.ts:147
#, javascript-format
msgid "Project \"%s\" successfully exported. Click to show."
msgstr ""

#: source/app/service-providers/commands/dir-project-export.ts:148
#, fuzzy
msgid "Project Export"
msgstr "Експорт..."

#: source/app/service-providers/commands/file-new.ts:151
#: source/app/service-providers/commands/file-duplicate.ts:42
#: source/app/service-providers/commands/file-duplicate.ts:59
msgid "Could not create file"
msgstr "Неможливо створити файл"

#: source/app/service-providers/commands/rename-tag.ts:44
#, javascript-format
msgid "Replace tag \"%s\" with \"%s\" across %s files?"
msgstr ""

#. Better error message
#: source/app/service-providers/commands/open-attachment.ts:113
#, javascript-format
msgid "The reference with key %s does not appear to have attachments."
msgstr "Посилання з ключем %s не має вкладень."

#: source/app/service-providers/commands/open-attachment.ts:118
msgid "Could not open attachment. Is Zotero running?"
msgstr "Не вдається відкрити вкладення. Чи запущено Zotero?"

#: source/app/service-providers/commands/importer/import-textbundle.ts:63
#: source/app/service-providers/commands/importer/import-textbundle.ts:69
#, javascript-format
msgid "Malformed Textbundle: %s"
msgstr "Неправильний Textbundle: %s"

#: source/app/service-providers/commands/importer/index.ts:104
#: source/app/service-providers/commands/importer/index.ts:105
msgid "Select import profile"
msgstr ""

#: source/app/service-providers/commands/importer/index.ts:106
#, javascript-format
msgid "There are multiple profiles that can import %s. Please choose one."
msgstr ""

#. We need to generate our own filename. First, attempt to just use 'copy of'
#: source/app/service-providers/commands/file-duplicate.ts:71
#, javascript-format
msgid "Copy of %s"
msgstr ""

#. Else standard val for new dirs.
#: source/app/service-providers/commands/dir-new.ts:31
#: source/tmp/TreeItem.vue.ts:240
msgid "Untitled"
msgstr "Без назви"

#: source/app/service-providers/commands/dir-new.ts:37
#: source/app/service-providers/commands/dir-new.ts:38
#: source/app/service-providers/commands/dir-new.ts:50
msgid "Could not create directory"
msgstr "Неможливо створити каталог"
>>>>>>> 6a1ca0b8

#: source/win-preferences/schema/appearance.ts:109
msgid "Left section buttons"
msgstr ""

#: source/win-preferences/schema/appearance.ts:113
msgid "Display \"Open Preferences\" button"
msgstr ""

<<<<<<< HEAD
#: source/win-preferences/schema/appearance.ts:118
msgid "Display \"New File\" button"
msgstr ""

#: source/win-preferences/schema/appearance.ts:123
msgid "Display \"Previous File\" button"
msgstr ""

#: source/win-preferences/schema/appearance.ts:128
msgid "Display \"Next File\" button"
msgstr ""

#: source/win-preferences/schema/appearance.ts:135
msgid "Center section buttons"
msgstr ""

#: source/win-preferences/schema/appearance.ts:139
msgid "Display readability button"
msgstr ""

#: source/win-preferences/schema/appearance.ts:144
msgid "Display \"Insert Comment\" button"
msgstr ""

#: source/win-preferences/schema/appearance.ts:149
msgid "Display link button"
msgstr ""

#: source/win-preferences/schema/appearance.ts:154
msgid "Display image button"
msgstr ""

#: source/win-preferences/schema/appearance.ts:159
msgid "Display task list button"
msgstr ""

#: source/win-preferences/schema/appearance.ts:164
msgid "Display \"Insert Table\" button"
msgstr ""

#: source/win-preferences/schema/appearance.ts:169
msgid "Display \"Insert Footnote\" button"
msgstr ""

#: source/win-preferences/schema/appearance.ts:176
msgid "Right section buttons"
msgstr ""

#: source/win-preferences/schema/appearance.ts:180
msgid "Display document info"
msgstr ""

#: source/win-preferences/schema/appearance.ts:185
msgid "Display Pomodoro-timer"
msgstr ""

#: source/win-preferences/schema/appearance.ts:191
msgid "Status bar"
msgstr ""

#: source/win-preferences/schema/appearance.ts:197
msgid "Show statusbar"
msgstr ""

#: source/win-preferences/schema/appearance.ts:203
#: source/tmp/CustomCSS.vue.ts:31
msgid "Custom CSS"
msgstr "Власний CSS"

#: source/win-preferences/schema/appearance.ts:208
#, fuzzy
msgid "Open CSS editor"
msgstr "Відкрити каталог"

#: source/win-preferences/schema/snippets.ts:23
msgid "Snippets"
msgstr ""

#: source/win-preferences/schema/snippets.ts:29
msgid "Open snippets editor"
msgstr ""

#: source/win-preferences/schema/zettelkasten.ts:21
msgid "Zettelkasten IDs"
msgstr ""

#: source/win-preferences/schema/zettelkasten.ts:27
#, fuzzy
msgid "Pattern for Zettelkasten IDs"
msgstr "Шаблон для генерації нових ID"

#: source/win-preferences/schema/zettelkasten.ts:28
#, fuzzy
msgid "Uses ECMAScript regular expressions"
msgstr "Регулярний вираз для ID"

#: source/win-preferences/schema/zettelkasten.ts:34
msgid "Pattern used to generate new IDs"
msgstr "Шаблон для генерації нових ID"

#: source/win-preferences/schema/zettelkasten.ts:37
#, javascript-format
msgid "Available Variables: %s"
msgstr ""

#: source/win-preferences/schema/zettelkasten.ts:48
msgid "Link with filename only"
msgstr ""

#: source/win-preferences/schema/zettelkasten.ts:53
#, fuzzy
msgid "When linking files, add the document name …"
msgstr "Під час зв’язування файлів додайте ім’я файлу …"

#: source/win-preferences/schema/zettelkasten.ts:56
#, fuzzy
msgid "Always"
msgstr "завжди"

#: source/win-preferences/schema/zettelkasten.ts:57
#, fuzzy
msgid "Only when linking using the ID"
msgstr "лише при встановленні посилань з використанням ідентифікатора"

#: source/win-preferences/schema/zettelkasten.ts:58
#, fuzzy
msgid "Never"
msgstr "ніколи"

#: source/win-preferences/schema/zettelkasten.ts:65
#, fuzzy
msgid "Start a full-text search when following internal links"
msgstr "Починати пошук при переході за Zettelkasten-посиланнями"

#: source/win-preferences/schema/zettelkasten.ts:66
msgid "The search string will match the content between the brackets: [[ ]]."
msgstr ""

#: source/win-preferences/schema/zettelkasten.ts:75
#, fuzzy
msgid ""
"Automatically create non-existing files in this folder when following "
"internal links"
msgstr ""
"Автоматично створювати неіснуючі файли при переході за внутрішніми "
"посиланнями"

#: source/win-preferences/schema/zettelkasten.ts:80
msgid "For this to work, the folder must be open as a Workspace in Zettlr."
msgstr ""

#: source/win-preferences/schema/zettelkasten.ts:85
msgid "Path to folder"
msgstr ""

#: source/win-main/file-manager/util/file-item-context.ts:34
#: source/win-main/file-manager/util/dir-item-context.ts:28
msgid "Properties"
msgstr "Властивості"

#: source/win-main/file-manager/util/file-item-context.ts:43
#: source/app/service-providers/menu/menu.darwin.ts:287
#: source/app/service-providers/menu/menu.win32.ts:281
#: source/tmp/Defaults.vue.ts:76
msgid "Rename file"
msgstr "Перейменувати файл"

#: source/win-main/file-manager/util/file-item-context.ts:50
#: source/app/service-providers/menu/menu.darwin.ts:298
#: source/app/service-providers/menu/menu.win32.ts:292
msgid "Delete file"
msgstr "Видалити файл"

#: source/win-main/file-manager/util/file-item-context.ts:57
msgid "Duplicate file"
msgstr "Дублювати файл"

#: source/win-main/file-manager/util/file-item-context.ts:66
#: source/win-main/file-manager/util/dir-item-context.ts:67
#, fuzzy
msgid "Copy path"
msgstr "Копіювати ID"

#: source/win-main/file-manager/util/file-item-context.ts:72
#: source/win-main/tabs-context.ts:68
msgid "Copy filename"
msgstr "Копіювати ім'я файлу"

#: source/win-main/file-manager/util/file-item-context.ts:78
#: source/win-main/tabs-context.ts:80
#: source/app/service-providers/menu/menu.darwin.ts:414
#: source/app/service-providers/menu/menu.win32.ts:415
msgid "Copy ID"
msgstr "Копіювати ID"

#: source/win-main/file-manager/util/file-item-context.ts:87
#: source/win-main/file-manager/util/dir-item-context.ts:76
msgid "Reveal in Explorer"
msgstr ""

#: source/win-main/file-manager/util/file-item-context.ts:87
#: source/win-main/file-manager/util/dir-item-context.ts:76
msgid "Reveal in File Browser"
msgstr ""

#: source/win-main/file-manager/util/file-item-context.ts:100
msgid "Close file"
msgstr "Закрити файл"

#: source/win-main/file-manager/util/dir-item-context.ts:37
#: source/app/service-providers/menu/menu.darwin.ts:116
#: source/app/service-providers/menu/menu.win32.ts:90
msgid "New File…"
msgstr "Новий файл..."

#: source/win-main/file-manager/util/dir-item-context.ts:43
#: source/app/service-providers/menu/menu.darwin.ts:155
#: source/app/service-providers/menu/menu.win32.ts:129
msgid "New directory…"
msgstr "Новий каталог..."

#: source/win-main/file-manager/util/dir-item-context.ts:52
msgid "Rename directory"
msgstr "Перейменувати каталог"

#: source/win-main/file-manager/util/dir-item-context.ts:58
#: source/app/service-providers/menu/menu.darwin.ts:306
#: source/app/service-providers/menu/menu.win32.ts:299
msgid "Delete directory"
msgstr "Видалити каталог"

#: source/win-main/file-manager/util/dir-item-context.ts:87
msgid "Check for directory …"
msgstr "Перевірити каталог ..."

#: source/win-main/file-manager/util/dir-item-context.ts:104
msgid "Export Project"
msgstr "Експортувати проект"

#: source/win-main/file-manager/util/dir-item-context.ts:116
msgid "Close Workspace"
msgstr "Закрити робочий простір"

#: source/win-main/tabs-context.ts:38
#: source/app/service-providers/menu/menu.darwin.ts:601
#: source/app/service-providers/menu/menu.win32.ts:574
msgid "Close Tab"
msgstr "Закрити вкладку"

#: source/win-main/tabs-context.ts:44
msgid "Close other tabs"
msgstr ""

#: source/win-main/tabs-context.ts:50
msgid "Close all tabs"
msgstr "Закрити всі вкладки"

#: source/win-main/tabs-context.ts:59
msgid "Unpin tab"
msgstr ""

#: source/win-main/tabs-context.ts:59
msgid "Pin tab"
msgstr ""

#: source/win-main/tabs-context.ts:74
msgid "Copy full path"
msgstr ""

#: source/app/service-providers/menu/menu.darwin.ts:46
#: source/app/service-providers/menu/menu.darwin.ts:641
#: source/app/service-providers/menu/menu.win32.ts:614
msgid "About Zettlr"
msgstr "Про програму"

#: source/app/service-providers/menu/menu.darwin.ts:51
#: source/app/service-providers/menu/menu.win32.ts:222
#: source/app/service-providers/menu/menu.win32.ts:226
msgid "Preferences…"
msgstr "Налаштування"

#: source/app/service-providers/menu/menu.darwin.ts:59
#: source/app/service-providers/menu/menu.win32.ts:234
msgid "Assets Manager"
msgstr "Менеджер файлів"

#: source/app/service-providers/menu/menu.darwin.ts:67
#: source/app/service-providers/menu/menu.win32.ts:242
msgid "Manage Tags…"
msgstr "Керування мітками..."

#: source/app/service-providers/menu/menu.darwin.ts:77
msgid "Services"
msgstr "Сервіси"

#: source/app/service-providers/menu/menu.darwin.ts:86
msgid "Hide"
msgstr "Сховати"

#: source/app/service-providers/menu/menu.darwin.ts:91
msgid "Hide others"
msgstr "Сховати інші"

#: source/app/service-providers/menu/menu.darwin.ts:96
msgid "Show"
msgstr "Показати"

#: source/app/service-providers/menu/menu.darwin.ts:104
#: source/app/service-providers/menu/menu.win32.ts:308
#: source/app/service-providers/tray/index.ts:166
msgid "Quit"
msgstr "Вийти"

#: source/app/service-providers/menu/menu.darwin.ts:113
#: source/app/service-providers/menu/menu.win32.ts:87
msgid "File"
msgstr "Файл"

#: source/app/service-providers/menu/menu.darwin.ts:175
#: source/app/service-providers/menu/menu.win32.ts:149
msgid "Open Workspace …"
msgstr "Відкрити робочий простір ..."

#: source/app/service-providers/menu/menu.darwin.ts:184
#: source/app/service-providers/menu/menu.win32.ts:44
#: source/app/service-providers/menu/menu.win32.ts:56
msgid "Recent documents"
msgstr "Недавні документи"

#: source/app/service-providers/menu/menu.darwin.ts:188
#: source/app/service-providers/menu/menu.win32.ts:48
#: source/app/service-providers/menu/menu.win32.ts:60
msgid "Empty"
msgstr "Пусто"

#: source/app/service-providers/menu/menu.darwin.ts:197
#: source/app/service-providers/menu/menu.win32.ts:162
#: source/app/service-providers/commands/export.ts:114
#: source/tmp/CustomCSS.vue.ts:42 source/tmp/CustomCSS.vue.ts:56
#: source/tmp/Defaults.vue.ts:114 source/tmp/SnippetsTab.vue.ts:47
msgid "Save"
msgstr "Зберегти"

#: source/app/service-providers/menu/menu.darwin.ts:208
#: source/app/service-providers/menu/menu.win32.ts:173
msgid "Previous file"
msgstr ""

#: source/app/service-providers/menu/menu.darwin.ts:219
#: source/app/service-providers/menu/menu.win32.ts:184
msgid "Next file"
msgstr ""

#: source/app/service-providers/menu/menu.darwin.ts:233
#: source/app/service-providers/menu/menu.win32.ts:198
msgid "Import files…"
msgstr "Імпортування файлів..."

#: source/app/service-providers/menu/menu.darwin.ts:241
#: source/app/service-providers/menu/menu.win32.ts:206
msgid "Export…"
msgstr "Експорт..."

#: source/app/service-providers/menu/menu.darwin.ts:249
#: source/app/service-providers/menu/menu.win32.ts:214
msgid "Print…"
msgstr "Друк..."

#: source/app/service-providers/menu/menu.darwin.ts:260
#: source/app/service-providers/menu/menu.win32.ts:254
msgid "Import translation…"
msgstr "Імпортувати переклад..."

#: source/app/service-providers/menu/menu.darwin.ts:268
#: source/app/service-providers/menu/menu.win32.ts:262
msgid "Import dictionary…"
msgstr "Імпортувати словник..."

#: source/app/service-providers/menu/menu.darwin.ts:322
#: source/app/service-providers/menu/menu.win32.ts:323
msgid "Undo"
msgstr "Скасувати"

#: source/app/service-providers/menu/menu.darwin.ts:328
#: source/app/service-providers/menu/menu.win32.ts:329
msgid "Redo"
msgstr "Повторити"

#: source/app/service-providers/menu/menu.darwin.ts:379
#: source/app/service-providers/menu/menu.win32.ts:380
msgid "Find in file"
msgstr "Пошук у файлі"

#: source/app/service-providers/menu/menu.darwin.ts:387
#: source/app/service-providers/menu/menu.win32.ts:388
msgid "Find in directory"
msgstr "Шукати у каталозі"

#: source/app/service-providers/menu/menu.darwin.ts:395
#: source/app/service-providers/menu/menu.win32.ts:396
msgid "Filter files"
msgstr ""

#: source/app/service-providers/menu/menu.darwin.ts:406
#: source/app/service-providers/menu/menu.win32.ts:407
msgid "Generate new ID"
msgstr "Згенерувати новий ID"

#: source/app/service-providers/menu/menu.darwin.ts:425
msgid "Speech"
msgstr "Промова"

#: source/app/service-providers/menu/menu.darwin.ts:429
msgid "Start speaking"
msgstr "Почати говорити"

#: source/app/service-providers/menu/menu.darwin.ts:434
msgid "Stop speaking"
msgstr "Завершити говорити"

#: source/app/service-providers/menu/menu.darwin.ts:444
#: source/app/service-providers/menu/menu.win32.ts:426
msgid "View"
msgstr "Вигляд"

#: source/app/service-providers/menu/menu.darwin.ts:458
#: source/app/service-providers/menu/menu.win32.ts:440
msgid "Additional Information"
msgstr "Додаткова інформація"

#: source/app/service-providers/menu/menu.darwin.ts:468
#: source/app/service-providers/menu/menu.win32.ts:450
msgid "Distraction free mode"
msgstr "Режим без відволікання"

#: source/app/service-providers/menu/menu.darwin.ts:476
#: source/app/service-providers/menu/menu.win32.ts:458
msgid "Typewriter Mode"
msgstr "Режим введення"

#: source/app/service-providers/menu/menu.darwin.ts:487
#: source/app/service-providers/menu/menu.win32.ts:469
msgid "Toggle file manager"
msgstr "Перемкнути файловий менеджер"

#: source/app/service-providers/menu/menu.darwin.ts:495
#: source/app/service-providers/menu/menu.win32.ts:477
msgid "Toggle Sidebar"
msgstr "Показати бічну панель"

#: source/app/service-providers/menu/menu.darwin.ts:509
#: source/app/service-providers/menu/menu.win32.ts:488
msgid "Reset zoom"
msgstr "Відновити масштаб"

#: source/app/service-providers/menu/menu.darwin.ts:518
#: source/app/service-providers/menu/menu.win32.ts:497
msgid "Zoom in"
msgstr "Збільшити"

#: source/app/service-providers/menu/menu.darwin.ts:525
#: source/app/service-providers/menu/menu.win32.ts:504
msgid "Zoom out"
msgstr "Зменшити"

#: source/app/service-providers/menu/menu.darwin.ts:535
#: source/app/service-providers/menu/menu.win32.ts:514
msgid "Toggle fullscreen"
msgstr "На весь екран"

#: source/app/service-providers/menu/menu.darwin.ts:543
#: source/app/service-providers/menu/menu.win32.ts:523
msgid "Develop"
msgstr "Розробка"

#: source/app/service-providers/menu/menu.darwin.ts:547
#: source/app/service-providers/menu/menu.win32.ts:527
msgid "Reload"
msgstr "Перезавантажити"

#: source/app/service-providers/menu/menu.darwin.ts:555
#: source/app/service-providers/menu/menu.win32.ts:535
msgid "Toggle developer tools"
msgstr "Показати інструменти розробника"

#: source/app/service-providers/menu/menu.darwin.ts:563
#: source/app/service-providers/menu/menu.win32.ts:543
msgid "Open Logs"
msgstr "Відкрити логи"

#: source/app/service-providers/menu/menu.darwin.ts:574
#: source/app/service-providers/menu/menu.win32.ts:554
msgid "Window"
msgstr "Вікно"

#: source/app/service-providers/menu/menu.darwin.ts:579
#: source/app/service-providers/menu/menu.win32.ts:559
msgid "Minimize"
msgstr "Згорнути"

#: source/app/service-providers/menu/menu.darwin.ts:587
#: source/app/service-providers/menu/menu.win32.ts:565
msgid "Close"
msgstr "Закрити"

#: source/app/service-providers/menu/menu.darwin.ts:593
msgid "Bring All to Front"
msgstr "Перенести все на фронтову частину"

#: source/app/service-providers/menu/menu.darwin.ts:609
#: source/app/service-providers/menu/menu.win32.ts:582
msgid "Previous Tab"
msgstr "Попередня вкладка"

#: source/app/service-providers/menu/menu.darwin.ts:617
#: source/app/service-providers/menu/menu.win32.ts:590
msgid "Next Tab"
msgstr "Нова вкладка"

#: source/app/service-providers/menu/menu.darwin.ts:625
#: source/app/service-providers/menu/menu.win32.ts:598
#, fuzzy
msgid "New window"
msgstr "Вікно"

#: source/app/service-providers/menu/menu.darwin.ts:636
#: source/app/service-providers/menu/menu.win32.ts:609
msgid "Help"
msgstr "Довідка"

#: source/app/service-providers/menu/menu.darwin.ts:648
#: source/app/service-providers/menu/menu.win32.ts:621 source/tmp/App.vue.ts:94
msgid "Check for updates"
msgstr "Перевірити наявність оновлень"

#: source/app/service-providers/menu/menu.darwin.ts:660
#: source/app/service-providers/menu/menu.win32.ts:633
msgid "Support Zettlr"
msgstr "Підтримати Zettlr"

#: source/app/service-providers/menu/menu.darwin.ts:670
#: source/app/service-providers/menu/menu.win32.ts:643
#, fuzzy
msgid "Visit website"
msgstr "Відкрити вебсайт"

#: source/app/service-providers/menu/menu.darwin.ts:680
#: source/app/service-providers/menu/menu.win32.ts:653
msgid "Open user manual"
msgstr "Відкрити документацію"

#: source/app/service-providers/menu/menu.darwin.ts:694
#: source/app/service-providers/menu/menu.win32.ts:667
msgid "Open Tutorial"
msgstr ""

#: source/app/service-providers/menu/menu.darwin.ts:702
#: source/app/service-providers/menu/menu.win32.ts:675
msgid "Clear FSAL cache …"
msgstr ""

#: source/app/service-providers/menu/menu.darwin.ts:706
#: source/app/service-providers/menu/menu.win32.ts:679
msgid "Clear FSAL Cache"
msgstr ""

#: source/app/service-providers/menu/menu.darwin.ts:707
#: source/app/service-providers/menu/menu.win32.ts:680
msgid "Clearing the FSAL cache requires a restart."
msgstr ""

#: source/app/service-providers/menu/menu.darwin.ts:708
#: source/app/service-providers/menu/menu.win32.ts:681
msgid ""
"After the restart, Zettlr will recreate the entire cache, which may take a "
"few moments, depending on the amount of files you have loaded and the speed "
"of your disk. The window(s) will show afterward."
msgstr ""

#: source/app/service-providers/menu/menu.darwin.ts:711
#: source/app/service-providers/menu/menu.win32.ts:684
#: source/app/service-providers/config/index.ts:483
msgid "Restart now"
msgstr ""

#. 1: Omit all changes
#: source/app/service-providers/menu/menu.darwin.ts:712
#: source/app/service-providers/menu/menu.win32.ts:685
#: source/app/service-providers/windows/dialog/should-replace-file.ts:36
#: source/app/service-providers/windows/dialog/should-overwrite-file.ts:32
#: source/app/service-providers/windows/dialog/ask-save-changes.ts:34
#: source/app/service-providers/commands/rename-tag.ts:47
#: source/app/service-providers/commands/file-delete.ts:37
#: source/app/service-providers/commands/dir-delete.ts:36
#: source/tmp/CustomCSS.vue.ts:49
msgid "Cancel"
msgstr "Скасувати"

#: source/app/service-providers/config/config-validation.ts:278
#, javascript-format
msgid "Option %s has to be of type %s."
msgstr "Параметр %s повинен мати тип %s."

#: source/app/service-providers/config/config-validation.ts:281
#, javascript-format
msgid "Option %s must be one of: %s."
msgstr "Параметр %s повинен бути одним із: %s."

#: source/app/service-providers/config/config-validation.ts:284
#, javascript-format
msgid "Option %s must be between %s and %s (characters long)."
msgstr "Опція %s повинна бути між %s і %s (кількість символів)."

#: source/app/service-providers/config/config-validation.ts:287
#, javascript-format
msgid "Option %s may not exceed %s (characters)."
msgstr "Опція %s не повинна перевищувати %s (символи)."

#: source/app/service-providers/config/config-validation.ts:290
#, javascript-format
msgid "Option %s must be at least %s (characters long)."
msgstr "Опція %s повинна бути щонайменше %s (кількість символів)."

#: source/app/service-providers/config/config-validation.ts:293
#, javascript-format
msgid "Option %s is required."
msgstr "Опція %s обов'язкова."

#: source/app/service-providers/config/index.ts:480
msgid "Changing this option requires a restart to take effect."
msgstr ""

#: source/app/service-providers/config/index.ts:484
msgid "Restart later"
msgstr ""

#: source/app/service-providers/config/index.ts:488
#: source/app/service-providers/commands/rename-tag.ts:43
#: source/app/service-providers/commands/file-rename.ts:108
msgid "Confirm"
msgstr ""

#. Prepare the list of file filters
#. The "All Files" filter should be at the top
#: source/app/service-providers/windows/dialog/ask-file.ts:47
#: source/app/service-providers/commands/import.ts:42
#: source/tmp/FileControl.vue.ts:57
msgid "All Files"
msgstr "Усі файли"

#: source/app/service-providers/windows/dialog/ask-file.ts:54
msgid "Open file"
msgstr "Відкрити файл"

#: source/app/service-providers/windows/dialog/prompt.ts:32
#: source/app/service-providers/windows/dialog/should-replace-file.ts:37
#: source/app/service-providers/windows/dialog/should-overwrite-file.ts:33
#: source/app/service-providers/commands/file-delete.ts:36
#: source/app/service-providers/commands/dir-delete.ts:35
msgid "Ok"
msgstr "Гаразд"

#: source/app/service-providers/windows/dialog/save-dialog.ts:58
msgid "Save file"
msgstr ""

#: source/app/service-providers/windows/dialog/should-replace-file.ts:31
msgid "Replace file"
msgstr "Замінити файл"

#: source/app/service-providers/windows/dialog/should-replace-file.ts:32
#, javascript-format
msgid ""
"File %s has been modified remotely. Replace the loaded version with the "
"newer one from disk?"
msgstr ""
"Файл %s змінено віддалено. Замінити завантажену версію на нову з диска?"

#: source/app/service-providers/windows/dialog/should-overwrite-file.ts:29
msgid "Overwrite existing file"
msgstr "Перезапис існуючого файлу"

#: source/app/service-providers/windows/dialog/should-overwrite-file.ts:30
#, javascript-format
msgid "The file %s already exists in this directory. Overwrite?"
msgstr "Файл %s вже існує в цьому каталозі. Перезаписати?"

#: source/app/service-providers/windows/dialog/ask-save-changes.ts:32
#: source/app/service-providers/commands/rename-tag.ts:46
#: source/app/service-providers/commands/file-rename.ts:111
msgid "Yes"
msgstr ""

#. 0: Save all changes
#: source/app/service-providers/windows/dialog/ask-save-changes.ts:33
#: source/app/service-providers/commands/file-rename.ts:112
msgid "No"
msgstr ""

#. If the user cancels, do not omit (the default) but actually cancel
#: source/app/service-providers/windows/dialog/ask-save-changes.ts:38
#: source/app/service-providers/documents/index.ts:349
#: source/tmp/CustomCSS.vue.ts:65 source/tmp/Defaults.vue.ts:132
#: source/tmp/SnippetsTab.vue.ts:65
msgid "Unsaved changes"
msgstr "Незбережені зміни"

#: source/app/service-providers/windows/dialog/ask-save-changes.ts:39
#, fuzzy
msgid "There are unsaved changes. Do you want to save them first?"
msgstr ""
"У поточному файлі є незбережені зміни. Хочете опустити зміни чи зберегти?"

#. TODO: Move this to a command
#. The user wants to open another file or directory.
#: source/app/service-providers/windows/index.ts:221
#: source/app/service-providers/commands/root-open.ts:75
msgid "Open project folder"
msgstr "Відкрити каталог проєкту"

#: source/app/service-providers/updates/index.ts:294
#, javascript-format
msgid "Could not check for updates: Server Error (Status code: %s)"
msgstr "Неможливо перевірити на оновлення: Помилка сервера (Код помилки: %s)"

#: source/app/service-providers/updates/index.ts:296
#, javascript-format
msgid "Could not check for updates: Client Error (Status code: %s)"
msgstr "Неможливо перевірити на оновлення: Помилка клієнта (Код помилки: %s)"

#: source/app/service-providers/updates/index.ts:298
#, javascript-format
msgid ""
"Could not check for updates: The server tried to redirect (Status code: %s)"
msgstr ""
"Неможливо перевірити на оновлення: Сервер намагається перенаправити (Код "
"помилки: %s)"

#. getaddrinfo has reported that the host has not been found.
#. This normally only happens if the networking interface is
#. offline.
#: source/app/service-providers/updates/index.ts:303
msgid "Could not check for updates: Could not establish connection"
msgstr "Неможливо перевірити на оновлення: Не вдалося встановити з'єднання"

#. Something else has occurred. GotError objects have a name property.
#: source/app/service-providers/updates/index.ts:306
#, javascript-format
msgid "Could not check for updates. %s: %s"
msgstr "Не вдалося перевірити оновлення. %s: %s"

#: source/app/service-providers/updates/index.ts:322
msgid "Could not check for updates: Server hasn't sent any data"
msgstr "Неможливо перевірити на оновлення: Сервер не надсилає даних"

#: source/app/service-providers/updates/index.ts:579
#, javascript-format
msgid "An update to version %s is available!"
msgstr "Доступне оновлення до версії %s!"

#: source/app/service-providers/commands/rename-tag.ts:44
#, javascript-format
msgid "Replace tag \"%s\" with \"%s\" across %s files?"
msgstr ""

#: source/app/service-providers/commands/import-lang-file.ts:60
#, javascript-format
msgid "Language file imported: %s"
msgstr "Імпортовано мовний файл: %s"

#: source/app/service-providers/commands/import-lang-file.ts:62
#: source/app/service-providers/commands/import-lang-file.ts:65
#, javascript-format
msgid "Could not import language file %s!"
msgstr "Не вдалося імпортувати мовний файл %s!"

#: source/app/service-providers/commands/dir-project-export.ts:74
#, fuzzy
msgid "Cannot export project"
msgstr "Експортувати проект"

#: source/app/service-providers/commands/dir-project-export.ts:75
msgid ""
"After applying your glob-filters, no files remained to export. Please adjust "
"them in the project settings."
msgstr ""

#: source/app/service-providers/commands/dir-project-export.ts:147
#, javascript-format
msgid "Project \"%s\" successfully exported. Click to show."
msgstr ""

#: source/app/service-providers/commands/dir-project-export.ts:148
#, fuzzy
msgid "Project Export"
msgstr "Експорт..."

#: source/app/service-providers/commands/file-delete.ts:41
#: source/app/service-providers/commands/dir-delete.ts:40
msgid "Really delete?"
msgstr "Видалення"

#: source/app/service-providers/commands/file-delete.ts:42
#: source/app/service-providers/commands/dir-delete.ts:41
#, javascript-format
msgid "Do you really want to remove %s?"
msgstr "Дійсно видалити %s?"

#. Else standard val for new dirs.
#: source/app/service-providers/commands/dir-new.ts:31
#: source/tmp/TreeItem.vue.ts:240
msgid "Untitled"
msgstr "Без назви"

#: source/app/service-providers/commands/dir-new.ts:37
#: source/app/service-providers/commands/dir-new.ts:38
#: source/app/service-providers/commands/dir-new.ts:50
msgid "Could not create directory"
msgstr "Неможливо створити каталог"

#: source/app/service-providers/commands/export.ts:55
#: source/app/service-providers/commands/export.ts:157
msgid "Export failed"
msgstr "Помилка експорту"

#: source/app/service-providers/commands/export.ts:56
#, fuzzy, javascript-format
msgid "An error occurred during export: %s"
msgstr "Виникла помилка під час експортування: %s"

#: source/app/service-providers/commands/export.ts:114
msgid "Choose export destination"
msgstr ""

#: source/app/service-providers/commands/export.ts:145
#, javascript-format
msgid "Exporting to %s"
msgstr "Експортування в %s"

#: source/app/service-providers/commands/export.ts:158
#, javascript-format
msgid "An error occurred on export: %s"
msgstr "Виникла помилка під час експортування: %s"

#: source/app/service-providers/commands/importer/import-textbundle.ts:63
#: source/app/service-providers/commands/importer/import-textbundle.ts:69
#, javascript-format
msgid "Malformed Textbundle: %s"
msgstr "Неправильний Textbundle: %s"

#: source/app/service-providers/commands/importer/index.ts:47
#: source/app/service-providers/commands/exporter/default-exporter.ts:33
#: source/app/service-providers/commands/exporter/pdf-exporter.ts:37
msgid ""
"Pandoc has not been found on this system. Please install Pandoc prior to "
"exporting or importing files."
msgstr ""
"Pandoc не було знайдено в цій системі. Встановіть Pandoc перед тим як "
"експортувати чи імпортувати файли."

#: source/app/service-providers/commands/importer/index.ts:104
#: source/app/service-providers/commands/importer/index.ts:105
msgid "Select import profile"
=======
#: source/app/service-providers/commands/request-move.ts:53
msgid "Cannot move directory"
msgstr "Неможливо перемістити каталог"

#: source/app/service-providers/commands/request-move.ts:54
msgid "You cannot move a directory into one of its subdirectories."
msgstr "Ви не можете перемістити каталог в один з підкаталогів."

#: source/app/service-providers/commands/request-move.ts:63
msgid "Cannot move directory or file"
msgstr "Неможливо перемістити каталог або файл"

#: source/app/service-providers/commands/request-move.ts:64
#, javascript-format
msgid "The file/directory %s already exists in target."
msgstr "Файл/каталог %s вже існує."

#: source/app/service-providers/config/config-validation.ts:278
#, javascript-format
msgid "Option %s has to be of type %s."
msgstr "Параметр %s повинен мати тип %s."

#: source/app/service-providers/config/config-validation.ts:281
#, javascript-format
msgid "Option %s must be one of: %s."
msgstr "Параметр %s повинен бути одним із: %s."

#: source/app/service-providers/config/config-validation.ts:284
#, javascript-format
msgid "Option %s must be between %s and %s (characters long)."
msgstr "Опція %s повинна бути між %s і %s (кількість символів)."

#: source/app/service-providers/config/config-validation.ts:287
#, javascript-format
msgid "Option %s may not exceed %s (characters)."
msgstr "Опція %s не повинна перевищувати %s (символи)."

#: source/app/service-providers/config/config-validation.ts:290
#, javascript-format
msgid "Option %s must be at least %s (characters long)."
msgstr "Опція %s повинна бути щонайменше %s (кількість символів)."

#: source/app/service-providers/config/config-validation.ts:293
#, javascript-format
msgid "Option %s is required."
msgstr "Опція %s обов'язкова."

#: source/app/service-providers/config/index.ts:480
msgid "Changing this option requires a restart to take effect."
msgstr ""

#: source/app/service-providers/config/index.ts:483
#: source/app/service-providers/menu/menu.darwin.ts:711
#: source/app/service-providers/menu/menu.win32.ts:684
msgid "Restart now"
msgstr ""

#: source/app/service-providers/config/index.ts:484
msgid "Restart later"
msgstr ""

#: source/app/service-providers/menu/menu.darwin.ts:46
#: source/app/service-providers/menu/menu.darwin.ts:641
#: source/app/service-providers/menu/menu.win32.ts:614
msgid "About Zettlr"
msgstr "Про програму"

#: source/app/service-providers/menu/menu.darwin.ts:51
#: source/app/service-providers/menu/menu.win32.ts:222
#: source/app/service-providers/menu/menu.win32.ts:226
msgid "Preferences…"
msgstr "Налаштування"

#: source/app/service-providers/menu/menu.darwin.ts:59
#: source/app/service-providers/menu/menu.win32.ts:234
msgid "Assets Manager"
msgstr "Менеджер файлів"

#: source/app/service-providers/menu/menu.darwin.ts:67
#: source/app/service-providers/menu/menu.win32.ts:242
msgid "Manage Tags…"
msgstr "Керування мітками..."

#: source/app/service-providers/menu/menu.darwin.ts:77
msgid "Services"
msgstr "Сервіси"

#: source/app/service-providers/menu/menu.darwin.ts:86
msgid "Hide"
msgstr "Сховати"

#: source/app/service-providers/menu/menu.darwin.ts:91
msgid "Hide others"
msgstr "Сховати інші"

#: source/app/service-providers/menu/menu.darwin.ts:96
msgid "Show"
msgstr "Показати"

#: source/app/service-providers/menu/menu.darwin.ts:113
#: source/app/service-providers/menu/menu.win32.ts:87
msgid "File"
msgstr "Файл"

#: source/app/service-providers/menu/menu.darwin.ts:175
#: source/app/service-providers/menu/menu.win32.ts:149
msgid "Open Workspace …"
msgstr "Відкрити робочий простір ..."

#: source/app/service-providers/menu/menu.darwin.ts:184
#: source/app/service-providers/menu/menu.win32.ts:44
#: source/app/service-providers/menu/menu.win32.ts:56
msgid "Recent documents"
msgstr "Недавні документи"

#: source/app/service-providers/menu/menu.darwin.ts:188
#: source/app/service-providers/menu/menu.win32.ts:48
#: source/app/service-providers/menu/menu.win32.ts:60
msgid "Empty"
msgstr "Пусто"

#: source/app/service-providers/menu/menu.darwin.ts:208
#: source/app/service-providers/menu/menu.win32.ts:173
msgid "Previous file"
msgstr ""

#: source/app/service-providers/menu/menu.darwin.ts:219
#: source/app/service-providers/menu/menu.win32.ts:184
msgid "Next file"
msgstr ""

#: source/app/service-providers/menu/menu.darwin.ts:233
#: source/app/service-providers/menu/menu.win32.ts:198
msgid "Import files…"
msgstr "Імпортування файлів..."

#: source/app/service-providers/menu/menu.darwin.ts:241
#: source/app/service-providers/menu/menu.win32.ts:206
msgid "Export…"
msgstr "Експорт..."

#: source/app/service-providers/menu/menu.darwin.ts:249
#: source/app/service-providers/menu/menu.win32.ts:214
msgid "Print…"
msgstr "Друк..."

#: source/app/service-providers/menu/menu.darwin.ts:260
#: source/app/service-providers/menu/menu.win32.ts:254
msgid "Import translation…"
msgstr "Імпортувати переклад..."

#: source/app/service-providers/menu/menu.darwin.ts:268
#: source/app/service-providers/menu/menu.win32.ts:262
msgid "Import dictionary…"
msgstr "Імпортувати словник..."

#: source/app/service-providers/menu/menu.darwin.ts:322
#: source/app/service-providers/menu/menu.win32.ts:323
msgid "Undo"
msgstr "Скасувати"

#: source/app/service-providers/menu/menu.darwin.ts:328
#: source/app/service-providers/menu/menu.win32.ts:329
msgid "Redo"
msgstr "Повторити"

#: source/app/service-providers/menu/menu.darwin.ts:379
#: source/app/service-providers/menu/menu.win32.ts:380
msgid "Find in file"
msgstr "Пошук у файлі"

#: source/app/service-providers/menu/menu.darwin.ts:387
#: source/app/service-providers/menu/menu.win32.ts:388
msgid "Find in directory"
msgstr "Шукати у каталозі"

#: source/app/service-providers/menu/menu.darwin.ts:395
#: source/app/service-providers/menu/menu.win32.ts:396
msgid "Filter files"
msgstr ""

#: source/app/service-providers/menu/menu.darwin.ts:406
#: source/app/service-providers/menu/menu.win32.ts:407
msgid "Generate new ID"
msgstr "Згенерувати новий ID"

#: source/app/service-providers/menu/menu.darwin.ts:425
msgid "Speech"
msgstr "Промова"

#: source/app/service-providers/menu/menu.darwin.ts:429
msgid "Start speaking"
msgstr "Почати говорити"

#: source/app/service-providers/menu/menu.darwin.ts:434
msgid "Stop speaking"
msgstr "Завершити говорити"

#: source/app/service-providers/menu/menu.darwin.ts:444
#: source/app/service-providers/menu/menu.win32.ts:426
msgid "View"
msgstr "Вигляд"

#: source/app/service-providers/menu/menu.darwin.ts:458
#: source/app/service-providers/menu/menu.win32.ts:440
msgid "Additional Information"
msgstr "Додаткова інформація"

#: source/app/service-providers/menu/menu.darwin.ts:468
#: source/app/service-providers/menu/menu.win32.ts:450
msgid "Distraction free mode"
msgstr "Режим без відволікання"

#: source/app/service-providers/menu/menu.darwin.ts:476
#: source/app/service-providers/menu/menu.win32.ts:458
msgid "Typewriter Mode"
msgstr "Режим введення"

#: source/app/service-providers/menu/menu.darwin.ts:487
#: source/app/service-providers/menu/menu.win32.ts:469
msgid "Toggle file manager"
msgstr "Перемкнути файловий менеджер"

#: source/app/service-providers/menu/menu.darwin.ts:495
#: source/app/service-providers/menu/menu.win32.ts:477
msgid "Toggle Sidebar"
msgstr "Показати бічну панель"

#: source/app/service-providers/menu/menu.darwin.ts:509
#: source/app/service-providers/menu/menu.win32.ts:488
msgid "Reset zoom"
msgstr "Відновити масштаб"

#: source/app/service-providers/menu/menu.darwin.ts:518
#: source/app/service-providers/menu/menu.win32.ts:497
msgid "Zoom in"
msgstr "Збільшити"

#: source/app/service-providers/menu/menu.darwin.ts:525
#: source/app/service-providers/menu/menu.win32.ts:504
msgid "Zoom out"
msgstr "Зменшити"

#: source/app/service-providers/menu/menu.darwin.ts:535
#: source/app/service-providers/menu/menu.win32.ts:514
msgid "Toggle fullscreen"
msgstr "На весь екран"

#: source/app/service-providers/menu/menu.darwin.ts:543
#: source/app/service-providers/menu/menu.win32.ts:523
msgid "Develop"
msgstr "Розробка"

#: source/app/service-providers/menu/menu.darwin.ts:547
#: source/app/service-providers/menu/menu.win32.ts:527
msgid "Reload"
msgstr "Перезавантажити"

#: source/app/service-providers/menu/menu.darwin.ts:555
#: source/app/service-providers/menu/menu.win32.ts:535
msgid "Toggle developer tools"
msgstr "Показати інструменти розробника"

#: source/app/service-providers/menu/menu.darwin.ts:563
#: source/app/service-providers/menu/menu.win32.ts:543
msgid "Open Logs"
msgstr "Відкрити логи"

#: source/app/service-providers/menu/menu.darwin.ts:574
#: source/app/service-providers/menu/menu.win32.ts:554
msgid "Window"
msgstr "Вікно"

#: source/app/service-providers/menu/menu.darwin.ts:579
#: source/app/service-providers/menu/menu.win32.ts:559
msgid "Minimize"
msgstr "Згорнути"

#: source/app/service-providers/menu/menu.darwin.ts:587
#: source/app/service-providers/menu/menu.win32.ts:565
msgid "Close"
msgstr "Закрити"

#: source/app/service-providers/menu/menu.darwin.ts:593
msgid "Bring All to Front"
msgstr "Перенести все на фронтову частину"

#: source/app/service-providers/menu/menu.darwin.ts:609
#: source/app/service-providers/menu/menu.win32.ts:582
msgid "Previous Tab"
msgstr "Попередня вкладка"

#: source/app/service-providers/menu/menu.darwin.ts:617
#: source/app/service-providers/menu/menu.win32.ts:590
msgid "Next Tab"
msgstr "Нова вкладка"

#: source/app/service-providers/menu/menu.darwin.ts:625
#: source/app/service-providers/menu/menu.win32.ts:598
#, fuzzy
msgid "New window"
msgstr "Вікно"

#: source/app/service-providers/menu/menu.darwin.ts:636
#: source/app/service-providers/menu/menu.win32.ts:609
msgid "Help"
msgstr "Довідка"

#: source/app/service-providers/menu/menu.darwin.ts:648
#: source/app/service-providers/menu/menu.win32.ts:621 source/tmp/App.vue.ts:94
msgid "Check for updates"
msgstr "Перевірити наявність оновлень"

#: source/app/service-providers/menu/menu.darwin.ts:660
#: source/app/service-providers/menu/menu.win32.ts:633
msgid "Support Zettlr"
msgstr "Підтримати Zettlr"

#: source/app/service-providers/menu/menu.darwin.ts:670
#: source/app/service-providers/menu/menu.win32.ts:643
#, fuzzy
msgid "Visit website"
msgstr "Відкрити вебсайт"

#: source/app/service-providers/menu/menu.darwin.ts:680
#: source/app/service-providers/menu/menu.win32.ts:653
msgid "Open user manual"
msgstr "Відкрити документацію"

#: source/app/service-providers/menu/menu.darwin.ts:694
#: source/app/service-providers/menu/menu.win32.ts:667
msgid "Open Tutorial"
msgstr ""

#: source/app/service-providers/menu/menu.darwin.ts:702
#: source/app/service-providers/menu/menu.win32.ts:675
msgid "Clear FSAL cache …"
msgstr ""

#: source/app/service-providers/menu/menu.darwin.ts:706
#: source/app/service-providers/menu/menu.win32.ts:679
msgid "Clear FSAL Cache"
msgstr ""

#: source/app/service-providers/menu/menu.darwin.ts:707
#: source/app/service-providers/menu/menu.win32.ts:680
msgid "Clearing the FSAL cache requires a restart."
msgstr ""

#: source/app/service-providers/menu/menu.darwin.ts:708
#: source/app/service-providers/menu/menu.win32.ts:681
msgid ""
"After the restart, Zettlr will recreate the entire cache, which may take a "
"few moments, depending on the amount of files you have loaded and the speed "
"of your disk. The window(s) will show afterward."
msgstr ""

#: source/app/service-providers/windows/dialog/ask-file.ts:54
msgid "Open file"
msgstr "Відкрити файл"

#: source/app/service-providers/windows/dialog/should-overwrite-file.ts:29
msgid "Overwrite existing file"
msgstr "Перезапис існуючого файлу"

#: source/app/service-providers/windows/dialog/should-overwrite-file.ts:30
#, javascript-format
msgid "The file %s already exists in this directory. Overwrite?"
msgstr "Файл %s вже існує в цьому каталозі. Перезаписати?"

#: source/app/service-providers/windows/dialog/should-replace-file.ts:31
msgid "Replace file"
msgstr "Замінити файл"

#: source/app/service-providers/windows/dialog/should-replace-file.ts:32
#, javascript-format
msgid ""
"File %s has been modified remotely. Replace the loaded version with the "
"newer one from disk?"
msgstr ""
"Файл %s змінено віддалено. Замінити завантажену версію на нову з диска?"

#. If the user cancels, do not omit (the default) but actually cancel
#: source/app/service-providers/windows/dialog/ask-save-changes.ts:38
#: source/app/service-providers/documents/index.ts:349
#: source/tmp/CustomCSS.vue.ts:65 source/tmp/Defaults.vue.ts:132
#: source/tmp/SnippetsTab.vue.ts:65
msgid "Unsaved changes"
msgstr "Незбережені зміни"

#: source/app/service-providers/windows/dialog/ask-save-changes.ts:39
#, fuzzy
msgid "There are unsaved changes. Do you want to save them first?"
>>>>>>> 6a1ca0b8
msgstr ""
"У поточному файлі є незбережені зміни. Хочете опустити зміни чи зберегти?"

<<<<<<< HEAD
#: source/app/service-providers/commands/importer/index.ts:106
#, javascript-format
msgid "There are multiple profiles that can import %s. Please choose one."
msgstr ""

#: source/app/service-providers/commands/file-new.ts:151
#: source/app/service-providers/commands/file-duplicate.ts:42
#: source/app/service-providers/commands/file-duplicate.ts:59
msgid "Could not create file"
msgstr "Неможливо створити файл"

#: source/app/service-providers/commands/import.ts:36
msgid "You have to select a directory to import to."
msgstr "Потрібно вибрати каталог для імпортування."

#. Now import.
#: source/app/service-providers/commands/import.ts:59
msgid "Importing. Please wait …"
msgstr "Імпортування. Зачекайте ..."

#. This callback gets called whenever there is an error while running pandoc.
#: source/app/service-providers/commands/import.ts:67
#, javascript-format
msgid "Couldn't import %s."
msgstr "Неможливо імпортувати %s."

#: source/app/service-providers/commands/import.ts:71
#, javascript-format
msgid "%s imported successfully."
msgstr "%s імпортовано успішно."

#. Some files failed to import.
#: source/app/service-providers/commands/import.ts:76
#, javascript-format
msgid ""
"The following %s files could not be imported, because their filetype is "
"unknown: %s"
=======
#: source/app/service-providers/windows/dialog/save-dialog.ts:58
msgid "Save file"
msgstr ""

#: source/app/service-providers/documents/index.ts:345
#, fuzzy
msgid "Save changes"
msgstr "Незбережені зміни"

#: source/app/service-providers/documents/index.ts:346
#, fuzzy
msgid "Discard changes"
msgstr "Незбережені зміни"

#: source/app/service-providers/documents/index.ts:350
#, fuzzy
msgid "There are unsaved changes. Do you want to save or discard them?"
msgstr ""
"У поточному файлі є незбережені зміни. Хочете опустити зміни чи зберегти?"

#: source/app/service-providers/documents/index.ts:996
#, fuzzy
msgid "File changed on disk"
msgstr "Режим файлового менеджера"

#: source/app/service-providers/documents/index.ts:997
#, javascript-format
msgid "%s changed on disk"
msgstr ""

#: source/app/service-providers/documents/index.ts:999
#, javascript-format
msgid ""
"%s has changed on disk, but the editor contains unsaved changes. Do you want "
"to keep the current editor contents or load the file from disk?"
>>>>>>> 6a1ca0b8
msgstr ""
"Наступні %s файли неможливо імпортувати, тому що їхнє розширення невідоме: %s"

<<<<<<< HEAD
#: source/app/service-providers/commands/import.ts:82
#, fuzzy
msgid "Import failed"
msgstr "Помилка експорту"

#. Better error message
#: source/app/service-providers/commands/open-attachment.ts:113
#, javascript-format
msgid "The reference with key %s does not appear to have attachments."
msgstr "Посилання з ключем %s не має вкладень."

#: source/app/service-providers/commands/open-attachment.ts:118
msgid "Could not open attachment. Is Zotero running?"
msgstr "Не вдається відкрити вкладення. Чи запущено Zotero?"

#: source/app/service-providers/commands/language-tool.ts:187
msgid "Document too long"
msgstr ""

#: source/app/service-providers/commands/language-tool.ts:192
msgid "offline"
msgstr ""

#: source/app/service-providers/commands/file-rename.ts:109
#, javascript-format
msgid "Update %s internal links to file %s?"
msgstr ""

#: source/app/service-providers/commands/root-open.ts:62
#: source/tmp/FileItem.vue.ts:104 source/tmp/FileItem.vue.ts:106
#: source/tmp/PopoverDirProps.vue.ts:178
msgid "Files"
msgstr "Файли"

#: source/app/service-providers/commands/root-open.ts:85
msgid "Cannot open directory"
msgstr "Неможливо відкрити каталог"

#: source/app/service-providers/commands/root-open.ts:86
#, javascript-format
msgid "Directory &quot;%s&quot; cannot be opened by Zettlr."
msgstr "Каталог &quot;%s&quot; неможливо відкрити через Zettlr."

#: source/app/service-providers/commands/request-move.ts:53
msgid "Cannot move directory"
msgstr "Неможливо перемістити каталог"

#: source/app/service-providers/commands/request-move.ts:54
msgid "You cannot move a directory into one of its subdirectories."
msgstr "Ви не можете перемістити каталог в один з підкаталогів."

#: source/app/service-providers/commands/request-move.ts:63
msgid "Cannot move directory or file"
msgstr "Неможливо перемістити каталог або файл"

#: source/app/service-providers/commands/request-move.ts:64
#, javascript-format
msgid "The file/directory %s already exists in target."
msgstr "Файл/каталог %s вже існує."

#: source/app/service-providers/commands/save-image-from-clipboard.ts:37
msgid "The requested file was not found."
msgstr "Запитуваний файл не знайдено."

#: source/app/service-providers/commands/save-image-from-clipboard.ts:54
msgid "The provided name did not contain any allowed letters."
msgstr "Дана назва не містить дозволених символів."

#: source/app/service-providers/commands/save-image-from-clipboard.ts:75
msgid "The requested directory was not found."
msgstr "Запитуваний каталог не знайдено."

#: source/app/service-providers/commands/save-image-from-clipboard.ts:86
msgid "Could not save image"
msgstr "Неможливо зберегти зображення"

#. We need to generate our own filename. First, attempt to just use 'copy of'
#: source/app/service-providers/commands/file-duplicate.ts:71
#, javascript-format
msgid "Copy of %s"
msgstr ""

#: source/app/service-providers/workspaces/index.ts:163
#, fuzzy, javascript-format
msgid "Loading workspace %s"
msgstr "Робочі простори"

#: source/app/service-providers/tray/index.ts:160
msgid "Show Zettlr"
msgstr ""

#: source/app/service-providers/tray/index.ts:173
msgid "Zettlr"
msgstr ""

#: source/app/service-providers/documents/index.ts:345
#, fuzzy
msgid "Save changes"
msgstr "Незбережені зміни"

#: source/app/service-providers/documents/index.ts:346
#, fuzzy
msgid "Discard changes"
msgstr "Незбережені зміни"

#: source/app/service-providers/documents/index.ts:350
#, fuzzy
msgid "There are unsaved changes. Do you want to save or discard them?"
=======
#: source/app/service-providers/documents/index.ts:1000
msgid ""
"Do you want to keep the current editor contents or load the file from disk?"
msgstr ""

#: source/app/service-providers/documents/index.ts:1003
msgid "Keep editor contents"
msgstr ""

#: source/app/service-providers/documents/index.ts:1004
msgid "Load changes from disk"
msgstr ""

#: source/app/service-providers/documents/index.ts:1007
msgid ""
"Always load changes from disk if there are no unsaved changes in the editor"
msgstr ""

#: source/tmp/Projects-Tab.vue.ts:24
msgid "Zettlr also makes use of these projects:"
msgstr "Zettlr також використовує проєкти:"

#. Static properties
#: source/tmp/ChartView.vue.ts:39
msgid "Charts"
msgstr "Графіки"

#: source/tmp/ListControl.vue.ts:76
msgid "Add"
msgstr ""

#: source/tmp/ListControl.vue.ts:77
msgid "Actions"
msgstr ""

#: source/tmp/ListControl.vue.ts:78
#, fuzzy
msgid "Delete"
msgstr "Видалити файл"

#: source/tmp/PopoverExport.vue.ts:6
#, fuzzy
msgid "Exporting…"
msgstr "Експорт..."

#: source/tmp/PopoverExport.vue.ts:6
#, fuzzy
msgid "Export"
msgstr "Експорт..."

#: source/tmp/PopoverExport.vue.ts:27
msgid "command"
msgstr ""

#: source/tmp/FileItem.vue.ts:98 source/tmp/FileItem.vue.ts:100
#: source/tmp/PopoverDirProps.vue.ts:29
msgid "Directories"
msgstr "Директорії"

#: source/tmp/FileItem.vue.ts:171 source/tmp/PopoverFileProps.vue.ts:39
msgid "Characters"
msgstr "символів"

#: source/tmp/FileItem.vue.ts:173 source/tmp/PopoverFileProps.vue.ts:34
msgid "Words"
msgstr "слів"

#: source/tmp/GlobalSearch.vue.ts:34
msgid "Full-Text Search"
msgstr ""

#: source/tmp/GlobalSearch.vue.ts:35
msgid "Enter your search terms below"
msgstr ""

#: source/tmp/GlobalSearch.vue.ts:36
msgid "Find …"
msgstr ""

#: source/tmp/GlobalSearch.vue.ts:37 source/tmp/FileManager.vue.ts:48
msgid "Filter …"
msgstr ""

#: source/tmp/GlobalSearch.vue.ts:38
msgid "Filter search results"
msgstr ""

#: source/tmp/GlobalSearch.vue.ts:39
msgid "Restrict search to directory"
msgstr ""

#: source/tmp/GlobalSearch.vue.ts:40
msgid "Restrict to directory …"
>>>>>>> 6a1ca0b8
msgstr ""
"У поточному файлі є незбережені зміни. Хочете опустити зміни чи зберегти?"

<<<<<<< HEAD
#: source/app/service-providers/documents/index.ts:996
#, fuzzy
msgid "File changed on disk"
msgstr "Режим файлового менеджера"

#: source/app/service-providers/documents/index.ts:997
#, javascript-format
msgid "%s changed on disk"
msgstr ""

#: source/app/service-providers/documents/index.ts:999
#, javascript-format
msgid ""
"%s has changed on disk, but the editor contains unsaved changes. Do you want "
"to keep the current editor contents or load the file from disk?"
msgstr ""

#: source/app/service-providers/documents/index.ts:1000
msgid ""
"Do you want to keep the current editor contents or load the file from disk?"
msgstr ""

#: source/app/service-providers/documents/index.ts:1003
msgid "Keep editor contents"
msgstr ""

#: source/app/service-providers/documents/index.ts:1004
msgid "Load changes from disk"
msgstr ""

#: source/app/service-providers/documents/index.ts:1007
msgid ""
"Always load changes from disk if there are no unsaved changes in the editor"
msgstr ""

#: source/app/service-providers/citeproc/index.ts:248
#: source/app/service-providers/citeproc/index.ts:455
msgid "The citation database could not be loaded"
msgstr "Неможливо завантажити базу цитат"

#: source/app/service-providers/citeproc/index.ts:443
msgid "Changes to the library file detected. Reloading …"
msgstr "Зміни у файлі бібліотеки. Перезавантаження ..."

#. Static properties
#: source/tmp/ChartView.vue.ts:39
msgid "Charts"
msgstr "Графіки"

#: source/tmp/FileList.vue.ts:47
msgid "No results"
msgstr "Немає результатів"

#: source/tmp/FileList.vue.ts:48
msgid "No directory selected"
msgstr "Немає вибраних каталогів"

#: source/tmp/FileList.vue.ts:49
msgid "Empty directory"
msgstr "Пустий каталог"

#: source/tmp/OtherFilesTab.vue.ts:11 source/tmp/MainSidebar.vue.ts:57
msgid "Other files"
msgstr ""

#: source/tmp/OtherFilesTab.vue.ts:12
msgid "Open directory"
msgstr "Відкрити каталог"

#: source/tmp/OtherFilesTab.vue.ts:13
msgid "No other files"
msgstr ""
=======
#: source/tmp/GlobalSearch.vue.ts:41
msgid "Search"
msgstr ""

#: source/tmp/GlobalSearch.vue.ts:42
msgid "Clear search"
msgstr ""

#: source/tmp/GlobalSearch.vue.ts:43
msgid "Toggle results"
msgstr ""

#: source/tmp/GlobalSearch.vue.ts:109
#, javascript-format
msgid "%s matches"
msgstr ""

#: source/tmp/MainSidebar.vue.ts:39 source/tmp/ToCTab.vue.ts:35
#: source/tmp/ToCTab.vue.ts:43
msgid "Table of Contents"
msgstr "Зміст"

#: source/tmp/MainSidebar.vue.ts:45 source/tmp/ReferencesTab.vue.ts:32
msgid "References"
msgstr "Примітки"

#: source/tmp/MainSidebar.vue.ts:51 source/tmp/RelatedFilesTab.vue.ts:33
msgid "Related files"
msgstr ""

#: source/tmp/MainSidebar.vue.ts:57 source/tmp/OtherFilesTab.vue.ts:11
msgid "Other files"
msgstr ""

#: source/tmp/PopoverDirProps.vue.ts:31 source/tmp/PopoverFileProps.vue.ts:35
msgid "Created"
msgstr ""

#: source/tmp/PopoverDirProps.vue.ts:33
msgid "Project Settings…"
msgstr "Налаштування проекту..."
>>>>>>> 6a1ca0b8

#: source/tmp/NumberControl.vue.ts:40 source/tmp/PopoverFileProps.vue.ts:37
#: source/tmp/ColorControl.vue.ts:35 source/tmp/ShortcutChooser.vue.ts:61
msgid "Reset"
msgstr ""

#: source/tmp/PopoverFileProps.vue.ts:38
msgid "Set writing target…"
msgstr "Задати ціль..."

#: source/tmp/ReferencesTab.vue.ts:42
msgid "There are no citations in this document."
msgstr "Цей документ не містить цитат."

#: source/tmp/CustomCSS.vue.ts:32
msgid ""
"Here you can override the styles of Zettlr to customise it even further. "
"<strong>Attention: This file overrides all CSS directives! Never alter the "
"geometry of elements, otherwise the app may expose unwanted behaviour!</"
"strong>"
msgstr ""
"Тут ви можете перевизначити стилі програми, щоб налаштувати її під себе. "
"<strong>Увага: Цей файл перезаписує усі CSS директиви! Ніколи не змінюйте "
"геометрію об'єктів, це може призвести до небажаної поведінки програми!</"
"strong>"

#: source/tmp/CustomCSS.vue.ts:88 source/tmp/Defaults.vue.ts:196
#: source/tmp/SnippetsTab.vue.ts:124
msgid "Saving …"
msgstr "Збереження…"

#: source/tmp/CustomCSS.vue.ts:97
msgid "Saving failed"
msgstr "Не вдалося зберегти"

#: source/tmp/OtherFilesTab.vue.ts:12
msgid "Open directory"
msgstr "Відкрити каталог"

#: source/tmp/OtherFilesTab.vue.ts:13
msgid "No other files"
msgstr ""

#: source/tmp/FileItem.vue.ts:97 source/tmp/FileItem.vue.ts:99
#: source/tmp/PopoverDirProps.vue.ts:169
msgid "Directories"
msgstr "Директорії"

#: source/tmp/FileItem.vue.ts:170 source/tmp/PopoverFileProps.vue.ts:113
msgid "Characters"
msgstr "символів"

#: source/tmp/FileItem.vue.ts:172 source/tmp/PopoverFileProps.vue.ts:98
msgid "Words"
msgstr "слів"

#. STATIC VARIABLES
#: source/tmp/CalendarView.vue.ts:26
msgid "Calendar"
msgstr "Календар"

#: source/tmp/CalendarView.vue.ts:28
msgid "January"
msgstr ""

#: source/tmp/CalendarView.vue.ts:29
msgid "February"
msgstr ""

<<<<<<< HEAD
#: source/tmp/CalendarView.vue.ts:30
msgid "March"
msgstr ""

#: source/tmp/CalendarView.vue.ts:31
msgid "April"
msgstr ""

#: source/tmp/CalendarView.vue.ts:32
msgid "May"
msgstr ""

#: source/tmp/CalendarView.vue.ts:33
msgid "June"
msgstr ""

#: source/tmp/CalendarView.vue.ts:34
msgid "July"
msgstr ""

#: source/tmp/CalendarView.vue.ts:35
msgid "August"
msgstr ""

#: source/tmp/CalendarView.vue.ts:36
msgid "September"
msgstr ""
=======
#: source/tmp/Defaults.vue.ts:111
msgid "Edit the default settings for imports or exports here."
msgstr "Змінити налаштування за замовчуванням для імпорту чи експорту."

#: source/tmp/Defaults.vue.ts:205 source/tmp/SnippetsTab.vue.ts:134
msgid "Saved!"
msgstr "Збережено!"

#: source/tmp/FileList.vue.ts:46
msgid "No results"
msgstr "Немає результатів"

#: source/tmp/FileList.vue.ts:47
msgid "No directory selected"
msgstr "Немає вибраних каталогів"

#: source/tmp/FileList.vue.ts:48
msgid "Empty directory"
msgstr "Пустий каталог"
>>>>>>> 6a1ca0b8

#: source/tmp/CalendarView.vue.ts:37
msgid "October"
msgstr ""

#: source/tmp/CalendarView.vue.ts:38
msgid "November"
msgstr ""

#: source/tmp/CalendarView.vue.ts:39
msgid "December"
msgstr ""

#: source/tmp/CalendarView.vue.ts:41
msgid "Below the monthly average"
msgstr ""

#: source/tmp/CalendarView.vue.ts:42
msgid "Over the monthly average"
msgstr "Понад середньомісячний показник"

#: source/tmp/CalendarView.vue.ts:43
msgid "More than twice the monthly average"
msgstr "Більш ніж у два рази перевищує середньомісячний показник"

#: source/tmp/Projects-Tab.vue.ts:24
msgid "Zettlr also makes use of these projects:"
msgstr "Zettlr також використовує проєкти:"

#: source/tmp/App.vue.ts:34
msgid "Updater"
msgstr "Програма оновлення"

#. True as soon as the update starts
#: source/tmp/App.vue.ts:36
msgid "Click to start update"
msgstr "Натисніть, щоб почати оновлення"

#: source/tmp/App.vue.ts:76
msgid "New update available"
msgstr "Доступне нове оновлення"

#: source/tmp/App.vue.ts:79
msgid "Your version"
msgstr "Поточна версія"

#: source/tmp/App.vue.ts:82
msgid ""
"There is a new version of Zettlr available to download. Please read the "
"changelog below."
msgstr "Нова версія Zettlr готова до завантаження. Прочитайте опис змін нижче."

#: source/tmp/App.vue.ts:85
msgid "Downloading your update"
msgstr "Завантаження оновлення"

#: source/tmp/App.vue.ts:88
msgid "No update available. You have the most recent version."
msgstr "Оновлень немає. У вас остання версія програми."

#: source/tmp/App.vue.ts:133
msgid "Starting update …"
msgstr "Початок оновлення…"

<<<<<<< HEAD
#: source/tmp/PopoverExport.vue.ts:6
#, fuzzy
msgid "Exporting…"
msgstr "Експорт..."

#: source/tmp/PopoverExport.vue.ts:6
#, fuzzy
msgid "Export"
msgstr "Експорт..."

#: source/tmp/PopoverExport.vue.ts:27
msgid "command"
=======
#: source/tmp/PopoverPomodoro.vue.ts:80
msgid "Stop"
msgstr "Зупинити"

#: source/tmp/PopoverPomodoro.vue.ts:83
msgid "Work"
msgstr "Робота"

#: source/tmp/PopoverPomodoro.vue.ts:86
msgid "Short break"
msgstr "Коротка перерва"

#: source/tmp/PopoverPomodoro.vue.ts:89
msgid "Break"
msgstr "Перерва"

#: source/tmp/PopoverPomodoro.vue.ts:92
msgid "Sound Effect"
msgstr ""

#: source/tmp/PopoverPomodoro.vue.ts:95
msgid "Volume"
msgstr ""

#: source/tmp/SnippetsTab.vue.ts:50
msgid "Rename snippet"
msgstr "Перейменувати сніппет"

#: source/tmp/SnippetsTab.vue.ts:53
msgid "Snippets let you define reusable pieces of text with variables."
msgstr ""
"Сніпети дозволяють визначати повторювані фрагменти тексту за допомогою "
"перемінних.."

#: source/tmp/FileControl.vue.ts:42
#, fuzzy
msgid "Select folder…"
msgstr "Відкрити каталог проєкту"

#: source/tmp/FileControl.vue.ts:42
#, fuzzy
msgid "Select file…"
msgstr "Видалити файл"

#: source/tmp/General-Tab.vue.ts:23
msgid ""
"Zettlr is a project by Hendrik Erz, licensed under the GNU GPL v3 license. "
"It is Open Source, free of charge and based upon the Electron framework. "
"Zettlr would like to thank the developers of Electron, the Node.js framework "
"and the CodeMirror editor for their work. Without them, Zettlr would not be "
"possible. Below you can find all projects that Zettlr uses."
msgstr ""
"Zettlr це проект від Hendrik Erz, який використовує ліцензію GNU GPL v3. "
"Дане ПЗ відкрите, безкоштовне і засноване на фреймворку Electron. Zettlr "
"дякує розробникам Electron, фреймворка Node.js та редактора CodeMirror. Без "
"них Zettlr був би неможливим. Нижче наведено проекти, які використовує "
"Zettlr."

#: source/tmp/General-Tab.vue.ts:24
msgid ""
"Zettlr makes use of citeproc to display citations directly in the editor. To "
"this end, Zettlr uses the CitationStyleLanguage (CSL) language and style "
"files. The files have been shipped unaltered with author metadata. More "
"information:"
>>>>>>> 6a1ca0b8
msgstr ""
"Zettlr використовує citeproc для завантаження цитат прямо в редактор. Також "
"Zettlr використовує CitationStyleLanguage (CSL) та файли стилів. Файли "
"використовуються без зміни метаданих автора. Більше інформації:"

<<<<<<< HEAD
#: source/tmp/MainSidebar.vue.ts:39 source/tmp/ToCTab.vue.ts:34
#: source/tmp/ToCTab.vue.ts:42
msgid "Table of Contents"
msgstr "Зміст"

#: source/tmp/MainSidebar.vue.ts:45 source/tmp/ReferencesTab.vue.ts:32
msgid "References"
msgstr "Примітки"

#: source/tmp/MainSidebar.vue.ts:51 source/tmp/RelatedFilesTab.vue.ts:32
msgid "Related files"
msgstr ""

#: source/tmp/PopoverDocInfo.vue.ts:45
msgid "No open document"
msgstr ""

#: source/tmp/PopoverDocInfo.vue.ts:48
msgid "words"
msgstr "слів"

#: source/tmp/PopoverDocInfo.vue.ts:51
msgid "characters"
msgstr "символів"

#: source/tmp/CustomCSS.vue.ts:32
msgid ""
"Here you can override the styles of Zettlr to customise it even further. "
"<strong>Attention: This file overrides all CSS directives! Never alter the "
"geometry of elements, otherwise the app may expose unwanted behaviour!</"
"strong>"
=======
#: source/tmp/General-Tab.vue.ts:25
msgid ""
"All logos and brand names are subject to their rightful owners. Besides "
"using their code, Zettlr is in no way affiliated with any of these projects. "
"Node.js is a trademark of Joyent, Inc."
msgstr ""
"Усі права на логотипи і назви брендів належать їхнім власникам. Крім "
"використаного коду, Zettlr ніяк не пов'язаний з цими проектами. Торгова "
"марка Node.js належить Joyent, Inc."

#: source/tmp/General-Tab.vue.ts:26
msgid ""
"Zettlr offers an integration with LanguageTool.org, a service provided by "
"LanguageTooler GmbH. Using this service requires an internet connection and "
"is subject to the privacy policy of LanguageTooler GmbH or the corresponding "
"server that you use."
msgstr ""

#: source/tmp/RelatedFilesTab.vue.ts:34
msgid "No related files"
msgstr ""

#: source/tmp/RelatedFilesTab.vue.ts:35
msgid "This relation is based on a bidirectional link."
msgstr ""

#: source/tmp/RelatedFilesTab.vue.ts:36
msgid "This relation is based on an outbound link."
msgstr ""

#: source/tmp/RelatedFilesTab.vue.ts:37
msgid "This relation is based on a backlink."
>>>>>>> 6a1ca0b8
msgstr ""
"Тут ви можете перевизначити стилі програми, щоб налаштувати її під себе. "
"<strong>Увага: Цей файл перезаписує усі CSS директиви! Ніколи не змінюйте "
"геометрію об'єктів, це може призвести до небажаної поведінки програми!</"
"strong>"

<<<<<<< HEAD
#: source/tmp/CustomCSS.vue.ts:88 source/tmp/Defaults.vue.ts:196
#: source/tmp/SnippetsTab.vue.ts:124
msgid "Saving …"
msgstr "Збереження…"

#: source/tmp/CustomCSS.vue.ts:97
msgid "Saving failed"
msgstr "Не вдалося зберегти"

#: source/tmp/ReferencesTab.vue.ts:42
msgid "There are no citations in this document."
msgstr "Цей документ не містить цитат."

#: source/tmp/ShortcutChooser.vue.ts:61 source/tmp/ColorControl.vue.ts:35
#: source/tmp/NumberControl.vue.ts:40 source/tmp/PopoverFileProps.vue.ts:107
msgid "Reset"
msgstr ""

#: source/tmp/FileControl.vue.ts:42
#, fuzzy
msgid "Select folder…"
msgstr "Відкрити каталог проєкту"

#: source/tmp/FileControl.vue.ts:42
#, fuzzy
msgid "Select file…"
msgstr "Видалити файл"

#: source/tmp/PopoverDirProps.vue.ts:175 source/tmp/PopoverFileProps.vue.ts:101
msgid "Created"
msgstr ""

#: source/tmp/PopoverDirProps.vue.ts:184
msgid "Project Settings…"
msgstr "Налаштування проекту..."

#: source/tmp/Defaults.vue.ts:70
msgid ""
"This profile is protected. This means that it will be restored when you "
"remove or rename it."
msgstr ""

#: source/tmp/Defaults.vue.ts:73
msgid ""
"This profile is invalid. It may contain errors, or it may be missing the "
"writer or reader property."
msgstr ""

#: source/tmp/Defaults.vue.ts:111
msgid "Edit the default settings for imports or exports here."
msgstr "Змінити налаштування за замовчуванням для імпорту чи експорту."

#: source/tmp/Defaults.vue.ts:205 source/tmp/SnippetsTab.vue.ts:134
msgid "Saved!"
msgstr "Збережено!"

#: source/tmp/GlobalSearch.vue.ts:34
msgid "Full-Text Search"
msgstr ""

#: source/tmp/GlobalSearch.vue.ts:35
msgid "Enter your search terms below"
msgstr ""

#: source/tmp/GlobalSearch.vue.ts:36
msgid "Find …"
msgstr ""

#: source/tmp/GlobalSearch.vue.ts:37 source/tmp/FileManager.vue.ts:48
msgid "Filter …"
msgstr ""

#: source/tmp/GlobalSearch.vue.ts:38
msgid "Filter search results"
msgstr ""

#: source/tmp/GlobalSearch.vue.ts:39
msgid "Restrict search to directory"
msgstr ""

#: source/tmp/GlobalSearch.vue.ts:40
msgid "Restrict to directory …"
msgstr ""

#: source/tmp/GlobalSearch.vue.ts:41
msgid "Search"
msgstr ""

#: source/tmp/GlobalSearch.vue.ts:42
msgid "Clear search"
msgstr ""

#: source/tmp/GlobalSearch.vue.ts:43
msgid "Toggle results"
msgstr ""

#: source/tmp/GlobalSearch.vue.ts:109
#, javascript-format
msgid "%s matches"
msgstr ""

#: source/tmp/PopoverTags.vue.ts:48
msgid "Name"
msgstr ""

#: source/tmp/PopoverTags.vue.ts:49
msgid "Count"
msgstr ""

#: source/tmp/PopoverTags.vue.ts:67
msgid "Filter tags…"
msgstr "Фільтр міток..."

#: source/tmp/PopoverTags.vue.ts:70
msgid "Tag Cloud"
msgstr "Хмара міток"

#: source/tmp/PopoverTags.vue.ts:73
msgid "Suggested tags for the current file"
msgstr "Пропоновані теги для файлу"

#: source/tmp/PopoverTags.vue.ts:76
msgid "Add to file"
msgstr "Додати до файлу"

#: source/tmp/PopoverPomodoro.vue.ts:80
msgid "Stop"
msgstr "Зупинити"

#: source/tmp/PopoverPomodoro.vue.ts:83
msgid "Work"
msgstr "Робота"

#: source/tmp/PopoverPomodoro.vue.ts:86
msgid "Short break"
msgstr "Коротка перерва"

#: source/tmp/PopoverPomodoro.vue.ts:89
msgid "Break"
msgstr "Перерва"

#: source/tmp/PopoverPomodoro.vue.ts:92
msgid "Sound Effect"
msgstr ""

#: source/tmp/PopoverPomodoro.vue.ts:95
msgid "Volume"
msgstr ""

#: source/tmp/RelatedFilesTab.vue.ts:33
msgid "No related files"
msgstr ""

#: source/tmp/RelatedFilesTab.vue.ts:34
msgid "This relation is based on a bidirectional link."
msgstr ""

#: source/tmp/RelatedFilesTab.vue.ts:35
msgid "This relation is based on an outbound link."
msgstr ""

#: source/tmp/RelatedFilesTab.vue.ts:36
msgid "This relation is based on a backlink."
msgstr ""

#: source/tmp/RelatedFilesTab.vue.ts:221
#, javascript-format
msgid "This relation is based on %s shared tags: %s"
msgstr ""

#: source/tmp/SnippetsTab.vue.ts:50
msgid "Rename snippet"
msgstr "Перейменувати сніппет"

#: source/tmp/SnippetsTab.vue.ts:53
msgid "Snippets let you define reusable pieces of text with variables."
msgstr ""
"Сніпети дозволяють визначати повторювані фрагменти тексту за допомогою "
"перемінних.."

#: source/tmp/PopoverFileProps.vue.ts:110
msgid "Set writing target…"
msgstr "Задати ціль..."

#: source/tmp/PopoverStats.vue.ts:79
msgid "words last month"
msgstr "слів за минулий місяць"

#: source/tmp/PopoverStats.vue.ts:82
msgid "daily average"
msgstr "в середньому за день"

#: source/tmp/PopoverStats.vue.ts:85
msgid "words today"
msgstr "слів за сьогодні"

#: source/tmp/PopoverStats.vue.ts:88
msgid "🔥 You're on fire!"
msgstr "🔥 Робота горить!"

#: source/tmp/PopoverStats.vue.ts:91
msgid "💪 You're close to hitting your daily average!"
msgstr "💪 Ви наближаєтеся до середньодобової позначки!"

#: source/tmp/PopoverStats.vue.ts:94
msgid "✍🏼 Get writing to surpass your daily average."
msgstr "✍🏼 Продовжуйте писати, щоб перевершити свій середньодобовий показник."

#: source/tmp/PopoverStats.vue.ts:97
msgid "More statistics …"
msgstr "Більше статистики..."

#: source/tmp/ListControl.vue.ts:76
msgid "Add"
msgstr ""

#: source/tmp/ListControl.vue.ts:77
msgid "Actions"
msgstr ""

#: source/tmp/ListControl.vue.ts:78
#, fuzzy
msgid "Delete"
msgstr "Видалити файл"

#~ msgid "Show file"
#~ msgstr "Показати файл"

#~ msgid "Directory not found"
#~ msgstr "Каталог не знайдено"

#, javascript-format
#~ msgid "Opening new root %s …"
#~ msgstr "Відкриття нового кореневого каталогу %s …"

#, javascript-format
#~ msgid "%s has been loaded."
#~ msgstr "%s завантажено."

#~ msgid "selected"
#~ msgstr "обрано"

#~ msgid "click to select"
#~ msgstr "натисніть, щоб вибрати"

#~ msgid "Workspaces"
#~ msgstr "Робочі простори"

#~ msgid "No open files or folders"
#~ msgstr "Не відкрито жодного файлу чи каталогу"

#~ msgid "Automatically switch to dark mode"
#~ msgstr "Автоматичне перемикання в темний режим"

#~ msgid "File manager mode"
#~ msgstr "Режим файлового менеджера"

#~ msgid "Thin &mdash; show either file tree or file list"
#~ msgstr "Компактно &mdash; показувати дерево або список файлів"

#~ msgid "Expanded &mdash; show both file tree and file list"
#~ msgstr "Розгорнуто &mdash; показувати дерево та список файлів"

#~ msgid "Combined &mdash; show files and directories in the file tree"
#~ msgstr "Комбінований &mdash; показувати файли та каталоги у дереві файлів"

#~ msgid "Sorting order for files (used for sorting by name)"
#~ msgstr "Сортування файлів (коли сортування за назвою)"

#~ msgid "When sorting by time, sort by"
#~ msgstr "Коли сортування за часом"

#~ msgid "In the file metadata display"
#~ msgstr "У вікні відображення метаданих файлу"

#~ msgid ""
#~ "Choose the formatting characters that the bold/emphasis commands should "
#~ "use"
#~ msgstr ""
#~ "Виберіть символи, які будуть використовуватися для позначення жирного/"
#~ "курсивного тексту"

#~ msgid "Default image path (relative or absolute)"
#~ msgstr "Шлях для зберігання зображень (повний або відносний)"

#~ msgid "Algorithm to use for the readability mode"
#~ msgstr "Алґоритм для читабельности"

#~ msgid "Primary Magic Quotes"
#~ msgstr "Основний Magic Quotes"

#~ msgid "Secondary Magic Quotes"
#~ msgstr "Другорядний Magic Quotes"

#~ msgid ""
#~ "Here you can define certain strings that will be replaced when "
#~ "AutoCorrect is on. The characters on the left side will be replaced with "
#~ "whatever comes on the right."
#~ msgstr ""
#~ "Тут ви можете визначити певні рядки, які будуть замінені, коли ввімкнено "
#~ "автовиправлення. Символи з ліворуч будуть замінені на ті, що праворуч."

=======
#: source/tmp/RelatedFilesTab.vue.ts:221
#, javascript-format
msgid "This relation is based on %s shared tags: %s"
msgstr ""

#: source/tmp/PopoverDocInfo.vue.ts:45
msgid "No open document"
msgstr ""

#: source/tmp/PopoverDocInfo.vue.ts:48
msgid "words"
msgstr "слів"

#: source/tmp/PopoverDocInfo.vue.ts:51
msgid "characters"
msgstr "символів"

#: source/tmp/PopoverTags.vue.ts:39
msgid "Name"
msgstr ""

#: source/tmp/PopoverTags.vue.ts:40
msgid "Count"
msgstr ""

#: source/tmp/PopoverTags.vue.ts:47
msgid "Filter tags…"
msgstr "Фільтр міток..."

#: source/tmp/PopoverTags.vue.ts:48
msgid "Tag Cloud"
msgstr "Хмара міток"

#: source/tmp/PopoverStats.vue.ts:79
msgid "words last month"
msgstr "слів за минулий місяць"

#: source/tmp/PopoverStats.vue.ts:82
msgid "daily average"
msgstr "в середньому за день"

#: source/tmp/PopoverStats.vue.ts:85
msgid "words today"
msgstr "слів за сьогодні"

#: source/tmp/PopoverStats.vue.ts:88
msgid "🔥 You're on fire!"
msgstr "🔥 Робота горить!"

#: source/tmp/PopoverStats.vue.ts:91
msgid "💪 You're close to hitting your daily average!"
msgstr "💪 Ви наближаєтеся до середньодобової позначки!"

#: source/tmp/PopoverStats.vue.ts:94
msgid "✍🏼 Get writing to surpass your daily average."
msgstr "✍🏼 Продовжуйте писати, щоб перевершити свій середньодобовий показник."

#: source/tmp/PopoverStats.vue.ts:97
msgid "More statistics …"
msgstr "Більше статистики..."

#. STATIC VARIABLES
#: source/tmp/CalendarView.vue.ts:26
msgid "Calendar"
msgstr "Календар"

#: source/tmp/CalendarView.vue.ts:28
msgid "January"
msgstr ""

#: source/tmp/CalendarView.vue.ts:29
msgid "February"
msgstr ""

#: source/tmp/CalendarView.vue.ts:30
msgid "March"
msgstr ""

#: source/tmp/CalendarView.vue.ts:31
msgid "April"
msgstr ""

#: source/tmp/CalendarView.vue.ts:32
msgid "May"
msgstr ""

#: source/tmp/CalendarView.vue.ts:33
msgid "June"
msgstr ""

#: source/tmp/CalendarView.vue.ts:34
msgid "July"
msgstr ""

#: source/tmp/CalendarView.vue.ts:35
msgid "August"
msgstr ""

#: source/tmp/CalendarView.vue.ts:36
msgid "September"
msgstr ""

#: source/tmp/CalendarView.vue.ts:37
msgid "October"
msgstr ""

#: source/tmp/CalendarView.vue.ts:38
msgid "November"
msgstr ""

#: source/tmp/CalendarView.vue.ts:39
msgid "December"
msgstr ""

#: source/tmp/CalendarView.vue.ts:41
msgid "Below the monthly average"
msgstr ""

#: source/tmp/CalendarView.vue.ts:42
msgid "Over the monthly average"
msgstr "Понад середньомісячний показник"

#: source/tmp/CalendarView.vue.ts:43
msgid "More than twice the monthly average"
msgstr "Більш ніж у два рази перевищує середньомісячний показник"

#~ msgid "Suggested tags for the current file"
#~ msgstr "Пропоновані теги для файлу"

#~ msgid "Add to file"
#~ msgstr "Додати до файлу"

#~ msgid "Show file"
#~ msgstr "Показати файл"

#~ msgid "Directory not found"
#~ msgstr "Каталог не знайдено"

#, javascript-format
#~ msgid "Opening new root %s …"
#~ msgstr "Відкриття нового кореневого каталогу %s …"

#, javascript-format
#~ msgid "%s has been loaded."
#~ msgstr "%s завантажено."

#~ msgid "selected"
#~ msgstr "обрано"

#~ msgid "click to select"
#~ msgstr "натисніть, щоб вибрати"

#~ msgid "Workspaces"
#~ msgstr "Робочі простори"

#~ msgid "No open files or folders"
#~ msgstr "Не відкрито жодного файлу чи каталогу"

#~ msgid "Automatically switch to dark mode"
#~ msgstr "Автоматичне перемикання в темний режим"

#~ msgid "File manager mode"
#~ msgstr "Режим файлового менеджера"

#~ msgid "Thin &mdash; show either file tree or file list"
#~ msgstr "Компактно &mdash; показувати дерево або список файлів"

#~ msgid "Expanded &mdash; show both file tree and file list"
#~ msgstr "Розгорнуто &mdash; показувати дерево та список файлів"

#~ msgid "Combined &mdash; show files and directories in the file tree"
#~ msgstr "Комбінований &mdash; показувати файли та каталоги у дереві файлів"

#~ msgid "Sorting order for files (used for sorting by name)"
#~ msgstr "Сортування файлів (коли сортування за назвою)"

#~ msgid "When sorting by time, sort by"
#~ msgstr "Коли сортування за часом"

#~ msgid "In the file metadata display"
#~ msgstr "У вікні відображення метаданих файлу"

#~ msgid ""
#~ "Choose the formatting characters that the bold/emphasis commands should "
#~ "use"
#~ msgstr ""
#~ "Виберіть символи, які будуть використовуватися для позначення жирного/"
#~ "курсивного тексту"

#~ msgid "Default image path (relative or absolute)"
#~ msgstr "Шлях для зберігання зображень (повний або відносний)"

#~ msgid "Algorithm to use for the readability mode"
#~ msgstr "Алґоритм для читабельности"

#~ msgid "Primary Magic Quotes"
#~ msgstr "Основний Magic Quotes"

#~ msgid "Secondary Magic Quotes"
#~ msgstr "Другорядний Magic Quotes"

#~ msgid ""
#~ "Here you can define certain strings that will be replaced when "
#~ "AutoCorrect is on. The characters on the left side will be replaced with "
#~ "whatever comes on the right."
#~ msgstr ""
#~ "Тут ви можете визначити певні рядки, які будуть замінені, коли ввімкнено "
#~ "автовиправлення. Символи з ліворуч будуть замінені на ті, що праворуч."

>>>>>>> 6a1ca0b8
#, fuzzy
#~ msgid "Search for dictionaries…"
#~ msgstr "Пошук словників &hellip;"

#~ msgid ""
#~ "Target directory for exported files. <em>Attention:</em> Selecting the "
#~ "current working directory will overwrite files without warning!"
#~ msgstr ""
#~ "Цільовий каталог для експортованих файлів. <em>Увага:</em> Вибравши "
#~ "поточний робочий каталог, вміст буде перезаписано без попередження!"

#~ msgid "Temporary directory: is regularly expunged"
#~ msgstr "Тимчасовий каталог: регулярно видаляється"

#~ msgid ""
#~ "Current working directory: exported files will be saved into the "
#~ "currently selected directory."
#~ msgstr ""
#~ "Поточний робочий каталог: експортовані файли будуть збережені в поточному "
#~ "каталозі"

#~ msgid ""
#~ "Enter all file extensions that you want to see in your attachment "
#~ "sidebar. Separate them with a comma. Changes are recognised after a "
#~ "restart."
#~ msgstr ""
#~ "Уведіть усі розширення файлів, які будуть відображатися на бічній панелі. "
#~ "Розділяйте їх комами. Зміни працюватимуть після перезавантаження."

#~ msgid "Use the operating system's accent colour instead of the theme colour"
#~ msgstr ""
#~ "Використовувати акцентний колір операційної системи замість кольору теми"

#~ msgid "This setting is only available on Windows and macOS"
#~ msgstr "Цей параметр доступний лише в Windows і macOS"

#~ msgid "These options determine which elements are rendered in documents."
#~ msgstr ""
#~ "Ці опції визначають, які елементи будуть відображатися в документах."

#~ msgid "With these controls you can constrain the image previews."
#~ msgstr ""
#~ "За допомогою цих керуючих елементів можна обмежити перегляд зображень."

#~ msgid "Options for ZKN elements"
#~ msgstr "Параметри для елементів ZKN"

#~ msgid "Get LaTeX"
#~ msgstr "Отримати LaTeX"

#~ msgid "characters (w/o spaces)"
#~ msgstr "символів (без пробілів)"

#~ msgid "Application language (<strong>Restart required!</strong>)"
#~ msgstr "Мова програми (<strong>Потрібне перезавантаження!</strong>)"

#~ msgid "Find…"
#~ msgstr "Шукати..."

#~ msgid "Replace with"
#~ msgstr "Замінити на"

#~ msgid "Replace next occurrence"
#~ msgstr "Замінити наступне співпадіння"

#~ msgid "Replace all occurrences"
#~ msgstr "Замінити всі співпадіння"

#~ msgid "Close search"
#~ msgstr "Закрити пошук"

#~ msgid "Toggle regular expression search"
#~ msgstr "Увімкнути пошук регулярного виразу"

#~ msgid "Link start"
#~ msgstr "Початок посилання"

#~ msgid "Link ending"
#~ msgstr "Закінчення посилання"

#~ msgid "Proceed without saving"
#~ msgstr "Продовжити без збереження"

#~ msgid "Omit unsaved changes?"
#~ msgstr "Не зберігати зміни?"

#~ msgid "Afrikaans (South Africa)"
#~ msgstr "Африкаанс (Південна Африка)"

#~ msgid "Catalan (Catalonia)"
#~ msgstr "Каталонська (Каталонія)"

#~ msgid "Czech (Czech Republic)"
#~ msgstr "Чеська (Чехія)"

#~ msgid "Urdu (Pakistan)"
#~ msgstr "Урду (Пакистан)"

#~ msgid ""
#~ "Use the CodeMirror default actions for <kbd>Home</kbd> and <kbd>End</kbd>."
#~ msgstr ""
#~ "Використовувати стандартні дії CodeMirror для <kbd>Home</kbd> та "
#~ "<kbd>End</kbd>"

#~ msgid "Use left-to-right (LTR) writing direction"
#~ msgstr "Використовувати напрям письма зліва направо (LTR)"

#~ msgid "Use right-to-left (RTL) writing direction"
#~ msgstr "Використовувати напрям письма зправа наліво (RTL)"

#~ msgid "Use visual order for arrow key movement while in RTL-mode"
#~ msgstr ""
#~ "Використовувати візуальний порядок руху клавіш керування курсором в "
#~ "режимі RTL"

#~ msgid "Word style (replace immediately without pressing Space/Enter)"
#~ msgstr "Стиль Word"

#~ msgid "LibreOffice style (press Space or Enter to replace)"
#~ msgstr "Стиль LibreOffice"<|MERGE_RESOLUTION|>--- conflicted
+++ resolved
@@ -8,11 +8,7 @@
 msgstr ""
 "Project-Id-Version: Zettlr 2.3.0\n"
 "Report-Msgid-Bugs-To: https://github.com/Zettlr/Zettlr/issues\n"
-<<<<<<< HEAD
-"POT-Creation-Date: 2024-02-07 10:22+0000\n"
-=======
 "POT-Creation-Date: 2024-02-12 15:20+0000\n"
->>>>>>> 6a1ca0b8
 "PO-Revision-Date: YEAR-MO-DA HO:MI+ZONE\n"
 "Last-Translator: FULL NAME <EMAIL@ADDRESS>\n"
 "Language-Team: LANGUAGE <LL@li.org>\n"
@@ -21,11 +17,6 @@
 "Content-Type: text/plain; charset=UTF-8\n"
 "Content-Transfer-Encoding: 8bit\n"
 
-<<<<<<< HEAD
-#: source/common/util/format-date.ts:33
-msgid "just now"
-msgstr ""
-=======
 #: source/win-preferences/schema/appearance.ts:10
 #: source/app/service-providers/menu/menu.darwin.ts:448
 #: source/app/service-providers/menu/menu.win32.ts:430
@@ -35,7 +26,6 @@
 #: source/win-preferences/schema/appearance.ts:21
 msgid "Schedule"
 msgstr "Запланувати"
->>>>>>> 6a1ca0b8
 
 #: source/win-preferences/schema/appearance.ts:25
 #: source/win-preferences/schema/general.ts:46
@@ -513,66 +503,20 @@
 msgid "Render emphasis"
 msgstr ""
 
-<<<<<<< HEAD
-#: source/common/util/localise-number.ts:28
-msgid ","
-msgstr ","
-
-#: source/common/util/localise-number.ts:29
-msgid "."
-msgstr "."
-
-#: source/common/modules/markdown-utils/plain-link-highlighter.ts:25
-msgid "Cmd/Ctrl-click to follow this link"
-msgstr ""
-
-#: source/common/modules/markdown-editor/autocomplete/code-blocks.ts:42
-msgid "No highlighting"
-msgstr ""
-
-#: source/common/modules/markdown-editor/renderers/render-mermaid.ts:54
-msgid "Rendering mermaid graph …"
-msgstr ""
-
-#: source/common/modules/markdown-editor/renderers/render-mermaid.ts:59
-#, fuzzy
-msgid "Could not render Graph:"
-msgstr "Неможливо створити файл"
-
-#: source/common/modules/markdown-editor/renderers/readability.ts:39
-#, javascript-format
-msgid "Readability mode (%s)"
-msgstr ""
-
-#: source/common/modules/markdown-editor/renderers/render-images.ts:98
-#, javascript-format
-msgid "Image not found: %s"
-=======
 #: source/win-preferences/schema/editor.ts:109
 msgid "Formatting characters for bold and italic"
->>>>>>> 6a1ca0b8
 msgstr ""
 
 #: source/win-preferences/schema/editor.ts:119
 #: source/win-preferences/schema/editor.ts:120
 #: source/common/modules/markdown-editor/context-menu/default-menu.ts:152
-<<<<<<< HEAD
-#: source/win-preferences/schema/editor.ts:119
-#: source/win-preferences/schema/editor.ts:120
-=======
 #: source/common/modules/markdown-editor/tooltips/formatting-toolbar.ts:42
->>>>>>> 6a1ca0b8
 msgid "Bold"
 msgstr "Жирний"
 
 #: source/win-preferences/schema/editor.ts:127
 #: source/win-preferences/schema/editor.ts:128
 #: source/common/modules/markdown-editor/tooltips/formatting-toolbar.ts:47
-<<<<<<< HEAD
-#: source/win-preferences/schema/editor.ts:127
-#: source/win-preferences/schema/editor.ts:128
-=======
->>>>>>> 6a1ca0b8
 msgid "Italics"
 msgstr "Курсив"
 
@@ -592,27 +536,6 @@
 "care of Markdown formatting."
 msgstr ""
 
-<<<<<<< HEAD
-#: source/common/modules/markdown-editor/tooltips/formatting-toolbar.ts:67
-#: source/win-preferences/schema/spellchecking.ts:112
-msgid "Code"
-msgstr "Код"
-
-#: source/common/modules/markdown-editor/tooltips/footnotes.ts:90
-msgid "No footnote text found."
-msgstr ""
-
-#: source/common/modules/markdown-editor/tooltips/footnotes.ts:107
-#: source/app/service-providers/menu/menu.darwin.ts:317
-#: source/app/service-providers/menu/menu.win32.ts:318
-msgid "Edit"
-msgstr "Зміни"
-
-#: source/common/modules/markdown-editor/tooltips/file-preview.ts:55
-#, javascript-format
-msgid "File %s does not exist."
-msgstr ""
-=======
 #: source/win-preferences/schema/editor.ts:158
 #, fuzzy
 msgid "Distraction-free mode"
@@ -621,95 +544,19 @@
 #: source/win-preferences/schema/editor.ts:164
 msgid "Mute non-focused lines in distraction-free mode"
 msgstr "Робити блідими рядки, які не під фокусом (в режимі без відволікання)"
->>>>>>> 6a1ca0b8
 
 #: source/win-preferences/schema/editor.ts:169
 msgid "Hide toolbar in distraction free mode"
 msgstr ""
 
-<<<<<<< HEAD
-#: source/common/modules/markdown-editor/tooltips/file-preview.ts:98
-#: source/tmp/PopoverDirProps.vue.ts:172 source/tmp/PopoverFileProps.vue.ts:104
-msgid "Modified"
-=======
 #: source/win-preferences/schema/editor.ts:175
 msgid "Word counter"
->>>>>>> 6a1ca0b8
 msgstr ""
 
 #: source/win-preferences/schema/editor.ts:182
 msgid "Count characters instead of words (e.g., for Chinese)"
 msgstr "Рахувати символи замість слів (напр. для китайської)"
 
-<<<<<<< HEAD
-#: source/common/modules/markdown-editor/tooltips/file-preview.ts:137
-#: source/win-main/file-manager/util/file-item-context.ts:28
-#: source/tmp/GlobalSearch.vue.ts:53
-msgid "Open in a new tab"
-msgstr ""
-
-#: source/common/modules/markdown-editor/statusbar/magic-quotes.ts:128
-msgid "Disabled"
-msgstr ""
-
-#: source/common/modules/markdown-editor/statusbar/magic-quotes.ts:135
-#, fuzzy
-msgid "Custom"
-msgstr "Власний CSS"
-
-#: source/common/modules/markdown-editor/statusbar/diagnostics.ts:46
-msgid "Open diagnostics panel"
-msgstr ""
-
-#: source/common/modules/markdown-editor/statusbar/info-fields.ts:53
-#: source/tmp/FileItem.vue.ts:122 source/tmp/FileItem.vue.ts:185
-#: source/tmp/PopoverDocInfo.vue.ts:73 source/tmp/PopoverDirProps.vue.ts:158
-#: source/tmp/PopoverDirProps.vue.ts:166 source/tmp/PopoverFileProps.vue.ts:125
-#, javascript-format
-msgid "%s words"
-msgstr "%s слів"
-
-#: source/common/modules/markdown-editor/statusbar/info-fields.ts:72
-#: source/tmp/FileItem.vue.ts:120 source/tmp/FileItem.vue.ts:183
-#: source/tmp/PopoverDocInfo.vue.ts:71
-#, javascript-format
-msgid "%s characters"
-msgstr "%s символів"
-
-#: source/common/modules/markdown-editor/statusbar/language-tool.ts:146
-msgid "Detect automatically"
-msgstr ""
-
-#: source/common/modules/markdown-editor/context-menu/link-image-menu.ts:73
-msgid "Open Link"
-msgstr "Відкрити посилання"
-
-#: source/common/modules/markdown-editor/context-menu/link-image-menu.ts:82
-msgid "Copy Mail Address"
-msgstr "Копіювати поштову адресу"
-
-#: source/common/modules/markdown-editor/context-menu/link-image-menu.ts:82
-msgid "Copy Link"
-msgstr "Копіювати ланку"
-
-#: source/common/modules/markdown-editor/context-menu/link-image-menu.ts:92
-msgid "Copy image to clipboard"
-msgstr ""
-
-#: source/common/modules/markdown-editor/context-menu/link-image-menu.ts:98
-#, fuzzy
-msgid "Open image"
-msgstr "Відкрити файл"
-
-#: source/common/modules/markdown-editor/context-menu/link-image-menu.ts:104
-#: source/win-main/file-manager/util/file-item-context.ts:87
-#: source/win-main/file-manager/util/dir-item-context.ts:76
-msgid "Reveal in Finder"
-msgstr ""
-
-#: source/common/modules/markdown-editor/context-menu/link-image-menu.ts:104
-msgid "Open in File Browser"
-=======
 #: source/win-preferences/schema/editor.ts:188
 msgid "Readability mode"
 msgstr ""
@@ -767,7 +614,6 @@
 
 #: source/win-preferences/schema/zettelkasten.ts:21
 msgid "Zettelkasten IDs"
->>>>>>> 6a1ca0b8
 msgstr ""
 
 #: source/win-preferences/schema/zettelkasten.ts:27
@@ -844,14 +690,6 @@
 msgid "Autocorrect"
 msgstr "Увімкнути автовиправлення"
 
-<<<<<<< HEAD
-#: source/common/modules/markdown-editor/context-menu/equation-menu.ts:31
-msgid "Copy equation code"
-msgstr ""
-
-#: source/common/modules/markdown-editor/linters/spellcheck.ts:149
-msgid "Spelling mistake"
-=======
 #: source/win-preferences/schema/autocorrect.ts:31
 msgid "Smart quotes"
 msgstr ""
@@ -877,120 +715,12 @@
 
 #: source/win-preferences/schema/autocorrect.ts:98
 msgid "Match whole words"
->>>>>>> 6a1ca0b8
 msgstr ""
 
 #: source/win-preferences/schema/autocorrect.ts:99
 msgid "When checked, AutoCorrect will never replace parts of words"
 msgstr ""
 
-<<<<<<< HEAD
-#: source/win-preferences/schema/advanced.ts:28
-#, fuzzy
-msgid "Pattern for new file names"
-msgstr "Шаблон для нових файлів"
-
-#: source/win-preferences/schema/advanced.ts:34
-#, fuzzy
-msgid "Define a pattern for new file names"
-msgstr "Шаблон для нових файлів"
-
-#: source/win-preferences/schema/advanced.ts:36
-#, javascript-format
-msgid "Available variables: %s"
-msgstr ""
-
-#: source/win-preferences/schema/advanced.ts:42
-msgid "Do not prompt for filename when creating new files"
-msgstr "Не запитувати назву при створенні нових файлів"
-
-#: source/win-preferences/schema/advanced.ts:49
-msgid "Appearance"
-msgstr ""
-
-#: source/win-preferences/schema/advanced.ts:55
-msgid "Use native window appearance"
-msgstr "Використовувати нативний зовнішній вигляд вікна"
-
-#: source/win-preferences/schema/advanced.ts:56
-msgid "Only available on Linux; this is the default for macOS and Windows."
-msgstr ""
-
-#: source/win-preferences/schema/advanced.ts:62
-#, fuzzy
-msgid "Enable window vibrancy"
-msgstr "Використовувати нативний зовнішній вигляд вікна"
-
-#: source/win-preferences/schema/advanced.ts:63
-msgid "Only available on macOS; makes the window background opaque."
-msgstr ""
-
-#: source/win-preferences/schema/advanced.ts:70
-msgid "Show app in the notification area"
-msgstr "Показати сповіщення"
-
-#: source/win-preferences/schema/advanced.ts:71
-msgid "Leave app running in the notification area"
-msgstr "Залиште програму запущеною в області сповіщень"
-
-#: source/win-preferences/schema/advanced.ts:80
-msgid "Zoom behavior"
-msgstr ""
-
-#: source/win-preferences/schema/advanced.ts:83
-msgid "Resizes the whole GUI"
-msgstr ""
-
-#: source/win-preferences/schema/advanced.ts:84
-#, fuzzy
-msgid "Changes the editor font size"
-msgstr "Розмір шрифту редактора"
-
-#: source/win-preferences/schema/advanced.ts:90
-msgid "Attachments sidebar"
-msgstr ""
-
-#: source/win-preferences/schema/advanced.ts:96
-msgid "File extensions to be visible in the Attachments sidebar"
-msgstr ""
-
-#: source/win-preferences/schema/advanced.ts:102
-#, fuzzy
-msgid "Iframe rendering whitelist"
-msgstr "Список візуалізації iFrame"
-
-#: source/win-preferences/schema/advanced.ts:111
-msgid "Hostname"
-msgstr "Hostname"
-
-#: source/win-preferences/schema/advanced.ts:113
-#: source/win-preferences/schema/autocorrect.ts:111
-#: source/win-preferences/schema/spellchecking.ts:118
-#, fuzzy
-msgid "Filter"
-msgstr "Фільтр міток..."
-
-#: source/win-preferences/schema/advanced.ts:118
-#, fuzzy
-msgid "Watchdog polling"
-msgstr "Активувати спостереження за файлами"
-
-#: source/win-preferences/schema/advanced.ts:124
-msgid "Activate Watchdog polling"
-msgstr "Активувати спостереження за файлами"
-
-#: source/win-preferences/schema/advanced.ts:129
-msgid "Time to wait before writing a file is considered done (in ms)"
-msgstr "Час очікування перед тим, як запис файлу вважається виконаним (в мс)"
-
-#: source/win-preferences/schema/advanced.ts:136
-#, fuzzy
-msgid "Deleting items"
-msgstr "Видалити файл"
-
-#: source/win-preferences/schema/advanced.ts:142
-msgid "Delete items irreversibly, if moving them to trash fails"
-=======
 #: source/win-preferences/schema/autocorrect.ts:106
 #, fuzzy
 msgid "Replace"
@@ -1091,252 +821,8 @@
 
 #: source/win-preferences/schema/spellchecking.ts:22
 msgid "LanguageTool"
->>>>>>> 6a1ca0b8
-msgstr ""
-"Видаляти елементи безповоротно, якщо переміщення їх у смітник не вдається"
-
-<<<<<<< HEAD
-#: source/win-preferences/schema/advanced.ts:148
-#, fuzzy
-msgid "Debug mode"
-msgstr "Увімкнути режим зневадження"
-
-#: source/win-preferences/schema/advanced.ts:154
-msgid "Enable debug mode"
-msgstr "Увімкнути режим зневадження"
-
-#: source/win-preferences/schema/advanced.ts:161
-msgid "Beta releases"
-msgstr ""
-
-#: source/win-preferences/schema/advanced.ts:167
-msgid "Notify me about beta releases"
-msgstr "Сповіщати мене про вихід бета-версій"
-
-#: source/win-preferences/schema/autocorrect.ts:21
-#, fuzzy
-msgid "Autocorrect"
-msgstr "Увімкнути автовиправлення"
-
-#: source/win-preferences/schema/autocorrect.ts:31
-msgid "Smart quotes"
-msgstr ""
-
-#: source/win-preferences/schema/autocorrect.ts:44
-#, fuzzy
-msgid "Double Quotes"
-msgstr "Вимкнути Magic Quotes"
-
-#: source/win-preferences/schema/autocorrect.ts:47
-#: source/win-preferences/schema/autocorrect.ts:69
-msgid "Disable Magic Quotes"
-msgstr "Вимкнути Magic Quotes"
-
-#: source/win-preferences/schema/autocorrect.ts:66
-#, fuzzy
-msgid "Single Quotes"
-msgstr "Вимкнути Magic Quotes"
-
-#: source/win-preferences/schema/autocorrect.ts:94
-msgid "Text-replacement patterns"
-msgstr ""
-
-#: source/win-preferences/schema/autocorrect.ts:98
-msgid "Match whole words"
-msgstr ""
-
-#: source/win-preferences/schema/autocorrect.ts:99
-msgid "When checked, AutoCorrect will never replace parts of words"
-msgstr ""
-
-#: source/win-preferences/schema/autocorrect.ts:106
-#, fuzzy
-msgid "Replace"
-msgstr "Замінити файл"
-
-#: source/win-preferences/schema/autocorrect.ts:106
-msgid "With"
-msgstr ""
-
-#: source/win-preferences/schema/editor.ts:21
-#, fuzzy
-msgid "Input mode"
-msgstr "Режим редагування"
-
-#: source/win-preferences/schema/editor.ts:37
-msgid ""
-"The input mode determines how you interact with the editor. We recommend "
-"keeping this setting at \"Normal\". Only choose \"Vim\" or \"Emacs\" if you "
-"know what this implies."
-msgstr ""
-
-#: source/win-preferences/schema/editor.ts:42
-#, fuzzy
-msgid "Writing direction"
-msgstr "Шукати у каталозі"
-
-#: source/win-preferences/schema/editor.ts:50
-msgid "Markdown rendering"
-msgstr ""
-
-#: source/win-preferences/schema/editor.ts:57
-msgid ""
-"Check to enable live rendering of various Markdown elements to formatted "
-"appearance. This hides formatting characters (such as **text**) or renders "
-"images instead of their link."
-msgstr ""
-
-#: source/win-preferences/schema/editor.ts:65
-msgid "Render Citations"
-msgstr "Відображення цитат"
-
-#: source/win-preferences/schema/editor.ts:70
-msgid "Render Iframes"
-msgstr "Відображення фреймів"
-
-#: source/win-preferences/schema/editor.ts:75
-msgid "Render Images"
-msgstr "Відображення зображень"
-
-#: source/win-preferences/schema/editor.ts:80
-msgid "Render Links"
-msgstr "Відображення посилань"
-
-#: source/win-preferences/schema/editor.ts:85
-msgid "Render Formulae"
-msgstr "Відображення формул"
-
-#: source/win-preferences/schema/editor.ts:90
-msgid "Render Tasks"
-msgstr "Відображення завдань"
-
-#: source/win-preferences/schema/editor.ts:95
-msgid "Hide heading characters"
-msgstr "Ховати символи заголовків"
-
-#: source/win-preferences/schema/editor.ts:100
-msgid "Render emphasis"
-msgstr ""
-
-#: source/win-preferences/schema/editor.ts:109
-msgid "Formatting characters for bold and italic"
-msgstr ""
-
-#: source/win-preferences/schema/editor.ts:136
-msgid "Check Markdown for style issues"
-msgstr ""
-
-#: source/win-preferences/schema/editor.ts:142
-#, fuzzy
-msgid "Table Editor"
-msgstr "Дозволити Редактор таблиць"
-
-#: source/win-preferences/schema/editor.ts:153
-msgid ""
-"The Table Editor is an interactive interface that simplifies creation and "
-"editing of tables. It provides buttons for common functionality, and takes "
-"care of Markdown formatting."
-msgstr ""
-
-#: source/win-preferences/schema/editor.ts:158
-#, fuzzy
-msgid "Distraction-free mode"
-msgstr "Режим без відволікання"
-
-#: source/win-preferences/schema/editor.ts:164
-msgid "Mute non-focused lines in distraction-free mode"
-msgstr "Робити блідими рядки, які не під фокусом (в режимі без відволікання)"
-
-#: source/win-preferences/schema/editor.ts:169
-msgid "Hide toolbar in distraction free mode"
-msgstr ""
-
-#: source/win-preferences/schema/editor.ts:175
-msgid "Word counter"
-msgstr ""
-
-#: source/win-preferences/schema/editor.ts:182
-msgid "Count characters instead of words (e.g., for Chinese)"
-msgstr "Рахувати символи замість слів (напр. для китайської)"
-
-#: source/win-preferences/schema/editor.ts:188
-msgid "Readability mode"
-msgstr ""
-
-#: source/win-preferences/schema/editor.ts:195
-msgid "Algorithm"
-msgstr ""
-
-#: source/win-preferences/schema/editor.ts:207
-#, fuzzy
-msgid "Image size"
-msgstr "Зображення"
-
-#: source/win-preferences/schema/editor.ts:213
-#, fuzzy
-msgid "Maximum width of images (%s %)"
-msgstr "Максимальна ширина зображень (відсотки)"
-
-#: source/win-preferences/schema/editor.ts:220
-#, fuzzy
-msgid "Maximum height of images (%s %)"
-msgstr "Максимальна висота зображень (відсотки)"
-
-#: source/win-preferences/schema/editor.ts:228
-msgid "Other settings"
-msgstr ""
-
-#: source/win-preferences/schema/editor.ts:234
-#, fuzzy
-msgid "Font size"
-msgstr "Розмір шрифту редактора"
-
-#: source/win-preferences/schema/editor.ts:241
-#, fuzzy
-msgid "Indentation size (number of spaces)"
-msgstr "Кількість символів для відступу"
-
-#: source/win-preferences/schema/editor.ts:248
-#, fuzzy
-msgid "Indent using tabs instead of spaces"
-msgstr "Кількість символів для відступу"
-
-#: source/win-preferences/schema/editor.ts:255
-#, fuzzy
-msgid "Suggest emojis during autocompletion"
-msgstr "Використовувати пробіли для автодоповнення"
-
-#: source/win-preferences/schema/editor.ts:260
-msgid "Show link previews"
-msgstr ""
-
-#: source/win-preferences/schema/editor.ts:266
-msgid "Automatically close matching character pairs"
-msgstr "Автоматично закривати відповідні пари символів"
-
-#: source/win-preferences/schema/import-export.ts:23
-msgid "Import and export profiles"
-msgstr ""
-
-#: source/win-preferences/schema/import-export.ts:29
-msgid "Open import profiles editor"
-msgstr ""
-
-#: source/win-preferences/schema/import-export.ts:43
-msgid "Open export profiles editor"
-msgstr ""
-
-#: source/win-preferences/schema/import-export.ts:58
-#, fuzzy
-msgid "Export settings"
-msgstr "Експортування в %s"
-
-#. TODO: Must be radio; second option "Use system-wide Pandoc for exports"
-#: source/win-preferences/schema/import-export.ts:64
-#, fuzzy
-msgid "Use Zettlr's internal Pandoc for exports"
-msgstr "Використовувати внутрішній Pandoc для експорту"
-=======
+msgstr ""
+
 #: source/win-preferences/schema/spellchecking.ts:32
 msgid "Strictness"
 msgstr ""
@@ -2203,96 +1689,47 @@
 #, fuzzy, javascript-format
 msgid "Loading workspace %s"
 msgstr "Робочі простори"
->>>>>>> 6a1ca0b8
-
-#: source/win-preferences/schema/import-export.ts:70
-#, fuzzy
-msgid "Remove tags from files when exporting"
-msgstr "Видаляти мітки з файлів"
-
-#: source/win-preferences/schema/import-export.ts:76
-#: source/win-preferences/schema/zettelkasten.ts:42
-#, fuzzy
-msgid "Internal links"
-msgstr "Вилучати внутрішні посилання"
-
-#: source/win-preferences/schema/import-export.ts:79
-msgid "Remove internal links completely"
-msgstr "Видаляти внутрішні посилання повністю"
-
-#: source/win-preferences/schema/import-export.ts:80
-msgid "Unlink internal links"
-msgstr "Вилучати внутрішні посилання"
-
-#: source/win-preferences/schema/import-export.ts:81
-msgid "Don't touch internal links"
-msgstr "Не чіпати внутрішні посилання"
-
-#: source/win-preferences/schema/import-export.ts:87
-msgid "Destination folder for exported files"
-msgstr ""
-
-#. TODO: Add info-strings
-#: source/win-preferences/schema/import-export.ts:91
-msgid "Temporary folder"
-msgstr ""
-
-#: source/win-preferences/schema/import-export.ts:92
-#, fuzzy
-msgid "Same as file location"
-msgstr "Показувати інформацію про файл"
-
-#: source/win-preferences/schema/import-export.ts:93
-msgid "Ask for folder when exporting"
-msgstr ""
-
-#: source/win-preferences/schema/import-export.ts:99
+
+#: source/app/service-providers/updates/index.ts:294
+#, javascript-format
+msgid "Could not check for updates: Server Error (Status code: %s)"
+msgstr "Неможливо перевірити на оновлення: Помилка сервера (Код помилки: %s)"
+
+#: source/app/service-providers/updates/index.ts:296
+#, javascript-format
+msgid "Could not check for updates: Client Error (Status code: %s)"
+msgstr "Неможливо перевірити на оновлення: Помилка клієнта (Код помилки: %s)"
+
+#: source/app/service-providers/updates/index.ts:298
+#, javascript-format
 msgid ""
-"Warning! Files in the temporary folder are regularly deleted. Choosing the "
-"same location as the file overwrites files with identical filenames if they "
-"already exist."
-msgstr ""
-
-<<<<<<< HEAD
-#: source/win-preferences/schema/import-export.ts:104
-msgid "Custom export commands"
-msgstr ""
-
-#: source/win-preferences/schema/import-export.ts:112
-msgid "Display name"
-msgstr ""
-
-#: source/win-preferences/schema/import-export.ts:112
-#, fuzzy
-msgid "Command"
-msgstr "Коментар"
-
-#: source/win-preferences/schema/import-export.ts:113
-msgid ""
-"Enter custom commands to run the exporter with. Each command receives as its "
-"first argument the file or project folder to be exported."
-msgstr ""
-
-#: source/win-preferences/schema/spellchecking.ts:22
-msgid "LanguageTool"
-msgstr ""
-
-#: source/win-preferences/schema/spellchecking.ts:32
-msgid "Strictness"
-msgstr ""
-
-#: source/win-preferences/schema/spellchecking.ts:35
-#, fuzzy
-msgid "Standard"
-msgstr "Календар"
-
-#: source/win-preferences/schema/spellchecking.ts:36
-msgid "Picky"
-msgstr ""
-
-#: source/win-preferences/schema/spellchecking.ts:45
-msgid "Mother language"
-=======
+"Could not check for updates: The server tried to redirect (Status code: %s)"
+msgstr ""
+"Неможливо перевірити на оновлення: Сервер намагається перенаправити (Код "
+"помилки: %s)"
+
+#. getaddrinfo has reported that the host has not been found.
+#. This normally only happens if the networking interface is
+#. offline.
+#: source/app/service-providers/updates/index.ts:303
+msgid "Could not check for updates: Could not establish connection"
+msgstr "Неможливо перевірити на оновлення: Не вдалося встановити з'єднання"
+
+#. Something else has occurred. GotError objects have a name property.
+#: source/app/service-providers/updates/index.ts:306
+#, javascript-format
+msgid "Could not check for updates. %s: %s"
+msgstr "Не вдалося перевірити оновлення. %s: %s"
+
+#: source/app/service-providers/updates/index.ts:322
+msgid "Could not check for updates: Server hasn't sent any data"
+msgstr "Неможливо перевірити на оновлення: Сервер не надсилає даних"
+
+#: source/app/service-providers/updates/index.ts:579
+#, javascript-format
+msgid "An update to version %s is available!"
+msgstr "Доступне оновлення до версії %s!"
+
 #: source/app/service-providers/tray/index.ts:160
 msgid "Show Zettlr"
 msgstr ""
@@ -2378,62 +1815,10 @@
 msgid ""
 "Pandoc has not been found on this system. Please install Pandoc prior to "
 "exporting or importing files."
->>>>>>> 6a1ca0b8
-msgstr ""
-
-<<<<<<< HEAD
-#: source/win-preferences/schema/spellchecking.ts:51
-msgid "Not set"
-msgstr ""
-
-#: source/win-preferences/schema/spellchecking.ts:59
-msgid "LanguageTool Provider"
-msgstr ""
-
-#: source/win-preferences/schema/spellchecking.ts:63
-#, fuzzy
-msgid "Custom server"
-msgstr "Власний CSS"
-
-#: source/win-preferences/schema/spellchecking.ts:70
-#, fuzzy
-msgid "Custom server address"
-msgstr "Власний CSS"
-
-#: source/win-preferences/schema/spellchecking.ts:79
-msgid "LanguageTool Premium"
-msgstr ""
-
-#: source/win-preferences/schema/spellchecking.ts:84
-msgid ""
-"Zettlr will ignore the \"LanguageTool provider\" settings if you enter any "
-"credentials here."
-msgstr ""
-
-#: source/win-preferences/schema/spellchecking.ts:88
-msgid "LanguageTool Username"
-msgstr ""
-
-#: source/win-preferences/schema/spellchecking.ts:95
-msgid "LanguageTool API key"
-msgstr ""
-
-#: source/win-preferences/schema/spellchecking.ts:103
-msgid "Spellchecking"
-msgstr ""
-
-#: source/win-preferences/schema/spellchecking.ts:112
-msgid "Active"
-msgstr ""
-
-#: source/win-preferences/schema/spellchecking.ts:112
-msgid "Language"
-msgstr ""
-
-#: source/win-preferences/schema/spellchecking.ts:113
-msgid ""
-"Select the languages for which you want to enable automatic spell checking."
-=======
+msgstr ""
+"Pandoc не було знайдено в цій системі. Встановіть Pandoc перед тим як "
+"експортувати чи імпортувати файли."
+
 #: source/app/service-providers/commands/file-rename.ts:108
 #: source/app/service-providers/commands/rename-tag.ts:43
 #: source/app/service-providers/config/index.ts:488
@@ -2455,84 +1840,8 @@
 #: source/app/service-providers/commands/file-rename.ts:112
 #: source/app/service-providers/windows/dialog/ask-save-changes.ts:33
 msgid "No"
->>>>>>> 6a1ca0b8
-msgstr ""
-"Виберіть мови, для яких потрібно включити автоматичну перевірку правопису."
-
-<<<<<<< HEAD
-#: source/win-preferences/schema/spellchecking.ts:125
-msgid "User dictionary. Remove words by clicking them."
-msgstr "Словник користувача. Видаляти слова можна клацаючи по них."
-
-#: source/win-preferences/schema/spellchecking.ts:127
-msgid "Dictionary entry"
-msgstr "Словниковий запис"
-
-#: source/win-preferences/schema/spellchecking.ts:130
-msgid "Search for entries …"
-msgstr ""
-
-#: source/win-preferences/schema/file-manager.ts:7
-#, fuzzy
-msgid "Display mode"
-msgstr "Темний режим"
-
-#: source/win-preferences/schema/file-manager.ts:16
-msgid "Thin"
-msgstr ""
-
-#: source/win-preferences/schema/file-manager.ts:17
-msgid "Expanded"
-msgstr ""
-
-#: source/win-preferences/schema/file-manager.ts:18
-msgid "Combined"
-msgstr ""
-
-#: source/win-preferences/schema/file-manager.ts:24
-msgid ""
-"The Thin mode shows your directories and files separately. Select a "
-"directory to have its contents displayed in the file list. Switch between "
-"file list and directory tree by clicking on directories or the arrow button "
-"which appears at the top left corner of the file list."
-msgstr ""
-
-#: source/win-preferences/schema/file-manager.ts:29
-msgid "Show file information"
-msgstr "Показувати інформацію про файл"
-
-#: source/win-preferences/schema/file-manager.ts:34
-msgid "Show folders above files"
-msgstr "Показати папки над файлами"
-
-#: source/win-preferences/schema/file-manager.ts:40
-msgid "Markdown document name display"
-msgstr ""
-
-#: source/win-preferences/schema/file-manager.ts:48
-msgid "Filename only"
-msgstr ""
-
-#: source/win-preferences/schema/file-manager.ts:49
-msgid "Title if applicable"
-msgstr ""
-
-#: source/win-preferences/schema/file-manager.ts:50
-msgid "First heading level 1 if applicable"
-msgstr ""
-
-#: source/win-preferences/schema/file-manager.ts:51
-msgid "Title or first heading level 1 if applicable"
-msgstr ""
-
-#: source/win-preferences/schema/file-manager.ts:57
-msgid "Display Markdown file extensions"
-msgstr ""
-
-#: source/win-preferences/schema/file-manager.ts:64
-msgid "Time display"
-msgstr ""
-=======
+msgstr ""
+
 #: source/app/service-providers/commands/dir-delete.ts:35
 #: source/app/service-providers/commands/file-delete.ts:36
 #: source/app/service-providers/windows/dialog/should-overwrite-file.ts:33
@@ -2598,92 +1907,12 @@
 #: source/tmp/FileControl.vue.ts:57
 msgid "All Files"
 msgstr "Усі файли"
->>>>>>> 6a1ca0b8
-
-#: source/win-preferences/schema/file-manager.ts:72
-msgid "Last modification time"
-msgstr "Час останньої зміни"
-
-<<<<<<< HEAD
-#: source/win-preferences/schema/file-manager.ts:73
-msgid "File creation time"
-msgstr "Час створення файлу"
-
-#: source/win-preferences/schema/file-manager.ts:79
-#, fuzzy
-msgid "Sorting"
-msgstr "Експорт..."
-
-#: source/win-preferences/schema/file-manager.ts:85
-#, fuzzy
-msgid "When sorting documents…"
-msgstr "Недавні документи"
-
-#: source/win-preferences/schema/file-manager.ts:88
-#, fuzzy
-msgid "Use natural order (2 comes before 10)"
-msgstr "Звичайне сортування (10 після 2)"
-
-#: source/win-preferences/schema/file-manager.ts:89
-#, fuzzy
-msgid "Use ASCII order (2 comes after 10)"
-msgstr "Сортування ASCII (2 після 10)"
-
-#: source/win-preferences/schema/citations.ts:21
-#, fuzzy
-msgid "Citations"
-msgstr "Відображення цитат"
-
-#: source/win-preferences/schema/citations.ts:27
-msgid "How would you like autocomplete to insert your citations?"
-msgstr "Як би ви хотіли, щоб автозаповнення вставило ваші цитати?"
-
-#: source/win-preferences/schema/citations.ts:38
-msgid "Citation Database (CSL JSON or BibTex)"
-msgstr "База цитат (CSL JSON або BibTex)"
-
-#: source/win-preferences/schema/citations.ts:40
-#: source/win-preferences/schema/citations.ts:52
-#, fuzzy
-msgid "Path to file"
-msgstr "Додати до файлу"
-
-#: source/win-preferences/schema/citations.ts:50
-msgid "CSL-Style (optional)"
-msgstr "Стилі CSL (необов'язково)"
-
-#: source/win-preferences/schema/general.ts:21
-msgid "Application language"
-msgstr ""
-
-#: source/win-preferences/schema/general.ts:32
-msgid "Autosave"
-msgstr "Автозбереження"
-
-#: source/win-preferences/schema/general.ts:42
-#, fuzzy
-msgid "Save modifications"
-msgstr "Час останньої зміни"
-
-#: source/win-preferences/schema/general.ts:46
-#: source/win-preferences/schema/appearance.ts:25
-msgid "Off"
-msgstr "Вимкнено"
-
-#: source/win-preferences/schema/general.ts:47
-msgid "Immediately"
-msgstr "Негайно"
-
-#: source/win-preferences/schema/general.ts:48
-msgid "After a short delay"
-msgstr "Після невеликої затримки"
-
-#: source/win-preferences/schema/general.ts:54
-msgid "Default image folder"
-msgstr ""
-
-#: source/win-preferences/schema/general.ts:66
-=======
+
+#. Now import.
+#: source/app/service-providers/commands/import.ts:59
+msgid "Importing. Please wait …"
+msgstr "Імпортування. Зачекайте ..."
+
 #. This callback gets called whenever there is an error while running pandoc.
 #: source/app/service-providers/commands/import.ts:67
 #, javascript-format
@@ -2698,75 +1927,12 @@
 #. Some files failed to import.
 #: source/app/service-providers/commands/import.ts:76
 #, javascript-format
->>>>>>> 6a1ca0b8
 msgid ""
-"Click \"Select folder…\" or type an absolute or relative path directly into "
-"the input field."
-msgstr ""
-
-<<<<<<< HEAD
-#: source/win-preferences/schema/general.ts:71
-msgid "Behavior"
-msgstr ""
-
-#: source/win-preferences/schema/general.ts:77
-#: source/app/service-providers/windows/dialog/should-replace-file.ts:33
-msgid "Always load remote changes to the current file"
-msgstr "Завжди загружати віддалені зміни поточного файлу"
-
-#: source/win-preferences/schema/general.ts:82
-msgid "Avoid opening files in new tabs if possible"
-msgstr "По можливості уникайте відкриття файлів у нових вкладках"
-
-#: source/win-preferences/schema/general.ts:88
-#, fuzzy
-msgid "Updates"
-msgstr "Програма оновлення"
-
-#: source/win-preferences/schema/general.ts:94
-msgid "Automatically check for updates"
-msgstr ""
-
-#: source/win-preferences/schema/appearance.ts:10
-#: source/app/service-providers/menu/menu.darwin.ts:448
-#: source/app/service-providers/menu/menu.win32.ts:430
-msgid "Dark mode"
-msgstr "Темний режим"
-
-#: source/win-preferences/schema/appearance.ts:21
-msgid "Schedule"
-msgstr "Запланувати"
-
-#: source/win-preferences/schema/appearance.ts:26
-#, fuzzy
-msgid "Follow system"
-msgstr "Наслідувати операційну систему"
-
-#: source/win-preferences/schema/appearance.ts:27
-msgid "On"
-msgstr ""
-
-#: source/win-preferences/schema/appearance.ts:36
-#: source/tmp/PopoverPomodoro.vue.ts:77
-msgid "Start"
-msgstr "Запуск"
-
-#: source/win-preferences/schema/appearance.ts:43
-msgid "End"
-msgstr ""
-
-#: source/win-preferences/schema/appearance.ts:53
-msgid "Theme"
-msgstr ""
-
-#: source/win-preferences/schema/appearance.ts:60
-msgid "Here you can choose the theme for the app."
-msgstr "Тут можна обрати тему для програми."
-
-#: source/win-preferences/schema/appearance.ts:102
-msgid "Toolbar options"
-msgstr ""
-=======
+"The following %s files could not be imported, because their filetype is "
+"unknown: %s"
+msgstr ""
+"Наступні %s файли неможливо імпортувати, тому що їхнє розширення невідоме: %s"
+
 #: source/app/service-providers/commands/import.ts:82
 #, fuzzy
 msgid "Import failed"
@@ -2847,284 +2013,77 @@
 #: source/app/service-providers/commands/dir-new.ts:50
 msgid "Could not create directory"
 msgstr "Неможливо створити каталог"
->>>>>>> 6a1ca0b8
-
-#: source/win-preferences/schema/appearance.ts:109
-msgid "Left section buttons"
-msgstr ""
-
-#: source/win-preferences/schema/appearance.ts:113
-msgid "Display \"Open Preferences\" button"
-msgstr ""
-
-<<<<<<< HEAD
-#: source/win-preferences/schema/appearance.ts:118
-msgid "Display \"New File\" button"
-msgstr ""
-
-#: source/win-preferences/schema/appearance.ts:123
-msgid "Display \"Previous File\" button"
-msgstr ""
-
-#: source/win-preferences/schema/appearance.ts:128
-msgid "Display \"Next File\" button"
-msgstr ""
-
-#: source/win-preferences/schema/appearance.ts:135
-msgid "Center section buttons"
-msgstr ""
-
-#: source/win-preferences/schema/appearance.ts:139
-msgid "Display readability button"
-msgstr ""
-
-#: source/win-preferences/schema/appearance.ts:144
-msgid "Display \"Insert Comment\" button"
-msgstr ""
-
-#: source/win-preferences/schema/appearance.ts:149
-msgid "Display link button"
-msgstr ""
-
-#: source/win-preferences/schema/appearance.ts:154
-msgid "Display image button"
-msgstr ""
-
-#: source/win-preferences/schema/appearance.ts:159
-msgid "Display task list button"
-msgstr ""
-
-#: source/win-preferences/schema/appearance.ts:164
-msgid "Display \"Insert Table\" button"
-msgstr ""
-
-#: source/win-preferences/schema/appearance.ts:169
-msgid "Display \"Insert Footnote\" button"
-msgstr ""
-
-#: source/win-preferences/schema/appearance.ts:176
-msgid "Right section buttons"
-msgstr ""
-
-#: source/win-preferences/schema/appearance.ts:180
-msgid "Display document info"
-msgstr ""
-
-#: source/win-preferences/schema/appearance.ts:185
-msgid "Display Pomodoro-timer"
-msgstr ""
-
-#: source/win-preferences/schema/appearance.ts:191
-msgid "Status bar"
-msgstr ""
-
-#: source/win-preferences/schema/appearance.ts:197
-msgid "Show statusbar"
-msgstr ""
-
-#: source/win-preferences/schema/appearance.ts:203
-#: source/tmp/CustomCSS.vue.ts:31
-msgid "Custom CSS"
-msgstr "Власний CSS"
-
-#: source/win-preferences/schema/appearance.ts:208
-#, fuzzy
-msgid "Open CSS editor"
-msgstr "Відкрити каталог"
-
-#: source/win-preferences/schema/snippets.ts:23
-msgid "Snippets"
-msgstr ""
-
-#: source/win-preferences/schema/snippets.ts:29
-msgid "Open snippets editor"
-msgstr ""
-
-#: source/win-preferences/schema/zettelkasten.ts:21
-msgid "Zettelkasten IDs"
-msgstr ""
-
-#: source/win-preferences/schema/zettelkasten.ts:27
-#, fuzzy
-msgid "Pattern for Zettelkasten IDs"
-msgstr "Шаблон для генерації нових ID"
-
-#: source/win-preferences/schema/zettelkasten.ts:28
-#, fuzzy
-msgid "Uses ECMAScript regular expressions"
-msgstr "Регулярний вираз для ID"
-
-#: source/win-preferences/schema/zettelkasten.ts:34
-msgid "Pattern used to generate new IDs"
-msgstr "Шаблон для генерації нових ID"
-
-#: source/win-preferences/schema/zettelkasten.ts:37
-#, javascript-format
-msgid "Available Variables: %s"
-msgstr ""
-
-#: source/win-preferences/schema/zettelkasten.ts:48
-msgid "Link with filename only"
-msgstr ""
-
-#: source/win-preferences/schema/zettelkasten.ts:53
-#, fuzzy
-msgid "When linking files, add the document name …"
-msgstr "Під час зв’язування файлів додайте ім’я файлу …"
-
-#: source/win-preferences/schema/zettelkasten.ts:56
-#, fuzzy
-msgid "Always"
-msgstr "завжди"
-
-#: source/win-preferences/schema/zettelkasten.ts:57
-#, fuzzy
-msgid "Only when linking using the ID"
-msgstr "лише при встановленні посилань з використанням ідентифікатора"
-
-#: source/win-preferences/schema/zettelkasten.ts:58
-#, fuzzy
-msgid "Never"
-msgstr "ніколи"
-
-#: source/win-preferences/schema/zettelkasten.ts:65
-#, fuzzy
-msgid "Start a full-text search when following internal links"
-msgstr "Починати пошук при переході за Zettelkasten-посиланнями"
-
-#: source/win-preferences/schema/zettelkasten.ts:66
-msgid "The search string will match the content between the brackets: [[ ]]."
-msgstr ""
-
-#: source/win-preferences/schema/zettelkasten.ts:75
-#, fuzzy
-msgid ""
-"Automatically create non-existing files in this folder when following "
-"internal links"
-msgstr ""
-"Автоматично створювати неіснуючі файли при переході за внутрішніми "
-"посиланнями"
-
-#: source/win-preferences/schema/zettelkasten.ts:80
-msgid "For this to work, the folder must be open as a Workspace in Zettlr."
-msgstr ""
-
-#: source/win-preferences/schema/zettelkasten.ts:85
-msgid "Path to folder"
-msgstr ""
-
-#: source/win-main/file-manager/util/file-item-context.ts:34
-#: source/win-main/file-manager/util/dir-item-context.ts:28
-msgid "Properties"
-msgstr "Властивості"
-
-#: source/win-main/file-manager/util/file-item-context.ts:43
-#: source/app/service-providers/menu/menu.darwin.ts:287
-#: source/app/service-providers/menu/menu.win32.ts:281
-#: source/tmp/Defaults.vue.ts:76
-msgid "Rename file"
-msgstr "Перейменувати файл"
-
-#: source/win-main/file-manager/util/file-item-context.ts:50
-#: source/app/service-providers/menu/menu.darwin.ts:298
-#: source/app/service-providers/menu/menu.win32.ts:292
-msgid "Delete file"
-msgstr "Видалити файл"
-
-#: source/win-main/file-manager/util/file-item-context.ts:57
-msgid "Duplicate file"
-msgstr "Дублювати файл"
-
-#: source/win-main/file-manager/util/file-item-context.ts:66
-#: source/win-main/file-manager/util/dir-item-context.ts:67
-#, fuzzy
-msgid "Copy path"
-msgstr "Копіювати ID"
-
-#: source/win-main/file-manager/util/file-item-context.ts:72
-#: source/win-main/tabs-context.ts:68
-msgid "Copy filename"
-msgstr "Копіювати ім'я файлу"
-
-#: source/win-main/file-manager/util/file-item-context.ts:78
-#: source/win-main/tabs-context.ts:80
-#: source/app/service-providers/menu/menu.darwin.ts:414
-#: source/app/service-providers/menu/menu.win32.ts:415
-msgid "Copy ID"
-msgstr "Копіювати ID"
-
-#: source/win-main/file-manager/util/file-item-context.ts:87
-#: source/win-main/file-manager/util/dir-item-context.ts:76
-msgid "Reveal in Explorer"
-msgstr ""
-
-#: source/win-main/file-manager/util/file-item-context.ts:87
-#: source/win-main/file-manager/util/dir-item-context.ts:76
-msgid "Reveal in File Browser"
-msgstr ""
-
-#: source/win-main/file-manager/util/file-item-context.ts:100
-msgid "Close file"
-msgstr "Закрити файл"
-
-#: source/win-main/file-manager/util/dir-item-context.ts:37
-#: source/app/service-providers/menu/menu.darwin.ts:116
-#: source/app/service-providers/menu/menu.win32.ts:90
-msgid "New File…"
-msgstr "Новий файл..."
-
-#: source/win-main/file-manager/util/dir-item-context.ts:43
-#: source/app/service-providers/menu/menu.darwin.ts:155
-#: source/app/service-providers/menu/menu.win32.ts:129
-msgid "New directory…"
-msgstr "Новий каталог..."
-
-#: source/win-main/file-manager/util/dir-item-context.ts:52
-msgid "Rename directory"
-msgstr "Перейменувати каталог"
-
-#: source/win-main/file-manager/util/dir-item-context.ts:58
-#: source/app/service-providers/menu/menu.darwin.ts:306
-#: source/app/service-providers/menu/menu.win32.ts:299
-msgid "Delete directory"
-msgstr "Видалити каталог"
-
-#: source/win-main/file-manager/util/dir-item-context.ts:87
-msgid "Check for directory …"
-msgstr "Перевірити каталог ..."
-
-#: source/win-main/file-manager/util/dir-item-context.ts:104
-msgid "Export Project"
-msgstr "Експортувати проект"
-
-#: source/win-main/file-manager/util/dir-item-context.ts:116
-msgid "Close Workspace"
-msgstr "Закрити робочий простір"
-
-#: source/win-main/tabs-context.ts:38
-#: source/app/service-providers/menu/menu.darwin.ts:601
-#: source/app/service-providers/menu/menu.win32.ts:574
-msgid "Close Tab"
-msgstr "Закрити вкладку"
-
-#: source/win-main/tabs-context.ts:44
-msgid "Close other tabs"
-msgstr ""
-
-#: source/win-main/tabs-context.ts:50
-msgid "Close all tabs"
-msgstr "Закрити всі вкладки"
-
-#: source/win-main/tabs-context.ts:59
-msgid "Unpin tab"
-msgstr ""
-
-#: source/win-main/tabs-context.ts:59
-msgid "Pin tab"
-msgstr ""
-
-#: source/win-main/tabs-context.ts:74
-msgid "Copy full path"
+
+#: source/app/service-providers/commands/import-lang-file.ts:60
+#, javascript-format
+msgid "Language file imported: %s"
+msgstr "Імпортовано мовний файл: %s"
+
+#: source/app/service-providers/commands/import-lang-file.ts:62
+#: source/app/service-providers/commands/import-lang-file.ts:65
+#, javascript-format
+msgid "Could not import language file %s!"
+msgstr "Не вдалося імпортувати мовний файл %s!"
+
+#: source/app/service-providers/commands/request-move.ts:53
+msgid "Cannot move directory"
+msgstr "Неможливо перемістити каталог"
+
+#: source/app/service-providers/commands/request-move.ts:54
+msgid "You cannot move a directory into one of its subdirectories."
+msgstr "Ви не можете перемістити каталог в один з підкаталогів."
+
+#: source/app/service-providers/commands/request-move.ts:63
+msgid "Cannot move directory or file"
+msgstr "Неможливо перемістити каталог або файл"
+
+#: source/app/service-providers/commands/request-move.ts:64
+#, javascript-format
+msgid "The file/directory %s already exists in target."
+msgstr "Файл/каталог %s вже існує."
+
+#: source/app/service-providers/config/config-validation.ts:278
+#, javascript-format
+msgid "Option %s has to be of type %s."
+msgstr "Параметр %s повинен мати тип %s."
+
+#: source/app/service-providers/config/config-validation.ts:281
+#, javascript-format
+msgid "Option %s must be one of: %s."
+msgstr "Параметр %s повинен бути одним із: %s."
+
+#: source/app/service-providers/config/config-validation.ts:284
+#, javascript-format
+msgid "Option %s must be between %s and %s (characters long)."
+msgstr "Опція %s повинна бути між %s і %s (кількість символів)."
+
+#: source/app/service-providers/config/config-validation.ts:287
+#, javascript-format
+msgid "Option %s may not exceed %s (characters)."
+msgstr "Опція %s не повинна перевищувати %s (символи)."
+
+#: source/app/service-providers/config/config-validation.ts:290
+#, javascript-format
+msgid "Option %s must be at least %s (characters long)."
+msgstr "Опція %s повинна бути щонайменше %s (кількість символів)."
+
+#: source/app/service-providers/config/config-validation.ts:293
+#, javascript-format
+msgid "Option %s is required."
+msgstr "Опція %s обов'язкова."
+
+#: source/app/service-providers/config/index.ts:480
+msgid "Changing this option requires a restart to take effect."
+msgstr ""
+
+#: source/app/service-providers/config/index.ts:483
+#: source/app/service-providers/menu/menu.darwin.ts:711
+#: source/app/service-providers/menu/menu.win32.ts:684
+msgid "Restart now"
+msgstr ""
+
+#: source/app/service-providers/config/index.ts:484
+msgid "Restart later"
 msgstr ""
 
 #: source/app/service-providers/menu/menu.darwin.ts:46
@@ -3165,12 +2124,6 @@
 msgid "Show"
 msgstr "Показати"
 
-#: source/app/service-providers/menu/menu.darwin.ts:104
-#: source/app/service-providers/menu/menu.win32.ts:308
-#: source/app/service-providers/tray/index.ts:166
-msgid "Quit"
-msgstr "Вийти"
-
 #: source/app/service-providers/menu/menu.darwin.ts:113
 #: source/app/service-providers/menu/menu.win32.ts:87
 msgid "File"
@@ -3192,14 +2145,6 @@
 #: source/app/service-providers/menu/menu.win32.ts:60
 msgid "Empty"
 msgstr "Пусто"
-
-#: source/app/service-providers/menu/menu.darwin.ts:197
-#: source/app/service-providers/menu/menu.win32.ts:162
-#: source/app/service-providers/commands/export.ts:114
-#: source/tmp/CustomCSS.vue.ts:42 source/tmp/CustomCSS.vue.ts:56
-#: source/tmp/Defaults.vue.ts:114 source/tmp/SnippetsTab.vue.ts:47
-msgid "Save"
-msgstr "Зберегти"
 
 #: source/app/service-providers/menu/menu.darwin.ts:208
 #: source/app/service-providers/menu/menu.win32.ts:173
@@ -3437,92 +2382,18 @@
 "of your disk. The window(s) will show afterward."
 msgstr ""
 
-#: source/app/service-providers/menu/menu.darwin.ts:711
-#: source/app/service-providers/menu/menu.win32.ts:684
-#: source/app/service-providers/config/index.ts:483
-msgid "Restart now"
-msgstr ""
-
-#. 1: Omit all changes
-#: source/app/service-providers/menu/menu.darwin.ts:712
-#: source/app/service-providers/menu/menu.win32.ts:685
-#: source/app/service-providers/windows/dialog/should-replace-file.ts:36
-#: source/app/service-providers/windows/dialog/should-overwrite-file.ts:32
-#: source/app/service-providers/windows/dialog/ask-save-changes.ts:34
-#: source/app/service-providers/commands/rename-tag.ts:47
-#: source/app/service-providers/commands/file-delete.ts:37
-#: source/app/service-providers/commands/dir-delete.ts:36
-#: source/tmp/CustomCSS.vue.ts:49
-msgid "Cancel"
-msgstr "Скасувати"
-
-#: source/app/service-providers/config/config-validation.ts:278
-#, javascript-format
-msgid "Option %s has to be of type %s."
-msgstr "Параметр %s повинен мати тип %s."
-
-#: source/app/service-providers/config/config-validation.ts:281
-#, javascript-format
-msgid "Option %s must be one of: %s."
-msgstr "Параметр %s повинен бути одним із: %s."
-
-#: source/app/service-providers/config/config-validation.ts:284
-#, javascript-format
-msgid "Option %s must be between %s and %s (characters long)."
-msgstr "Опція %s повинна бути між %s і %s (кількість символів)."
-
-#: source/app/service-providers/config/config-validation.ts:287
-#, javascript-format
-msgid "Option %s may not exceed %s (characters)."
-msgstr "Опція %s не повинна перевищувати %s (символи)."
-
-#: source/app/service-providers/config/config-validation.ts:290
-#, javascript-format
-msgid "Option %s must be at least %s (characters long)."
-msgstr "Опція %s повинна бути щонайменше %s (кількість символів)."
-
-#: source/app/service-providers/config/config-validation.ts:293
-#, javascript-format
-msgid "Option %s is required."
-msgstr "Опція %s обов'язкова."
-
-#: source/app/service-providers/config/index.ts:480
-msgid "Changing this option requires a restart to take effect."
-msgstr ""
-
-#: source/app/service-providers/config/index.ts:484
-msgid "Restart later"
-msgstr ""
-
-#: source/app/service-providers/config/index.ts:488
-#: source/app/service-providers/commands/rename-tag.ts:43
-#: source/app/service-providers/commands/file-rename.ts:108
-msgid "Confirm"
-msgstr ""
-
-#. Prepare the list of file filters
-#. The "All Files" filter should be at the top
-#: source/app/service-providers/windows/dialog/ask-file.ts:47
-#: source/app/service-providers/commands/import.ts:42
-#: source/tmp/FileControl.vue.ts:57
-msgid "All Files"
-msgstr "Усі файли"
-
 #: source/app/service-providers/windows/dialog/ask-file.ts:54
 msgid "Open file"
 msgstr "Відкрити файл"
 
-#: source/app/service-providers/windows/dialog/prompt.ts:32
-#: source/app/service-providers/windows/dialog/should-replace-file.ts:37
-#: source/app/service-providers/windows/dialog/should-overwrite-file.ts:33
-#: source/app/service-providers/commands/file-delete.ts:36
-#: source/app/service-providers/commands/dir-delete.ts:35
-msgid "Ok"
-msgstr "Гаразд"
-
-#: source/app/service-providers/windows/dialog/save-dialog.ts:58
-msgid "Save file"
-msgstr ""
+#: source/app/service-providers/windows/dialog/should-overwrite-file.ts:29
+msgid "Overwrite existing file"
+msgstr "Перезапис існуючого файлу"
+
+#: source/app/service-providers/windows/dialog/should-overwrite-file.ts:30
+#, javascript-format
+msgid "The file %s already exists in this directory. Overwrite?"
+msgstr "Файл %s вже існує в цьому каталозі. Перезаписати?"
 
 #: source/app/service-providers/windows/dialog/should-replace-file.ts:31
 msgid "Replace file"
@@ -3535,27 +2406,6 @@
 "newer one from disk?"
 msgstr ""
 "Файл %s змінено віддалено. Замінити завантажену версію на нову з диска?"
-
-#: source/app/service-providers/windows/dialog/should-overwrite-file.ts:29
-msgid "Overwrite existing file"
-msgstr "Перезапис існуючого файлу"
-
-#: source/app/service-providers/windows/dialog/should-overwrite-file.ts:30
-#, javascript-format
-msgid "The file %s already exists in this directory. Overwrite?"
-msgstr "Файл %s вже існує в цьому каталозі. Перезаписати?"
-
-#: source/app/service-providers/windows/dialog/ask-save-changes.ts:32
-#: source/app/service-providers/commands/rename-tag.ts:46
-#: source/app/service-providers/commands/file-rename.ts:111
-msgid "Yes"
-msgstr ""
-
-#. 0: Save all changes
-#: source/app/service-providers/windows/dialog/ask-save-changes.ts:33
-#: source/app/service-providers/commands/file-rename.ts:112
-msgid "No"
-msgstr ""
 
 #. If the user cancels, do not omit (the default) but actually cancel
 #: source/app/service-providers/windows/dialog/ask-save-changes.ts:38
@@ -3571,593 +2421,6 @@
 msgstr ""
 "У поточному файлі є незбережені зміни. Хочете опустити зміни чи зберегти?"
 
-#. TODO: Move this to a command
-#. The user wants to open another file or directory.
-#: source/app/service-providers/windows/index.ts:221
-#: source/app/service-providers/commands/root-open.ts:75
-msgid "Open project folder"
-msgstr "Відкрити каталог проєкту"
-
-#: source/app/service-providers/updates/index.ts:294
-#, javascript-format
-msgid "Could not check for updates: Server Error (Status code: %s)"
-msgstr "Неможливо перевірити на оновлення: Помилка сервера (Код помилки: %s)"
-
-#: source/app/service-providers/updates/index.ts:296
-#, javascript-format
-msgid "Could not check for updates: Client Error (Status code: %s)"
-msgstr "Неможливо перевірити на оновлення: Помилка клієнта (Код помилки: %s)"
-
-#: source/app/service-providers/updates/index.ts:298
-#, javascript-format
-msgid ""
-"Could not check for updates: The server tried to redirect (Status code: %s)"
-msgstr ""
-"Неможливо перевірити на оновлення: Сервер намагається перенаправити (Код "
-"помилки: %s)"
-
-#. getaddrinfo has reported that the host has not been found.
-#. This normally only happens if the networking interface is
-#. offline.
-#: source/app/service-providers/updates/index.ts:303
-msgid "Could not check for updates: Could not establish connection"
-msgstr "Неможливо перевірити на оновлення: Не вдалося встановити з'єднання"
-
-#. Something else has occurred. GotError objects have a name property.
-#: source/app/service-providers/updates/index.ts:306
-#, javascript-format
-msgid "Could not check for updates. %s: %s"
-msgstr "Не вдалося перевірити оновлення. %s: %s"
-
-#: source/app/service-providers/updates/index.ts:322
-msgid "Could not check for updates: Server hasn't sent any data"
-msgstr "Неможливо перевірити на оновлення: Сервер не надсилає даних"
-
-#: source/app/service-providers/updates/index.ts:579
-#, javascript-format
-msgid "An update to version %s is available!"
-msgstr "Доступне оновлення до версії %s!"
-
-#: source/app/service-providers/commands/rename-tag.ts:44
-#, javascript-format
-msgid "Replace tag \"%s\" with \"%s\" across %s files?"
-msgstr ""
-
-#: source/app/service-providers/commands/import-lang-file.ts:60
-#, javascript-format
-msgid "Language file imported: %s"
-msgstr "Імпортовано мовний файл: %s"
-
-#: source/app/service-providers/commands/import-lang-file.ts:62
-#: source/app/service-providers/commands/import-lang-file.ts:65
-#, javascript-format
-msgid "Could not import language file %s!"
-msgstr "Не вдалося імпортувати мовний файл %s!"
-
-#: source/app/service-providers/commands/dir-project-export.ts:74
-#, fuzzy
-msgid "Cannot export project"
-msgstr "Експортувати проект"
-
-#: source/app/service-providers/commands/dir-project-export.ts:75
-msgid ""
-"After applying your glob-filters, no files remained to export. Please adjust "
-"them in the project settings."
-msgstr ""
-
-#: source/app/service-providers/commands/dir-project-export.ts:147
-#, javascript-format
-msgid "Project \"%s\" successfully exported. Click to show."
-msgstr ""
-
-#: source/app/service-providers/commands/dir-project-export.ts:148
-#, fuzzy
-msgid "Project Export"
-msgstr "Експорт..."
-
-#: source/app/service-providers/commands/file-delete.ts:41
-#: source/app/service-providers/commands/dir-delete.ts:40
-msgid "Really delete?"
-msgstr "Видалення"
-
-#: source/app/service-providers/commands/file-delete.ts:42
-#: source/app/service-providers/commands/dir-delete.ts:41
-#, javascript-format
-msgid "Do you really want to remove %s?"
-msgstr "Дійсно видалити %s?"
-
-#. Else standard val for new dirs.
-#: source/app/service-providers/commands/dir-new.ts:31
-#: source/tmp/TreeItem.vue.ts:240
-msgid "Untitled"
-msgstr "Без назви"
-
-#: source/app/service-providers/commands/dir-new.ts:37
-#: source/app/service-providers/commands/dir-new.ts:38
-#: source/app/service-providers/commands/dir-new.ts:50
-msgid "Could not create directory"
-msgstr "Неможливо створити каталог"
-
-#: source/app/service-providers/commands/export.ts:55
-#: source/app/service-providers/commands/export.ts:157
-msgid "Export failed"
-msgstr "Помилка експорту"
-
-#: source/app/service-providers/commands/export.ts:56
-#, fuzzy, javascript-format
-msgid "An error occurred during export: %s"
-msgstr "Виникла помилка під час експортування: %s"
-
-#: source/app/service-providers/commands/export.ts:114
-msgid "Choose export destination"
-msgstr ""
-
-#: source/app/service-providers/commands/export.ts:145
-#, javascript-format
-msgid "Exporting to %s"
-msgstr "Експортування в %s"
-
-#: source/app/service-providers/commands/export.ts:158
-#, javascript-format
-msgid "An error occurred on export: %s"
-msgstr "Виникла помилка під час експортування: %s"
-
-#: source/app/service-providers/commands/importer/import-textbundle.ts:63
-#: source/app/service-providers/commands/importer/import-textbundle.ts:69
-#, javascript-format
-msgid "Malformed Textbundle: %s"
-msgstr "Неправильний Textbundle: %s"
-
-#: source/app/service-providers/commands/importer/index.ts:47
-#: source/app/service-providers/commands/exporter/default-exporter.ts:33
-#: source/app/service-providers/commands/exporter/pdf-exporter.ts:37
-msgid ""
-"Pandoc has not been found on this system. Please install Pandoc prior to "
-"exporting or importing files."
-msgstr ""
-"Pandoc не було знайдено в цій системі. Встановіть Pandoc перед тим як "
-"експортувати чи імпортувати файли."
-
-#: source/app/service-providers/commands/importer/index.ts:104
-#: source/app/service-providers/commands/importer/index.ts:105
-msgid "Select import profile"
-=======
-#: source/app/service-providers/commands/request-move.ts:53
-msgid "Cannot move directory"
-msgstr "Неможливо перемістити каталог"
-
-#: source/app/service-providers/commands/request-move.ts:54
-msgid "You cannot move a directory into one of its subdirectories."
-msgstr "Ви не можете перемістити каталог в один з підкаталогів."
-
-#: source/app/service-providers/commands/request-move.ts:63
-msgid "Cannot move directory or file"
-msgstr "Неможливо перемістити каталог або файл"
-
-#: source/app/service-providers/commands/request-move.ts:64
-#, javascript-format
-msgid "The file/directory %s already exists in target."
-msgstr "Файл/каталог %s вже існує."
-
-#: source/app/service-providers/config/config-validation.ts:278
-#, javascript-format
-msgid "Option %s has to be of type %s."
-msgstr "Параметр %s повинен мати тип %s."
-
-#: source/app/service-providers/config/config-validation.ts:281
-#, javascript-format
-msgid "Option %s must be one of: %s."
-msgstr "Параметр %s повинен бути одним із: %s."
-
-#: source/app/service-providers/config/config-validation.ts:284
-#, javascript-format
-msgid "Option %s must be between %s and %s (characters long)."
-msgstr "Опція %s повинна бути між %s і %s (кількість символів)."
-
-#: source/app/service-providers/config/config-validation.ts:287
-#, javascript-format
-msgid "Option %s may not exceed %s (characters)."
-msgstr "Опція %s не повинна перевищувати %s (символи)."
-
-#: source/app/service-providers/config/config-validation.ts:290
-#, javascript-format
-msgid "Option %s must be at least %s (characters long)."
-msgstr "Опція %s повинна бути щонайменше %s (кількість символів)."
-
-#: source/app/service-providers/config/config-validation.ts:293
-#, javascript-format
-msgid "Option %s is required."
-msgstr "Опція %s обов'язкова."
-
-#: source/app/service-providers/config/index.ts:480
-msgid "Changing this option requires a restart to take effect."
-msgstr ""
-
-#: source/app/service-providers/config/index.ts:483
-#: source/app/service-providers/menu/menu.darwin.ts:711
-#: source/app/service-providers/menu/menu.win32.ts:684
-msgid "Restart now"
-msgstr ""
-
-#: source/app/service-providers/config/index.ts:484
-msgid "Restart later"
-msgstr ""
-
-#: source/app/service-providers/menu/menu.darwin.ts:46
-#: source/app/service-providers/menu/menu.darwin.ts:641
-#: source/app/service-providers/menu/menu.win32.ts:614
-msgid "About Zettlr"
-msgstr "Про програму"
-
-#: source/app/service-providers/menu/menu.darwin.ts:51
-#: source/app/service-providers/menu/menu.win32.ts:222
-#: source/app/service-providers/menu/menu.win32.ts:226
-msgid "Preferences…"
-msgstr "Налаштування"
-
-#: source/app/service-providers/menu/menu.darwin.ts:59
-#: source/app/service-providers/menu/menu.win32.ts:234
-msgid "Assets Manager"
-msgstr "Менеджер файлів"
-
-#: source/app/service-providers/menu/menu.darwin.ts:67
-#: source/app/service-providers/menu/menu.win32.ts:242
-msgid "Manage Tags…"
-msgstr "Керування мітками..."
-
-#: source/app/service-providers/menu/menu.darwin.ts:77
-msgid "Services"
-msgstr "Сервіси"
-
-#: source/app/service-providers/menu/menu.darwin.ts:86
-msgid "Hide"
-msgstr "Сховати"
-
-#: source/app/service-providers/menu/menu.darwin.ts:91
-msgid "Hide others"
-msgstr "Сховати інші"
-
-#: source/app/service-providers/menu/menu.darwin.ts:96
-msgid "Show"
-msgstr "Показати"
-
-#: source/app/service-providers/menu/menu.darwin.ts:113
-#: source/app/service-providers/menu/menu.win32.ts:87
-msgid "File"
-msgstr "Файл"
-
-#: source/app/service-providers/menu/menu.darwin.ts:175
-#: source/app/service-providers/menu/menu.win32.ts:149
-msgid "Open Workspace …"
-msgstr "Відкрити робочий простір ..."
-
-#: source/app/service-providers/menu/menu.darwin.ts:184
-#: source/app/service-providers/menu/menu.win32.ts:44
-#: source/app/service-providers/menu/menu.win32.ts:56
-msgid "Recent documents"
-msgstr "Недавні документи"
-
-#: source/app/service-providers/menu/menu.darwin.ts:188
-#: source/app/service-providers/menu/menu.win32.ts:48
-#: source/app/service-providers/menu/menu.win32.ts:60
-msgid "Empty"
-msgstr "Пусто"
-
-#: source/app/service-providers/menu/menu.darwin.ts:208
-#: source/app/service-providers/menu/menu.win32.ts:173
-msgid "Previous file"
-msgstr ""
-
-#: source/app/service-providers/menu/menu.darwin.ts:219
-#: source/app/service-providers/menu/menu.win32.ts:184
-msgid "Next file"
-msgstr ""
-
-#: source/app/service-providers/menu/menu.darwin.ts:233
-#: source/app/service-providers/menu/menu.win32.ts:198
-msgid "Import files…"
-msgstr "Імпортування файлів..."
-
-#: source/app/service-providers/menu/menu.darwin.ts:241
-#: source/app/service-providers/menu/menu.win32.ts:206
-msgid "Export…"
-msgstr "Експорт..."
-
-#: source/app/service-providers/menu/menu.darwin.ts:249
-#: source/app/service-providers/menu/menu.win32.ts:214
-msgid "Print…"
-msgstr "Друк..."
-
-#: source/app/service-providers/menu/menu.darwin.ts:260
-#: source/app/service-providers/menu/menu.win32.ts:254
-msgid "Import translation…"
-msgstr "Імпортувати переклад..."
-
-#: source/app/service-providers/menu/menu.darwin.ts:268
-#: source/app/service-providers/menu/menu.win32.ts:262
-msgid "Import dictionary…"
-msgstr "Імпортувати словник..."
-
-#: source/app/service-providers/menu/menu.darwin.ts:322
-#: source/app/service-providers/menu/menu.win32.ts:323
-msgid "Undo"
-msgstr "Скасувати"
-
-#: source/app/service-providers/menu/menu.darwin.ts:328
-#: source/app/service-providers/menu/menu.win32.ts:329
-msgid "Redo"
-msgstr "Повторити"
-
-#: source/app/service-providers/menu/menu.darwin.ts:379
-#: source/app/service-providers/menu/menu.win32.ts:380
-msgid "Find in file"
-msgstr "Пошук у файлі"
-
-#: source/app/service-providers/menu/menu.darwin.ts:387
-#: source/app/service-providers/menu/menu.win32.ts:388
-msgid "Find in directory"
-msgstr "Шукати у каталозі"
-
-#: source/app/service-providers/menu/menu.darwin.ts:395
-#: source/app/service-providers/menu/menu.win32.ts:396
-msgid "Filter files"
-msgstr ""
-
-#: source/app/service-providers/menu/menu.darwin.ts:406
-#: source/app/service-providers/menu/menu.win32.ts:407
-msgid "Generate new ID"
-msgstr "Згенерувати новий ID"
-
-#: source/app/service-providers/menu/menu.darwin.ts:425
-msgid "Speech"
-msgstr "Промова"
-
-#: source/app/service-providers/menu/menu.darwin.ts:429
-msgid "Start speaking"
-msgstr "Почати говорити"
-
-#: source/app/service-providers/menu/menu.darwin.ts:434
-msgid "Stop speaking"
-msgstr "Завершити говорити"
-
-#: source/app/service-providers/menu/menu.darwin.ts:444
-#: source/app/service-providers/menu/menu.win32.ts:426
-msgid "View"
-msgstr "Вигляд"
-
-#: source/app/service-providers/menu/menu.darwin.ts:458
-#: source/app/service-providers/menu/menu.win32.ts:440
-msgid "Additional Information"
-msgstr "Додаткова інформація"
-
-#: source/app/service-providers/menu/menu.darwin.ts:468
-#: source/app/service-providers/menu/menu.win32.ts:450
-msgid "Distraction free mode"
-msgstr "Режим без відволікання"
-
-#: source/app/service-providers/menu/menu.darwin.ts:476
-#: source/app/service-providers/menu/menu.win32.ts:458
-msgid "Typewriter Mode"
-msgstr "Режим введення"
-
-#: source/app/service-providers/menu/menu.darwin.ts:487
-#: source/app/service-providers/menu/menu.win32.ts:469
-msgid "Toggle file manager"
-msgstr "Перемкнути файловий менеджер"
-
-#: source/app/service-providers/menu/menu.darwin.ts:495
-#: source/app/service-providers/menu/menu.win32.ts:477
-msgid "Toggle Sidebar"
-msgstr "Показати бічну панель"
-
-#: source/app/service-providers/menu/menu.darwin.ts:509
-#: source/app/service-providers/menu/menu.win32.ts:488
-msgid "Reset zoom"
-msgstr "Відновити масштаб"
-
-#: source/app/service-providers/menu/menu.darwin.ts:518
-#: source/app/service-providers/menu/menu.win32.ts:497
-msgid "Zoom in"
-msgstr "Збільшити"
-
-#: source/app/service-providers/menu/menu.darwin.ts:525
-#: source/app/service-providers/menu/menu.win32.ts:504
-msgid "Zoom out"
-msgstr "Зменшити"
-
-#: source/app/service-providers/menu/menu.darwin.ts:535
-#: source/app/service-providers/menu/menu.win32.ts:514
-msgid "Toggle fullscreen"
-msgstr "На весь екран"
-
-#: source/app/service-providers/menu/menu.darwin.ts:543
-#: source/app/service-providers/menu/menu.win32.ts:523
-msgid "Develop"
-msgstr "Розробка"
-
-#: source/app/service-providers/menu/menu.darwin.ts:547
-#: source/app/service-providers/menu/menu.win32.ts:527
-msgid "Reload"
-msgstr "Перезавантажити"
-
-#: source/app/service-providers/menu/menu.darwin.ts:555
-#: source/app/service-providers/menu/menu.win32.ts:535
-msgid "Toggle developer tools"
-msgstr "Показати інструменти розробника"
-
-#: source/app/service-providers/menu/menu.darwin.ts:563
-#: source/app/service-providers/menu/menu.win32.ts:543
-msgid "Open Logs"
-msgstr "Відкрити логи"
-
-#: source/app/service-providers/menu/menu.darwin.ts:574
-#: source/app/service-providers/menu/menu.win32.ts:554
-msgid "Window"
-msgstr "Вікно"
-
-#: source/app/service-providers/menu/menu.darwin.ts:579
-#: source/app/service-providers/menu/menu.win32.ts:559
-msgid "Minimize"
-msgstr "Згорнути"
-
-#: source/app/service-providers/menu/menu.darwin.ts:587
-#: source/app/service-providers/menu/menu.win32.ts:565
-msgid "Close"
-msgstr "Закрити"
-
-#: source/app/service-providers/menu/menu.darwin.ts:593
-msgid "Bring All to Front"
-msgstr "Перенести все на фронтову частину"
-
-#: source/app/service-providers/menu/menu.darwin.ts:609
-#: source/app/service-providers/menu/menu.win32.ts:582
-msgid "Previous Tab"
-msgstr "Попередня вкладка"
-
-#: source/app/service-providers/menu/menu.darwin.ts:617
-#: source/app/service-providers/menu/menu.win32.ts:590
-msgid "Next Tab"
-msgstr "Нова вкладка"
-
-#: source/app/service-providers/menu/menu.darwin.ts:625
-#: source/app/service-providers/menu/menu.win32.ts:598
-#, fuzzy
-msgid "New window"
-msgstr "Вікно"
-
-#: source/app/service-providers/menu/menu.darwin.ts:636
-#: source/app/service-providers/menu/menu.win32.ts:609
-msgid "Help"
-msgstr "Довідка"
-
-#: source/app/service-providers/menu/menu.darwin.ts:648
-#: source/app/service-providers/menu/menu.win32.ts:621 source/tmp/App.vue.ts:94
-msgid "Check for updates"
-msgstr "Перевірити наявність оновлень"
-
-#: source/app/service-providers/menu/menu.darwin.ts:660
-#: source/app/service-providers/menu/menu.win32.ts:633
-msgid "Support Zettlr"
-msgstr "Підтримати Zettlr"
-
-#: source/app/service-providers/menu/menu.darwin.ts:670
-#: source/app/service-providers/menu/menu.win32.ts:643
-#, fuzzy
-msgid "Visit website"
-msgstr "Відкрити вебсайт"
-
-#: source/app/service-providers/menu/menu.darwin.ts:680
-#: source/app/service-providers/menu/menu.win32.ts:653
-msgid "Open user manual"
-msgstr "Відкрити документацію"
-
-#: source/app/service-providers/menu/menu.darwin.ts:694
-#: source/app/service-providers/menu/menu.win32.ts:667
-msgid "Open Tutorial"
-msgstr ""
-
-#: source/app/service-providers/menu/menu.darwin.ts:702
-#: source/app/service-providers/menu/menu.win32.ts:675
-msgid "Clear FSAL cache …"
-msgstr ""
-
-#: source/app/service-providers/menu/menu.darwin.ts:706
-#: source/app/service-providers/menu/menu.win32.ts:679
-msgid "Clear FSAL Cache"
-msgstr ""
-
-#: source/app/service-providers/menu/menu.darwin.ts:707
-#: source/app/service-providers/menu/menu.win32.ts:680
-msgid "Clearing the FSAL cache requires a restart."
-msgstr ""
-
-#: source/app/service-providers/menu/menu.darwin.ts:708
-#: source/app/service-providers/menu/menu.win32.ts:681
-msgid ""
-"After the restart, Zettlr will recreate the entire cache, which may take a "
-"few moments, depending on the amount of files you have loaded and the speed "
-"of your disk. The window(s) will show afterward."
-msgstr ""
-
-#: source/app/service-providers/windows/dialog/ask-file.ts:54
-msgid "Open file"
-msgstr "Відкрити файл"
-
-#: source/app/service-providers/windows/dialog/should-overwrite-file.ts:29
-msgid "Overwrite existing file"
-msgstr "Перезапис існуючого файлу"
-
-#: source/app/service-providers/windows/dialog/should-overwrite-file.ts:30
-#, javascript-format
-msgid "The file %s already exists in this directory. Overwrite?"
-msgstr "Файл %s вже існує в цьому каталозі. Перезаписати?"
-
-#: source/app/service-providers/windows/dialog/should-replace-file.ts:31
-msgid "Replace file"
-msgstr "Замінити файл"
-
-#: source/app/service-providers/windows/dialog/should-replace-file.ts:32
-#, javascript-format
-msgid ""
-"File %s has been modified remotely. Replace the loaded version with the "
-"newer one from disk?"
-msgstr ""
-"Файл %s змінено віддалено. Замінити завантажену версію на нову з диска?"
-
-#. If the user cancels, do not omit (the default) but actually cancel
-#: source/app/service-providers/windows/dialog/ask-save-changes.ts:38
-#: source/app/service-providers/documents/index.ts:349
-#: source/tmp/CustomCSS.vue.ts:65 source/tmp/Defaults.vue.ts:132
-#: source/tmp/SnippetsTab.vue.ts:65
-msgid "Unsaved changes"
-msgstr "Незбережені зміни"
-
-#: source/app/service-providers/windows/dialog/ask-save-changes.ts:39
-#, fuzzy
-msgid "There are unsaved changes. Do you want to save them first?"
->>>>>>> 6a1ca0b8
-msgstr ""
-"У поточному файлі є незбережені зміни. Хочете опустити зміни чи зберегти?"
-
-<<<<<<< HEAD
-#: source/app/service-providers/commands/importer/index.ts:106
-#, javascript-format
-msgid "There are multiple profiles that can import %s. Please choose one."
-msgstr ""
-
-#: source/app/service-providers/commands/file-new.ts:151
-#: source/app/service-providers/commands/file-duplicate.ts:42
-#: source/app/service-providers/commands/file-duplicate.ts:59
-msgid "Could not create file"
-msgstr "Неможливо створити файл"
-
-#: source/app/service-providers/commands/import.ts:36
-msgid "You have to select a directory to import to."
-msgstr "Потрібно вибрати каталог для імпортування."
-
-#. Now import.
-#: source/app/service-providers/commands/import.ts:59
-msgid "Importing. Please wait …"
-msgstr "Імпортування. Зачекайте ..."
-
-#. This callback gets called whenever there is an error while running pandoc.
-#: source/app/service-providers/commands/import.ts:67
-#, javascript-format
-msgid "Couldn't import %s."
-msgstr "Неможливо імпортувати %s."
-
-#: source/app/service-providers/commands/import.ts:71
-#, javascript-format
-msgid "%s imported successfully."
-msgstr "%s імпортовано успішно."
-
-#. Some files failed to import.
-#: source/app/service-providers/commands/import.ts:76
-#, javascript-format
-msgid ""
-"The following %s files could not be imported, because their filetype is "
-"unknown: %s"
-=======
 #: source/app/service-providers/windows/dialog/save-dialog.ts:58
 msgid "Save file"
 msgstr ""
@@ -4193,120 +2456,8 @@
 msgid ""
 "%s has changed on disk, but the editor contains unsaved changes. Do you want "
 "to keep the current editor contents or load the file from disk?"
->>>>>>> 6a1ca0b8
-msgstr ""
-"Наступні %s файли неможливо імпортувати, тому що їхнє розширення невідоме: %s"
-
-<<<<<<< HEAD
-#: source/app/service-providers/commands/import.ts:82
-#, fuzzy
-msgid "Import failed"
-msgstr "Помилка експорту"
-
-#. Better error message
-#: source/app/service-providers/commands/open-attachment.ts:113
-#, javascript-format
-msgid "The reference with key %s does not appear to have attachments."
-msgstr "Посилання з ключем %s не має вкладень."
-
-#: source/app/service-providers/commands/open-attachment.ts:118
-msgid "Could not open attachment. Is Zotero running?"
-msgstr "Не вдається відкрити вкладення. Чи запущено Zotero?"
-
-#: source/app/service-providers/commands/language-tool.ts:187
-msgid "Document too long"
-msgstr ""
-
-#: source/app/service-providers/commands/language-tool.ts:192
-msgid "offline"
-msgstr ""
-
-#: source/app/service-providers/commands/file-rename.ts:109
-#, javascript-format
-msgid "Update %s internal links to file %s?"
-msgstr ""
-
-#: source/app/service-providers/commands/root-open.ts:62
-#: source/tmp/FileItem.vue.ts:104 source/tmp/FileItem.vue.ts:106
-#: source/tmp/PopoverDirProps.vue.ts:178
-msgid "Files"
-msgstr "Файли"
-
-#: source/app/service-providers/commands/root-open.ts:85
-msgid "Cannot open directory"
-msgstr "Неможливо відкрити каталог"
-
-#: source/app/service-providers/commands/root-open.ts:86
-#, javascript-format
-msgid "Directory &quot;%s&quot; cannot be opened by Zettlr."
-msgstr "Каталог &quot;%s&quot; неможливо відкрити через Zettlr."
-
-#: source/app/service-providers/commands/request-move.ts:53
-msgid "Cannot move directory"
-msgstr "Неможливо перемістити каталог"
-
-#: source/app/service-providers/commands/request-move.ts:54
-msgid "You cannot move a directory into one of its subdirectories."
-msgstr "Ви не можете перемістити каталог в один з підкаталогів."
-
-#: source/app/service-providers/commands/request-move.ts:63
-msgid "Cannot move directory or file"
-msgstr "Неможливо перемістити каталог або файл"
-
-#: source/app/service-providers/commands/request-move.ts:64
-#, javascript-format
-msgid "The file/directory %s already exists in target."
-msgstr "Файл/каталог %s вже існує."
-
-#: source/app/service-providers/commands/save-image-from-clipboard.ts:37
-msgid "The requested file was not found."
-msgstr "Запитуваний файл не знайдено."
-
-#: source/app/service-providers/commands/save-image-from-clipboard.ts:54
-msgid "The provided name did not contain any allowed letters."
-msgstr "Дана назва не містить дозволених символів."
-
-#: source/app/service-providers/commands/save-image-from-clipboard.ts:75
-msgid "The requested directory was not found."
-msgstr "Запитуваний каталог не знайдено."
-
-#: source/app/service-providers/commands/save-image-from-clipboard.ts:86
-msgid "Could not save image"
-msgstr "Неможливо зберегти зображення"
-
-#. We need to generate our own filename. First, attempt to just use 'copy of'
-#: source/app/service-providers/commands/file-duplicate.ts:71
-#, javascript-format
-msgid "Copy of %s"
-msgstr ""
-
-#: source/app/service-providers/workspaces/index.ts:163
-#, fuzzy, javascript-format
-msgid "Loading workspace %s"
-msgstr "Робочі простори"
-
-#: source/app/service-providers/tray/index.ts:160
-msgid "Show Zettlr"
-msgstr ""
-
-#: source/app/service-providers/tray/index.ts:173
-msgid "Zettlr"
-msgstr ""
-
-#: source/app/service-providers/documents/index.ts:345
-#, fuzzy
-msgid "Save changes"
-msgstr "Незбережені зміни"
-
-#: source/app/service-providers/documents/index.ts:346
-#, fuzzy
-msgid "Discard changes"
-msgstr "Незбережені зміни"
-
-#: source/app/service-providers/documents/index.ts:350
-#, fuzzy
-msgid "There are unsaved changes. Do you want to save or discard them?"
-=======
+msgstr ""
+
 #: source/app/service-providers/documents/index.ts:1000
 msgid ""
 "Do you want to keep the current editor contents or load the file from disk?"
@@ -4400,84 +2551,8 @@
 
 #: source/tmp/GlobalSearch.vue.ts:40
 msgid "Restrict to directory …"
->>>>>>> 6a1ca0b8
-msgstr ""
-"У поточному файлі є незбережені зміни. Хочете опустити зміни чи зберегти?"
-
-<<<<<<< HEAD
-#: source/app/service-providers/documents/index.ts:996
-#, fuzzy
-msgid "File changed on disk"
-msgstr "Режим файлового менеджера"
-
-#: source/app/service-providers/documents/index.ts:997
-#, javascript-format
-msgid "%s changed on disk"
-msgstr ""
-
-#: source/app/service-providers/documents/index.ts:999
-#, javascript-format
-msgid ""
-"%s has changed on disk, but the editor contains unsaved changes. Do you want "
-"to keep the current editor contents or load the file from disk?"
-msgstr ""
-
-#: source/app/service-providers/documents/index.ts:1000
-msgid ""
-"Do you want to keep the current editor contents or load the file from disk?"
-msgstr ""
-
-#: source/app/service-providers/documents/index.ts:1003
-msgid "Keep editor contents"
-msgstr ""
-
-#: source/app/service-providers/documents/index.ts:1004
-msgid "Load changes from disk"
-msgstr ""
-
-#: source/app/service-providers/documents/index.ts:1007
-msgid ""
-"Always load changes from disk if there are no unsaved changes in the editor"
-msgstr ""
-
-#: source/app/service-providers/citeproc/index.ts:248
-#: source/app/service-providers/citeproc/index.ts:455
-msgid "The citation database could not be loaded"
-msgstr "Неможливо завантажити базу цитат"
-
-#: source/app/service-providers/citeproc/index.ts:443
-msgid "Changes to the library file detected. Reloading …"
-msgstr "Зміни у файлі бібліотеки. Перезавантаження ..."
-
-#. Static properties
-#: source/tmp/ChartView.vue.ts:39
-msgid "Charts"
-msgstr "Графіки"
-
-#: source/tmp/FileList.vue.ts:47
-msgid "No results"
-msgstr "Немає результатів"
-
-#: source/tmp/FileList.vue.ts:48
-msgid "No directory selected"
-msgstr "Немає вибраних каталогів"
-
-#: source/tmp/FileList.vue.ts:49
-msgid "Empty directory"
-msgstr "Пустий каталог"
-
-#: source/tmp/OtherFilesTab.vue.ts:11 source/tmp/MainSidebar.vue.ts:57
-msgid "Other files"
-msgstr ""
-
-#: source/tmp/OtherFilesTab.vue.ts:12
-msgid "Open directory"
-msgstr "Відкрити каталог"
-
-#: source/tmp/OtherFilesTab.vue.ts:13
-msgid "No other files"
-msgstr ""
-=======
+msgstr ""
+
 #: source/tmp/GlobalSearch.vue.ts:41
 msgid "Search"
 msgstr ""
@@ -4519,7 +2594,6 @@
 #: source/tmp/PopoverDirProps.vue.ts:33
 msgid "Project Settings…"
 msgstr "Налаштування проекту..."
->>>>>>> 6a1ca0b8
 
 #: source/tmp/NumberControl.vue.ts:40 source/tmp/PopoverFileProps.vue.ts:37
 #: source/tmp/ColorControl.vue.ts:35 source/tmp/ShortcutChooser.vue.ts:61
@@ -4563,61 +2637,18 @@
 msgid "No other files"
 msgstr ""
 
-#: source/tmp/FileItem.vue.ts:97 source/tmp/FileItem.vue.ts:99
-#: source/tmp/PopoverDirProps.vue.ts:169
-msgid "Directories"
-msgstr "Директорії"
-
-#: source/tmp/FileItem.vue.ts:170 source/tmp/PopoverFileProps.vue.ts:113
-msgid "Characters"
-msgstr "символів"
-
-#: source/tmp/FileItem.vue.ts:172 source/tmp/PopoverFileProps.vue.ts:98
-msgid "Words"
-msgstr "слів"
-
-#. STATIC VARIABLES
-#: source/tmp/CalendarView.vue.ts:26
-msgid "Calendar"
-msgstr "Календар"
-
-#: source/tmp/CalendarView.vue.ts:28
-msgid "January"
-msgstr ""
-
-#: source/tmp/CalendarView.vue.ts:29
-msgid "February"
-msgstr ""
-
-<<<<<<< HEAD
-#: source/tmp/CalendarView.vue.ts:30
-msgid "March"
-msgstr ""
-
-#: source/tmp/CalendarView.vue.ts:31
-msgid "April"
-msgstr ""
-
-#: source/tmp/CalendarView.vue.ts:32
-msgid "May"
-msgstr ""
-
-#: source/tmp/CalendarView.vue.ts:33
-msgid "June"
-msgstr ""
-
-#: source/tmp/CalendarView.vue.ts:34
-msgid "July"
-msgstr ""
-
-#: source/tmp/CalendarView.vue.ts:35
-msgid "August"
-msgstr ""
-
-#: source/tmp/CalendarView.vue.ts:36
-msgid "September"
-msgstr ""
-=======
+#: source/tmp/Defaults.vue.ts:70
+msgid ""
+"This profile is protected. This means that it will be restored when you "
+"remove or rename it."
+msgstr ""
+
+#: source/tmp/Defaults.vue.ts:73
+msgid ""
+"This profile is invalid. It may contain errors, or it may be missing the "
+"writer or reader property."
+msgstr ""
+
 #: source/tmp/Defaults.vue.ts:111
 msgid "Edit the default settings for imports or exports here."
 msgstr "Змінити налаштування за замовчуванням для імпорту чи експорту."
@@ -4637,35 +2668,6 @@
 #: source/tmp/FileList.vue.ts:48
 msgid "Empty directory"
 msgstr "Пустий каталог"
->>>>>>> 6a1ca0b8
-
-#: source/tmp/CalendarView.vue.ts:37
-msgid "October"
-msgstr ""
-
-#: source/tmp/CalendarView.vue.ts:38
-msgid "November"
-msgstr ""
-
-#: source/tmp/CalendarView.vue.ts:39
-msgid "December"
-msgstr ""
-
-#: source/tmp/CalendarView.vue.ts:41
-msgid "Below the monthly average"
-msgstr ""
-
-#: source/tmp/CalendarView.vue.ts:42
-msgid "Over the monthly average"
-msgstr "Понад середньомісячний показник"
-
-#: source/tmp/CalendarView.vue.ts:43
-msgid "More than twice the monthly average"
-msgstr "Більш ніж у два рази перевищує середньомісячний показник"
-
-#: source/tmp/Projects-Tab.vue.ts:24
-msgid "Zettlr also makes use of these projects:"
-msgstr "Zettlr також використовує проєкти:"
 
 #: source/tmp/App.vue.ts:34
 msgid "Updater"
@@ -4702,20 +2704,6 @@
 msgid "Starting update …"
 msgstr "Початок оновлення…"
 
-<<<<<<< HEAD
-#: source/tmp/PopoverExport.vue.ts:6
-#, fuzzy
-msgid "Exporting…"
-msgstr "Експорт..."
-
-#: source/tmp/PopoverExport.vue.ts:6
-#, fuzzy
-msgid "Export"
-msgstr "Експорт..."
-
-#: source/tmp/PopoverExport.vue.ts:27
-msgid "command"
-=======
 #: source/tmp/PopoverPomodoro.vue.ts:80
 msgid "Stop"
 msgstr "Зупинити"
@@ -4780,45 +2768,11 @@
 "this end, Zettlr uses the CitationStyleLanguage (CSL) language and style "
 "files. The files have been shipped unaltered with author metadata. More "
 "information:"
->>>>>>> 6a1ca0b8
 msgstr ""
 "Zettlr використовує citeproc для завантаження цитат прямо в редактор. Також "
 "Zettlr використовує CitationStyleLanguage (CSL) та файли стилів. Файли "
 "використовуються без зміни метаданих автора. Більше інформації:"
 
-<<<<<<< HEAD
-#: source/tmp/MainSidebar.vue.ts:39 source/tmp/ToCTab.vue.ts:34
-#: source/tmp/ToCTab.vue.ts:42
-msgid "Table of Contents"
-msgstr "Зміст"
-
-#: source/tmp/MainSidebar.vue.ts:45 source/tmp/ReferencesTab.vue.ts:32
-msgid "References"
-msgstr "Примітки"
-
-#: source/tmp/MainSidebar.vue.ts:51 source/tmp/RelatedFilesTab.vue.ts:32
-msgid "Related files"
-msgstr ""
-
-#: source/tmp/PopoverDocInfo.vue.ts:45
-msgid "No open document"
-msgstr ""
-
-#: source/tmp/PopoverDocInfo.vue.ts:48
-msgid "words"
-msgstr "слів"
-
-#: source/tmp/PopoverDocInfo.vue.ts:51
-msgid "characters"
-msgstr "символів"
-
-#: source/tmp/CustomCSS.vue.ts:32
-msgid ""
-"Here you can override the styles of Zettlr to customise it even further. "
-"<strong>Attention: This file overrides all CSS directives! Never alter the "
-"geometry of elements, otherwise the app may expose unwanted behaviour!</"
-"strong>"
-=======
 #: source/tmp/General-Tab.vue.ts:25
 msgid ""
 "All logos and brand names are subject to their rightful owners. Besides "
@@ -4851,197 +2805,40 @@
 
 #: source/tmp/RelatedFilesTab.vue.ts:37
 msgid "This relation is based on a backlink."
->>>>>>> 6a1ca0b8
-msgstr ""
-"Тут ви можете перевизначити стилі програми, щоб налаштувати її під себе. "
-"<strong>Увага: Цей файл перезаписує усі CSS директиви! Ніколи не змінюйте "
-"геометрію об'єктів, це може призвести до небажаної поведінки програми!</"
-"strong>"
-
-<<<<<<< HEAD
-#: source/tmp/CustomCSS.vue.ts:88 source/tmp/Defaults.vue.ts:196
-#: source/tmp/SnippetsTab.vue.ts:124
-msgid "Saving …"
-msgstr "Збереження…"
-
-#: source/tmp/CustomCSS.vue.ts:97
-msgid "Saving failed"
-msgstr "Не вдалося зберегти"
-
-#: source/tmp/ReferencesTab.vue.ts:42
-msgid "There are no citations in this document."
-msgstr "Цей документ не містить цитат."
-
-#: source/tmp/ShortcutChooser.vue.ts:61 source/tmp/ColorControl.vue.ts:35
-#: source/tmp/NumberControl.vue.ts:40 source/tmp/PopoverFileProps.vue.ts:107
-msgid "Reset"
-msgstr ""
-
-#: source/tmp/FileControl.vue.ts:42
-#, fuzzy
-msgid "Select folder…"
-msgstr "Відкрити каталог проєкту"
-
-#: source/tmp/FileControl.vue.ts:42
-#, fuzzy
-msgid "Select file…"
-msgstr "Видалити файл"
-
-#: source/tmp/PopoverDirProps.vue.ts:175 source/tmp/PopoverFileProps.vue.ts:101
-msgid "Created"
-msgstr ""
-
-#: source/tmp/PopoverDirProps.vue.ts:184
-msgid "Project Settings…"
-msgstr "Налаштування проекту..."
-
-#: source/tmp/Defaults.vue.ts:70
-msgid ""
-"This profile is protected. This means that it will be restored when you "
-"remove or rename it."
-msgstr ""
-
-#: source/tmp/Defaults.vue.ts:73
-msgid ""
-"This profile is invalid. It may contain errors, or it may be missing the "
-"writer or reader property."
-msgstr ""
-
-#: source/tmp/Defaults.vue.ts:111
-msgid "Edit the default settings for imports or exports here."
-msgstr "Змінити налаштування за замовчуванням для імпорту чи експорту."
-
-#: source/tmp/Defaults.vue.ts:205 source/tmp/SnippetsTab.vue.ts:134
-msgid "Saved!"
-msgstr "Збережено!"
-
-#: source/tmp/GlobalSearch.vue.ts:34
-msgid "Full-Text Search"
-msgstr ""
-
-#: source/tmp/GlobalSearch.vue.ts:35
-msgid "Enter your search terms below"
-msgstr ""
-
-#: source/tmp/GlobalSearch.vue.ts:36
-msgid "Find …"
-msgstr ""
-
-#: source/tmp/GlobalSearch.vue.ts:37 source/tmp/FileManager.vue.ts:48
-msgid "Filter …"
-msgstr ""
-
-#: source/tmp/GlobalSearch.vue.ts:38
-msgid "Filter search results"
-msgstr ""
-
-#: source/tmp/GlobalSearch.vue.ts:39
-msgid "Restrict search to directory"
-msgstr ""
-
-#: source/tmp/GlobalSearch.vue.ts:40
-msgid "Restrict to directory …"
-msgstr ""
-
-#: source/tmp/GlobalSearch.vue.ts:41
-msgid "Search"
-msgstr ""
-
-#: source/tmp/GlobalSearch.vue.ts:42
-msgid "Clear search"
-msgstr ""
-
-#: source/tmp/GlobalSearch.vue.ts:43
-msgid "Toggle results"
-msgstr ""
-
-#: source/tmp/GlobalSearch.vue.ts:109
-#, javascript-format
-msgid "%s matches"
-msgstr ""
-
-#: source/tmp/PopoverTags.vue.ts:48
+msgstr ""
+
+#: source/tmp/RelatedFilesTab.vue.ts:221
+#, javascript-format
+msgid "This relation is based on %s shared tags: %s"
+msgstr ""
+
+#: source/tmp/PopoverDocInfo.vue.ts:45
+msgid "No open document"
+msgstr ""
+
+#: source/tmp/PopoverDocInfo.vue.ts:48
+msgid "words"
+msgstr "слів"
+
+#: source/tmp/PopoverDocInfo.vue.ts:51
+msgid "characters"
+msgstr "символів"
+
+#: source/tmp/PopoverTags.vue.ts:39
 msgid "Name"
 msgstr ""
 
-#: source/tmp/PopoverTags.vue.ts:49
+#: source/tmp/PopoverTags.vue.ts:40
 msgid "Count"
 msgstr ""
 
-#: source/tmp/PopoverTags.vue.ts:67
+#: source/tmp/PopoverTags.vue.ts:47
 msgid "Filter tags…"
 msgstr "Фільтр міток..."
 
-#: source/tmp/PopoverTags.vue.ts:70
+#: source/tmp/PopoverTags.vue.ts:48
 msgid "Tag Cloud"
 msgstr "Хмара міток"
-
-#: source/tmp/PopoverTags.vue.ts:73
-msgid "Suggested tags for the current file"
-msgstr "Пропоновані теги для файлу"
-
-#: source/tmp/PopoverTags.vue.ts:76
-msgid "Add to file"
-msgstr "Додати до файлу"
-
-#: source/tmp/PopoverPomodoro.vue.ts:80
-msgid "Stop"
-msgstr "Зупинити"
-
-#: source/tmp/PopoverPomodoro.vue.ts:83
-msgid "Work"
-msgstr "Робота"
-
-#: source/tmp/PopoverPomodoro.vue.ts:86
-msgid "Short break"
-msgstr "Коротка перерва"
-
-#: source/tmp/PopoverPomodoro.vue.ts:89
-msgid "Break"
-msgstr "Перерва"
-
-#: source/tmp/PopoverPomodoro.vue.ts:92
-msgid "Sound Effect"
-msgstr ""
-
-#: source/tmp/PopoverPomodoro.vue.ts:95
-msgid "Volume"
-msgstr ""
-
-#: source/tmp/RelatedFilesTab.vue.ts:33
-msgid "No related files"
-msgstr ""
-
-#: source/tmp/RelatedFilesTab.vue.ts:34
-msgid "This relation is based on a bidirectional link."
-msgstr ""
-
-#: source/tmp/RelatedFilesTab.vue.ts:35
-msgid "This relation is based on an outbound link."
-msgstr ""
-
-#: source/tmp/RelatedFilesTab.vue.ts:36
-msgid "This relation is based on a backlink."
-msgstr ""
-
-#: source/tmp/RelatedFilesTab.vue.ts:221
-#, javascript-format
-msgid "This relation is based on %s shared tags: %s"
-msgstr ""
-
-#: source/tmp/SnippetsTab.vue.ts:50
-msgid "Rename snippet"
-msgstr "Перейменувати сніппет"
-
-#: source/tmp/SnippetsTab.vue.ts:53
-msgid "Snippets let you define reusable pieces of text with variables."
-msgstr ""
-"Сніпети дозволяють визначати повторювані фрагменти тексту за допомогою "
-"перемінних.."
-
-#: source/tmp/PopoverFileProps.vue.ts:110
-msgid "Set writing target…"
-msgstr "Задати ціль..."
 
 #: source/tmp/PopoverStats.vue.ts:79
 msgid "words last month"
@@ -5071,18 +2868,76 @@
 msgid "More statistics …"
 msgstr "Більше статистики..."
 
-#: source/tmp/ListControl.vue.ts:76
-msgid "Add"
-msgstr ""
-
-#: source/tmp/ListControl.vue.ts:77
-msgid "Actions"
-msgstr ""
-
-#: source/tmp/ListControl.vue.ts:78
-#, fuzzy
-msgid "Delete"
-msgstr "Видалити файл"
+#. STATIC VARIABLES
+#: source/tmp/CalendarView.vue.ts:26
+msgid "Calendar"
+msgstr "Календар"
+
+#: source/tmp/CalendarView.vue.ts:28
+msgid "January"
+msgstr ""
+
+#: source/tmp/CalendarView.vue.ts:29
+msgid "February"
+msgstr ""
+
+#: source/tmp/CalendarView.vue.ts:30
+msgid "March"
+msgstr ""
+
+#: source/tmp/CalendarView.vue.ts:31
+msgid "April"
+msgstr ""
+
+#: source/tmp/CalendarView.vue.ts:32
+msgid "May"
+msgstr ""
+
+#: source/tmp/CalendarView.vue.ts:33
+msgid "June"
+msgstr ""
+
+#: source/tmp/CalendarView.vue.ts:34
+msgid "July"
+msgstr ""
+
+#: source/tmp/CalendarView.vue.ts:35
+msgid "August"
+msgstr ""
+
+#: source/tmp/CalendarView.vue.ts:36
+msgid "September"
+msgstr ""
+
+#: source/tmp/CalendarView.vue.ts:37
+msgid "October"
+msgstr ""
+
+#: source/tmp/CalendarView.vue.ts:38
+msgid "November"
+msgstr ""
+
+#: source/tmp/CalendarView.vue.ts:39
+msgid "December"
+msgstr ""
+
+#: source/tmp/CalendarView.vue.ts:41
+msgid "Below the monthly average"
+msgstr ""
+
+#: source/tmp/CalendarView.vue.ts:42
+msgid "Over the monthly average"
+msgstr "Понад середньомісячний показник"
+
+#: source/tmp/CalendarView.vue.ts:43
+msgid "More than twice the monthly average"
+msgstr "Більш ніж у два рази перевищує середньомісячний показник"
+
+#~ msgid "Suggested tags for the current file"
+#~ msgstr "Пропоновані теги для файлу"
+
+#~ msgid "Add to file"
+#~ msgstr "Додати до файлу"
 
 #~ msgid "Show file"
 #~ msgstr "Показати файл"
@@ -5161,217 +3016,6 @@
 #~ "Тут ви можете визначити певні рядки, які будуть замінені, коли ввімкнено "
 #~ "автовиправлення. Символи з ліворуч будуть замінені на ті, що праворуч."
 
-=======
-#: source/tmp/RelatedFilesTab.vue.ts:221
-#, javascript-format
-msgid "This relation is based on %s shared tags: %s"
-msgstr ""
-
-#: source/tmp/PopoverDocInfo.vue.ts:45
-msgid "No open document"
-msgstr ""
-
-#: source/tmp/PopoverDocInfo.vue.ts:48
-msgid "words"
-msgstr "слів"
-
-#: source/tmp/PopoverDocInfo.vue.ts:51
-msgid "characters"
-msgstr "символів"
-
-#: source/tmp/PopoverTags.vue.ts:39
-msgid "Name"
-msgstr ""
-
-#: source/tmp/PopoverTags.vue.ts:40
-msgid "Count"
-msgstr ""
-
-#: source/tmp/PopoverTags.vue.ts:47
-msgid "Filter tags…"
-msgstr "Фільтр міток..."
-
-#: source/tmp/PopoverTags.vue.ts:48
-msgid "Tag Cloud"
-msgstr "Хмара міток"
-
-#: source/tmp/PopoverStats.vue.ts:79
-msgid "words last month"
-msgstr "слів за минулий місяць"
-
-#: source/tmp/PopoverStats.vue.ts:82
-msgid "daily average"
-msgstr "в середньому за день"
-
-#: source/tmp/PopoverStats.vue.ts:85
-msgid "words today"
-msgstr "слів за сьогодні"
-
-#: source/tmp/PopoverStats.vue.ts:88
-msgid "🔥 You're on fire!"
-msgstr "🔥 Робота горить!"
-
-#: source/tmp/PopoverStats.vue.ts:91
-msgid "💪 You're close to hitting your daily average!"
-msgstr "💪 Ви наближаєтеся до середньодобової позначки!"
-
-#: source/tmp/PopoverStats.vue.ts:94
-msgid "✍🏼 Get writing to surpass your daily average."
-msgstr "✍🏼 Продовжуйте писати, щоб перевершити свій середньодобовий показник."
-
-#: source/tmp/PopoverStats.vue.ts:97
-msgid "More statistics …"
-msgstr "Більше статистики..."
-
-#. STATIC VARIABLES
-#: source/tmp/CalendarView.vue.ts:26
-msgid "Calendar"
-msgstr "Календар"
-
-#: source/tmp/CalendarView.vue.ts:28
-msgid "January"
-msgstr ""
-
-#: source/tmp/CalendarView.vue.ts:29
-msgid "February"
-msgstr ""
-
-#: source/tmp/CalendarView.vue.ts:30
-msgid "March"
-msgstr ""
-
-#: source/tmp/CalendarView.vue.ts:31
-msgid "April"
-msgstr ""
-
-#: source/tmp/CalendarView.vue.ts:32
-msgid "May"
-msgstr ""
-
-#: source/tmp/CalendarView.vue.ts:33
-msgid "June"
-msgstr ""
-
-#: source/tmp/CalendarView.vue.ts:34
-msgid "July"
-msgstr ""
-
-#: source/tmp/CalendarView.vue.ts:35
-msgid "August"
-msgstr ""
-
-#: source/tmp/CalendarView.vue.ts:36
-msgid "September"
-msgstr ""
-
-#: source/tmp/CalendarView.vue.ts:37
-msgid "October"
-msgstr ""
-
-#: source/tmp/CalendarView.vue.ts:38
-msgid "November"
-msgstr ""
-
-#: source/tmp/CalendarView.vue.ts:39
-msgid "December"
-msgstr ""
-
-#: source/tmp/CalendarView.vue.ts:41
-msgid "Below the monthly average"
-msgstr ""
-
-#: source/tmp/CalendarView.vue.ts:42
-msgid "Over the monthly average"
-msgstr "Понад середньомісячний показник"
-
-#: source/tmp/CalendarView.vue.ts:43
-msgid "More than twice the monthly average"
-msgstr "Більш ніж у два рази перевищує середньомісячний показник"
-
-#~ msgid "Suggested tags for the current file"
-#~ msgstr "Пропоновані теги для файлу"
-
-#~ msgid "Add to file"
-#~ msgstr "Додати до файлу"
-
-#~ msgid "Show file"
-#~ msgstr "Показати файл"
-
-#~ msgid "Directory not found"
-#~ msgstr "Каталог не знайдено"
-
-#, javascript-format
-#~ msgid "Opening new root %s …"
-#~ msgstr "Відкриття нового кореневого каталогу %s …"
-
-#, javascript-format
-#~ msgid "%s has been loaded."
-#~ msgstr "%s завантажено."
-
-#~ msgid "selected"
-#~ msgstr "обрано"
-
-#~ msgid "click to select"
-#~ msgstr "натисніть, щоб вибрати"
-
-#~ msgid "Workspaces"
-#~ msgstr "Робочі простори"
-
-#~ msgid "No open files or folders"
-#~ msgstr "Не відкрито жодного файлу чи каталогу"
-
-#~ msgid "Automatically switch to dark mode"
-#~ msgstr "Автоматичне перемикання в темний режим"
-
-#~ msgid "File manager mode"
-#~ msgstr "Режим файлового менеджера"
-
-#~ msgid "Thin &mdash; show either file tree or file list"
-#~ msgstr "Компактно &mdash; показувати дерево або список файлів"
-
-#~ msgid "Expanded &mdash; show both file tree and file list"
-#~ msgstr "Розгорнуто &mdash; показувати дерево та список файлів"
-
-#~ msgid "Combined &mdash; show files and directories in the file tree"
-#~ msgstr "Комбінований &mdash; показувати файли та каталоги у дереві файлів"
-
-#~ msgid "Sorting order for files (used for sorting by name)"
-#~ msgstr "Сортування файлів (коли сортування за назвою)"
-
-#~ msgid "When sorting by time, sort by"
-#~ msgstr "Коли сортування за часом"
-
-#~ msgid "In the file metadata display"
-#~ msgstr "У вікні відображення метаданих файлу"
-
-#~ msgid ""
-#~ "Choose the formatting characters that the bold/emphasis commands should "
-#~ "use"
-#~ msgstr ""
-#~ "Виберіть символи, які будуть використовуватися для позначення жирного/"
-#~ "курсивного тексту"
-
-#~ msgid "Default image path (relative or absolute)"
-#~ msgstr "Шлях для зберігання зображень (повний або відносний)"
-
-#~ msgid "Algorithm to use for the readability mode"
-#~ msgstr "Алґоритм для читабельности"
-
-#~ msgid "Primary Magic Quotes"
-#~ msgstr "Основний Magic Quotes"
-
-#~ msgid "Secondary Magic Quotes"
-#~ msgstr "Другорядний Magic Quotes"
-
-#~ msgid ""
-#~ "Here you can define certain strings that will be replaced when "
-#~ "AutoCorrect is on. The characters on the left side will be replaced with "
-#~ "whatever comes on the right."
-#~ msgstr ""
-#~ "Тут ви можете визначити певні рядки, які будуть замінені, коли ввімкнено "
-#~ "автовиправлення. Символи з ліворуч будуть замінені на ті, що праворуч."
-
->>>>>>> 6a1ca0b8
 #, fuzzy
 #~ msgid "Search for dictionaries…"
 #~ msgstr "Пошук словників &hellip;"
