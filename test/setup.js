/**
 * @ignore
 * BEGIN HEADER
 *
 * CVM-Role:        <none>
 * Maintainer:      Hendrik Erz
 * License:         GNU GPL v3
 *
 * Description:     Setup the test environment.
 *
 * END HEADER
 */

import { JSDOM } from 'jsdom'
import path from 'path'

/**
 * Emulates a browser environment, which is required for some tests (especially if Vue is involved).
 * Code is essentially taken from https://github.com/enzymejs/enzyme/blob/master/docs/guides/jsdom.md.
 */
function mockBrowser () {
  const jsdom = new JSDOM('<!doctype html><html><body></body></html>')
  const { window } = jsdom

  function copyProps (src, target) {
    Object.defineProperties(target, {
      ...Object.getOwnPropertyDescriptors(src),
      ...Object.getOwnPropertyDescriptors(target)
    })
  }

  // The renderer utilities look for the path module on the window object, so
  // we copy it here in order for those tests not to fail.
  window.path = path

<<<<<<< HEAD
  global.window = window
  global.document = window.document
  Object.defineProperty(global, 'navigator', {
    value: { userAgent: 'node.js' },
    writable: true,
    configurable: true,
  });
  global.requestAnimationFrame = function (callback) {
=======
  globalThis.window = window
  globalThis.document = window.document
  globalThis.requestAnimationFrame = function (callback) {
>>>>>>> 58b214b9
    return setTimeout(callback, 0)
  }
  globalThis.cancelAnimationFrame = function (id) {
    clearTimeout(id)
  }
  copyProps(window, globalThis)
}

mockBrowser()<|MERGE_RESOLUTION|>--- conflicted
+++ resolved
@@ -33,20 +33,9 @@
   // we copy it here in order for those tests not to fail.
   window.path = path
 
-<<<<<<< HEAD
-  global.window = window
-  global.document = window.document
-  Object.defineProperty(global, 'navigator', {
-    value: { userAgent: 'node.js' },
-    writable: true,
-    configurable: true,
-  });
-  global.requestAnimationFrame = function (callback) {
-=======
   globalThis.window = window
   globalThis.document = window.document
   globalThis.requestAnimationFrame = function (callback) {
->>>>>>> 58b214b9
     return setTimeout(callback, 0)
   }
   globalThis.cancelAnimationFrame = function (id) {
