--- conflicted
+++ resolved
@@ -152,12 +152,6 @@
         // If someone is building this on an unsupported platform, drop a warning.
         console.log(`\nBuilding for an unsupported platform/arch-combination ${targetPlatform}/${targetArch} - not bundling Pandoc.`)
       }
-<<<<<<< HEAD
-=======
-      // setup tray icon
-      if (isWin32) {
-        await fs.copyFile(path.join(__dirname, './resources/icons/icon.ico'), path.join(__dirname, './source/main/modules/window-manager/assets/icons/icon.ico'))
-      }
     },
     postPackage: async (forgeConfig, options) => {
       const isLinux = process.platform === 'linux'
@@ -189,7 +183,6 @@
           }
         }
       }
->>>>>>> d95ac8b4
     }
   },
   packagerConfig: {
