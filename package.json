{
  "name": "zettlr",
  "productName": "Zettlr",
  "homepage": "https://www.zettlr.com",
  "author": {
    "name": "Hendrik Erz",
    "email": "info@zettlr.com"
  },
  "repository": {
    "type": "git",
    "url": "git://github.com/Zettlr/Zettlr.git"
  },
  "version": "1.8.8",
  "license": "GPL-3.0",
  "description": "A Markdown Editor for the 21st century.",
  "main": ".webpack/main",
  "scripts": {
    "postinstall": "electron-builder install-app-deps",
    "start": "electron-forge start",
    "package": "electron-forge package",
    "package:mac-x64": "electron-forge package --platform=darwin --arch=x64",
    "package:mac-arm": "electron-forge package --platform=darwin --arch=arm64",
    "package:win-x64": "electron-forge package --platform=win32 --arch=x64",
    "package:win-arm": "electron-forge package --platform=win32 --arch=arm64",
    "package:linux-x64": "electron-forge package --platform=linux --arch=x64",
    "package:linux-arm": "electron-forge package --platform=linux --arch=arm64",
    "release:mac-x64": "electron-builder --mac --x64 --publish never --prepackaged out/Zettlr-darwin-x64/Zettlr.app",
    "release:mac-arm": "electron-builder --mac --arm64 --publish never --prepackaged out/Zettlr-darwin-arm64/Zettlr.app",
    "release:win-x64": "electron-builder --win --x64 --publish never --prepackaged out/Zettlr-win32-x64",
    "release:win-arm": "electron-builder --win --ia32 --arm64 --publish never --prepackaged out/Zettlr-win32-arm64",
    "release:linux-x64": "electron-builder --linux AppImage deb rpm zip --x64 --publish never --prepackaged out/Zettlr-linux-x64",
    "release:linux-arm": "electron-builder --linux AppImage deb rpm zip --arm64 --publish never --prepackaged out/Zettlr-linux-arm64",
    "lang:refresh": "node scripts/refresh-language.js",
    "csl:refresh": "node scripts/update-csl.js",
    "reveal:build": "node scripts/update-reveal.js",
    "test": "mocha test/**/*.js && mocha -r ts-node/register test/**/*.spec.ts",
    "test-gui": "node scripts/test-gui/index.js",
    "lint": "eslint --ext js,vue,ts source"
  },
  "config": {
    "forge": "./forge.config.js"
  },
  "dependencies": {
    "@clr/icons": "^5.2.0",
    "@types/sanitize-html": "^2.3.1",
    "@types/semver": "^7.3.5",
    "@zettlr/citr": "^1.2.2",
    "adm-zip": "^0.5.5",
    "archiver": "^5.3.0",
    "astrocite": "^0.16.4",
    "bcp-47": "^2.0.0",
    "chalk": "^4.1.1",
    "chart.js": "^3.2.1",
    "chokidar": "^3.5.1",
    "citeproc": "^2.4.59",
    "codemirror": "^5.61.1",
    "command-exists": "^1.2.9",
    "got": "^11.8.2",
    "joplin-turndown": "^4.0.30",
    "joplin-turndown-plugin-gfm": "^1.0.12",
    "katex": "^0.13.11",
    "luxon": "^1.27.0",
    "md5": "^2.3.0",
    "mermaid": "^8.10.1",
    "moment": "^2.29.1",
    "nspell": "^2.1.5",
    "rimraf": "^3.0.2",
    "sanitize-filename": "^1.6.3",
    "sanitize-html": "^2.3.3",
    "semver": "^7.3.5",
    "showdown": "^1.9.1",
    "tippy.js": "^6.3.1",
    "uuid": "^8.3.2",
    "vue": "^2.6.12",
    "vue-virtual-scroller": "^1.0.10",
    "vuex": "^3.6.2",
    "yaml": "^1.10.2"
  },
  "optionalDependencies": {
    "fsevents": "^2.3.2"
  },
  "resolutions": {
    "**/electron-packager": "15.2.0",
    "**/node-abi": "^2.21.0"
  },
  "devDependencies": {
    "@electron-forge/cli": "^6.0.0-beta.54",
    "@electron-forge/maker-zip": "^6.0.0-beta.53",
    "@electron-forge/plugin-webpack": "^6.0.0-beta.54",
    "@teamsupercell/typings-for-css-modules-loader": "^2.5.1",
    "@types/adm-zip": "^0.4.34",
    "@types/archiver": "^5.1.0",
    "@types/bcp-47": "^1.0.0",
    "@types/command-exists": "^1.2.0",
    "@types/electron-devtools-installer": "^2.2.0",
    "@types/luxon": "^1.26.4",
    "@types/mocha": "^8.2.2",
    "@types/nspell": "^2.1.0",
    "@types/rimraf": "^3.0.0",
    "@types/uuid": "^8.3.0",
    "@typescript-eslint/eslint-plugin": "^4.24.0",
    "@typescript-eslint/parser": "^4.24.0",
    "@vercel/webpack-asset-relocator-loader": "^1.4.0",
    "copy-webpack-plugin": "^6.1.0",
    "cross-env": "^7.0.3",
    "css-loader": "^5.2.4",
    "csso": "^4.2.0",
<<<<<<< HEAD
    "electron": "^12.0.7",
    "electron-builder": "22.11.5",
=======
    "electron": "^12.0.9",
    "electron-builder": "22.11.4",
>>>>>>> 04076a07
    "electron-devtools-installer": "^3.2.0",
    "electron-notarize": "^1.0.0",
    "eslint": "^7.26.0",
    "eslint-config-standard": "^16.0.2",
    "eslint-config-standard-with-typescript": "^20.0.0",
    "eslint-loader": "^4.0.2",
    "eslint-plugin-import": "^2.22.1",
    "eslint-plugin-node": "^11.1.0",
    "eslint-plugin-promise": "^4.3.1",
    "eslint-plugin-standard": "^5.0.0",
    "eslint-plugin-vue": "^7.9.0",
    "file-loader": "^6.2.0",
    "fork-ts-checker-webpack-plugin": "^6.2.10",
    "jsdom": "^16.5.3",
    "less": "^4.1.1",
    "less-loader": "^7.3.0",
    "lorem-ipsum": "^2.0.3",
    "mocha": "^8.4.0",
    "node-loader": "^1.0.2",
    "raw-loader": "^4.0.2",
    "reveal.js": "^4.1.1",
    "style-loader": "^2.0.0",
    "svg-inline-loader": "^0.8.2",
    "ts-loader": "^8.1.0",
    "ts-node": "^9.1.1",
    "typescript": "^4.2.4",
    "typings-for-css-modules-loader": "^1.7.0",
    "vue-loader": "^15.9.7",
    "vue-template-compiler": "^2.6.12"
  }
}<|MERGE_RESOLUTION|>--- conflicted
+++ resolved
@@ -105,13 +105,8 @@
     "cross-env": "^7.0.3",
     "css-loader": "^5.2.4",
     "csso": "^4.2.0",
-<<<<<<< HEAD
-    "electron": "^12.0.7",
+    "electron": "^12.0.9",
     "electron-builder": "22.11.5",
-=======
-    "electron": "^12.0.9",
-    "electron-builder": "22.11.4",
->>>>>>> 04076a07
     "electron-devtools-installer": "^3.2.0",
     "electron-notarize": "^1.0.0",
     "eslint": "^7.26.0",
