--- conflicted
+++ resolved
@@ -107,11 +107,7 @@
     "css-loader": "^5.2.6",
     "csso": "^4.2.0",
     "electron": "^13.1.2",
-<<<<<<< HEAD
-    "electron-builder": "22.11.5",
-=======
     "electron-builder": "22.11.7",
->>>>>>> ccd086c5
     "electron-devtools-installer": "^3.2.0",
     "electron-notarize": "^1.0.0",
     "eslint": "^7.28.0",
