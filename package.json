{
  "name": "zettlr",
  "productName": "Zettlr",
  "homepage": "https://www.zettlr.com",
  "author": {
    "name": "Hendrik Erz",
    "email": "info@zettlr.com"
  },
  "repository": {
    "type": "git",
    "url": "git://github.com/Zettlr/Zettlr.git"
  },
  "version": "1.8.7",
  "license": "GPL-3.0",
  "description": "A Markdown Editor for the 21st century.",
  "main": ".webpack/main",
  "scripts": {
    "postinstall": "electron-builder install-app-deps",
    "start": "electron-forge start",
    "package": "electron-forge package",
    "package:mac-x64": "electron-forge package --platform=darwin --arch=x64",
    "package:mac-arm": "electron-forge package --platform=darwin --arch=arm64",
    "package:win-x64": "electron-forge package --platform=win32 --arch=x64",
    "package:win-arm": "electron-forge package --platform=win32 --arch=arm64",
    "package:linux-x64": "electron-forge package --platform=linux --arch=x64",
    "package:linux-arm": "electron-forge package --platform=linux --arch=arm64",
    "release:mac-x64": "electron-builder --mac --x64 --publish never --prepackaged out/Zettlr-darwin-x64/Zettlr.app",
    "release:mac-arm": "electron-builder --mac --arm64 --publish never --prepackaged out/Zettlr-darwin-arm64/Zettlr.app",
    "release:win-x64": "electron-builder --win --x64 --publish never --prepackaged out/Zettlr-win32-x64",
    "release:win-arm": "electron-builder --win --ia32 --arm64 --publish never --prepackaged out/Zettlr-win32-arm64",
    "release:linux-x64": "electron-builder --linux AppImage deb rpm zip --x64 --publish never --prepackaged out/Zettlr-linux-x64",
    "release:linux-arm": "electron-builder --linux AppImage deb rpm zip --arm64 --publish never --prepackaged out/Zettlr-linux-arm64",
    "lang:refresh": "node scripts/refresh-language.js",
    "csl:refresh": "node scripts/update-csl.js",
    "reveal:build": "node scripts/update-reveal.js",
    "test": "mocha test/**/*.js && mocha -r ts-node/register test/**/*.spec.ts",
    "test-gui": "node scripts/test-gui/index.js",
    "lint": "eslint --ext js,vue,ts source"
  },
  "config": {
    "forge": "./forge.config.js"
  },
  "dependencies": {
    "@clr/icons": "^5.1.1",
    "@types/sanitize-html": "^2.3.1",
    "@types/semver": "^7.3.5",
    "@zettlr/citr": "^1.2.2",
    "adm-zip": "^0.5.5",
    "archiver": "^5.3.0",
    "astrocite": "^0.16.4",
    "bcp-47": "^2.0.0",
    "chalk": "^4.1.1",
    "chart.js": "^2.9.4",
    "chokidar": "^3.5.1",
    "citeproc": "^2.4.59",
    "codemirror": "^5.61.0",
    "command-exists": "^1.2.9",
    "got": "^11.8.2",
    "joplin-turndown": "^4.0.30",
    "joplin-turndown-plugin-gfm": "^1.0.12",
    "katex": "^0.13.3",
    "luxon": "^1.26.0",
    "md5": "^2.3.0",
    "mermaid": "^8.9.3",
    "moment": "^2.29.1",
    "nspell": "^2.1.5",
    "rimraf": "^3.0.2",
    "sanitize-filename": "^1.6.3",
    "sanitize-html": "^2.3.3",
    "semver": "^7.3.5",
    "showdown": "^1.9.1",
    "tippy.js": "^6.3.1",
    "uuid": "^8.3.2",
    "vue": "^2.6.12",
    "vue-virtual-scroller": "^1.0.10",
    "vuex": "^3.6.2",
    "yaml": "^1.10.2"
  },
  "optionalDependencies": {
    "fsevents": "^2.3.2"
  },
  "resolutions": {
    "**/electron-packager": "15.2.0",
    "**/node-abi": "^2.21.0"
  },
  "devDependencies": {
    "@electron-forge/cli": "^6.0.0-beta.54",
    "@electron-forge/maker-zip": "^6.0.0-beta.53",
    "@electron-forge/plugin-webpack": "^6.0.0-beta.54",
    "@teamsupercell/typings-for-css-modules-loader": "^2.5.1",
    "@types/adm-zip": "^0.4.34",
    "@types/archiver": "^5.1.0",
    "@types/bcp-47": "^1.0.0",
    "@types/command-exists": "^1.2.0",
    "@types/electron-devtools-installer": "^2.2.0",
    "@types/luxon": "^1.26.3",
    "@types/mocha": "^8.2.2",
    "@types/nspell": "^2.1.0",
    "@types/rimraf": "^3.0.0",
    "@types/uuid": "^8.3.0",
    "@typescript-eslint/eslint-plugin": "^4.22.0",
    "@typescript-eslint/parser": "^4.22.0",
    "@vercel/webpack-asset-relocator-loader": "^1.3.1",
    "copy-webpack-plugin": "^6.1.0",
    "cross-env": "^7.0.3",
    "css-loader": "^5.2.4",
    "csso": "^4.2.0",
    "electron": "^12.0.5",
    "electron-builder": "^22.10.5",
    "electron-devtools-installer": "^3.2.0",
    "electron-notarize": "^1.0.0",
    "eslint": "^7.25.0",
    "eslint-config-standard": "^16.0.2",
    "eslint-config-standard-with-typescript": "^20.0.0",
    "eslint-loader": "^4.0.2",
    "eslint-plugin-import": "^2.22.1",
    "eslint-plugin-node": "^11.1.0",
    "eslint-plugin-promise": "^4.3.1",
    "eslint-plugin-standard": "^5.0.0",
    "eslint-plugin-vue": "^7.8.0",
    "file-loader": "^6.2.0",
    "fork-ts-checker-webpack-plugin": "^6.2.5",
<<<<<<< HEAD
    "jsdom": "^16.5.3",
=======
    "jsdom": "^16.5.2",
>>>>>>> dcb7192c
    "less": "^4.1.1",
    "less-loader": "^7.3.0",
    "lorem-ipsum": "^2.0.3",
    "mocha": "^8.3.2",
    "node-loader": "^1.0.2",
    "raw-loader": "^4.0.2",
    "reveal.js": "^4.1.0",
    "style-loader": "^2.0.0",
    "svg-inline-loader": "^0.8.2",
    "ts-loader": "^8.1.0",
    "ts-node": "^9.1.1",
    "typescript": "^4.2.4",
    "typings-for-css-modules-loader": "^1.7.0",
    "vue-loader": "^15.9.6",
    "vue-template-compiler": "^2.6.12"
  }
}<|MERGE_RESOLUTION|>--- conflicted
+++ resolved
@@ -120,11 +120,7 @@
     "eslint-plugin-vue": "^7.8.0",
     "file-loader": "^6.2.0",
     "fork-ts-checker-webpack-plugin": "^6.2.5",
-<<<<<<< HEAD
     "jsdom": "^16.5.3",
-=======
-    "jsdom": "^16.5.2",
->>>>>>> dcb7192c
     "less": "^4.1.1",
     "less-loader": "^7.3.0",
     "lorem-ipsum": "^2.0.3",
