--- conflicted
+++ resolved
@@ -180,13 +180,8 @@
     "@electron-forge/plugin-webpack": "^6.0.0-beta.54",
     "@teamsupercell/typings-for-css-modules-loader": "^2.4.0",
     "@types/electron-devtools-installer": "^2.2.0",
-<<<<<<< HEAD
     "@typescript-eslint/eslint-plugin": "^4.11.0",
-    "@typescript-eslint/parser": "^4.10.0",
-=======
-    "@typescript-eslint/eslint-plugin": "^4.10.0",
     "@typescript-eslint/parser": "^4.11.0",
->>>>>>> 13b62313
     "@zeit/webpack-asset-relocator-loader": "^0.8.0",
     "copy-webpack-plugin": "^6.1.0",
     "cross-env": "^7.0.3",
