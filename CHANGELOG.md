# 1.7.3

## GUI and Functionality

<<<<<<< HEAD
- Fixed a bug causing Export Project to fail.
- All images paths created when pasting or dropping an image are now relative and POSIX (using forward slashes). This unifies images paths across platforms (in particular Windows) and insertion method.
=======
- Fixed a bug causing project exports to fail.
- The `Cmd/Ctrl+K`-shortcut now works with most domains and protocols (i.e. no matter which URL is in the clipboard, it should insert it now).

## Under the Hood

- Upgraded `joplin-turndown` which should result in better HTML-to-Markdown conversion on pasting.
- In case Pandoc produces any output (such as warnings or other useful info) but runs successfully, this output will be logged so that you can troubleshoot even non-fatal warnings.
>>>>>>> bbbf31b3

# 1.7.2

## GUI and Functionality

- The NSIS installer (Windows) now contains customized, branded images for the sidebar and header of the various pages visible during the setup process.
- Added syntax highlighting modes (with keywords):
    - **Clojure**: `clojure`
    - **LaTeX**: `latex`/`tex`
- Fixed a bug where the trailing `---` of a YAML frontmatter would mistakenly be identified by the renderer as ATX-headings in readability mode, resulting in weird display of the last YAML frontmatter line.
- Added feedback if there was no directory selected, but one is needed to do a certain task.
- Multiline math equations now feature syntax highlighting.
- Fixed a bug that would sometimes render parts of multiline equations as headings.
- Added an option to tell Zettlr to use the first heading level 1 of a file to display instead of the filename (however, a frontmatter title will override this).
- YAML frontmatter ending characters should not trigger AutoCorrect anymore.
- The exporter now respects values from a YAML frontmatter, if (and where) applicable.
- You should now be able to fold Markdown sections from anywhere within their section text.
- Fixed a rare bug where Zettlr would attempt to render an internal link as a citation.
- Creating files using a case-sensitive extension name should now work.
- Set desktop Linux desktop icon in BrowserWindow config.
- `reveal.js`-presentations now do not have standalone-flags during export.
- The "Import"-option now also lets you select Markdown and text files. However, instead of running them through Pandoc, they are directly copied into the target directory.
- Fixed a bug that would cause the global search to stop working in certain situations, e.g. after renaming a file.
- The middle mouse button now closes tabs (thanks to @Kaan0200 for implementing).


## Under the Hood

- Added the logo source files to source control. Please make sure to read the accompanying README file in the `icons`-directory before using!!
- The AutoCorrect replacement now checks for the actual mode at both range endings before actually performing a replacement.
- The importer is now a module.
- Fixed a logical error in the FSAL change detection, which would lead to the FSAL not being able to process additions of assets.
- The application now uses `app.getVersion()` instead of requiring the `package.json`-file (thanks to @Aigeruth for implementing).
- CodeMirror is now required directly within the plugins and is independent of the location of `node_modules`.
- Zettlr is now also available for ARM64 Windows (thanks to @smitec for implementing).

# 1.7.1

## GUI and Functionality

- Fixed a race condition that would cause the renderer to become completely unresponsive when creating uncomplete Zettelkasten links (e.g. `[[contents]` or `[contents]]`).
- The interactive tutorial is now also available in French (thanks to @framatophe for their translation!).
- The sidebar now shows single-citekeys (without square brackets) in the references list again.
- Added syntax highlighting modes (with keywords):
    - **Smalltalk**: `smalltalk`/`st`

## Under the Hood

- Updated dependencies:
  - @zettlr/citr `1.2.0`
  - @clr/icons `3.1.4`
  - joplin-turndown `4.0.28`
  - citeproc `2.4.6`
  - electron `9.0.5`
  - electron-notarize `1.0.0`
  - mocha `8.0.1`
  - chalk `4.1.0`
  - got `11.4.0`
  - tippy.js `6.2.4`
  - moment `2.27.0`
  - uuid `8.2.0`
  - v8-compile-cache `2.1.1`
  - eslint `7.4.0`
  - eslint-plugin-import `2.22.0`
  - eslint-plugin-vue `7.0.0-alpha.9`
  - electron-devtools-installer `3.1.0`
  - webpack-cli `3.3.12`
  - uglify-js `3.10.0`
  - vue-loader `15.9.3`
  - css-loader `3.6.0`
  - mermaid `8.5.0`

# 1.7.0

## Breaking Changes

This release contains several breaking changes to 1.6 due to heavy internal refactoring.

* Your virtual directories will be gone after installing.
* Projects will be incorporated into the `.ztr-directory`-files, which means that you need to extract these files (or backup them) if you plan to roll back to 1.6 or earlier, lest you will lose the project settings.
* `Cmd/Ctrl+W` will now attempt to close open tabs first before closing the window. To close the main window directly, use `Cmd/Ctrl+Shift+W`.
* Now you will need to either `Cmd+Click` (macOS) or `Ctrl+Click` (other platforms) on internal and external links as well as on tags in order to follow the link/start a search.
* `Cmd/Ctrl+[1-9]` now **do no longer toggle recent documents** -- rather they select the corresponding tab!

## GUI and Functionality

- **New Feature**: Zettlr now supports (theoretically) unlimited open documents and orders them in tabs at the top of the editor instance.
    - The tabs display the frontmatter title, if applicable, or the filename.
    - On hover, you can get additional info about the documents.
    - Drag and drop the tabs to re-sort their order.
    - Get going where you left of the day before: Open files are persisted during restarts of the application.
    - **Transiency**: Tabs are opened transient, which means if you do not modify their contents, they will be replaced with another file that you open. This way you can quickly stroll through search results without having to close hundreds of tabs afterwards!
- **New Feature**: RTL support! Now whether you are writing in Hebrew, Persian, Urdu or any other right-to-left writing system, you can do so now. We've added support for the respective options of CodeMirror in the "Preferences -> Editor" tab.
- **New Feature**: You can now direct Zettlr to automatically create new files if you click on an internal link that does not match a file. Thanks to @halcyonquest for their contribution!
- **New Feature**: Vim and Emacs insertion modes are now supported! You can switch persistently between these two and the "normal" insertion mode using the preferences. Thanks to @JorySchossau for implementing this feature!
- **New Feature**: Directory icons. From now on you can select an arbitrary icon to further visually distinguish certain directories from the others. This has no other than a purely visual effect and may help identify specific directories within a longer list reliably.
- **New Feature**: Many apps feature it already, Zettlr joins them now. An interactive tutorial will be opened on the first start of the app.
- If available, a title from a YAML frontmatter will be appended to the displayed file entry when linking files.
- Copying images from the Explorer/Finder/file browser now offers to insert them into the document, copying them over to the assets directory.
- The popups are now more resilient against accidental closing, just like the dialogs.
- When focus-selecting the global search bar (pressing the mouse button in the input and using it to select some text immediately) works as in other inputs now.
- Added the week-number as a variable for filenames and the Zettelkasten IDs (use `%W`).
- Changes to the Pomodoro timer: Now the sound will play each time you release the mouse button on the volume slider to check how loud it is. Furthermore, the mute button has been removed in favor of a volume indication, with 0% equalling the former mute setting.
- When the tag cloud is filtered, "Copy Tags" will only copy the filtered tags, and no longer all tags. To copy all tags, reset the filter. Furthermore tags will now be copied to clipboard including the leading hashtag.
- Re-enabled double-dollar inline equations for rendering and syntax highlighting.
- HTML-style comments (`<!-- Lorem Ipsum -->`) are now also exempt from the word counting.
- Fixed an error in the Table Editor that would assume empty rows to be header rows, leading to false behavior when trying to display a completely empty table.
- The Table Editor can now also parse and display simple and grid tables, and a wider range of pipe tables, as described in the Pandoc manual.
- Fixed a small mistake where literal blocks would be wrongly offset as the editor treated them as list items.
- Fixed artefacts with spellchecking errors. Thanks to @ryota-abe for proposing the correct selector!
- The Table Editor now remembers what the source table looked like and tries to recreate that when it applies the changes to the DOM.
- Added verbose error reporting and improved the error handling during citeproc boot. Now, Zettlr will (a) remove error-throwing CiteKeys so that the rest of the library loads just fine and (b) display the exact errors as reported by citeproc-js so that users can immediately identify the bad keys and know where to look.
- The global search bar's autocomplete will now also work for non-western scripts such as Japanese, Korean, Chinese, or any other.
- Virtual directories have been discontinued. Parts of their functionality will be re-implemented in different ways.
- On Linux, we've restored the default window decorations -- that is, the burger menu button is gone, and the menu will be displayed wherever the window manager decides.
- Fixed a small bug that could lead to errors during autocomplete selection if no frontmatter is present in the file.
- Added syntax highlighting modes (with keywords):
    - **Elm**: `elm`
    - **F#**: `f#`/`fsharp`
    - **Haskell**: `hs`/`haskell`
    - **VB.net**: `vb.net`/`vb`/`visualbasic`
    - **HTML**: `html`
    - **XML**: `xml`
    - **Markdown**: `markdown`/`md`
    - **Julia**: `julia`/`jl`
    - **Turtle**: `turtle`/`ttl`
    - **SPARQL**: `sparql`
    - **Verilog**: `verilog`/`v`
    - **SystemVerilog**: `systemverilog`/`sv`
    - **VHDL**: `vhdl`/`vhd`
    - **Tcl**: `tcl`
    - **CommonLisp**: `clisp`/`commonlisp`
    - **Scheme**: `scheme`
    - **PowerShell**: `powershell`
- Fix the colours of the heatmap search list.
- Fixed a logical error in the detection of remote changes of attachment files.
- Fenced code blocks, delimited by three backticks have a customizable box background. The colour (and different styles) can be customized by targeting the `code-block-line`-CSS class.
- The font size of mathematics was decreased a bit to align it better with the size of normal text. Thanks to @tobiasdiez.
- Support fenced code blocks surrounded by tildes (`~`) instead of backticks.
- The About dialog of the application now also holds a tab with debug information about both the binary, the system, and the current environment.
- Tags with diacritics are now also removed on export (with the respective setting turned on), so that the removed tags match the tags which are highlighted in the editor.
- Fixed searches behaving irrationally if you search again while the previous search has not yet ended.
- Switched to using the [Clarity Design](https://clarity.design/icons) icon set where possible.
- Sort buttons now show how the directory is currently sorted. One shows and toggles what is being sorted by (name or time). The other shows and toggles what direction is being sorted ine (ascending or descending).
- Modified display settings are now applied on configuration changes (not just after clicking somewhere in the document).
- Modals now also apply a dark theming if in dark mode.
- Fixed image exports.
- Fixed correct exporting of images when exporting to Textbundle and Textpack.
- Fixed revealJS presentations which now display Math.
- Fixed the autocomplete behaviour, especially with cursor movement.
- If there is a selection in the document, its contents are used to fill in the search field now. Furthermore, the occurrences of the search term are now already highlighted without you having to search first.
- If there is a selection in the document, its contents fill up the global search field on focus, if the global search field does not have any contents.
- Fixed wrong display of project property table of content evaluation level.
- When linking files, Zettlr will now present you those files that match with at least one tag with the currently active file, making cross-linking of notes as easy as typing the link-start and hitting the arrow down-key. Bonus: It'll present you these options even if the files reside in a completely different root directory.
- Fixed behaviour of nested checkboxes.
- Fixed escaping of special TeX characters in input value fields (e.g. project properties).
- Finally fixed the parenthesis-link-problem. This means: For each Markdown link, the algorithm will parse the full detected URL and see if all opening parentheses have closing ones. If there are more opening parentheses than closing ones, the algorithm will push the link further in an attempt to fully resolve all parentheses. If this is not possible (because the link itself contains more opening than closing parentheses to begin with), you need to encode one opening parenthesis using `%28` for the algorithm to successfully render the link.
- Dragging search results like normal files is now possible.
- When switching directories while a search result list is displayed, this search is now performed at the other directory immediately after switching.
- Reversing a MagicQuote can now be performed by pressing backspace after a replacement has taken place, in order to restore the default double (") or single (') quote.
- Math doesn't render in comments anymore.
- Opening files with Zettlr when the app is not running will now correctly open them.
- Zooming on Windows and Linux can now be facilitated by scrolling while holding down the control-key.
- Use `Cmd/Ctrl+Shift+L` to copy the active file's ID to the clipboard.
- You can now also use `F2` to trigger a file rename for the current file.
- Improve the detection and rendering of Setext-headings.
- Dropping files from the file list onto the editor now inserts a valid Zettelkasten-link to that file into the editor.
- Images will now also render in-line.
- The "Window" submenu is now not confined to macOS applications anymore, but available to all platforms.
- URLs in Markdown links will not be rendered anymore.
- Enabled the context menu now also for both directories in the file list and the empty space in the file list (if there is some).
- You can now open directories externally (read: in Finder/Explorer/your Linux file browser) in the context menu now.
- Zettlr now attempts to set the cursor back to the place where it has been after programmatically updating the document content, e.g. after a remote change.
- Added a setting to control the sensitivity of Zettlr checking for remote file notifications on certain systems.
- Prevent multiple cursors when performing a special action (following a link, clicking a tag, etc.)
- Now both the current cursor position and the word count are displayed side by side. No need to right-click again to toggle!
- Citations in comments are now no longer rendered.

## Under the Hood

- **FSAL Refactor**: This release includes a huge refactor of the file system core of the application. In general terms, the rewritten core enables Zettlr to handle the file system more efficiently, uses up less RAM and has some other goodies that make the whole File System Abstraction Layer (FSAL) much more scalable for future feature implementations. More precisely:
    - **From OOP to Functional**: While previously files and directories were heavily object-oriented with one full object being instantiated for each and every file including a whole prototype chain, the new core switches to a functional approach, removing the memory-intensive prototype chains. Instead, files and directories are now represented by a **descriptor** which includes the all meta-information packages, but no function bodies. Instead, the new FSAL calls functions to which it passes one or more descriptors in order to enable the function to modify the descriptor itself. This also makes state management easier, as the whole FSAL only works with object pointers and does not re-instantiate most descriptors every time a function modifies them.
    - **Improved state management**: Now the state is not littered across the main process code base, but instead is centrally managed by the FSAL core class, which emits events every time anything in the state changes. This keeps the functional logic of the application much simpler. As opposed to before, the Zettlr main application class only accesses the FSAL state, and furthermore makes use of three events -- directory replacement, file replacement, and full file tree update -- to propagate any changes to the renderer process.
    - **File Caching for faster boot**: The FSAL additionally includes a [sharded](https://searchoracle.techtarget.com/definition/sharding) file cache which approximately halves the boot time. Furthermore, this enables the app to be much more resource-friendly for your storage, as the number of file accesses is reduced heavily -- at most, one hundred files will be opened during boot, instead of up to 10,000 or more, depending on the amount of open files you had.
    - **Improved remote change detection**: As a result of the descriptor-system and improved central state management, detecting and managing state changes induced remotely much easier. The whole logic of the watchdog has been cut down to its essential parts to make its business logic more manageable.
    - **Improved debugging**: Also as a result of implementing the new FSAL core as a self-contained EventEmitter module, it's much easier to locate logical errors, as due to improved state management missing state updates in the graphical user interface most likely emanate from exactly there, and not the FSAL. This has already helped identify several very small and almost unnoticeable bugs that did not update the renderer's state as wanted.
- Improvements to image dragging and dropping from the attachment sidebar.
- Switched the string variable replacer from vanilla JavaScript to moment.js, which simplified the function considerably.
- The `export` module is now really a module.
- Switched to cTime internally as the representation for modification time, because it'll capture more changes than mTime.
- Updated insecure dependencies.
- `.git`-directories are now ignored.
- Applying the CSS line classes for Markdown headings should now be less computationally intensive.
- Switched to Gulp for LESS compilation (thanks to @tobiasdiez for implementing).
- The command autoloader now logs potential errors during command loading.
- You can now pass a temporary configuration file to Zettlr, e.g. for testing purposes. Simply start Zettlr from the command line and pass `--config /your/config/file.json`. It can also only be a stub (e.g. only containing certain selected configuration parameters), as Zettlr will set all missing properties to their respective defaults. If the path is relative, Zettlr will attempt to find the file either at the repository root, if `app.isPackaged` is `false`, or at the current executable's directory.
- Added a test command for GUI testing. It creates a small directory structure so that you can test the GUI without having to sacrifice your files or your mental health for that issue. Run `yarn test-gui` to run Zettlr in that test environment, and do to the files whatever you want!
- The targets class is now a service provider.
- Fixed the `flattenDirectoryTree` utility function. I have no idea why it worked for eleven months, but when it started throwing errors on the `FSAL` I realized it did a lot of things but it should've never worked. JavaScript is magic. Update: Found a newer and more optimized utility function, `objectToArray`, so I'm trashing it for good.
- The Pandoc-command is now logged in its resolved state immediately before actually being run.
- Windows installers are finally signed.
- Switched back to the `package.json` configuration for electron-builder, because, well, Electron.
- Fix a lot of unused and weirdly coded code.
- Added a flag to determine if the Zettlr version has changed, indicating an update (or downgrade). Based on this, the FSAL will clear its cache on boot.
- Added command-line flag `--clear-cache` to programmatically clear the FSAL cache on startup.
- Moved the `forceOpen`-functionality to a command.
- Refactored the autocompletion logic and moved it out into its own designated class to reduce the size of the `ZettlrEditor` class.
- Refactored the logic for building the bibliography in an attempt to further reduce the size of the `ZettlrEditor` class.
- Include the `codemirror.css` into the geometry styles so we have one less dependency to include on startup.
- Switched to Electron 9.0.0.
- Set the `standalone` flag for Pandoc on all non-special exports.
- Image rendering now also supports base64-encoded inline images.
- Improvements to the detection of tags, internal links and footnotes. The algorithm is now more efficient and stable in various situations.

# 1.6.0

**The macOS-build of Zettlr is now code-signed and notarized, which means you will be able to open it without having to explicitly add an exception in your security preferences.**

## Breaking Changes

- If you want to enable the newly added MathJax CDN support for equation rendering, make sure to add the `--mathjax`-flag to your Pandoc command. If you did not modify the Pandoc command, you can "restore" the (new) default value, which will add the MathJax support for you.

## GUI and Functionality

- **New Feature**: [Mermaid](https://mermaid-js.github.io/mermaid/#/) chart support! Now you can add code blocks with the keyword "mermaid" (i.e. "```mermaid")to your document and use the Mermaid chart language to create charts!
- **New Feature**: Zettlr is now able to open file attachments for citations in your files. Simply right-click a citation, go to "Open Attachment" and select the cite-key for which you want to open the file attachment. Got multiple? Here's how Zettlr chooses which one to open: All attachments are listed and then the PDF files are sorted on top of the list. Then, Zettlr will open whatever attachment is the first in the list.
- **New Feature**: You now have an additional setting that allows you to determine if, and when, the filename will be automatically added to your link. "Never" means that the file name will never be added, "Only with ID" means that the file name will only be added, if the link is constructed using the ID, and "always" (the default) means that the file name will always be added, possibly duplicating it.
- **New Feature**: NOT search operator. Now you can use an exclamation mark (!) before the term in your global search to exclude certain search terms. If any NOT-condition is satisfied, the file will no longer be considered a candidate. You can combine the NOT-operator with both exact matches (`!"an exact phrase"`) and single terms (`!word`).
- Added TypeScript syntax highlighting. Keywords: `typescript`, `ts`.
- Added `Windows 32bit` build.
- Switched from `showdown` to `turndown` for converting HTML to Markdown on pasting contents. This makes pasting HTML formatted text much better than prior. Thanks to @Zverik for implementing!
- Pressing `Alt-Up` and `Alt-Down` will now swap lines in the editor window up or down.
- Cleaned up the shortcuts. Until now, `Ctrl+B` would also make text bold on macOS. Now, only `Cmd+B` will work, while `Ctrl+B` will only work on non-Apple systems.
- Improved the Math equation detection again. Now it's simpler, faster and will work more reliable. Escaping dollar signs should most of the time not be necessary anymore.
- Added syntax highlighting to inline and block Math equations. Now they're displayed in monospace to make it easier for you to write them.
- Title and tag matching of search terms during global search is now performed case insensitive.
- Added an option to copy the filename of files to the clipboard via the context menu.
- Exact search terms in the global search are no longer trimmed (trailing and leading whitespace is not removed) to maintain the meaning of "exact".
- The AutoCorrect option can now be activated and deactivated as intended.
- Added German secondary guillemets to the MagicQuotes settings.
- Better citation detection: Now, standalone-citations at the beginning of line will also be rendered.
- Improved the contextmenu behaviour.
- When creating a new file, the editor is re-focused again so that you can immediately begin writing.
- Task items are now rendered irrespective of the list-type-character they use, i.e. the following examples will all be rendered correctly: `- [ ]`, `+ [ ]`, and `* [ ]`.
- The "Empty directory"-message is now translatable and available in several languages.
- Headings will no longer be considered tags
- Fix `Ctrl+F`-shortcut on macOS.
- When linking a file using the Zettelkasten links, the prompt will now include *all files from the whole root*, not just the files from within the current directory.
- Made the dialogs more resilient. Now you can select text somewhere on dialogs, and regardless of whether you accidentally moved too far (out of the dialog), it will not close anymore, when you release the mouse.
- The front matter is now disregarded when counting words or chars.
- In case of renaming a directory, the containing directory is now re-sorted everytime so that changes are reflected immediately.
- The HTML template now includes a switch to include MathJax (CDN) in order to display equations in HTML exports and the print preview (only works with Pandoc installed).
- Improved placement of Input Method Editors (IME) for non-western input sources (e.g., Japanese or Korean typeset). Thanks to @ryota-abe for implementing!
- The file linking autocomplete will now respect your choice of Zettelkasten link starting characters, if they differ from `[[`.
- The formatting of Zettelkasten-links is now according to other formattings (such as emphasis or bold text), slightly transparent.
- On autocompleting Zettelkasten-links, the closing characters for the links are now added in case they are not already present (due to autoclosing, or else).
- The automplete-dropdown for Zettelkasten-links does not appear anymore if editing a footnote.
- Added overall days statistics to the stats dialog.
- Image-Paths correction for Windows systems.
- Setext headers are now rendered in the correct size, in line with the ATX headers.
- Abstracts in the YAML frontmatter are now considered on PDF exports.
- Fixed a rare bug, which would cause the edit flag on the main process to remain even though the renderer reports the editor is clean (that is, no changes to the document).
- Fixed an error where a completely empty custom CSS (e.g. when the user simply selects and deletes all content in the dialog or in the file) would cause the dialog generation to crash until a restart of the app.
- Fixed a rare error where an error would be thrown during export of extremely small projects.
- Fixed an error where the writing target popup would close itself via click on an option on Windows systems.
- Fixed "Select All" context menu item for text selection.
- Allow spaces in header delimiting rows.
- revealJS-presentations now have a basic syntax highlighting (Solarized theme).
- HTML exports now have a basic syntax highlighting (Solarized theme).

## Under the Hood

- Fixed a small bug that would display a non-intuitive message when checking for updates and the update server is not available.
- Fixed wrong error logging in the Citeproc provider.
- Added the necessary `cslenvironment` to Zettlr's default TeX template so that Pandoc >2.8 does not throw errors. Thanks to @frederik-elwert for implementing!
- Cleaned up the keymap for CodeMirror. It's now centralised within `generate-keymap.js` and not scattered in all the plugins anymore.
- Rewrote the i18n loading logic, resulting in huge performance gains on startup. Thanks to @BAKFR for implementing!
- Exchanged deprecated API calls in the `AppearanceProvider` class.
- The default DMG height for macOS installers now again shows the disclaimer at the bottom of the archive window.
- Fixed a logical bug with zoom levels bigger than 40x.
- Fixed the welcome log message, because whatever it was, it did not read こんにちは (Hello).
- Now during startup all files that do not exist anymore in the `openPaths`-property will be removed (because only directories can be "dead").
- Wrote script to automatically update the CSL styles and locales that are shipped with the app. Also, updated the CSL styles and locales.
- The YAML mode within frontmatters is now correctly detected by all plugins, so that e.g. AutoCorrect does not apply within YAML-frontmatters and quotes are the "correct" ones (no need to disable MagicQuotes temporarily to write frontmatters).
- Added an additional check to make sure to differ between explicit and implicit paste events in the CodeMirror instance.
- Finally fixed the weird glitches of the file list. Now it will correctly scroll files into view, not break, and be not empty for a fraction of a second.
- Overhauled the QuickLook windows. Now they react to much more finetuned configuration changes, are more responsive, and in general react faster to changes.
- Switch to Electron 8.
- Fix Pandoc error logging.
- Detach Popup event listeners on close.
- Add configuration files for Visual Studio Code to simplify coding. Thanks to @tobiasdiez for implementing.

# 1.5.0

## GUI and Functionality

- **New Feature**: AutoCorrect! Zettlr can now automatically replace certain characters with special symbols. For instance, by default it will replace `-->` with `→`, `!=` with `≠` or perform certain default replacements, such as transforming hyphens and fullstops with their typographically correct symbols (`...` -> `…` and `--` -> `–`). You can edit the replacement table in the preferences and adapt them to your own needs. _Please note_ that this feature will only be active when you are outside of codeblocks. This is meant to prevent unintended replacements, especially with certain languages such as R, where ASCII arrows are part of assignment operations.
- **New Feature**: Magic Quotes! Together with AutoCorrect, we've implemented the ability of Zettlr to use magic quotes. That means, whenever you type `"` (double quote) or `'` (single quote), it will instead insert the typographically correct characters of your choice, for instance `„…“` for German, or `« … »` for French. Even `「…」` for Japanese are supported! _Please note_ that this feature will only be active when you are outside of codeblocks. This is meant to prevent unintended replacements, as most languages require the ASCII quotes. Note also that having this feature active will deactivate the automatic bracket matching for quotes.
- YAML Frontmatters now receive the correct syntax highlighting.
- YAML Frontmatters do now have influence on the appearance of files: If a `title` is given, Zettlr will use this instead of the filename in the file list. If an array of `keywords` is given, Zettlr will add them to the rest found within the file.
- Codeblocks are now excluded from both tag extraction and ID search algorithms, so for example `#include` (used in C++ code) will no longer be recognised as a tag.
- Fixed a bug that would ignore the page size set in your PDF preferences when using the default template.
- Fixed a bug that prevented you from moving files and folders in combined sidebar mode.
- Fixed the broken footnote in-place preview and editing support when using named references.
- Improved the design of wrongly spelled words -- now the dotted line is closer to the actual words.
- Fixed `Alt`-clicking files in the combined sidebar mode. Now this will also open QuickLooks.
- Added the shortcuts `Cmd/Ctrl+Shift+E` to focus the editor and `Cmd/Ctrl+Shift+T` to focus the file list.
- On macOS, you can now also `Cmd-Click` links and tags to open/follow them.
- Added the variable `%uuid4` to use Universally Unique Identifiers version 4 (random UUID) within certain strings in the app.
- Improve "Copy as HTML" to also provide fallback Markdown.
- Fixed paste detection (if there's only HTML in the clipboard)
- Changed the Support-link to link to Patreon.
- Added a new error message informing you of malformed citation keys.
- Fixed the print preview.
- Removed the quotes from the matchbrackets-configuration.
- Fixed link rendering and the opening of links.
- Added the shortcut `Cmd/Ctrl+T` to create a task list. Thanks to @jeffgeorge for implementing!
- The blockquote character `>` is not treated as a list-item anymore, meaning you don't have to `Shift-Enter` into the next line anymore to prevent the blockquote from expanding unnecessarily.
- Implemented a "fat" cursor for the insert mode of Windows, so that when you press the `Ins`-key to toggle between inserting and replacing, Zettlr will graphically announce that you'll now be replacing characters rather than inserting. _Please note that this will only look good for monospaced fonts -- the other themes will have characters that are bigger than the cursor._
- Improve the tabs display for long titles (e.g. in the preferences dialog).
- The link detection algorithm is now less aggressive.
- On HTML exports (both revealJS presentations and regular HTML files), image paths will _not_ be absolute anymore, but relative.

## Under the Hood

- Switched to Electron 7.
- Added v8 code caching for better startup performance.
- Added a global logging interface for better error and bug handling.
- Relaxed the policy on wrong citation keys: One wrong key won't stop the loading of the rest of the database anymore, only the wrong key won't be included.
- Moved out the markdownOpenLink-function from the editor class to the utilities.
- Added much better heuristics to resolve paths linked to in markdown documents. Except a few edge cases, the algorithm should be able to open most varieties of links.
- The exporter now escapes the templates to account for potential spaces in the template path.
- Increased efficiency and cleanliness for loading the fenced code highlighting modes. Thanks to @BAKFR for implementing!
- Added support for building AppImage releases using the command `yarn release:app-image` (or `npm run release:app-image`). Thanks to @yashha for implementing!

# 1.4.3

## GUI and Functionality

- The word counter does not count files with newlines as having words anymore.
- The regular expression search functionality treats expressions containing forward slashes correctly.
- When the file list is focused, it only captures arrow key presses and does not prevent other shortcuts from working.
- Tags are now added and removed to and from the tag dropdown selector during runtime.
- Fixed a rare error that could occur during tag cloud searches.
- Fixed the scheduling mode for the automatic dark mode switching. It now also works with overnight schedules where the start time is bigger than the end time (such as 21:00-06:00).
- Added sponsors-list to the About-dialog.

## Under the Hood

- Began work on unit tests.
- The `localiseNumber()` helper is now capable of localising negative and floating numbers as well.
- Rewrote the exporting engine to be more modular.
- Removed the Handlebars runtime from VCS.
- Switched from `adm-zip` to `archiver` for zipping Textpack-files.
- Updated Electron to `6.1.2`.

# 1.4.2

## GUI and Functionality

- Removed the last remnants of Clusterize.js
- Fixed a bug that would cause the app to crash when you search for `//`.
- The default editor search is now case-insensitive.
- Added highlighting, which can be applied either with `==highlight==` or `::highlight::`.
- The EdgeButtons of the table editors won't cover the toolbar anymore. Additionally, their movement is now smoother.
- If there are untranslated strings in your language, Zettlr will now try to show you the meaningful English ones first, before falling back to the translation identifiers, making the user experience better.
- Minor design improvements.
- Fixed the sidebar toggle.
- Added a context menu item to show a file in Finder/Explorer/your file browser.
- Added a notification when opening a new root directory to announce that the process of opening a directory may take some time. Zettlr will notify you once the new root directory has been fully loaded.
- When you close a root directory which also happened to be the currently selected one, Zettlr will try to select the previous or next root directory before actually closing the directory so that you will always have one directory selected.
- Fixed a small error that would count italics at the beginning of a line as a list item when applying a block-formatting style.

## Under the Hood

- Made sure the default languages do not appear twice in the preferences.
- Zettlr will now detect files it can open case-insensitively (so: `.md` === `.MD`).
- Images in export should work again.
- Remedy a small error on some Linux launchers.

# 1.4.1

## GUI and Functionality

- Added a security check when you are about to overwrite an already existing file.
- Overwriting files in a directory now doesn't leave an empty space in the file list.

## Under the Hood

- Fixed Electron's dialog signature handling.
- Small fixes to the core.

# 1.4.0

## GUI and Functionality

**This update will reset your sidebar mode to the initial value of thin.**

**From this update on, you will need to hold either the `Alt`-key or the `Ctrl`-key on your keyboard, if you plan to move a file out of the app.**

- **New Feature**: Table management has just become easier. With the new table helper plugin, Zettlr enables you to circumvent manually having to edit Markdown tables. All you need to do now is keep the table helper active in the settings and just edit your tables as you would do in any other application. The table helper offers the following keyboard navigation shortcuts:
    - **Tab**: Move to the next cell, or the first cell on the next row, if the cursor is in the last column. Adds a new table row, if the cursor is in the last row.
    - **Shift-Tab**: Move to the previous cell, or the last cell on the previous row, if the cursor is in the first column.
    - **Return**: Move to the same column on the next row. Adds a new table row, if the cursor is in the last row.
    - **Arrow Up**: Move to the same cell in the previous row.
    - **Arrow Down**: Move to the same cell in the next row.
    - **Arrow Left**: If the cursor is at the beginning of the cell, move to the previous cell. Moves to the last cell on the previous row, if the active cell is in column 1.
    - **Arrow Right**: If the cursor is at the end of the cell, move to the next cell. Moves to the first cell on the next row, if the active cell is in the last column.
    - **Buttons**:
        - **Alignment-Buttons** (top-left): Aligns the currently active column left, center, or right.
        - **Removal-Buttons** (top-right): Removes either the current row or the current column. Does not remove the last row or column.
        - **Add-Buttons**: Adds rows or columns to the top, left, bottom or right hand side of the currently active cell, depending on the button.
- **New Feature**: 1.4 introduces a **readability mode** that you can turn on. It will try to highlight your sentences based on four possible algorithms, where green means that it's readable and red means that the sentence is difficult to read. You can turn on the mode in the toolbar. Thanks to @wooorm at this point for providing the incentive of implementing the algorithm!
- **New Feature**: The Translatr-API is now integrated into the app. This means: All translations will automatically be kept updated. Additionally, you can comfortably download all available languages (completed at least 50 percent) from the preferences dialog.
- The app will boot much faster now.
- Root directories that have not been found on app start, or are removed during runtime, are indicated as "dead" in your directory tree. If they reside on a removable medium, you can now simply plug the medium into the computer and rescan the directory. You don't have to manually open it anymore.
- Citations in your text are now always updated, you don't have to type anything for this to work.
- Inserting tasklists is now possible via context menu and formatting toolbar.
- New Theme: **Karl-Marx-Stadt**.
- Now you can choose which time to use for sorting and for displaying in the file meta: It's either the last modification time of the files or the creation time.
- Directory sorting is now persisted during reboots.
- Clicking on tags now initiates a search for the given tag.
- Added three new optional variables to pass to external exporter programs: `$infile_basename$` (input filename without directory), `$outfile_basename$` (output filename without directory) and `$indir$` (the input file's directory)
- You can now change the number of spaces to indent by in the preferences.
- Images can now be put inside links on the condition that they are (a) the only element inside the link's description and (b) relative links won't work during preview.
- You can now activate RMarkdown file support in the advanced preferences.
- You can now tell Zettlr to count characters instead of words (e.g. for Chinese).
- Custom CSS is now also rendered in the QuickLook windows.
- The preview image colour is now adapted to the active theme.
- You can now choose the formatting characters that should be used by the formatting commands.
- You can now change the pattern used for generating new file names, and omit being asked for filenames in general.
- Zettlr now tries to escape the input you provide for options that are directly passed into LaTeX documents.
- When you have open two or more root files with the same filename, Zettlr will display the containing directory's name as well.
- French-style guillemets are now supported for auto closing.
- Image display in HTML exports fixed.
- The About dialog contributors' tab now displays the date when the translation was last updated at.
- The dates and times all across the app are now correctly localised.
- When initiating a replace command with a regular expression search, you can now use variables in your replacement value so that you can re-use capturing groups from the search regular expression:
  - `$1` in the replacement value will be replaced with the first capturing group
  - `$2` with the second capturing group
  - ... and so forth.
- Zettlr now automatically downloads updates to the translations, if available.
- The editor now has a light background image in case it is empty.
- Fixed a bug with certain types of keyboards on macOS conflicting with internal CodeMirror commands.
- Prevent opening of a user's home directory.
- The citation rendering plugin won't render the domain parts of Emails anymore.
- Markdown links in braces won't include the closing brace anymore.
- The search's heatmaps now use the theme's colour as a base to indiciate the relevancy instead of always green.
- The image regular expression is now a little bit less restrictive, allowing for some spaces before and after the image.
- Fixed a small bug during checking and unchecking of task list items that would prevent the updating of the underlying Markdown text.
- When you enter an ID and choose the ID from the popup list, the filename belonging to that ID will also be inserted after the ID.
- You can now filter the tags in the tag cloud.
- You can now duplicate files within a given directory.
- The tag selection dropdown will not appear anymore, if you type a `#` somewhere within a word or a link. It must either be at the beginning of a line, or preceded by a space for the tag dropdown to appear.
- If there are two or more root directories open with the same name, Zettlr will now display the containing directory just like with root files.
- Added a line:column indicator mode to the word counter (switch modes with right-click).
- You can now move through the file-list with the arrow buttons in steps:
  - Arrow down: Select next file
  - Arrow up: Select previous file
  - Shift key: Move up or down by ten files
  - Command or Control: Move to the bottom or the top.
- Added a table generator.
- Fixed a small bug that would not correctly sort newly created files.

## Under the Hood

- Massive rewrite of the underlying mechanism of loading the directory trees into the app. It's now asynchronous and the app starts up way faster than before.
- Replaced the citation engine with `Citr` for more accurate results in previewing citations.
- The `Citeproc` engine is now a service provider.
- Switched internally to CSS-variables for all colours.
- Moved all Zettlr CodeMirror modes to their respective files.
- Moved all helper functions to their own files.
- Translations located in the `lang`-directory in the user data folder now take precedence over the shipped translations.
- Moved all local find functionality to a new class `EditorSearch` and did some fixing.
- Massive rewrite of the watchdog logic. Now the app is blazingly fast, there's no up-to-five-seconds-delay anymore when you add/remove any files and the app should generally feel smoother to handle.
- Fixed duplicate dictionary entries and saving of the dictionary preferences function.
- Moved the comment detection in the link rendering command further back to speed up performance significantly.
- Added a clipboard inspection dialog to inspect the contents of the clipboard and make sure copy & paste operations work as expected.
- Updated the `make.sh` script to automatically infer the version to use from the source's `package.json`.
- Simplified the process of maintaining the revealJS templates, added a few other goodies. The command `reveal:build` will now re-build the full revealJS templates with the installed revealJS version.
- The Citeproc-provider now logs all errors that prevent a successful boot to the console.
- Replaced the sidebar with a Vue.js component.
- The configuration setting for the `sidebarMode` is finally called as such.
- Removed `ZettlrWindow::setTitle()`.
- ESLint is now added to the `devDependencies` so that everyone can use the same code style.
- Add activation for opening external links on macOS.
- Switched to `Electron 6`.

# 1.3.0

## GUI and Functionality

**Attention, this update breaks three shortcuts: To view the file list, the tree view, and the attachment sidebar, you need to use `Cmd/Ctrl+!` (for toggling the sidebar), and `Cmd/Ctrl+?` for toggling the attachments. The shortcuts for `Cmd/Ctrl+[number]` are now reserved for recent documents!**

**Attention: Due to changes in the configuration, this update resets your setting concerning text snippets. They are now called "file information" and the corresponding setting will be set to "Show", regardless of your current setting.**

- **New Feature**: Zettlr can now automatically switch between light and dark mode either based on a fixed schedule or, if you are using macOS or Windows, based on the appearance of the operating system.
- **New Feature**: Add words to the user defined dictionary. You can remove words by removing them in the "Editor" tab in the preferences.
- **New Feature**: You can now provide a default path for images that you paste onto the editor in the preferences. If you provide a relative path, it'll be relative to the file.
- **New Feature**: In the preferences you can now switch between the three themes of the app:
  - _Berlin_: A modern sans-serif theme, the default.
  - _Frankfurt_: A clean serif-based theme with royal blue highlights.
  - _Bielefeld_: For Markdown purists, this theme features creme colours and a monospaced font.
- **New Feature**: Rearrange sections in your documents by dragging the headings in the Table of Contents popup around (_Note: Only works with ATX-Style headings!_). Please note that the last section will always count until the very last line, therefore including footnotes and references.
- **New Feature**: You can now also load BibTex files into Zettlr.
- Popup redesign: Now the popups aren't semi-transparent anymore, have rounded edges and are much more crisp. Therefore it's even easier to read them.
- Display contributors tab on the about dialog containing the names of all authors of the translation files.
- You can now customize the pandoc command to your liking using several variables.
- Added syntax highlighting for
  - Go (keyword: "go")
  - Kotlin (keyword: "kotlin")
- Add shortcuts for easier access to the recent documents.
- HTML export now relies on Pandoc, if available, and only falls back to Showdown if Pandoc hasn't been found on the system.
- You can now edit Math formulae by clicking on them.
- The tag count is now shown next to the tags in the tag cloud.
- During global search, the search results will include all files once at most, so files within virtual directories, for example, will be excluded to prevent duplicate files.
- The preview images when pasting an image from clipboard load faster.
- Formatting marks at the beginning or end of a misspelled word are now excluded from the selection.
- Now, if trying to follow a link without a protocol (e.g. `www.google.com` instead of `https://www.google.com`), Zettlr will automatically assume `https` as the protocol to make sure it can be opened by the web browser. Correctly configured servers should automatically redirect you to `http`, if applicable.
- Zettlr now highlights the full link when you right-click it to give visual feedback that the context menu options "Copy Link" or "Open Link" will indeed use the full link, and not just a part of it.
- The dictionary selection is now more compact than before.
- The editor automatically selects the word under cursor on requesting a context menu, making both the code more clean and enabling you to simply right-click a word to make it, for instance, bold.
- Now you can comment out selections of text using the new shortcut `Cmd/Ctrl+Shift+C`.
- You can now also link to files on your local filesystem from within Markdown files. Zettlr will try to open them. The following algorithm is applied internally: First, try to open the link just like that. Second, try to open the current file's folder plus the link. Third, try to open https://\<link\>. If all three methods don't yield a result, Zettlr will show you a notification.
- The GUI is not locked anymore while a popup is shown.
- The tag preferences have been updated.
- CodeMirror by default sets the cursor to the beginning or end of a whole line (with line wrapping). You can now change that behaviour, so that the `Home` and `End` buttons bring you to the beginning and end of the _visible_ lines, not the logical lines.
- Zettlr now counts completed pomodoros.
- The image path of pictures pasted from clipboard will now always be relative.
- You can now drag & drop attachments onto the editor.
- The full path to an attachment will now be shown on mouse over.
- You can now turn off the dialog asking you to load remote changes into the editor by checking the corresponding checkbox in the preferences or in the dialog.
- The file list now shows the full filename after a 1 second delay if you keep your mouse over the name of a file.
- You can middle mouse click on editor-tabs to close them.

### Fixes

- Fixed a bug that would, on certain actions, lead to unwanted behaviour when using the menu items for these actions instead of the shortcut.
- The last opened file will now be added to the recent documents on start up.
- The window's title will now only contain the currently opened file's name, and never the full path, even for root files.
- The dictionary loading mechanism works far more reliably now.
- Fixed a bug with checking and unchecking task items in the editor.
- Fixed an error in option validation.
- Fixed the translations for the pagenumbering sections in the PDF preferences and project settings.
- Fixed a small bug concerning case insensitive searching.
- Fix for single-letter Math preview.
- Fixed the "remove from virtual directory" command.
- Design fix for dialog tabs on small screens.
- Fix automatic rendering of Markdown links containing brackets (especially a problem for Wikipedia links)
- Improved performance during window resizing and moving.
- Removed all inline-javascript from the `index.htm` and moved it to a new `main.js` in the renderer process.
- Links will not be rendered within comments anymore so that you can escape Markdown links as expected using backticks.
- Fixed wrong cursor positioning after the headings have been altered.
- Finally exchanged all mentions of "snippets" with "File metadata" or information, respectively, to reflect the fact that text fragments (a.k.a. "snippets") have been ditched several months ago.
- Fixed an issue that prevented from re-creating writing targets after deleting them without a restart of the app.
- Fixed inconsistent behaviour with the document search.
- When trying to close the main window immediately after modifying the open document, you will now not be prompted to save the document anymore. All changes will be saved automatically.
- Now files with more than one tag will have tag indicators more consistent to files with only one tag.
- On rare occasions, Zettlr instances run on Windows can enter a zombie state where the main process is still running albeit the main window has been closed. Trying to run Zettlr anew will fail with an error due to the (now non-existing) window being accessed during the `on-second-instance` event. This fix makes sure a window will be opened in any case if there is none prior to restoring Zettlr.
- Fixed the placement of the popups, so they should now be visible.
- Fixed the context menu on files that have visible tags.
- Fixed wrong citation suggestions after a change of the library file.
- Fixed a bug causing the attachment extensions to be checked case-sensitive, instead of case-insensitive.
- Fixed the search not saving the strings you were searching for after re-showing the popup.

## Under the Hood

- Re-throw errors during command run in Zettlr main class.
- Moved the dictionary to its own dedicated provider for more versatility and improved upon its functionality.
- Created an appearance provider which takes care of switching the Zettlr theming based upon user choices.
- Switched from the `build`-property `electron-build` toolchain to the API.
- Switched to `Electron 5.0.0`.
- Some CSS cleanup, again.
- Changed the way popups are closed from an invisible barrier div to a simple click detection handler.
- Added Table and Strikethrough support to the copy & paste operations.
- Moved the Table-of-Contents-popup to the ZettlrBody class.
- Removed excess debug code.

# 1.2.3

## GUI and Functionality

- Restore the "New Directory …" functionality.
- Fixed an error when trying to run the app on some Linux distributions.
- Added a link to download more translations for the app.

## Under the Hood

- Made sure a popup will always be displayed, even if the pivot element cannot be found.
- Bump dependencies.
- Apply `chmod`-fix to the Linux distribution (see #134 for more information).

# 1.2.2

## GUI and Functionality

- Fixed a bug preventing you from creating Writing Targets.
- Allow all unicode characters to be part of a tag.
- The Scrollbars are now bigger.
- The change between dark and light mode is now much smoother.
- Fixed the "Paste as Plain text" command behaviour when CodeMirror is focused.
- Dialogs now fit better on smaller screens.
- Added icons to the export options HTML, PDF, DOCX, and ODT.

## Under the Hood

- Fixed a logical error in a failcheck if there was no writing target assigned to a file previously.
- Switched to the Zettlr API for update checks to avoid hitting the GitHub rate limits.

# 1.2.1

## GUI and Functionality

- Removed the Quicklook overlay windows. Quicklooks now directly become standalone windows.
- General improvements to the default PDF template.
- On Windows and macOS, Zettlr now also fills up the recent document list in the Taskbar/Dock.
- Huge UX improvements.
- Improvements to the spellchecking engine. Now, it won't check inline code.
- We're removed the "Create new Directory" button from the toolbar, and made the "Create new File" button more visible by replacing the icon with a huge "Plus" sign.
- The Pomodoro timer now sends out notifications when a task has ended so that you'll always know what's up next!
- The find popup detects when you start to type a regular expression. If it's a valid regular expression, it will switch to a monospaced font, helping you to write the expression correctly.
- The find popup now remembers your search term on a per-session basis.
- Fixed the position of the popups. Now they won't cover the toolbar.
- Fixed the misbehaving markdown shortcuts in the formatting toolbar. Now block formats are replaced, not left in place when changing the formatting of a paragraph.
- Fixed a small bug in the PDF template that would render emphasised text underlined instead of italic in exported PDF files.
- Fixed the links inside footnote tooltips. Now they are readable and don't break out of the tooltip anymore.
- Fixed an error that prevented Zettlr from being able to automatically import language files.
- Fixed a bug causing emails not to render.
- Fixed a bug preventing you from clicking the "Print" icon on Windows.
- Fixed double-clicking the Quicklook and Print window title bar on macOS and Linux.

## Under the Hood

- Bumped dependencies. **Switched to `Electron 5` Beta**.
- The Quicklook-windows will now also load the correct CodeMirror-plugins from the autoload file.
- Moved out the recent files to its own provider.
- Design cleanup. Many variables have been renamed to make it possible to create new themes based upon the Berlin theme.
- The renderer does not constantly query the main process for up-to-date citations anymore, which both reduces CPU power and increases battery life.
- The popups can now be told if their contents have changed so that they re-place themselves correctly.

# 1.2.0

## GUI and Functionality

- **New Feature**: Zettlr can now import and export both `textbundle` and `textpack` files. Refer to [textbundle.org](http://textbundle.org/) for more information.
- Removed the Speech submenu from Windows and Linux, as it is only used on macOS.
- **Attention**: The recent documents submenu is now to be found in the `File` menu! It resides no longer in the toolbar.
- Added an "Inspect Element" context menu item if the debug mode is enabled.
- The context menu doesn't show up on directory items in the file list anymore, which it wasn't supposed to anyway.
- Fixes in the math rendering. Now the app will correctly render all equations, be they inline or multiline.
- Added a flag to let the app know if you want to receive beta release notifications. If you tick the checkbox, Zettlr will also present you with beta releases, so that you can stay up to date.
- When importing files, the "All Files" filter is now at the top and should be selected by default.
- Fixed a small bug that would render exporting of standalone files impossible.
- Rendered Markdown links now retain the outer formatting (e.g., if you wrapped the whole link inside bold or emphasis).
- The Zettlr default `tex`-template now doesn't break checkbox exports by including the `amsmath` and `amssymb`-packages.
- New shortcuts: Pressing `Ctrl+Enter` will insert a new line below the one in which you are currently, placing your cursor there. Pressing `Ctrl+Shift+Enter` will do the same but above the current line.
- Added context menu entries to copy mail addresses and links to clipboard.
- For compatibility reasons with some Linux distributions that reserve the `Alt`-key for dragging windows around it is now also possible to press the control key to follow links and initiate searches.
- Removed a bug that would allow multiple dialogs to be shown as some kind of "overlays" on top of each other.
- Updates to the design of the editor. Now the margins of the editor don't resize as soon as you change the font size.
- Updates to the zooming of the editor's font: Now it'll stop at both 30 percent and 400 percent for lower and upper limits. Exceeding these may yield very weird errors.
- The cursor over the Quicklook windows' window controls is now the default, not the dragging.
- Added `shell` syntax highlighting (using keyword: `shell` or `bash` [for compatibility with Highlight.js]).
- Adapted the styles - now the filenames stay readable even during global searches.
- If you drag a file out of the app and cross a directory, it won't retain its highlighted state after you finish your drag&drop-operation.
- Tags, internal links and normal links now only have a pointer cursor when one of the meta keys (currently: `Alt` or `Ctrl`) is pressed.
- Implemented formatting support for HTML paste operations. If there's HTML in the clipboard as you paste, it will be converted to Markdown so that the formatting is retained. If you do not want to keep the formatting, simply hold down `Shift` before you paste, so that the formatting will not be kept.
- Removed the minimum window size constraint so that the application window will be resizable to half a screen even on smaller devices.
- Restored the window maximise/minimise-functionality by double-clicking on the toolbar.
- Fixed a small bug that would throw errors on Windows and Linux if you would open a file in Zettlr by double-clicking it in the file browser while Zettlr was already running.
- Links are now correctly detected by the preview algorithm.
- Fixed a bug that would make it impossible to export Markdown files with strikethrough text using the Zettlr default template.

## Under the Hood

- Fixed a small logical error in the menu buildup process.
- The context menu in the `ZettlrBody` class is now always instantiated anew.
- Rewrote the logic of detecting and rendering mathematical equations.
- Updated the `KaTeX.css` stylesheet to the newest version and removed some errors (thanks to @Wieke for doing this).
- Rewrote the complete command structure of the app and branched it out into standalone files. Thereby the system becomes extremely modular and new commands can be written with ease. Additionally, it becomes possible to create shortcuts for certain commands.
- Fixed a small possibility of running into an error while performing a global search.
- Exchanged the variables for usage in `TeX`-templates with Pandoc-Style $-variables. Additionally, now all occurrences will be replaced with the correct value.
- Moved the JavaScript bits out of the Handlebars templates and added them to the Dialog handler classes.
- Code cleanup.
- Removed the complete KaTeX dist files from the Zettlr source and switched to using the shipped files provided by the KaTeX module, reducing the binary sizes, maintenance effort and code clutter at once.
- The Custom CSS is now a service provider.
- The configuration is now a service provider.
- The tags handler class is now a service provider.
- Removed the superfluous `getLocale`-functions from `ZettlrBody` and `ZettlrRenderer`.
- Pulled in the URL regular expression from the GFM CodeMirror mode so that the pre-rendered links by the command are the same as those detected by the GFM mode.
- Added the `ulem`-package to enable export of strikethrough and underline text.

# 1.1.0

## GUI and Functionality

- **Attention!** Installing this update will reset the application language to the detected system locale and reset all spellcheck choices (i.e. you will have to re-select the dictionaries using the preferences window). The reason for this is that Zettlr is now compliant with the regulations for language codes as laid out in the Best Current Practices No. 47 ([BCP 47](https://tools.ietf.org/html/bcp47)). To achieve this, all mechanisms of finding and loading translation files and dictionary files had to be modified.
- **New Feature: Paste Images**. From now on it is possible to copy images directly to the clipboard, then press `Cmd/Ctrl+V` in the editor and Zettlr will ask how to proceed. By pressing `Return` the default action will be taken: The image will be saved into the currently selected directory using either the original filename or a simple hash (for instance if you took a screenshot and there's no associated URL available), and it will be inserted at the current cursor position as a standard Markdown image tag, using the filename as title. If you don't press `Return` directly, you can adapt some options, such as the file size and the filename, and also choose a custom directory alternatively.
- **New Feature: Set writing targets**. You can set writing targets for files by right-clicking them in the preview list. Each file that has a writing target will display its progress in the snippets section. **Set an existing target to 0 to remove it.**
- **New Feature: Print support**. Just press `Cmd/Ctrl+P` to open the print preview, which is essentially an exported HTML file. Click the printer icon in the titlebar to print it!
- **New Feature: Custom CSS**. Beneath your tag preferences, you now have a new menu option that lets you override certain styles of the app to customise it even further! From now on, the sky really is the only limit for customising the app.
- **Huge updates to the statistics dialog**. We've added a lot of functionality to the statistics dialog. If you click the `More …` button in the statistics popup, the resulting dialog now presents you with a overhauled interface. Now you'll be able to filter your data by week, month, and year. Additionally, you can choose to compare the timeframe with the previous one (either week, month, or year). This way you'll be able to track your writing habits much more differentiated.
- Tags are now only rendered as such and detected by the internal engine, if they are preceeded by a newline or a space. This will prevent page anchors inside links (e.g. `example.com/page#anchor-name`) or words with hashes in them from being detected as tags.
- Switched from `Droid Mono` to `Liberation Mono` for displaying monospaced code and comment blocks because of better support for glyphs in the latter font.
- Fixed an issue with the titles of the exporting buttons for HTML, docx, odt and PDF.
- Fixed a small bug that made it unable to open standalone files from the directory list.
- Small fix to the margins of switches. General fixes to the colours of the input controls in dark mode.
- Fixed a bug that led to files reporting the same tags more than once.
- Search results are now readable even in dark mode.
- Fixed a bug that would not correctly transform the links of images dragged from the attachment sidebar onto the editor, causing errors by pandoc when trying to export the file.
- Task list items are now rendered directly after you leave the formatting. You don't have to leave the line anymore.
- Special tags that you've assigned a colour to are now displayed distinct from other tags in the tag dropdown list.
- Now changing dictionaries during runtime yields the expected effects: The full word buffer will be invalidated so that formerly-wrong and formerly-correct words are checked against the new dictionaries.
- Fixed a small bug that would cause users with French localisation to not be able to use the preferences dialog as it was intended.
- Fixed a bug that made it impossible to load new dictionaries from the user directory.
- Fixed a small issue that would display the full translation strings for dictionaries and languages that were not translated in the currently loaded translation, instead of just the language codes.
- Fixed a small bug that would, on some Linux distributions, lead to the operating system opening up loads of file explorer windows when the "Open Directory"-button in the attachments sidebar was clicked.
- Now it's not possible anymore to try to create files and directories within virtual directories.
- The cursor blinks now smoothly.
- Changes to the word-count chart: Now numbers are localised and the date is not in the ugly ISO format anymore.
- You can now easily search for a file to link with the newly implemented autocompletion list that will pop up if you begin writing an internal link (i.e. type `[[`). After accepting an autocomplete suggestion, Zettlr will either put the ID between the brackets, or the filename, if there is no ID.
- Fixed a bug that would throw an error if updating the config with no dictionary loaded on app boot.
- Fixed a bug that would move a file to a random directory instead of enabling you to actually copy said file outside the app, if you dragged the file out of the app and passed the directory list.
- Fixed the highlighting effect on drag operations. Now even if you use the thin sidebar mode, the directories where you can drop files will receive the highlighting shimmer.
- Added an option to hide the heading characters and replace them with a small tag indicating the heading level (`h1`, `h2`, etc). Off by default.
- Refined the rendering of links. Now, inline elements will be also rendered correctly inside rendered links.
- The app will now correctly scroll to the selected file again (if any).
- Added an option to hide directories from the preview list while performing a global search.
- Fixed a small error that would strip false positive tags on export (i.e. that would also strip escaped tags).
- Massive updates to the notification service provider. If a message is too long, it will be truncated when it is first shown to you. If you then click on the notification, it will expand itself so that you can read the full message. Click on it again to hide it. Additionally, the notifications are now the same height and move smoothly as soon as new notifications arrive or old ones get removed.
- Gave the exporter an update: Now, if Pandoc experiences an error during export, you will be presented with a better error dialog which even lets you select portions of the error message for you to google them.

## Under the Hood

- Moved the input styling to the geometry section and only left the colouring in place.
- Added a `data-default-action` support for Dialogs. Now there can be a button with the attribute `data-default-action="data-default-action"` (repetition necessary for ensuring a correct DOM structure) in each dialog that will be focused on instantiation of the dialog, thereby enabling a simple "default action".
- Small changes to the translation files to remove some duplicates.
- Added `md5` for generating simple hashes.
- The `ZettlrDictionary`-class is now an `EventEmitter` and emits `update`-events whenever the composition of the loaded dictionaries changes.
- Renamed the default theme to its correct name: **Berlin**.
- Small changes to enable on-the-fly theme CSS replacement.
- Better escaping of some feedback strings in the preferences template.
- **The app is now BCP 47 compatible. This means that it should be possible to load every translation file and every dictionary folder using the correct language tag, instead of having to fall back to the crude xx_XX-type Zettlr used until now.**
- Moved the editor-specific `getWordCount` function out as a helper function.
- Added an `updateFile` method to the `global.ipc` to enable files to update themselves silently if something changed.
- Moved the calculating functionality of the `ZettlrStatsView` class to the main process's `ZettlrStats` class.
- Removed the `ZettlrStatsView` class and moved the triggering functionality to the `ZettlrBody` class accordingly with the other popups/dialogs.
- Branched out the `ZettlrDialog` class so that all functionality is now provided by specialised dialog classes that inherit from the base class.
- Rearranged the options within the "Advanced" tab in the preferences dialog.
- Moved out all CodeMirror `require()` to a new file called `autoload.js` in the assets directory to save space in the main `ZettlrEditor` class.
- Added a security pass to the droppable directories to make sure they don't accidentally accept the file and direct the main process to move it out of the app instead of moving it to themselves.
- **Switched back to `electron 3` for the time being, as `electron 4` still has a nasty bug that renders the toolbar unusable when exiting fullscreen on macOS (see https://github.com/electron/electron/issues/16418 ).**
- Switched to `nspell` for spellchecking, as the correction-finding algorithm works smoother and the repository is not as old as `Typo.js`.
- `makeExport` now returns a Promise instead of the Exporter object. The exporter is now only returned if it's call succeeded (by passing it to `resolve`).
- There is now the yarn command `yarn less:extract` available which extracts the CSS class names and IDs from the prebuilt styles. _Please note that you must run the `yarn less` command beforehand._

# 1.0.0

## GUI and functionality

- Added a written reason for why some preferences options failed validation and need to be corrected.
- Moved the attachment options to the "Advanced"-tab in the preferences window.
- Fixed a bug that threw errors when you tried to `Alt`-click a virtual directory.
- Fixed the bug that virtual directories got duplicated on the creation of new files.
- Added a "Donate" menu entry to the help menu.
- The startup overlay is now gone.
- Dictionaries can be selected and deselected at runtime.
- Fixed a bug that did not remove the file's ID in the preview list, after it has been deleted from the file itself.
- Added an option to deactivate the automatic closing of pairs of matching characters in the editor.
- The app now supports code folding! Now you can click the new, small arrows left to Markdown headings to collapse everything below it!
- Removed the customised word processor templates. Zettlr now uses the default reference docs provided by Pandoc.
- Projects can now also be exported to odt, docx, and HTML.
- Added tag autocomplete. Now when you start typing a `#`-character, you are presented with a list of tags you already use inside your files, so you don't use similar (but not same) tags in different files.
- Added `citeproc-js` integration: Now you can point Zettlr to a JSON CSL-file (ideally generated by Zotero) and it will automatically enable you to put `@BibTex-ID`s or even complex Pandoc citations in your text, which will not only be automatically replaced by a correct citation (only Chicago supported, because it is only a preview), but also renders a preview bibliography! Additionally, if you point Zettlr to a CSL Style file in the settings of a project, it will use this file to generate your citations!
- Added an option to change the `sansfont` property of `LaTeX`-documents, used mainly for headings.
- The Pomodoro timer now remembers your settings on a per-session basis.
- Added an additional check to see whether or not a huge number of words has been pasted into the editor. If so, the word counter won't count these towards the overall counter. So if you need to paste in whole documents, this won't raise your word counter absurdly high.
- Fixed a bug that rendered unwanted Math previews.
- Added file-open buttons. Now, whenever you are required to select a normal file, Zettlr provides you with a button that lets you choose the file comfortably.
- Zettlr now features an additional "Display" preferences tab, which lets you control all things that define Zettlr's appearance.
- You can now constrain the maximum size of images in the editor, separated by maximum width and maximum height.
- Updated the about dialog to now feature a tabbed interface containing main projects with licenses for the four big projects Zettlr use (Electron, Node.js, CodeMirror, and CitationStyleLanguage), all complementary projects, and the license of Zettlr itself.
- Now only escaping characters are formatted, not the characters following them.
- Fixed a bug that would prevent you from being able to modify an already loaded image without restarting Zettlr, because it would cache the image and not reload the modified version of it.
- Updated the styling of form elements: Now ranges and radio buttons are also displayed in the Zettlr design.
- Added an option to set a custom TeX template for PDF exports both in the general PDF preferences as well as on a per-project setting.
- Restored the functionality to quickly navigate the files in the preview container using the arrow keys `Up` and `Down`. Also you can once again jump to the end of the list by pressing an arrow key while holding `Cmd/Ctrl`.
- Zettlr now sorts your files based on a natural sorting order. You can restore the ASCII-sorting (the sorting as it has been until now) in the settings.
- Tags can now be escaped with a backslash (`\`) to make sure they won't show up in the tag dropdown list and also won't render as tags.
- Keyboard navigation is much more reliable.
- Fixed creation of new files while writing in the editor with no file open.
- The search functionality in both editor and Quicklook windows has been enhanced. It is now faster and you have to explicitly request a regular expression search by typing it literally. This means: Searching for `/\w/` will select all words inside the editor, while `\w` will literally search for that string.
- Zettlr now supports internal links. If you place a pandoc-compatible identifier inside a markdown link, it will try to jump to the respective line. E.g., the identifier `#tangos-photography-and-film` will match the heading `# Tangos, Photography, and Film`. Simply use a standard Markdown link: `[Go to Tangos, Photography, and Film](#tangos-photography-and-film)`.
- Zettlr keeps some margin between the cursor where you are writing and the window edges, i.e. it won't touch the window edges anymore, but keep a nice distance.
- Quicklook windows can now be "popped out" so that they are no longer bound to the main window but can be dragged onto different displays, etc.
- Windows and Linux windows now follow macOS in having no native window frame, but instead they employ the same strategy as macOS: The toolbar is the top element inside the main window of Zettlr, featuring window controls and, additionally, a button to open the application menu from the toolbar.
- Zettlr correctly selects words containing apostrophs so that you can correct them adequately without the app "forgetting" the l' or 'll-part (or similar) of the word.
- There's now an option to copy a file's ID to clipboard, if the file has one.
- We've updated the Zettlr icon! It now matches the brand colour and has a modern look.
- The image size constrainers look nicer and more intuitive now.
- Added controls to determine which elements are rendered inside Markdown documents.
- Simplified the attachment file handling and enabled dragging the paths of the files into the editor (e.g., to insert images).
- Now the ID- and tag-search is case-insensitive.
- Changes to the ID generation: Now if you press `Cmd/Ctrl+L`, the generated ID will be pasted wherever your cursor is currently (e.g. inside all text fields). Zettlr tries to back up your clipboard's contents and restore them afterwards.
- Zettlr recognises IDs inside the name of a file. **If the ID pattern returns a match in the file name, this ID takes precedence over any ID that may be in the file's content!**
- Added context menu entry to open link in the browser.
- Images can now be dragged from the attachment pane onto the editor and will automatically be converted into valid Markdown links.
- The tooltip that displays footnote texts when you hover over footnote references now displays formatted text, and not raw Markdown.
- The zoom level of the editor's text is not lost on toggling the distraction-free mode anymore.
- Update to the citeproc search. If you type an `@` and begin searching for a work to cite, you can now also search through the title and don't necessarily have to know the ID anymore!
- Added basic tag cloud functionality. You have now a new button in your toolbar that shows you all the tags that you've used somewhere in your files. You can also copy the full list into the clipboard!
- Updates to the search functionality: Now the AND operator works as a requirement again (until now files have also reported search results if one or two of the search terms have matched, even if they were all required). Additionally, the tag search within files now accounts for a hashtag in front of the search term.

## Under the hood

- Documentation update in `ZettlrValidation`.
- Updated the `.dmg`-installer file with a better background image.
- Consolidated the `package.json` build fields.
- **Warning: The app ID has changed from `com.zettlr.www` to `com.zettlr.app`.** [For the implications please check this link](https://www.electron.build/configuration/nsis#guid-vs-application-name) -- the change only affects Windows users.
- Refactored the complete menu logic to make it more accessible.
- Added a global `notify()` method in the renderer process for convenience.
- Added an option to make footnotes inside files unique prior to project exports.
- Moved the dictionary functions to the main process for asynchronous background loading.
- Began using `tern.js` for better autocompletion.
- **Fundamental Core Update**: Now on each request for a new file tree (using the command `paths-update`) not the whole object is sent towards the renderer because of app crashes arising from the use of synchronous messages via the new `typo`-channel. Instead, a dummy list is sent containing only the properties that the renderer accesses anyway. This way not only the amount of data is reduced quite significantly, but also the app does not crash on file and directory operations.
- Removed an additional openPaths-update during the renaming of root files.
- Now the current directory is re-set correctly after renaming the current directory.
- Refactored the context menu to resemble the same structure as the application menu.
- Switched to the `handlebars.js` templating engine.
- The `askSaveFile()`-dialog is now non-blocking.
- `ZettlrFile` objects won't forcefully try to move a file to trash while handling watchdog events anymore.
- `ZettlrRendererIPC` and `ZettlrIPC` now access the `ipc`-modules consistent with all other classes.
- Generalised the `askFile()` function in `ZettlrWindow` for further purposes.
- The `ZettlrConfig` now acts as an event emitter and emits `update`-events, whenever the configuration object changes. It can be subscribed to using `global.config.on` (to unsubscribe use `global.config.off`).
- Added a `global.ipc.notify`-function to easily send notifications to the renderer.
- Added a "cachebreaker" to the preview images in Zettlr.
- Moved a lot of files around: The CSS, Fonts, JavaScript and the template files are now in the `common` directory, so that it makes sense that there can be multiple windows that share those files.
- **ATTENTION: We've stopped committing the compiled Handlebars templates and CSS files to the repository, so even if you don't develop styles or templates, you now need to run `yarn/npm less` and `yarn/npm handlebars` before you run the application!**
- Removed a bunch of superfluous pass-through functions from the `ZettlrRenderer` class.
- Bugfixes in the `ZettlrExport` class.
- Switched to documentation.js for generating the API documentation.

# 0.20.0

## GUI and functionality

- Fixed a bug during import that resulted in crashing the app if no Pandoc was found.
- Updated the styling of the app to make it feel more modern.
- To open a file directly by typing its name into the search bar you don't have to get the capitalisation correct anymore.
- It is now possible to traverse the file tree directly by clicking on the directories inside the preview pane. Use a single click to make that directory your current one, or use an `Alt`-click to traverse back up to its parent directory.
- Now the "Save changes before quitting?"-Dialog won't appear — all your files will be saved immediately before quitting.
- Zettlr now remembers your last opened file and the last selected directory and restores them on each restart (if they still exist).
- Images can now also have pandoc attributes assigned (in curly brackets after the image tag) and will both render correctly inside Zettlr and work as intended on export.
- The app will now remember its size and position on screen and restore it after a restart.
- Changes to the design of the dark mode. It's now a little bit blue-ish and the colours are finally adapted to the brand.
- The directory list is now way less cluttered and looks way better than before.
- Dropping images onto the app is now possible!
- Added the long-commented-out blockquote command to the context menu.
- iframes will now be rendered as well (such as the embed codes by YouTube or Vimeo). Note that only `<iframe>`-tags will be rendered, so Twitter embed won't work, for example.
- Removed a small bug that would use the text selection cursor over directories after you've dragged a file.
- Zettlr now remembers the last directories you were in when you successfully imported a file or opened a directory.
- Added `Droid Sans Mono` as monospaced font family and updated the fonts around the app.
- The Zettelkasten ID doesn't need to be in the format `@ID:<your-id>` anymore. Also the zkn-links can be customised.
- The generation of IDs is now up to your creativity.
- Made the search progress indication better. Now, instead of the background filling up with sometimes ugly colours, a circle just as for the Pomodoro timer is used.
- The file snippets now hold additional information, such as the ID of the given file or the amount of tags. Additionally, if you hover over the number of tags, a popup will tell you *which* tags the file holds. Directories also now show their number of children elements (both directories and files).
- The text snippets have been removed from the app.
- The Quicklook windows now follow the application's theme.
- Fixed a bug that generated a falsy first search cursor and prevented case insensitive searching.
- Added extended statistics. Now you can exactly see when you've written how many words by clicking the new button in the small statistics popup.
- You may now use `#`-characters inside tags.
- macOS users now have an inset titlebar to make the app feel more immersive while not in fullscreen as well.
- QuickLook windows now display the headings in the correct size again.
- On smaller displays, Zettlr now has smaller margins and paddings so that each display size's space is used best.
- Removed the `ID`-button from the toolbar. The command is still present in the menu and still works using the shortcut `Cmd/Ctrl+L`.
- Fixed the bug that the attachment pane tooltip was partially hidden.
- Quicklook windows are now constrained to the body area, and cannot be dragged over the toolbar.
- Added validation to the settings so that you can't accidentally set wrong values.
- The default buttons for dialogs are now reactivated, so you can remove files and folders by simply hitting `Return` to confirm the removal.
- Anything markdown-specific (links, tasks, images) won't be rendered in any mode other than markdown anymore. So you can now rest assured that your links won't be converted and comments won't be displayed the size of headings in comment blocks or something.
- Indented tasks are now rendered.
- The table of contents now ignores comments in comment-blocks (no matter which language) and also has a better detection for the level of these.
- Fixed a bug that threw errors on moving directories around.
- Added Math inline-rendering.

## Under the hood

- Implemented the try/catch construct around `ZettlrImport` to actually catch the errors that were thrown by this function.
- Added globally accessible config getters and setters so that the `ZettlrConfig`-object is now reachable from within all classes in the app.
- Changes to `ZettlrWindow` to create windows using programmatical boundaries.
- Updated the image finding regex again.
- Reorganised the font families in the less resources.
- The popup is now much simpler to call.
- Removed instantiation from both ZettlrImport and ZettlrExport.
- All Zettlr installations now receive a unique UUID.
- Using `global.config.get` it is now possible in the renderer to access the configuration programmatically without the need to send events.
- Replaced all renderer configuration requests with the new, faster and synchronous method.
- Fixed a missing dependency in `ZettlrAttachment`.
- Updated to `electron` 3.
- Changed `app.makeSingleInstance` to `app.requestSingleInstanceLock` as recommended by the docs.
- Updated dependencies to the newest versions.
- Image preview rendering is now independent of `path`.
- Refactored the complete configuration setting process.
- Explicitly set `defaultId` on confirmation dialogs.
- `detach()` is now called only after the move operation of a `ZettlrDir` has been completed to remove the `parent`-pointer.

# 0.19.0

## GUI and functionality

- **Import functionality**: Now you can import from nearly all file types pandoc supports into Zettlr. Simply select the desired target directory and select File -> Import files!
- Added a lot of **exporting** options. More are still to come!
- **Export Markdown files as reveal.js presentations**: From 0.19.0 on, Zettlr will support the export of reveal.js-presentations. Also, there's theme support built in!
- If you insert a footnote, the cursor is not moved throughout the document so that the writing flow is more immersive.
- The text field used to edit a footnote reference text is now automatically focused.
- The editor will now directly mute lines when in full screen as soon as you change the preference setting for this. You don't have to move the cursor anymore for this.
- Fixed a bug that showed a dedicated _file_ menu when right-clicking directory ribbons and then threw errors if you clicked on anything in the menu.
- Fixed the strange behaviour of Zettlr telling you there are no suggestions for a word, although you did not right-click a wrongly spelled word.
- Inline links rendered inside headers are now always the correct size.
- Email-addresses are now correctly identified and will be rendered as clickable links as well. If you `Alt`-click on them, they will open the default email option (i.e. they are the same as clicking on any website's email addresses).
- Fixes to the project feature.
- Made the dictionaries finally independent from the four default translations.
- Added about 70 languages to the four default translations. This means: If you now include a custom dictionary or a custom translation, chances are high that it will be detected and translated automatically!
- Added a bunch of dictionaries that now come shipped with the app.
- Finally found & fixed the bug that kept detecting whole swathes of text as links and inserted them on link insert or didn't detect any link at all.
- Transferred the download page in the updater to the new download landing page at zettlr.com/download.
- Clicking on marked tags in the preview list will now trigger a search for these tags.
- Added support for `TeX`-files. So in case you want to export something to PDF, you can add custom `LaTeX` statements in their respective file to amend the styling Zettlr applies.
- You can now rest assured that on export of projects with nested files all images, even relative ones, will successfully be rendered in your PDF output.
- Changes to the HTML exporting template. Now, images should always fit on screen.
- You can now create `LaTeX` files by using the extension `.tex` when creating new files.
- Better Pomodoro counter.

## Under the hood

- Changes to the `runCommand` method in `ZettlrEditor`.
- Changes to the `insertFootnote` command.
- Changes to the `_editFootnote()` method in `ZettlrEditor`.
- Changed the event type the editor is listening to when you finished editing a footnote from `keyup` to `keydown`.
- Moved the inline and block element rendering functions to their own commands to reduce the file size of `ZettlrEditor`.
- Fixed the task recognition regex to prevent ugly errors logged to the console if you entered on an empty line a task list item directly followed by braces (such as `- [ ](some text)`).
- Additional security checks while building the context menu.
- Amended the regex for rendering links. Also provided a callback option for CodeMirror to be able to port the plugin fully externally and integrate it into other instances.
- Added `ZettlrImport` class for handling file imports.
- Removed the unnecessary PDF exporting LaTeX template from the pandoc directory.
- Added another newline character when gluing Markdown files together on project exports.
- Fixed a bug that would not read in a saved project config on restart.
- Huge changes to the selection and retrieval of dictionaries for the spellchecking algorithm.
- Made the regular expression detecting links in the clipboard non-global and limited it to only detecting single links in the clipboard.
- The download page will now count all updates by users to keep track of how many users are using the app (only the click is counted, no personal information is collected). To avoid detection of you updating, simply visit zettlr.com/download manually.
- Amended `ZettlrRenderer` by a function to programmatically trigger global searches.
- Added `.tex` to the list of supported file types. Added a mode switch to `ZettlrEditor`s `open()` method.
- Small fix to the toolbar CSS for not having a hover effect on the Pomodoro button in dark mode.
- Change to the `less.js` script. It now minimises the CSS output to further optimise the styling.
- Spell checking is now off by default in fresh installations to speed up the first start.
- Amendments to `ZettlrProject`, `ZettlrFile` and `ZettlrExport` to ensure relative image paths are accurately converted into absolute ones on exporting them.
- Streamlined setting the `ZettlrWindow` title. `Zettlrwindow::setTitle()` is now deprecated.

# 0.18.3

## GUI and functionality

- Now the list design and all other colours and syntax highlighting should be fixed again.
- `ALT`-clicking files now opens them as QuickLook windows.
- Now Quicklook windows render the content automatically as the main editor does. Only the previewable elements will not be rendered.
- Fixed a bug that allowed you to try to create files, folders and virtual directories although no directory is selected.

## Under the hood

- Cleaned up the mess inside the LESS resource files and removed the global pollution with CSS styles that led to strange rendering behaviour.
- Replaced the `net` command to check for updates with the better package `got`, thereby reducing the amount of requests to one only. Therefore, `is-online` also has been removed.
- Updated dependencies. Switched to electron `2.0.8`.
- Changes to the `_gen()` and `select()` methods in `ZettlrPreview`.

# 0.18.2

## GUI and functionality

- Minor fix to the style of `code`-blocks in modals.
- Fixed a bug that prevented you from immediately re-selecting the previous file by simply clicking it again, after you opened an external markdown file in Zettlr, which then was selected automatically.
- Fixed an error thrown if a root file was removed remotely.
- Fixed Zettlr always asking to replace a file although it hasn't been modified remotely.
- Fixed a missing translation for changed files.
- Fixed the threshold for being close to surpassing average from 50 words below average to the half of average. 50 words were definitely too narrow for anyone to really see the intermediary message.
- Fixed some design rules.
- Reallowed arbitrary text selection inside the editor (mainly necessary for macOS's quick lookup functionality).
- Added styling for horizontal rulers (`* * *`) and escaped characters (e.g. `\*`).
- Fixes to the new tooltips. Now all tags receive the nicer tooltips on mouse over.
- Replaced the old footnote tooltip bubble, which did not look nice, with the much better `tippy.js`-bubbles.
- Added HTML syntax highlighting.
- Fixed an error on the export of Markdown files with code blocks.
- Added syntax highlighting capabilities in fenced code blocks for the following languages (use the words in brackets after the beginning of a code block, i.e. `\`\`\`javascript`):
    - C (c)
    - C# (csharp)
    - C++ (cpp)
    - CSS (css)
    - Java (java)
    - JavaScript (javascript)
    - LESS (less)
    - Objective C (objectivec)
    - PHP (php)
    - Python (python)
    - R (r)
    - Ruby (ruby)
    - SQL (sql)
    - Swift (swift)
    - YAML (yaml)

## Under the hood

- Added an additional check to definitely determine if chokidar has choked or the file has indeed been modified remotely.
- Lots of documentation has been added to the source code.
- Moved the `tippy()` function from the `ZettlrRenderer` to the correct classes (`ZettlrToolbar` and `ZettlrPreview`).
- Changes to the link detection regex in `ZettlrEditor`.
- Changes to the `export.tex` LaTeX export template. It now provides the `Shaded`-environment Pandoc requires on exporting files containing fenced code blocks.
- Added some amount of `HTML` syntax highlighting.
- Added a multiplex mode that can highlight fenced code blocks.
- Changed signature documentation of `ZettlrRenderer`'s `setCurrentFile` method to reflect the actual process (it is being passed a hash, not a file object).
- Changes to the `_tags`-array in `ZettlrPreview`. Now, the array is never completely regenerated, but resized according to the actual `_data`-array. The changes have affected the functionality of the functions `_gen()` and `refresh()` in this class.
- Added a `remove()` method to `Zettlr` for root files wanting to delete themselves.

# 0.18.1

## GUI and functionality

- Now it's possible to download and install custom translations for Zettlr! If you want to use a translation that is not (yet) officially bundled with the app, simply import the translation JSON-file into Zettlr using the respective option. It will immediately be available for selection within your preferences (but a restart to apply the change is still necessary). The language file must be in the format `aaa_AAA.json` so that the app can detect the language by looking at the file name.
- Numbers are now localised with the correct delimiters.
- Zettlr now automatically indents text using four spaces to better work with other Markdown parsers.
- Changed resizing constraints: Editor can now have 90 percent width at maximum.
- Fixed a small bug that lets you open non-markdown files as roots.
- You can now copy selected Markdown text as HTML! Just press `Cmd/Ctrl+Alt+C` instead of `Cmd/Ctrl+C`.
- Added an online-check. From now on, if you are offline, Zettlr won't show you ugly error messages, but a simple notification that you are, in fact, offline and Zettlr can't check for updates.
- Improved footnote placement.
- Improved the placement of images in exported PDF files.
- Increased search speed and fixed internal errors in displaying search results.

## Under the hood

- Changes to `getSupportedLangs()`: The function now returns a dynamically generated array of all available translations. This also includes language files that are placed inside the app's data directory (in the subdirectory `lang`).
- Changes to `i18n.js` to reflect the fact that a language could also be located inside the application data directory (it now first tries to load the file from within the app, and if this fails searches for the file in the app data directory).
- Zettlr now preserves the linefeeds of a file on saving.
- Refactored the app's LESS and style handling.
- Simplified the theme toggling.
- Consolidated CSS styles.
- Updated dependencies. Switched to Electron `2.0.6`.
- Removed `package-lock.json`, because nobody uses them anyway and yarn `1.9.2` just complained about them.
- Changed resizing constraints: Editor can now have 90 percent width at maximum.
- Fixed a logical error in `ZettlrConfig` that allowed non-markdown-files to be opened as root files.
- Buffered the update check with an online-check. Renamed the original `check()` to `_fetchReleases()`.
- Fixes to the footnote placement.
- Removed an unused function from `ZettlrEditor`.
- Removed excess `console.log` from `ZettlrBody`.
- Added an additional security check before marking results in the editor instance.

# 0.18.0

## GUI and functionality

- Added the project feature: Now you can convert directories into "projects" (via context menu). A project is simply the possibility for you to adjust PDF options for a set of files differently than in your general PDF settings and tweak the generation a little bit more. It is thought especially for exporting many files into a single PDF file, and has options to generate a table of contents or a title page. _All files in the project directory and all of its sub-directories are concatenated in the same way as the preview list does it. Directories themselves are ignored. Then all these files are simply glued together and exported using the special settings you've given the project._
- Included tag preferences. These allow you to assign colours to specific tags, so that you can see in the preview list directly which files contain specific tags (such as, e.g., `#todo` or `#in-progress`) to have an overview over the work you need to do or categorise your files.
- Now the editor should correctly resize itself if the window itself changes its size.
- Now, if you use the combined view, Zettlr recognises a second click on an already selected directory and switches to the preview list instead. If you do so while the expanded mode is active, nothing will happen.
- I finally found the bug that was showing `NaN` instead of real numbers in the stats view. Now it should work on all systems just fine. (It only happened when there were less than thirty days of recorded statistical history available.)
- Adjusted the placement of the dialogs. Now they should definitely be placed in the center, if they are smaller than the window and should never result in a scrollable window.
- The dialog windows should pop up much faster now.
- Changed the styles of all dialog windows, and made pretty especially the PDF preferences windows.
- Replaced the system default's title popups with nicer looking popups.
- Changed image preview rendering. Now, images smaller than the viewport will not scale up to fill the full width, but remain smaller than the viewport width.
- Added a preview rendering of task items with checkboxes.
- Now Zettlr will directly react to you clicking with your mouse into the window and doesn't require you to click a second time after the app has been focused again.
- Snippets are now off by default.
- Fixed a small error that led to the editor behaving strange after resizing the sidebar.
- There is now no lag anymore on saving files. As a side effect, the global search is not exited when you change a little bit and then save the file.
- Changed PDF export.
- Small fix to the ZKN tag detection.
- Added additional error handling in the updater (so you know _why_ Zettlr couldn't tell you why no update check is possible).
- Renaming files is now faster.
- If you now begin to drag a file, after you have stopped dragging the file (i.e. either you dropped it onto a directory or you dropped it somewhere else to cancel the move), the preview pane will be shown again.
- Now it is possible to drag out Markdown files from Zettlr into other apps.
- Clicking on the "No open files or folders"-notification when there are no open folders or files in the directory tree will automatically show the open-dialog.
- Fixed the theming in the QuickLook windows. Now they will be the same theme as the app itself.

## Under the hood

- Finally renamed the `strong` element in the file tiles in the preview list to a simple `p` to re-gain semantic correctness there.
- Lots of LESS-code added, several other files have been changed.
- Added an event listener to Window resizes to change the editor's width accordingly with the `resizable` activated.
- Changes to `requestDir()` function in `ZettlrRenderer`.
- Changes to the Statistics viewer.
- Changes to `ZettlrDialog`.
- Changes to `ZettlrRenderer`. Now the translation strings will be copied into the memory of the renderer process directly. This results in better overall performance, especially in dialogs, for which a lot of such strings are needed.
- Updated development dependencies: `electron` is now `2.0.4`, `electron-builder` is now `20.19.2` and `less.js` is now `3.5.3`.
- Changes to `ZettlrBody`-proceed function.
- Added `tippy.js` to the list of dependencies; replaced standard system titles with Tippy titles.
- Added the `acceptFirstMouse` option to the creation of new `BrowserWindow`s.
- Now refreshing the editor instance after dragstop of the divider between combiner and the editor.
- Removed an unnecessary if-statement in `ZettlrToolbar`.
- Added a method to only update the current file in the renderer process, which speeds up saving *a lot*.
- Additional check in `ZettlrVirtualDirectory`.
- Changes to the `LaTeX` export template.
- Replaced the complicated and unreliable tag recognition to a much simpler regular expression.
- Error handling in `ZettlrUpdater`.
- Changes to the process of renaming files. Now the renaming process should be reflected quicker in the renderer, because we don't send a complete new path object, but only the specific, renamed file.
- Fixes and changes to the dragging behaviour in the renderer.
- Added a dragging event, so that the main process automatically enables dragging out of the app.
- Added the `getRenderer()`-function to `ZettlrDirectories`, so that the `EmptyPaths`-object can send the respective event to the main process.
- Combined the `setContent()` and `save()`-functions in `ZettlrFile`, because there was simply no need to have them separated. Also, removed the `modified`-flag from the file.

# 0.17.1

## GUI and functionality

- **Combined preview and directory pane**. Now only one of both is visible, never both, but also never none. Pressing `Cmd/Ctrl+1` and `Cmd/Ctrl+2` will still toggle visibility of both preview and directory pane, but not in parallel anymore. So hiding the preview pane will automatically show the directory pane and vice versa. Also, if you are on the preview pane, moving with your mouse to the top of the pane will show an arrow that lets you enter the directory pane again. Zettlr will automatically switch to the preview pane in a number of cases: Selection of a directory, searches, and renaming of files.
- Added syntax highlightning for Markdown tables.
- Resizing of combined tree view and preview pane as well es the editor is now possible.
- Changes to the HTML export template. Now tables are better integrated, as well as blockquotes.
- Added an option to choose whether or not the combined view or the regular, old view should be used for preview and tree view.

## Under the hood

- Removed some unnecessary toggle-functions.
- Changes to the styles of preview and directory panes.
- Changes to the main template.
- Markdown table detection is now handled by the ZKN-mode.
- Changes to the styles for enabling both extended and narrow sidebar mode.
- Added another check for popup height in `ZettlrPopup` to ensure popups can be displayed on screen and don't end up being cut off by the window.

# 0.17.0

## GUI and functionality

- Added full stops after TOC-ordinals.
- The `HTML`-export (e.g., for printing) does not rely on `pandoc` to be present on the system anymore. In other words: `HTML`-export is now working everywhere and has no prerequisites anymore. _Attention: As we do not rely on pandoc for HTML exports anymore, this means that the HTML format is likely to suffer from some inconsistencies, as the rendering engine is way less advanced than pandoc. Yet, this should not pose a problem, as the HTML-export is intended to be for quick previews and prints only._
- Added a bunch of options for exporting files, such as:
    - Choose whether to save the exported files in the temporary directory (which is expunged on each restart of the system) or in your current working directory (meaning they are persistent across system reboots and are also accessible normally through your file explorer).
    - Strip Zettelkasten-IDs (such as `@ID:yyyymmddhhmmss`).
    - Strip tags (in the format `#tag`).
    - Completely remove internal Zettelkasten-links (e.g. `[[<link-text>]]`).
    - Only unlink internal Zettelkaten-links (i.e. transform `[[<link-text>]]` to `<link-text>`).
- Switched to the better `xelatex` engine to render PDF documents.
- Added a great number of PDF export customization options. More will be coming in the future (depending on necessities and user wishes).
- Added a feature that search results now also are shown on the scrollbar so that you know exactly where the matches reside in your document.
- Replaced the ugly find-in-file dialog with a Zettlr-style popup and added a replace-function as well. Simply press `Return` while inside the replacement-field to replace the next occurrence of your search term, or press `ALT`+`Return`, to replace *all* occurrences at once. **The search is case-insensitive**.
- Introducing a **distraction free mode**, which can be toggled by pressing `Cmd/Ctrl+J`. This makes the editor fullscreen and mutes all lines except the one in which you are currently working.
- Added option to recall up to ten recently used documents.
- Hashtags are now not rendered, when they are not preceded by a space or are at the start of a line. This prevents links with anchor-names being displayed wrongly.
- Added a shortcut for inserting footnotes: `Ctrl+Alt+F` (Windows+Linux) or `Cmd+Alt+R` (macOS).

## Under the hood

- Moved all exporting functionality to a separate class, `ZettlrExport`.
- Removed unnecessary CodeMirror plugins.
- Removed unnecessary styles and some unnecessary (b/c unused) functionality.

# 0.16.0

## GUI and functionality

- Introducing **Virtual Directories**. Now it is possible to add "ghost" directories to your directories that act as a subset of these directories. They are not actually present on disk (but are persistent with a so-called dot-file named `.ztr-virtual-directory`) and therefore can be used to create collections of files by manually adding files to them. _You can only add files to these virtual directories that are present in the containing directory. Also, you cannot move them because they are bound to their parent directories._
- Fixed a bug that threw an error every time you tried to delete a directory with no file open currently.
- Fixes to the inline commands. Now, when you press `Cmd/Ctrl+I` or `Cmd/Ctrl+B` a second time after you finished writing your strong/emphasised text, Zettlr will actually "exit" the bold/italic markings and not try to insert them a second time. (_Note that it will still insert the end-markings if the characters directly after the current cursor position are not the end-markings_).
- Fixed a bug that threw errors if you were to rename a non-opened file.
- Fixed a bug that threw errors if you were to rename a directory, while none was selected.
- Prevent arbitrary selection in the app to make it feel even more native.
- Huge performance boost on selecting directories and files.
- Translated remotely triggered file- and directory-events.
- Finally fixed the bug that the end-search button disappeared and the input field went in disarray when the window size was too small.
- Re-introduced feature that Zettlr asks the user to replace the current editor content, if the current file has been changed remotely.
- Now, if the current file is removed remotely, Zettlr automatically closes the file in the editor as well.
- On updates, the download URL to GitHub now opens on the system's browser.

## Under the hood

- Removed an excess `console.log`.
- Implemented `indentlist` plugin directly in Zettlr core.
- Continued work on virtual directories.
- Small changes to `Zettlr` and `ZettlrDir` classes.
- Small changes to the markdown shortcut plugin.
- Fixed a small error in `Zettlr` class.
- Removed a huge bottleneck in the directory selection logic (now the Zettlr main process will not send the complete `ZettlrDir`-object to the renderer, but just the hash, because the renderer has a full copy of the objects in memory).
- Removed the same, big bottleneck in the file selection logic.
- Updated all dependencies to their latest version. Thereby we've switched to Electron 2.0.3.

# 0.15.5

## GUI and functionality

- Additions to the search functionality. If you begin typing in the global search field, Zettlr will autocomplete your typings with exact name matches. This way you can directly open respective files from your searchbar by simply confirming the file to be opened with the `RETURN`-key.
- Zettlr will now automatically try to force open a file when you commence a global search, if there is a file containing the typed name somewhere in the system.
- If you click a link without the `ALT`-key now, the cursor will be automatically placed and you can edit the link exactly where you clicked without having to click the position twice.
- Fixes to the attachment pane — now opening a directory will always work.
- Now the vertical scrollbar in the editor uses the default cursor, not the text cursor.
- Fixes to the generation and placement of popups. Now a bigger margin to the edges of the window is ensured, and the popups are now a little bit wider to reduce the possibilities of ugly line-breaks.
- Small fix to the color of directory ribbons in dark mode.
- The attachment pane now refreshes on new attachments without the need to switch to another directory and then switch back. Also, after every watchdog run the renderer receives a new list of objects now in memory.

## Under the hood

- Small changes to the `_renderLinks()`-function in `ZettlrEditor`.
- Calling `_act()` in `ZettlrAttachments` even if there are no attachments to be able to still open the directory in these cases.
- Changes to `_place()` in `ZettlrPopup`.
- Changes to the `ZettlrToolbar` and `ZettlrRenderer` classes.
- Design-fixes.
- Removed an unnecessary check for the now non-existent `projectDir` option in the configuration constructor.
- Added a security check for additional `PATH`-variables in `ZettlrConfig`.
- Additional security-check in `ZettlrConfig`s `set()`-function to only add valid options. Now `set()` will return either `true` or `false` depending on whether the option was successfully set.
- Removed deprecated code from `ZettlrWindow` class.
- Added a security check in `ZettlrWindow`s `prompt()` function.
- Removed some unnecessary code from `ZettlrDir` class.
- Small changes to `ZettlrDir` constructor.
- Began first work on `ZettlrFilter` and `ZettlrVirtualDirectory`.
- Changes to `Zettlr` and `ZettlrRenderer` classes.

# 0.15.4

## GUI and functionality

- Zettlr saves a file prior to exporting to make sure you export what you see (WYSIWYE).
- Now Zettlr is more performant especially in documents containing a lot of links. Also, clicking a link _without_ the `ALT`-key pressed will now remove the link and make it editable, as intended.
- Design fix: Now the sorters in the preview pane don't alter the size of the directory field.
- Design change for Windows users: Now Zettlr on Windows uses the system's default font "Segoe UI", because as of strange font-smoothing effects, Lato is barely readable on Windows machines.
- Fixed a logical error in the script, so now Zettlr will remember where you were in a document and restore that view on every opening of a file (not persistent, i.e. if you close and re-open Zettlr itself, the positions will be reset).

## Under the hood

- Added `export` to the `CLOSING_COMMANDS`.
- Updates in `package.json`, updated dependencies.
- Fixed a wrongly placed `continue` in `_renderLinks()` in the `ZettlrEditor` class.
- Moved the saving of scrolling info from the `open()` function to the `close()` function in `ZettlrEditor`.

# 0.15.3

## GUI and functionality

- Removed some displaying of numbers during search.
- Added more file info - when you click on the word count, a small popup containing info about the characters, characters without spaces and also the selection is shown.
- Added a heatmap that shows you the relevance of the search results by adding a background color to the individual file ribbons. The more green and bright they get, the more relevant the file showed up in the results. **Important**: Files that do not match any of the selectors will be hidden as always, e.g. even grey files will at least fulfill the criteria!
- Removed directory ribbons while in search mode.
- Search mode will automatically be exited when selecting a different directory.
- Also, now when a search is done, the opened file will have all results marked in text so you can easily discern them from the rest of the text.
- Small design fixes.

## Under the hood

- Removed an unnecessary `paths-update` event.
- Augmented `getWordCount()` function to return the wordcount of any given string.
- Removed some strange artifacts from the search.
- Huge improvements to the search functionality.
- Finally implemented the new license in the files

# 0.15.2

## GUI and functionality

- Switched the directory indicator with the collapse indicator on root directories, so that the first always stays first.
- Huge performance increase in rendering the preview list.
- Small fix to the word count. Now an empty editor does not show that there's a word written.
- Removed the `Zoom` menu entry from the Window menu on macOS.
- The Reload-shortcut in debug-mode is now `F5`.
- Small fix to the Tag-recognition (now a `#` sign immediately followed by a delimiter character (e.g. spaces, line breaks or apostrophes) will not render a tag formatting).
- The Attachment pane will now scroll if there are too many attachments in it.
- Added an option to open the currently selected directory in the system's file browser (e.g. Finder on macOS or Explorer on Windows). The respective button resides next to the attachment pane's header.
- Small fix to the context menu: It will popup where the click occurred, and not where the mouse is when the menu is actually shown (noticeable especially when right-clicking a misspelled word).
- Augmented the autoclose-pairs with the default German quotes `„` and `“`.
- Changed the save function so that it does not save immediately, but gracefully implements a way to save changes any time a potentially file-closing command is issued (such as selecting another file).
- Changes to the design of the preview list.
- Removed the save-button from the toolbar and now Zettlr will not show you an indicator whether or not there are unsaved changes, because normally everything should be saved. In case changes are *not* saved under strange circumstances, Zettlr will still prompt you to save them if they would be lost.
- Fixed a small error that led Zettlr to believe that it doesn't need to reorder the opened root files and directories, although it should have, thereby having newly opened files pop up not at the top of the directories' list but at random positions somewhere in the directories.

## Under the hood

- Switched Preview-list rendering to `Clusterize.js` to keep huge lists renderable and reduce loading times.
- Removed the now unnecessary `ListView` and `ListViewItem` classes.
- Removed the unnecessary `file-revert` command handler in `ZettlrIPC`.
- Removed a `console.log` in `ZettlrPreview`.
- Added a `isModified()` function in `ZettlrRenderer`.
- Changes to `ZettlrRendererIPC` to accomodate graceful saving procedure.
- Upgraded dependencies.
- Coloured the output of the less compiler script so that it's easy to discern whether or not an error or a warning occurred.

# 0.15.1

## GUI and functionality

- **Switched license from MIT to GNU GPL v3. This also includes all prior releases!**
- Now if there is a valid URL in the clipboard it will be inserted as the URL on all images and links created, not just if there's nothing selected.
- Fixed a bug that prevented the opening of links if clicked with `Alt`-key pressed.
- Added the code indicators (backticks) to the list of auto-complete pairs.
- Fixed the rendering of internal links.
- Small changes to the design of file IDs.
- Moved the resize handles of quicklook windows completely out of the windows themselves so that they are more easy to reach and don't block the scrollbar.
- Fixed the colours of the directory sorters in dark mode.
- Translated the formattings.
- Updates to the readme.
- ID generation now also works if there is something selected.
- More generally: All CodeMirror commands (such as changing the formatting of a selection) will retain the selection you have made (i.e. they will save them, run the command and afterwards re-select what was selected previously).
- Fixed a small bug that could lead to errors while searching using the OR-operator.
- Updater now shows your current version in the update window.
- Small fixes to the styling of the update dialog.

## Under the hood

- Small change to the zkn-link regular expression (was greedy, now it is lazy) to prevent huge misrenderings in case two links were on one line.
- Removed the unnecessary `_sort()`-function in the `ZettlrDirectories`-class.

# 0.15.0

## GUI and functionality

- Fixed the button text color in popups.
- More shadow under the popups (makes them stick out more in the white mode).
- Now it is possible to open Markdown files directly with Zettlr by double clicking them or dragging them onto the app. Dropping also works for directories (#3).
- Zettlr now tells the Operating System that it is capable of handling `.md`- and `.markdown` files.
- Small fixes to the translations.
- Added an about dialog.
- Now Zettlr also converts "standalone" links (e.g. simple detected URLs without Markdown formatting around them) into clickable links. **Attention: Clicking now works with ALT instead of Shift!**
- Added a small popup to view some stats on your writing.
- Fixes to the word count (now also splits along line breaks).
- Moved all formattings to a small popup (indicated by the carriage return symbol). Also added other formatting possibilities, such as code, headings and blockquotes.
- Fixes to the formatting commands.
- Added an attachment pane (#6).
- Added an option to sort directories chronologically or according to name (#4).
- Begun adding zkn-functionality to Zettlr:
  - Now it is possible to use `@ID:<your-ID>` to give an ID to a file (generate one using the Toolbar Button or by pressing `Cmd/Ctrl+L`). If multiple IDs are defined in such a way, the first found will take precedence.
  - You can now tag your files using the Twitter-like syntax: `#hashtag`. Alt-Clicking on them will trigger a search for the tag.
  - You can now link searches in your files. If you type `[[search terms]]` this will trigger a directory-wide search for the search terms. If the link contains an ID in the format `[[@ID:<your-ID>]]`, Zettlr will try to get an exact match. If there is a file using that ID, it will be immediately opened. Also, a directory-wide search for all files referencing this ID will be conducted.

## Under the hood

- Fixed a small bug in the `ZettlrWatchdog` that prevented remotely added directories from being detected by the app.
- Given the classes `ZettlrFile` and `ZettlrDir` more authority over what happens with them. Now they're handling all events by themselves.
- Made the paths mandatory on creation of new `ZettlrFile` and `ZettlrDir` instances.
- Added `isFile()` and `isDir()` helper functions to check if paths actually denote a valid file or directory.
- Added `openPaths` configuration option to hold all opened paths and re-open them on every start.
- Small fix to the loading mechanism of the configuration to allow flexible arrays (needed for the `openPaths` option).
- Found **A LOT** of unnecessary and duplicate code in the `Zettlr` main class and removed it.
- Handle open events in `main.js` and make Zettlr definitively a single app instance.

# 0.14.3

## GUI and functionality

- Fixed a bug that prevented deletion of files and folders.
- Removed the now defunct autosave option in preferences.

## Under the hood

- Fixed a type error in `ZettlrWindow` that passed `undefined` instead of the window to the `showMessageBox` function.

# 0.14.2

## GUI and functionality

- Fixed input text color in popups (e.g., for new files and directories).
- Removed the autosave functionality. Now Zettlr automatically saves all changes "completely."

## Under the hood

- Updated `less.js` (dev-dependency) to latest version.
- Updated `chokidar` to latest version.
- Updated `electron-builder` (dev-dependency) to latest version.
- Removed all autosave-functions.
- `ZettlrWatchdog` can now add multiple paths to watch
- `ZettlrFile` can now also be root (e.g. have the `Zettlr`-object as parent)

# 0.14.1

## GUI and functionality

- Finally got rid of the horizontal scrollbar in the editor, that was visible on Windows and Linux systems
- Also, customized the scrollbar style to be more decent
- Major fixes to the User Interface (now looks way more modern and less cluttered)
- Fixed an error that did not update the snippet of a file on remote change

## Under the hood

- Added other files and directories to the ignore dirs of `chokidar`
- Fixed a small bug in the `poll()`-function

# 0.14.0

## GUI and functionality

- Now Zettlr can detect relative image paths (i.e. relative to the file in which they are referenced) and show these images successfully
- Fixed a bug that did not update the modification time of a file on save.
- Fixed the non-selection of the current file on directory selection
- Fixed a small bug that sometimes could throw an error when moving directories within the app
- Now a quicklook window can be brought to front by simply clicking its title
- Hid the textarea by default, so that on startup the editor field is clean
- Design improvements

## Under the hood

- Begun another code rewrite. This time, the focus is on two parts: First, prevent any access of object properties from other objects than `this`. Instead, use public functions (also, prevent calling of private functions from the outside). Second: Try to, again, move out some functionality from the Zettlr main class to shorten it.
- Removed unnecessary function calls in the renderer.
- Also added support for the [yarn package manager](https://yarnpkg.com/)

# 0.13.0

## GUI and functionality

- Fixed a bug that could lead to errors and misbehaviour if a huge number of directories and files was added
- Added toolbar button descriptions. Simply hover over a button with your mouse to learn about its functionality
- Added an autosave feature. Now, Zettlr keeps automatic saves of your current file.
- Added a reversion feature. With the revert button you can restore the editor content to the last saved state.
- Added an automatic check for updates. It is run on every start of Zettlr and can be called programmatically by clicking Help -> Check for Updates
- Fixed an error that disabled the end-search button in the searchbar.
- Fixed an error that did not refresh the preview list when a new file was created by saving an empty file.
- Fixed an error that did not select newly created directories in the tree view, although they were selected as could be seen in the preview pane.
- Small changes in the system integration.
- Additional check whether or not Pandoc and LaTeX are installed on the system.
- Added menu entries for downloading LaTeX and Pandoc.

## Under the hood

- Added the `ignoreDir` and `ignoreFile` helper functions to check whether or not a specific path should be excluded or not. This applies to directories and the watchdog. Ignored directory patterns (as regular expressions) reside in `source/common/data.json`.
- Ignoring the `jquery-ui.min.js` file on docs generation.
- Improved the documentation of the main classes.
- Updated to Electron 1.8.3.
- Updated Electron builder to 20.4.0.
- Forgot to update the dependencies for export last time.
- Moved the polling interval into `data.json`
- Added class `ZettlrUpdater` with barebone functionality.
- Added `additional_paths` in `source/common/data.json` to automatically append to electron's PATH as to make sure the additional fields in the preferences are no longer needed (unless in special cases).

# 0.12.0

## GUI and functionality

- *New feature*: Integrated dynamically generated **Table of Contents**! Simply click the hashtag symbol and a popup will appear that lets you quickly navigate through all headings in your file.
- *New feature*: Now **images are automatically displayed**, if they are on a single line (only the image, no other text)!
- *New feature*: Now **links are automatically rendered**! Simply shift-click on them! (closes #12)
- Improved the markdown shortcuts. Now, if nothing is selected, when you trigger the bold or italics option, the cursor will automatically be placed inside the formatting marks, so that you can start typing without having to worry about the placement of the cursor.
- Now, if there is a valid URL in the clipboard when you trigger the insert link/image commands, it will be taken automatically as the linking target, so that you only have to type in the text it should link to.
- Added Open-button to the toolbar to select a new directory (closes #2)
- Switched the icon font from fontawesome to the [WebHostingHub-Glyphs](http://www.webhostinghub.com/glyphs)
- Small UI fix in the preview listing
- Small UI fix: Now Zettlr auto-closes the following pairs of characters: `() [] {} '' "" »« “” ‘’ ** __`.

## Under the hood

- Moved supported filetypes to unified file `source/common/data.json`
- Documentation for all files added.
- `ESDoc`-support integrated for API documentation. Simply run `npm run docs:build` to generate a full documentation in `resources/docs`
- Moved the `handleEvent()` functions from the main objects to the IPC classes.
- Moved the toolbar buttons to `source/renderer/assets/toolbar/toolbar.json` as in the example of Electron Menu, to have more dynamic control over the generation of the toolbar.
- Updated dev-dependencies

# 0.11.0

## GUI and functionality

- Introducing a **pomodoro** counter! Now you can simply click on the circle at the right end of the toolbar to start a pomodoro counter. It alternates task-phases of 25 Minutes with short breaks of five minutes and, after every fourth task-phase, a longer break of twenty minutes. It also notifies you when a phase is over with a small notification and a soft sound. Head over to [the official website](https://francescocirillo.com/pages/pomodoro-technique) to get to know what this technique is about.
- Switched to default Lato font on all platforms (embedded the font in the app)
- Additional check whether or not a file/directory already exists at the target location when moving by drag'n'drop
- Some fixes to the Quicklook-windows
- Moved some development functions into a "debug" mode that can be activated in the preferences.
- Now the zoom in/out menu commands only zoom the editor itself, not the whole application
- Added a small little button to end a search (and thereby make visible again all files)
- Switched most dialogs to the smaller (and really nice) popups
- Moved the Exporting options directly to the new share button
- Now Zettlr shows default context menus for text fields
- Fixed an issue on opening new project directories that provided you with the current directory's path instead of the project directory
- Reversed direction of the changelog to display most recent changes at the top of the file.

## Under the hood

- Included jQuery and CodeMirror as npm packages for easier updating
- Added a `ZettlrPopup`-class for easy displaying of small forms and info texts, this will replace most `ZettlrDialog`-forms, because we don't need such a massive dialog box for a single text field (or something else)
- Updated electron to version `1.8.2`, updated other dependencies.
- Updated scripts section. Now the available commands are:
- `npm run start`: Start the development environment
- `npm run less`: Same command as previous, now only with more output
- `npm run build:quick`: Quick'n'dirty unpacked release for current platform
- `npm run release:this`: Build and pack the app for the current platform
- `npm run release:mac`: Build and pack for macOS x64 as DMG
- `npm run release:win`: Build and pack for Win x64 as NSIS installer
- `npm run release:linux`: Build and pack for Linux x64 both as deb and rpm

# 0.10.0

## GUI and functionality

- Fixed a small bug that did not remove the file list if the open directory was removed from the file system. Now, if the current directory is deleted, Zettlr will automatically select the parent directory.
- Small fix to the translations.
- Added a toolbar button that also triggers the export dialog.
- Fixed an issue that prevented you from autocorrecting misspelled words.
- Fixed the sorting of directories (now case insensitive)
- Fixed an error that didn't update the ID of a file on renaming
- Fixed an issue that threw errors sometimes while moving directories

## Under the hood

- Massive rewrite of the logic behind the preview pane. Now only necessary changes are actually re-rendered (and not, as was the case until now, everything), which decreases the locking-potential of the application as well as the average energy impact. Additionally, now it is possible simply to spit out one updated paths-object from main to simply trigger a (possible) re-render.
- Also massive rewrite of the logic behind the tree view. The changes have the same effects as those in the preview pane.

# 0.9.2

## GUI and functionality

- Changed paper format in the odt-template from "Letter" to "DIN A4."
- Now dialogs are correctly positioned (centered)
- Implemented notifications that can be used variously
- Watchdog now monitors changes to the file system
- Small fixes in functionality and translations

## Under the hood

- Added notification service (can be triggered by sending a `notify`-event to the renderer or call `notify()` on a body element.)

# 0.9.1

## GUI and functionality

- Fixed broken PDF export in 0.9.0
- Small improvement in the HTML export template. Now if you want to print out the HTML file, it should look way better than before.

## Under the hood

- Updated dependencies to electron 1.7.11 to react to exploit [CVE-2018-1000006](https://cve.mitre.org/cgi-bin/cvename.cgi?name=CVE-2018-1000006). [See the electron project's blog for more information](https://electronjs.org/blog/protocol-handler-fix).

# 0.9.0

## GUI and functionality

- Fixed a bug that did not show the exact word count of 1.000 words in the toolbar.
- Translated the word counter into de_DE, en_US, en_GB and fr_FR
- The preview pane now does not scroll to its top on saving if it does not contain the current file
- Heavily improved footnote placement and removement
- Footnotes now show on hover to ease previewing.
- Fixed a small error that threw errors on deleting file with no file selected
- Fixed selection accuracy in Quicklook windows after they have been resized.
- Added modification time of files in the file preview.
- Modified the night mode and snippets toggler to display the status as checkmark (also amended the translations respectively)

## Under the hood

- Updated development dependencies
- Additional security check in the `trans()` method
- Footnote plugin now features way better RegEx recognition and works reliably.
- Also, made the footnote placements and deletions to only create one single history event (so that you don't have to press `Cmd/Ctrl+Z` twice to remove the footnote/re-add the footnote)
- Added basic watchdog functions. Not very sophisticated by now but it works.
- Now package.json does not trigger a rebuild of all modules when electron-builder is called (as we only rely on those already prebuilt)
- Again some rewrites to slimline the app
- Renamed events (now dir and file are prepended for easier identification)
- Now the renderer is completely autarc concerning configuration as darkTheme and snippets. This means the renderer can now be reloaded in dev mode without screwing up the config in main. (`afterWindowStart()` has been removed and set in the renderer)
- Wrapped the menu generation into a class (making it possible to set menu items based on configuration options)

# 0.8.1

**This is an emergency patch**. It fixes an error on Windows and Linux systems that disabled the complete main menu, making it unable to execute commands from the menu (e.g., opening a new root folder).

- Fixes a bug that rendered the whole application menu unusable
- Minor localization fixes

# 0.8.0

## GUI and functionality

- Context menu over a erroneous word now gives you suggestions on possible replacements; selecting them will replace the word.
- Fixed a small rendering bug that caused the editor not to correctly select text after hide/unhide of either the tree view or file preview pane.
- Included a toolbar and moved the global search out of the preview pane
- Fixed a small bug in which the title of the main window still showed the title of the currently opened file after it has been deleted
- Fixed a bug that made it impossible to export to PDF on Windows when Zettlr was installed to the `Program Files`-directory
- Fixed a bug that did not close the overlay if there were no dictionaries selected for spell checking
- Finally implemented the make/unmake itemized or numbered list function
- Also, finally added an easy way to insert and remove footnotes.
- - Fixed an error in which you could not save "empty" files on the fly if you just started typing into the editor without any file open.

## Under the hood (i.e.: technical stuff)

- Replaced npm package `trash` with electron internal `shell.moveItemToTrash()`
- Hardened the translation package against potential errors and accounted for also probably missing translations

# 0.7.0

- Included Spellchecking (en_US, en_GB, fr_FR, de_DE, more languages on request)
- Translated app into English, German and French.
- Introducing **Quicklook**: Right-click on any note and click "Quicklook" to open the file in a small overlay window. This enables you to keep open a file while simultaneously reading (and copying text) from different files.
- Fixed a minor error with the detection of clickable links
- Fixed an error that prevented searching for exact phrases
- Added a short check that Zettlr does not try to move a directory into a subdirectory.
- Multiple minor fixes and improvements
- Preview pane and directory tree view can now be hidden via `Cmd/Ctrl+1` and `Cmd/Ctrl+2`

# 0.6.0

- Now the file lists are automatically sorted on renaming files to immediately reflect a possibly changed order.
- The global search now also includes the name of the file
- Fixed a small error that prevented Zettlr from searching the first file in the preview pane
- Fixed an error in the inter-process communication (IPC) that led to unexpected behavior when using Shortcuts.
- Fixed an error that prevented renaming of directories if a file was selected.
- And behind the scene: We've rewritten the whole code base and made it more efficient — that's why the version has switched to 0.6.0

# 0.5.1

- Fixed a bug that disabled the creation of new directories and instead threw errors
- Fixed an error that was thrown by pandoc on each PDF export.

# 0.5.0

- Improved drag and drop of directories
- Moving files now works via drag'n'drop as well
- Fixed a bug that led to undefined errors while trying to rename directories
- Much cleaner arrow-key navigation through the preview pane — now failsafe.
- Now you can navigate to top or bottom in the preview list by holding Cmd or Ctrl while pressing the arrow key.
- Global search is now non-blocking and provides a progress indicator
- Now Shift-click on URLs opens these in external browser.
- Implemented preferences.

# 0.4.0

- Color theme unified (now less colors, more consistency)
- More generally, adaptions in design
- Included directories into preview list pane to mark where directories begin and end
- Now files and directories are automatically sorted, whenever a new gets added
- Renaming of files and directories is possible now.
- Moving of directories via drag'n'drop is now possible.
- Dark Theme configuration stays also after quit and restart.
- Minor bug fixes and improvements (especially failsafes)
- Context menu
- Auto closing of brackets and quotes

# 0.3.0

- The search dialog for the currently opened document now does not close on Enter but enables you to repeatedly press `Enter` instead of `Cmd/Ctrl-G` to `findNext`
- Added several shortcuts for comfortable editing: `Cmd/Ctrl-B` boldens a selected text (or inserts bold-markers at cursor position). Accordingly, `Cmd/Ctrl-I` emphasizes, `Cmd/Ctrl-K` converts the selection into a link and `Cmd/Ctrl-Shift-I` inserts an image.
- Added support for HTML, DOCX, ODT and PDF export using Pandoc and LaTeX

# 0.2.0

- Rewritten version with again several major code rewrites that have been done before this SVN began.

# 0.1.0

- Initial Version w/ several code rewrites that are not documented here.<|MERGE_RESOLUTION|>--- conflicted
+++ resolved
@@ -1,11 +1,13 @@
+# (no version assigned)
+
+## GUI and Functionality
+
+- All images paths created when pasting or dropping an image are now relative and POSIX (using forward slashes). This unifies images paths across platforms (in particular Windows) and insertion method.
+
 # 1.7.3
 
 ## GUI and Functionality
 
-<<<<<<< HEAD
-- Fixed a bug causing Export Project to fail.
-- All images paths created when pasting or dropping an image are now relative and POSIX (using forward slashes). This unifies images paths across platforms (in particular Windows) and insertion method.
-=======
 - Fixed a bug causing project exports to fail.
 - The `Cmd/Ctrl+K`-shortcut now works with most domains and protocols (i.e. no matter which URL is in the clipboard, it should insert it now).
 
@@ -13,7 +15,6 @@
 
 - Upgraded `joplin-turndown` which should result in better HTML-to-Markdown conversion on pasting.
 - In case Pandoc produces any output (such as warnings or other useful info) but runs successfully, this output will be logged so that you can troubleshoot even non-fatal warnings.
->>>>>>> bbbf31b3
 
 # 1.7.2
 
