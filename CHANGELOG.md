--- conflicted
+++ resolved
@@ -68,14 +68,11 @@
 - **Feature**: Full-text (aka. global) search runs can now be cancelled via a
   dedicated button. You can now also trigger a new search while another search
   is already running.
-<<<<<<< HEAD
 - **Feature**: Individual global search results can now be copied to the
   clipboard (#2070).
-=======
 - **Change**: Snippets: The `$FILENAME` variable now does not contain the file
   extension anymore. Users who also want the extension should update their
   snippets to `$FILENAME$EXTENSION` (#4191).
->>>>>>> 728f667b
 - Fixed WebP images not rendering from relative paths (#5181).
 
 ## Under the Hood
