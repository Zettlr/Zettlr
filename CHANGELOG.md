--- conflicted
+++ resolved
@@ -2,20 +2,12 @@
 
 ## GUI and Functionality
 
-<<<<<<< HEAD
-(nothing here)
-
-## Under the Hood
-
-(nothing here)
-=======
 - Fixed a segmentation fault crash on startup across various Linux setups
   (#5135)
 
 ## Under the Hood
 
 - Downgrade Electron to version `29.3.2` (cf. Electron issue #41839)
->>>>>>> af929e11
 
 # 3.1.0
 
