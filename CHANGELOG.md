# Upcoming

## Changes to file filtering logic

Previously when searching for files and workspaces in the filter field in
Zettlr, OR logic would be used, meaning that if a item matched any search query,
that item would be displayed as a result of the search. This is not a very
efficient way to search for files, as often multiple queries will want to be
searched, and all files matching all queries will be displayed.

In this latest update, Zettlr has changed to AND file filtering logic, meaning
that only items that match all queries will be displayed when searching with
multiple queries.

## GUI and Functionality

- **Feature**: The attachment/assets/other file sidebar tab now also shows files
  found in the default image folder if applicable
- **Feature**: The right-click context menu for external markdown links now 
  contains the options to "Remove Link". When removing `<link>` style links the
  `link` text remains as plain text. When removing `[title](link)` style links, 
  the `title` text remains as plain text.
- **Change**: When searching for files in the filter field, only files and
  workspaces that match all queries entered will be displayed
<<<<<<< HEAD
- **Fix**: Focus input field when search in folder (global search) is
  triggered
=======
- Fixed the French translation of unsaved-changes dialog actions. (#5177)
- Fixed bugs with properly saving files (and retaining linefeeds) on Windows
  systems; now Zettlr should be capable of handling any type of linefeed (#5109)
- Fixed an issue where checkboxes in various list controls would not be properly
  updated to reflect the actual, underlying value
- Fix assets file icons in the sidebar
- Design fixes in the sidebar
- Fix: The file preview tooltip now respects the filename display settings
>>>>>>> cc35b77b

## Under the Hood

- Upgrade Electron to `v30.1.0` (cf. issue #5135 and Electron issue #41839)
- Downgrade Linux builds to use Ubuntu 20.04 instead of 22.04 (#5137)
- Fully abstract away newline handling from the internal logic. Now, newlines
  are always `\n` across the entire app. The actual newlines from the files will
  be stored in their respective file descriptor, and will be exclusively used on
  file reads (to replace them with `\n`) and file writes (to replace `\n` with)

# 3.1.1

## GUI and Functionality

- Fixed a segmentation fault crash on startup across various Linux setups
  (#5135)

## Under the Hood

- Downgrade Electron to version `29.3.2` (cf. Electron issue #41839)

# 3.1.0

## Changes to the link detection

For a long time now, Zettlr would (sometimes aggressively so) detect plain links
and display them in a rendered state. In some cases, this was nice as it would
relieve you from having to surround such links with pointy or angled brackets.

However, especially in the latest evolution of this parser plugin, the link
detection was a bit too aggressive and interfered, e.g., with emphasis
highlighting. In this version, we have entirely removed our custom link
detection and rely upon the more straight-forward way of detecting links.

Regarding your exporting experience, this should not have any impact, since the
auto-link-detection feature wasn't enabled by default by Pandoc anyhow, but
depending on how you have been writing, you may notice less detected links in
your documents.

To add "plain" links (without using the full `[]()`-syntax) from now on, simply
surround them with angled brackets: `<https://www.google.com>` or
`<mail@example.com>`. Note that the protocol (`https://`) is required, so
`<www.google.com>` will not work.

This changes brings Zettlr's link functionality much more into alignment with
other editors as well, since this is the way that many other applications handle
links as well.

## Introducing Wikilink Titles

This update brings a long-awaited change to Zettlr's handling of internal links
(sometimes called Wikilinks). Specifically, with this version, Zettlr finally
supports optional titles in such links. Your old links in the format `[[link]]`
still work fine, but now you can add a title that is different from the link,
separated by a pipe, or vertical bar character (`|`).

If such a title is given, Zettlr will use it in various ways to make your files
more readable. For example, if you have the link renderer activated in the
settings, it will take care of hiding the link target of Wikilinks as well as
those of regular Markdown links.

Since there is no way of knowing which of the two parts is the link, and which
is the title, Zettlr follows Pandoc's solution in allowing you to specify how
internal links are structured for you. The default and recommended setting is to
put links first, and titles second (`[[link|title]]`). This ensures
compatibility with VimWiki, MediaWiki, Obsidian, and others. However, should you
need to target GitHub wiki pages or another application that expects a title to
come first, you can select the alternative option (`[[title|link]]`).

In order to make Pandoc aware of your choice, you can add one of the following
reader extensions to your export profiles: `wikilinks_title_after_pipe` or
`wikilinks_title_before_pipe`.

Lastly, due to this improvement, we have changed the default setting for "link
with filename" from "always" to "never", since it will be more ergonomic to use
a custom link title directly instead of having the filename pop up after the
link. This default setting applies only to new installations automatically; so
if you already installed Zettlr, you can manually switch it.

## Re-enabling old Link-Title-Syntax

After the release of Zettlr v3.0.0, some users have complained that their
internal links have stopped working. It turns out that quite a lot were using
Logseq's syntax for adding titles to internal links (`[Title]([[Link]])`), which
we broke during a refactor of the Markdown parser. This update partially
restores this link functionality, allowing you to `Cmd/Ctrl-Click` them to
follow these links again.

Note that we have not implemented other parts yet, and we recommend the more
common `[[wikilinks]]` or `[regular markdown links](./file.md)`.

## Preferences Window Overhaul

This release marks the debut of our UX/UI artist Artem Barinov who spent the
better half of 2023 redesigning the entire preferences window from scratch.
While this change narrowly didn't make it into 3.0.0, we are more than excited
to introduce this new and sleek overhaul in this version.

The new window now follows a much more consistent design philosophy. While we
have kept the broad tabbed outline, the settings have now been moved into
smaller blocks that contain sets of related settings. Furthermore, instead of
having to remember where a setting is located, you can now directly search for
it using the new search bar.

We also took the opportunity to change, rename, relabel, and remove settings so
that a bit of older remnants are now gone. Overall, the experience of changing
the settings should now be much smoother, and we hope you like the change. In
the coming updates, you can improve many more improvements on the UX side of
things!

## Project Overhaul: Full Control Over Your Files

Projects are at the heart of Zettlr. As a writing toolbox primarily targeted at
academics, journalists, and writers, it must cater not just to simple note-
taking workflows, but also to serious writing. Because of this, Zettlr ships
with a project feature since the very beginning (since version `0.18.0`,
released on Jul 20, 2018, to be precise).

However, for a long time the feature attempted to piggyback on the way your
files were displayed. This meant that (a) the order in which your files were
weaved together into the project file depended on the sorting of the directory,
and (b) there was no clear way to exclude files that naturally amass during the
lifetime of a project, such as notes, backup files, and miscellaneous.

Zettlr 3.1.0 fixes this issue by introducing a rather small, but powerful change
to the way projects work. We have removed the difficult to understand glob-
patterns that were introduced in a less-than-ideal attempt to fix some of the
complexity-issues that were introduced later (such as displaying file titles
instead of filenames, and others). Instead, you can now explicitly select which
files will be included in your bound export files – and in which order.

The new file list, which you can find in the project properties dialog, aims to
be dead-simple to understand, yet give you back the certainty which files will
end up where in your export – without a doubt.

This also means a change to your projects: After this update, the glob patterns
will be removed from your `.ztr-directory` files and replaced with an (initially
empty) array of files to be included in your project. That means that you will
have to select the files you want to include in a project once after the update.

Managing this list in the project properties is simple: The "Files" tab includes
a list of all files available within the project's folder structure. To select a
file for export, click the "+"-button to move it up and include it in the
export. Next, you can use the "Up"- and "Down"-buttons to change the order of
the files within your export. The "-"-button removes a file again and moves it
back down to the list of ignored files. Changes are immediately applied and
persisted to your disk.

When you now export the project, Zettlr will use only the files you have
selected, and put them in the appropriate order.

Should you have deleted a file that you originally included in the list of
files, Zettlr will show you a warning message as soon as you export it so that
you can have a second look to not send off a file that's missing a crucial part
of your work. Such missing files are shown atop of the available files and
feature a "-"-button which allows you to remove them from the list. We opted for
this approach of you manually having to remove missing links, since it makes it
transparent which files are missing so you can take the appropriate action
(especially if it was an accidental deletion).

## LanguageTool Improvements

The first update to Zettlr's LanguageTool integration concerns the language
detection. This update ships with two improvements:

1. Zettlr implements LanguageTool's "Preferred Variants" setting
2. LanguageTool respects the `lang` frontmatter property

Those who prefer writing in British English (instead of, e.g., US English) had
to resort to manually switching the automatically detected language from en-US
to en-GB every time they opened a file. This has to do with fact that
LanguageTool's auto-detector cannot reliably distinguish between variants of
some languages (English, German, Portuguese, and Catalan). That is why LT
implements a "Preferred Variants" setting that allows you to specify which
variant you prefer when writing in any of these languages. Zettlr now implements
this setting so that when LT auto-detects the language, it will choose that
variant if it detects that, e.g., English is the language. You can adapt this in
the settings.

Second, LanguageTool now respects the `lang` property in YAML frontmatters. This
will come in especially handy for people writing bilingual and where
LanguageTool has troubles auto-detecting the primary language. By setting the
property `lang` to the language of the document (e.g., `en-CA`), LanguageTool
will default to that one instead of choosing the auto-detection. As an added
benefit, Pandoc also supports this property to localize some things here and
there (read more at https://pandoc.org/MANUAL.html#language-variables).

Note that both improvements only apply to the initial loading of a document. You
can always override the language on a per-document basis using the status bar.

## GUI and Functionality

- **Feature**: Zettlr now supports titles in internal (wiki) links; the default
  setting instructs the parser to expect first the link, and then the title
  (`[[link|title]]`), which ensures compatibility to, e.g., VimWiki, MediaWiki,
  or Obsidian, whereas the alternative setting (`[[title|link]]`) is compatible
  to GitHub wiki syntax. Remember that you need to enable the corresponding
  option on the Pandoc Markdown reader (`wikilinks_title_after_pipe` or
  `wikilinks_title_before_pipe`, respectively) if you wish to export files with
  this option
- **Feature**: Project Overhaul. Now you can properly manage which files will be
  exported in projects, and in which order
- **Feature**: Zettlr can now suggest you emojis during autocompletion. Emojis
  use the same trigger character as the snippets autocomplete, a colon (`:`);
  and Emojis will always be sorted below your snippets -- you can turn this off
  in the editor settings
- **Feature**: We've completely redesigned the preferences dialog; now it is
  more aligned with the system preferences on macOS and Windows, allows
  searching and follows a more stringent structure (special thanks to our UX/UI
  artist Artem for spending almost an entire year redesigning it from the ground
  up!)
- **Feature**: The assets manager now provides buttons to open the defaults and
  snippets directories directly from within the app
- **Feature**: The table insertion popover now displays how many rows and
  columns will be inserted
- **Feature**: A new setting allows to highlight whitespace across the app
  (#1123)
- **Feature**: Implemented the LanguageTool Preferred Variants setting; now you
  can select variants of certain languages (English, German, Portuguese, and
  Catalan) for cases in which the automatic detection may pick the wrong one
- **Feature**: LanguageTool now respects the `lang` YAML frontmatter property
  (if present and conforming to simple BCP-47 tags, e.g., `de` or `de-DE`),
  instead of defaulting to "auto"; this allows you to specify the languages of
  your documents instead of relying on LanguageTool to figure it out; may not
  work with more exotic tag variants (such as `de-DE-x-simple-language`)
- **Change**: The attachment sidebar no longer considers the "open folder" for
  fetching its "other files" -- instead it will use the last focused file's
  folder
- **Change**: The shortcut for deleting a directory has been removed from the
  menu as it provided an opaque way of deleting a seemingly random folder; now
  deleting a folder requires right-clicking the corresponding directory which
  makes the process more transparent
- **Change**: Removed the option for choosing to sort by either file creation or
  last modification time, since that can also be inferred from whichever time
  you choose to display
- **Change**: Removed the option for activating or disabling automatic file
  creation upon following internal links; now this will happen automatically as
  long as the "custom folder" option points to an existing folder; to disable
  this functionality simply remove the folder path
- Fixed a bug where recent documents would not turn up in the menu
- Fixed the sidebar shortcut: It is now `Cmd/Ctrl+Shift+0` (to align with the
  file manager shortcut, which is `Cmd/Ctrl+Shift+1`)
- Custom protocols should now be opened without problems by Zettlr (#3853)
- Added Tamil (India) translation (#4848)
- Removed the custom plain link parser out of two reasons: (1) It was a tad too
  aggressive, detecting links even where none were wanted; (2) Pandoc doesn't
  support auto-links in such a way as we have implemented it, leading to
  inconsistencies in exports
- The YAML frontmatter is now ignored for the purposes of previewing files,
  showing a more meaningful preview of its contents (#4598)
- Improve pasting behavior: Now text from Microsoft Word or Excel will be pasted
  as text, instead of offering to insert an image of the selection
- Fix pasting behavior: Now Zettlr should properly paste most formatted text
  without too much noise (in the form of comments, styles, and other additions)
- Fix restart-dialog showing multiple times for the same options (#4768)
- Fix the active typewriter line background color in dark mode
- Fixed an issue where gutter markers were not equally offset when typewriter
  mode was active (#4918)
- Fixed non-working file deletion menu item (#3894)
- Fixed a bug that would not ask users to save their changes when closing the
  last main window on Windows or Linux (#4898)
- Fixed a bug that would not properly restore the open directory on application
  boot (#3797)
- Fixed an issue that would break drag & drop behavior of editor panes when the
  path name contained a colon on non-Windows systems (#4822)
- Fixed an issue where the re-ordering of list item numbers would not ensure
  that lists start at 1
- Fixed an issue that has removed the custom background color from the Bielefeld
  and Bordeaux themes (#4913)
- Fixed broken context menu options for images (#4893)
- Implemented superscript and subscript HTML rendering in the internal Markdown-
  to-HTML converter (#4943)
- Improved the TableEditor to more reliably parse tables; also, when a table
  could not be rendered out of any reason, the editor will simply remain dormant
  and not render the table instead of messing up the entire document
- Improvements to how the Markdown AST handles table parsing, which will improve
  Markdown-to-HTML conversion both within the TableEditor as well as when
  copying as HTML
- Fixed an issue that would make a context menu on macOS appear offset from the
  actual mouse position if the window's GUI was scaled absolutely (as per the
  preferences); now the context menu should always appear exactly where it
  should be
- Updated the CodeMirror dependencies to resolve an issue where users of
  keyboards with `Alt-G` being assigned to some character were unable to type
  that (specifically, Swiss-Mac keyboard users could not type an `@`)
- Fixed a bug that would not properly highlight PHP syntax in code blocks
- The link renderer will now also hide internal link/Wikilink links and only
  show the titles, if enabled
- Internal link tooltips will now show regardless of where inside the link your
  mouse cursor is
- Added a visible error message to two places in which saving documents may go
  wrong so that users have visible feedback if their changes are actually
  persisted to disk (#4229)
- Re-enable following internal Links in the format `[Title]([[Link]])` by
  clicking them with `Cmd/Ctrl` pressed
- Fixed a bug that would not properly check for autocorrect values during a
  spell check
- The cursor on the editor scrollbars should now be a regular pointer instead of
  a text cursor (#4441)
- The global search now differentiates between the total amount of matches and
  the number of matched files
- The search button in the global search will now be disabled during a search
- Due to the new ability to add link titles, the default setting for "Link with
  filename" is now set to "never" for new installations; you may consider
  changing this as well
- The updater now contains a message indicating when Zettlr last checked for
  updates (#4963)
- Fixed a bug that would sometimes make the "New file" command hang (#4785)
- Fixed a bug on Windows and Linux that would not make the context menu on the
  status bar's MagicQuotes handler appear
- Fixed a bug in the print window (#4902)
- Fixed a bug in the image pasting modal handler (#5007)
- Fixed a bug caused by a workaround from a few years ago, making dialogs modal
  again (see #4952)
- Fixed an issue that would prevent the status bar in Code editors to switch
  between light and dark
- Fixed an issue that would not show the color picker's color in the tag manager
  on Windows
- Fixed list item indentation in Markdown and Code files
- Fixed a bug that would make Zettlr always save files with regular newlines
  (LF), even if the file originally uses carriage returns (CR) or a mixture
  (CRLF or LFCR), leading, among other things, to save issues (#4959)
- Fixed a bug that would make opening and closing folders in the file manager
  very hard
- The importer will ask for a target directory first now, and no longer use the
  `openDirectory` configuration value as a metric (due to a limitation in the
  dialog engine, this is a bit opaque and will be improved; for more info see
  issue #5084)
- Fixed an issue with the AST parser that has made it impossible to successfully
  parse Markdown tables with empty cells (#5025)
- Fixed an issue with inserting Markdown tables via the popover (#5028)
- Add a somewhat more informative message to the directory selection in the
  file importing workflow
- Improved how focusing the various open editors works (#4889)
- Fixed an issue where some borders in between split views wouldn't be drawn in
  more complex layouts
- Fixed an issue that would not add a newly created file outside the loaded
  workspaces to the list of standalone files, leading to various minor
  annoyances around other parts of the app
- It should now be more difficult to add faulty autocorrect entries (#4961)

## Under the Hood

- Version updates:
  - Pandoc: `3.1.13`
  - Electron: `30.0.2`
- Switched from the `vue-recommended` to the `vue3-recommended` ESLint ruleset
- Removed the config option `sortingTime` since that can be inferred from the
  option `fileMetaTime`
- Removed the config option `zkn.autoCreateLinkedFiles`, since that can be
  inferred from the option `zkn.customDir`
- Simplified tab bar tab retention logic across reloads
- Add the ability to programmatically open the assets window with specified tab
- Failure to fetch a link preview will now simply log a verbose message instead
  of an error
- Reimplement configuration guard options as Maps to allow for volatile state
- Fully remove the renderers's dependency on Node.js's path module to prepare
  for fully sandboxing the window code; instead polyfill the required functions,
  testing them against the module's behavior
- Completely sandbox renderers
- Switched the popover logic away from deprecated plugin syntax to child
  components with `Teleport` (#4663)
- No more JavaScript: With this update, the entire code base (sans build
  scripts) is written in TypeScript.
- Migrated from Electron's deprecated clipboard API to the native Browser API
- Migrated the entire main window store state from Vuex to Pinia
- Fixed an issue with the FSALCache provider where we accidentally stored the
  descriptors as strings, increasing the complexity of loading the cache values
  (see #4269)
- The internal Markdown-to-HTML converter now respects (potentially significant)
  whitespace in the Markdown source to construct the HTML
- The TableEditor now parses any table directly from the underlying parser to
  ensure that the representation is (almost) identical to the parse state and
  reduce complexity when parsing the table; several edge cases remain
- Removed a check for whether certain commands exist; instead we now attempt to
  run them, and if they do not succeed, we catch that error instead; removed
  `commandExists` as it appears to have a few minor issues on Windows installs
- The config provider now allows specifying options that will cause an event to
  be emitted instructing every open MainEditor to reload itself; this can be
  used to change options that affect non-reloadable components such as the
  parser without having to manually close and re-open affected editors, or
  forcing a reload of the entire main window
- MainEditors can now be programmatically instructed by the main process to
  reload themselves with the broadcast event `reload-editors`
- Added the commands `shortcut:install` and `shortcut:uninstall` to add develop
  shortcuts on Linux systems, allowing the simple launching of a binary compiled
  from source (rather than the provided binaries)
- Fixed an issue with showing the appropriate `platformVersion` in the about
  debug info tab
- Move `preventNavigation` utility function into the lifecycle handlers to
  reduce boilerplate code and make the app more secure
- Switched to the new YAML parser (`@codemirror/lang-yaml`)
- Improved linting to include plain JavaScript files, but exclude type checking
- Add build number (= git commit hash) to the debug info of the about dialog
- Simplify exporter types
- Retire the `test-gui` command; instead now the `start` command does the same;
  similarly, `start` won't touch any existing Zettlr configuration anymore
- Simplify CodeMirror theming, retire the `themeManager` and replace it with a
  simpler, more general `darkTheme` extension
- Disallow fuzzy matching during updates of translation files; previously this
  has led to inaccurate results (see, e.g., #5042)
- All renderer processes (= all windows) now have access to Pinia
- Markdown AST parser is now its own module
- Removed `openDirectory` functionality completely from the documents manager;
  instead it is now again managed entirely by using the config provider,
  removing tons of superfluous code
- Properly unmount CodeMirror instances when the `MainEditor` is unmounted
- Reinstated ability to style tags individually again; by targeting classes with
  the format `.cm-zkn-tag-<tagName>` (#4589)
- Fixed a bug that would prevent rendering of citations in certain edge cases
  (#5069)
- The citation parser is now more strict when it comes to `@Author [p. 123]`
  citations: Now only spaces are allowed between the citation key and the suffix
- Improved the i18n runs over the software, improving translatability (#5122)

# 3.0.5

## Dropping Support for macOS 10.13 and 10.14

Due to Zettlr's underlying Electron framework dropping support for macOS 10.13
(High Sierra) and 10.14 (Mojave), Zettlr drops support for these operating
systems as well. To continue to use Zettlr on a Mac, ensure to update to at
least macOS 10.15 (Catalina).

## Linux ARM builds functionally again

Since Zettlr v3.0.0, Linux users on ARM-machines had the issue that they could
not run the app, as a dependency has been compiled for the wrong architecture.
Thanks to efforts by @LaPingvino, this has now been finally fixed and you should
be able to run the app again just fine on ARM computers with Linux.

## GUI and Functionality

- Fix: Segmentation faults in Wayland environments (#4877)
- Fix Linux ARM builds (#4910)

## Under the Hood

- Update Electron from v25 to the latest available release (`v28.2.1`); this
  fixes segmentation fault issues in Wayland environments (#4877) and ensures
  that Zettlr keeps running a supported Electron version, which is especially
  pressing for the Arch Linux repository (see #4887; thanks to @alerque for
  bringing this to our attention), but also means that macOS 10.13 and 10.14 are
  no longer supported
- Switched to Zig compiler to enable successful compilation for Linux ARM
  targets (#4910)

# 3.0.4

## Security patch -- Please Update immediately

Dear users,

a security researcher has brought to our attention an issue that can lead to a
potential remote code execution (RCE) attack utilizing Zettlr's binary. This
issue has been first discovered and exploited in 2023. It is unlikely that you
have been affected, since the effort for this exploit is comparatively high and
it requires you to take some non-trivial actions. However, since we are
committed to making the app as safe as humanely possible to use, and the
corresponding fix was pretty easy to implement, we decided to offer this
security release that includes the same functionality as Zettlr v3.0.3, but with
the added security patch included.

A CVE (Common Vulnerabilities and Exposures) number has been applied for at
MITRE, but not yet issued. Once we know the number, we will publish a postmortem
on our blog and include some background as well as details about what this issue
exactly implied, how it could have been exploited, and how we have mitigated the
issue in this patch.

## GUI and Functionality

Nothing changed.

## Under the hood

- Update Electron to the last version 25 update (`v25.9.8`)
- Add Electron fuses support and disable those that allow certain debug commands
  to be sent to the binary (e.g., `--inspect`). This can be abused by malicious
  actors for remote code execution (RCE) attacks (CVE number applied for at
  MITRE; not yet issued; please see the Zettlr blog for updates)

# 3.0.3

## A Note on Custom CSS

This update includes a full refactor of the theming: The editor themes (Berlin,
Frankfurt, Bielefeld, Karl-Marx-Stadt, and Bordeaux) have now moved to their own
theme files and do not come with standard CSS anymore. This heavily un-clutters
the codebase, but it may impact your Custom CSS, should you use this feature. We
have ensured that no class names change and that the styling is mostly the same,
but the possibility of having to adapt the Custom CSS may arise for some of you.

## GUI and Functionality

- Fixed a visual issue that would handle overly long window titles improperly
- Fixed `Tab` not indenting/unindenting code in the CodeEditors (snippets,
  profiles, etc.)
- Fixed a precedence issue that would make it impossible to use autocomplete
  while filling in a snippet; now, accepting a potential autocomplete has a
  higher precedence than moving to the next tabstop of a snippet, making working
  with snippets more ergonomic
- Images now render more appropriately in inline-contexts
- Updated the German translation
- Fixed the keyboard shortcut for inserting footnotes on Windows and Linux
- Removed the accent color setting: now the accent color will always be the
  system accent color on macOS and Windows, and Zettlr's brand green on Linux;
  themes do not provide an accent color anymore
- Restored syntax highlighting for inline math code
- Fixes an issue that would frequently may make the cursor appear to jump or a
  dialog appearing warning of external changes (#4729; #4732)
- Added some translations
- Generating link previews no longer downloads the entire link target if the
  content is not preview-able
- Improved layout of link previews
- Overly long summaries of link previews are now shortened
- Project properties now adequately resolve the readers and writers of the
  existing profiles, enabling the usage of profiles with extended
  readers/writers (#4699)
- GraphView's labels are now rendered filled instead of stroked, to make it
  easier to read the labels.
- The GraphView does now support multi-window, so clicking a link will open it
  in the last focused window. If the file is already open in a leaf, that file
  will be in that leaf, otherwise it will open the file in the last focused
  leaf.
- `Alt+Click` in GraphView will force the document to be opened in a new tab.
- Zettelkasten links and tags will now be output by our custom Markdown-to-HTML
  parser (i.e., in various places in the app as well as on Copy with Style)


## Under the Hood

- Moved all themes from the `*.less`-files into proper theme plugins for
  CodeMirror v6; this means that they will not provide any global styles
  anymore; any applicable styling has been moved to more appropriate places
  (CodeMirror plugins as well as the WindowChrome and the various remaining
  `*.less` files). We tested the changes out and in our settings, no changes
  were necessary; sometimes you may need to adapt class definitions
- Remove unused color variable definitions
- Move gray color palette to the Window Chrome component
- Fixed an issue where the font definitions were borked and required usage of
  `!important` to make them work (#4719)
- Upgraded all available CodeMirror components to the most recent version
- Replaced `fs.unlink` with `fs.rm` in `safeDelete` to support recursive removal
  of directories
- `fsal-directory::removeChild` now calls `pathExists` instead of `isFile` to
  make sure directories also are removed in removeChild
- `pathExists` wraps `fs.promises.access`.
- (CodeMirror) Move plugin-specific base styles from the main override as well
  as from the themes to the respective plugin files
- Bump Pandoc to version `3.1.9`
- Fixed a weird layouting issue with the code block backgrounds
- DocumentManager's `openFile` does now handle the case when windowId and leafId
  is undefined, by keeping track on the last used editor.

# 3.0.2

## GUI and Functionality

- Fixed a bug that would not parse plain-text links at the end of a line
  completely
- Added two heuristics to plain link parser: (a) if the matched link ends with a
  period, exclude the period; (b) if the matched link ends with a closing
  bracket that does not match an open bracket, exclude the closing bracket
  (remember that you can explicitly define the start and end of plain links by
  wrapping them in `<` and `>`)
- Fixed an issue that could lead to data loss if "Always load remote changes"
  was checked in the settings
- Improved the Czech translation (#4688)
- Fixed an issue that would import Markdown files as LaTeX instead of simply
  copying the file
- If multiple candidate profiles to import files are found, the user can now
  choose the correct one
- Cmd/Ctrl-Clicking on non-rendered Markdown links will now have the same effect
  as directly clicking on the URL part of the link: follow the link
- The link renderer is now native in that it simply hides formatting characters
  instead of rendering a widget in place of the link; making inline formatting
  easier. NOTE: When copying a link as HTML, inline formatting in the
  descriptions is not yet parsed to HTML due to a limitation in the AST parser

## Under the Hood

- Increased the "immediate" save delay from 250 to 500ms to give slower systems
  more time to persist changes to disk
- Replaced direct `access` and `stat` calls for files and directories in the
  FSAL with a wrapper that will later on allow us to keep different file systems
  (e.g., WebDav versus local filesystem) opaque to the user
- Fixed a potentially (?) horrible bug where directory modification times were
  accidentally set to `ctime` instead of `mtime`, leaving any changes to the
  directory that do not also update `ctime` hidden from the FSAL
- Fixed a misalignment of the `InlineCode` element for the Pandoc attribute
  parser
- Upgrade Electron to v25.8.4, mitigating CVE-2023-5217

# 3.0.1

## GUI and Functionality

- Monospaced elements such as inline code elements are now rendered in monospace
  font again
- Fixed a bug preventing assigning colors and descriptions to tags in the tag
  manager
- Magic Quotes detect forward and backward slashes (/ and \\) as non-word
  characters, behind which a starting Magic Quote can begin
- Zettlr now properly uses a proper filename extension on export even when using
  extensions
- The generic text input context menu shows proper labels (#4655)
- Improved the French translation
- Improved the Japanese translation
- Improved the Catalan translation
- Fixed link previews for short notes
- Updated the notification and menubar (Windows/Linux) icons to the new logo
- Fixed a bug that would prevent changing the directory sorting order (#4654)
- Fixed a bug that would sometimes cause the autocomplete pop-up not showing
  when editing an existing Zettelkasten link (#4653)
- Fixed a bug that would sometimes cause the last active tab(s) to not be
  remembered correctly on launch
- Improved calendar view layout
- Fixed a visual bug that would make a distraction-free editor overlay even
  pop-overs
- Fixed a small glitch that would prevent proper visual indented alignment of
  images when inside of list items
- Replace the long "Open image externally" message with an icon on prerendered
  images and move it to the title; also make the message translatable

## Under the Hood

- Fixed the `plainPandocReaderWriter` utility function to properly extract the
  plain reader/writer in all possible configurations
- Improved performance of the math equation parser
- Improved performance of the footnote parser
- Improved performance of the plain link parser
- Renamed the Catalan translation file from `ca-CA` to `ca-ES`
- Moved the notification provider to a utility function
- Refactored Popover logic to use props instead of data for initialization to
  ensure the data is available upon component instantiation, making the logic
  less brittle
- Refactored a hacky solution that would not remember the previous editor state
  when entering distraction free mode and led to various other issues and bugs
- Update Electron to v25.8.1 to mitigate CVE-2023-4863

# 3.0.0

## READ THIS FIRST!

This update brings a host of changes and new features. If you're upgrading from
an older version of Zettlr, you will have to re-do a few things because due to
the extensive changes, we had to adapt how your data is persisted. Here's the
quick list:

1. Your open documents will have to be re-opened once. Regardless of which files
   were open previously, they will all be closed after the update.
2. There are no more unsaved in-memory files.
3. Two default settings have changed in order to maximize benefits from the new
   features: Avoid new tabs is now set to false (since split-panes also allows
   you to spread out your open documents across several panes and windows), and
   Always reload remote changes is now set to true by default.
4. The defaults system has changed. You will see new export options that weren't
   there before, and you will see some weird `export.format.yaml` and
   `import.format.yaml` export options. These are the "old" profiles we have
   kept in case you made modifications. We suggest you copy over all changes to
   the new profiles and then delete them, or rename those old ones to more
   memorable names. Read more below.
5. The TableEditor has received a better save strategy to prevent data loss. As
   it is impossible to fully control the data flow from the visual table element
   into the underlying Markdown document, this data flow is now explicit: Tables
   now feature a save button (with a disk icon) at the top of the table. Its
   background will be green as long as the table has not been modified. Once it
   it modified, the background will turn red. Click the button to apply all
   changes to the document.
6. Quicklook windows are completely gone now.
7. Footnote editing has changed: Instead of editing the footnote in-place by
   `Cmd/Ctrl`-clicking it, there is now an "Edit" button inside the footnote
   preview which, upon clicking, will bring you to the footnote context. This
   has the benefit that you will have full syntax highlighting support as well
   as any shortcuts and commands you may need.
8. We have deprecated the Zettelkasten link start and end configuration
   settings. Both are now fixed to `[[` and `]]` respectively. We have figured
   that nobody needs to configure this, and it makes many parts of our code
   easier.

## Correcting Ordered List Numbers on Move

Moving lines that are part of an ordered list using 'Alt-UpArrow'/'Alt-DownArrow' 
will now also correct the list numbers of any affected lists after the move.

## New Icons on Windows and Linux

For 3.0, we decided that it's time to give our app icons a facelift. For the
past six years, Zettlr sported working, but relatively bland icons to convey its
existence on the taskbar to its users. The new icons still convey the same
message, but you will notice that they now integrate much better into the new
Windows 11 Fluent UI.

We decided to exchange the icons on Linux as well. They may not seamlessly
integrate into your specific UI, but we feel they will definitely look more
modern than the previous iteration of icons.

With this move, the Windows and Linux experience of Zettlr finally moves on par
to the macOS experience, which has received an updated icon with the release of
Zettlr 2.0.

## Split-Panes and Multiple Windows

A long awaited feature has made it into this version: Now you can open multiple
windows and you can split the editor area in every window into multiple parts,
so-called editor _panes_ (sometimes we may call them "leafs" since internally
they are represented as a tree structure. Feel free to remind us in that case
that we're talking to humans, not our code). This means you can now open as many
files as you wish at the same time, and you can spread them out across multiple
windows. This will especially benefit workflows that rely on having open
multiple files side by side to copy information or to read them. However, if you
are happy with the old ways, you can of course opt not to use them. Here's how
it works:

* You can open a new window by choosing the corresponding menu item in the
  Windows submenu, or by pressing `Cmd/Ctrl+Shift+N`.
* You can now drag document tabs not just within the tab bar, but also onto the
  editor area. If you move a document tab to the borders of the editor, a
  shimmer will appear that indicates that you can split the editor to that side.
  If you drop the file on one of the four borders of the editor, this will split
  the corresponding editor in two along the specified direction (left, right,
  top, bottom) and also move the file into that new pane.
* You can also move document tabs between multiple panes by simply dropping them
  in the center of an editor pane. As long as there's no shimmer, the file will
  be moved instead. You can also drop a file onto a tabbar of one of the
  editors, which will have the same effect (but it will be indicated with the
  same blue shimmer as when you are splitting an editor).
* After you have closed the last file inside such a pane, it will automatically
  close itself. If the pane was part of a split, the other pane will then occupy
  the place of the now closed editor pane. To create the pane again, simply drag
  another file to the correct border of an existing editor pane.
* You can resize the panes at will. Unlike the sidebar and file manager, we have
  not implemented any size limits, so with a little bit of care, you can create
  your unique mosaic of files.
* Since we are now not limited to one active file and one set of open files per
  window, these notions have changed their meaning. Now, every editor pane has
  one set of open files and one active file. Each window also remembers which
  pane was last active so that global features (such as the sidebar) can show
  you information based on the most recently focused editor pane's active file.
* Most contextual information (table of contents, list of references, etc.) will
  now update based on the most recently focused editor. In order to make those
  places show information relating to one of the open editors, simply click with
  your mouse inside to focus them.

## New Defaults/Profile File System

This update introduces a new way to work with defaults files. At a glance,
here's what has changed:

* Zettlr now understands the `reader` and `writer` properties of defaults files
* It uses those properties to determine if a file can be used for importing or
  exporting, and displays the appropriate files in the relevant places for you
  to choose
* You can now create new defaults files, rename existing ones, or remove them
* When changing the `writer` or `reader` for such a file, this change will be
  recognized by Zettlr and be treated accordingly
* This also means that Zettlr will from now on only ship with a minimum set of
  profiles; but any additional import/export formats can be created by you with
  just one click
* Additionally, because of this, you are now able to export LaTeX files directly
  without running them through a Markdown interpreter first, allowing you to,
  e.g., create beamer slides or write plain TeX files within Zettlr
* Furthermore, we have dropped our internal reveal.js exporter, since Pandoc
  supports everything we did out of the box (and better) than our exporter

## Tag Manager Update

The tag manager has received a necessary face lift. Now, the tag manager shows
all your tags and allows you to assign/un-assign colors and descriptions. This
makes it easier to assign colors to certain tags without having to remember the
tag first. Additionally, it gives you a better overview over your tags. The info
is now being propagated better across the app, with more places showing the
assigned colors for tags.

Additionally, you now have a better way to consolidate your tags: Within the
tag manager, you can now rename tags in order to clean up your tagging system.

### Splash Screen

As more and more users have increasingly large workspaces, we receive an
increasing amount of feedback that the app start seems sluggish. To indicate
that nothing is wrong and Zettlr simply needs time to recreate the cache, we
have implemented a splash screen that shows if the file loading isn't finished
after one second and displays the boot process to show what is happening behind
the hood.

### Migration Guide

There are two instances where you will want to migrate something.

#### Old defaults files

Since Zettlr will never remove any data without asking, it will keep the
previous files in your defaults directory. Now that their filename is also
meaningful, you can see them by their naming structure: `import.format.yaml` and
`export.format.yaml`. You are free to remove them or rename and keep them.

Zettlr ships with a set of new files that are now additionally appropriately
named. Those files are "protected". Protected files have a small lock icon next
to their name. Protected means that if you delete or rename them, they will
automatically be recreated. You can use this to your advantage: By deleting such
a file, you are effectively resetting it to factory default (good if you forgot
what you changed). By renaming such a file, you can effectively make a copy to
have several versions of the same settings depending on your needs.

#### Reveal.js Presentations

Since we have now dropped our internal reveal.js exporter, there are a few
changes you have to make to your existing reveal.js presentations. First, the
theme must now be defined in a YAML frontmatter instead of via the dropdown. A
minimal working YAML frontmatter will look like this:

```markdown
---
theme: league
---

... the rest of the file
```

Supported theme values are:

* `beige`
* `black` (the default, in this case you can omit the `theme` variable)
* `blood`
* `league`
* `moon`
* `night`
* `serif`
* `simple`
* `sky`
* `solarized`
* `white`

Then, in order to get a working reveal.js presentation, you have to make sure
that the property `standalone: true` is inside the profile (this is the
default). In order to additionally copy everything into the HTML file to create
a truly self-contained presentation, set the property `self-contained: true`.

All other things should work as before, but may require a small tweak here or
there.

## GUI and Functionality

- **New Feature**: You can now open multiple main windows, each with their own
  files loaded
- **New Feature**: You can now arbitrarily split the editor area into multiple
  editor panes to keep open as many files at the same time as you wish
- **New Feature**: After a long time, you can now again drag and drop entries in
  the table of contents in the sidebar to rearrange sections of your file
- **New Feature**: Overhauled, improved, and streamlined the defaults file
  system used by the importer and exporter
- **New Feature**: You can now pin tabs, which prevents them from being closed
- **New Feature**: The editor will now check your Markdown for potential style
  issues (can be disabled in the preferences)
- **New Feature**: In the combined filemanager mode, you can now see writing
  targets as a ring progress bar in the position of the file icon
- **New Feature**: Zettlr can now automatically update internal links (Wiki/
  Zettelkasten style) if you rename a file
- **New Feature**: When you hover over a link, you can now get a link preview
- **New Feature**: Zettlr now features a LanguageTool integration. You can turn
  it on in the Spellchecker settings and even provide your LanguageTool username
  and an API key to unlock premium features
- **New Feature**: You can now activate a statusbar that shows some context-
  specific information for each editor pane you have open; this statusbar also
  shows you information for code editor panels, e.g., in the assets manager
- **New Feature**: Changing a certain set of configuration options will make
  Zettlr ask you whether you wish to restart the app for the changes to take
  effect
- **New Feature**: While modifying import and export profiles, Zettlr will now
  check them for validity, and inform you of any potential errors
- **New Feature**: You can now specify the Pandoc working directory in a file's
  frontmatter with the property `pandoc_working_dir` within the `zettlr`
  object
- **New Feature**: Right-clicking on a file or directory now also gives you the
  option to copy the absolute file or folder path to the clipboard
- **New Feature**: There is now a new menu item that allows you to conveniently
  clear the FSAL cache in case of some errors
- **New Feature**: A new gutter to the left side of the editor will now display
  arrow buttons next to footnote reference bodies that will select the
  corresponding footnote reference up in the text upon click
- **New Feature**: Add splash screen to indicate FSAL loading progress
- Note preview tooltips now display a sanitized HTML version of the note's
  Markdown contents
- **New Feature**: Both entire YAML documents (including both profiles and
  regular files) as well as YAML frontmatter sections in Markdown documents are
  now linted, providing a visual indication that a piece of YAML code contains
  syntax errors that prevents, e.g., Zettlr from detecting the file's title or
  Pandoc from properly reading the metadata of the document
- Removed the "Get LaTeX" menu item since (hopefully) now the advice in the docs
  and in the tutorial are sufficient
- Replaced the old Markdown-to-HTML and HTML-to-Markdown converter with more up-
  to-date modules. This should not change how pasting from HTML or copying as
  HTML work, but it could.
- The TableEditor now has a clear data saving strategy: Whenever you change a
  table, you need to manually click the disk icon at the top of the table to
  apply all your changes to the document so that it can then be saved
- Quicklook windows are gone completely now, since they can be more than
  replaced by the new split views and multiple windows
- The windows now finally correctly remember their positions, fixing an old bug
- Improved the link tooltip inside the editor; it will show faster now and is
  easier to access
- Zettlr now recognizes Quarto Markdown files (`*.qmd`)
- Code files (e.g. `*.tex` or `*.json`) now have line numbers enabled and the
  margins of the main editor removed by default
- The sidebar tabs are now static at the top, meaning you don't have to scroll
  up within a long list just to see the tabbar
- Lists (especially in the assets manager) now also allow you to remove entries
  with a right click
- Fixed the Simple PDF, Textbundle, and Textpack exporters
- Added new variables for snippets:
  - `CURRENT_ID`: Holds the currently assigned Zettelkasten ID to the file
  - `FILENAME`: Holds the filename of the current file
  - `DIRECTORY`: Holds the directory path for the current file
  - `EXTENSION`: Holds the file extension for the current file
- Fixed inability to move the text cursor while renaming files in the file tree
- Fixed ability to case-sensitively rename files
- Fixed an incredibly dangerous bug that would lead to data loss if the app was
  being shut down before the statistics provider has been booted up; in which
  case the provider would overwrite sometimes several years worth of statistics
  with empty data
- Added the ability to use mouse buttons 4 and 5 for forward/backward navigation
- Fixed a visual glitch on Linux where in dark mode the active tab would have no
  colored bottom border
- Added a third exporter option: You can now have Zettlr ask you everytime where
  it should store an exported file
- In case of an error, the error dialog will now also present the Pandoc error
  code
- Fixed a minor bug in toolbar toggle controls that necessitated clicking them
  twice to bring them into the "active" state (holds especially true for the
  sidebar toggle)
- Fixed faulty updates on Windows: Now the downloaded file should be opened
  without any errors
- Middle-mouse clicks on the collapse/uncollapse indicators in the file tree
  should no longer trigger scrolling behavior on Windows
- File tree items now show their absolute path on mouse hover
- Clicking a directory will now also uncollapse it without having to click on
  the arrow
- The graph view now uses as labels YAML frontmatter titles, first headings
  level 1, or a filename without extension based on the preferences
- Fixed a usability issue on macOS where if you wanted to select a BibTeX file
  for your citations you had to click through intransparent buttons before being
  able to; now you can immediately select both CSL JSON and BibTeX files
- Parsed links will now show the correctly resolved link as titles
- The file tree now properly cuts too long file and directory names, indicating
  these with an ellipsis, rather than simply cutting off the text mid-letter
- Pressing `Cmd/Ctrl+S` while a TableEditor is focused, this will now trigger an
  update that applies the changes to the underlying document. In other words,
  when editing a table, you can press `Cmd/Ctrl+S` twice to first apply any
  changes from the table to the document and second save the document itself.
- The editor now recognizes Pandoc attribute syntax (e.g., `{.unnumbered}`)
- Added `lua` syntax highlighting support
- Improved the tutorial to make use of the new split views
- Citation keys in the autocomplete dropdown are now sorted by number of
  occurrences in the text
- Fixed the readability mode color gradient (red -> purple -> blue -> green)
- The "Save changes" dialog is now simpler and easier to understand
- The main editor is finally properly styled and looks more natural to work with
- Pre-rendered citations within Zettlr now respect the composite flag, meaning
  that `Some sentence by @Author2015` renders as
  `Some sentence by Author (2015)` instead of `Some sentence by (Author 2015)`
- Tags now include a measure of informativeness or uniqueness, called Inverse
  Document Frequency (IDF); the higher this value the more informative a tag is.
  This number is shown in the tag manager, and tags are ordered by this in some
  places
- The file autocomplete now also includes links to not-yet-existing files. This
  enables you to define links to files that you may want to create at another
  point in time and ensure that all files that link to this file include the
  correct link
- The editor now uses the built-in search panel from CodeMirror
- Added support for COBOL syntax highlighting
- Zettlr can now recognize changes to the Zettlr directory files (where things
  such as sorting and project settings are stored), which means that, if you
  have Zettlr open on two computers and synchronize your files, changes you make
  in one app should be picked up by the other
- Zettlr can now detect changes to the status of a directory as a git repository
  during runtime
- The "Characters without spaces" info is no longer present in the toolbar
  counter widget; the "characters" count now represents always the count without
  spaces across the app
- Mermaid charts now dynamically switch themes between `default` and `dark`
  depending on the app's display
- In various parts of the app, URLs will now be displayed in a shortened format
  if they are long and the space is limited
- If you make use of glob-patterns to filter which files will be exported during
  project exports, you will now get a visible error message if your glob-
  patterns have removed all files so that none remain to be exported
- Clicking on the "Project Properties" button in a directory properties popup
  with activated project functionality now closes the popup
- Redid the emphasis renderer to work on the SyntaxTree directly, which makes
  the emphasis render more properly and now works much faster than before
- Users on macOS can now disable window vibrancy
- Non-existing citekeys in the document no longer cause the list of references
  to be empty
- Dark mode is now set to `system` by default for all operating systems, not
  just macOS/Windows
- A new "match whole word" setting allows to control whether AutoCorrect can
  also correct partial words
- The tutorial is now available in Dutch as well.
- The combined file tree is now more verbose when it comes to icons: Folders
  now always have icons to indicate that they're folders (can be overridden with
  a project icon or a custom icon), and Markdown files have a more distinct icon
- Made the code block autocomplete more resilient in interaction with European
  keyboard layouts' dead key mechanism
- Contrain tooltips to a reasonable size, mainly to prevent overly long lines
  that are uncomfortable to read when the tooltip spans an entire fullscreen
  window

## Under the Hood

- Refactored the main editor component further
- Refactored the Sidebar panels into their own respective components
- Upgrade Electron to `25.x.x`
- Upgrade Pandoc to `3.1.6.2`
- Pandoc is now also available natively for Apple Silicon (darwin arm64)
- Upgrade Chart.js to `4.x.x`
- Upgrade CodeMirror to version 6
- Upgrade to Yarn v2
- Exchange `electron-devtools-installer` with `electron-devtools-assembler`, as
  the former appears to be unmaintained
- Moved from Electron Builder to Electron Forge for building Debian and RPM-
  packages, since Electron Builder seems to produce a few errors which Forge
  doesn't
- Switch from deprecated `@clr/icons` to `@cds/core`
- Pandoc logs are now logged in every case
- Improve the display and functionality of log messages
- Switched the configuration file management for the different service providers
  from the previously very bodged methods to the unified and new
  PersistentDataContainer
- Changed the default ports for the logging server to 9001 to avoid collisions
  with PHP fpm installations on development systems
- The yaml frontmatter title property is now its own property on file
  descriptors to centralize the extraction logic and save some code on the
  renderer's side
- Extracted the ID extraction functionality to its own utility function
- Fixed a bug that would incorrectly detect Python comments or C++ pragmas as
  tags
- Removed all `Meta` descriptors; now all descriptors are unified across main
  and renderer processes
- Documents are now no longer managed by the editor leafs. Instead, they are
  managed by the document provider
- Completely removed all instances of `hash`; the FSAL cache now is being called
  with absolute file paths. Hashed paths are only used to determine the shard.
- Exchanged `nspell` with `nodehun` so that we can load any Hunspell-compatible
  dictionary file in Zettlr, including the previously too-complex ones such as
  the Italian or Portuguese dictionaries
- Fixed the build pipeline so that native Node modules are now code-signed and
  work on macOS and Windows, meaning that `chokidar` should not need to fall
  back to CPU intensive polling anymore
- Sandbox print preview window iframe elements
- The update check will no longer block the boot cycle, making start up times
  fast even in degraded Wifi contexts where there is a connection, but extremely
  slow
- Zettlr now attempts to extract the version strings for supported external
  programs (such as Pandoc, Git, and Quarto) and displays them in the About panel
- Exchanged Zettlr Translate system with `gettext`
- Removed the translation provider, since its remaining functionality to list
  available dictionary files and translations has now been moved to the main
  command hub
- Removed the `Zettlr` class; the last remnant of the old, class-based system
- Remove deprecated modules `svg-inline-loader`, `raw-loader`, and `file-loader`
- Removed unused Markdown Syntax Tree tags
- Separate frontmatter detection and inner (YAML) parse responsibilities
- Remove the `info` property from YAML frontmatter blocks in Markdown AST

# 2.3.0

## GUI and Functionality

- **New Feature**: You can now customize the toolbar and add or remove buttons
  as you see fit
- **New Feature**: You can now navigate the file tree with the arrow buttons
  after activating the quick filter; use up and down to visually move through
  the visible items and left/right to collapse/uncollapse a directory; use Enter
  to "click" that item
- **New Feature**: The document tabbar now features buttons so you can easily
  scroll horizontally through many tabs
- Added "Copy filename", "Copy path", and "Copy ID" items to document tabs
  context menus (thanks to @kyaso)
- Added "New File", "Next File", and "Previous File" buttons to the toolbar
- The query input now gets blurred when starting a global search in order to
  prevent the dropdown from showing up, especially during auto-searches
- Added keyword/tag CSS class names to YAML frontmatter tags
- Added the last modification date to the file list, even if the additional info
  setting is turned off
- The "restrict to directory" field will now be empty by default
- Pressing `Tab` while the query input is focused will now directly focus the
  restrict-to-dir input
- The table of contents in the sidebar now shows the title of the currently
  active file, if applicable
- Removed the less-than-helpful file and folder removal shortcuts
- Fixed the recent documents menu on Windows
- Fixed wrong character count if counting without spaces
- Fixed wrong word count for indented lists
- Fixed wrong keyword/tag CSS class names
- Fixed jumping of the code editor in the assets manager
- Fixed wrongly positioned tabstops during snippets autocomplete
- Fixed an error that would erroneously render citations in footnote previews or
  copied text with styling

## Under the Hood

- Ignore `IDEA`-related files
- Update Pandoc to `2.18`
- Refactored the main window's store to be more modular for the upcoming
  additional changes
- Added an additional check for frontmatter values in code files

# 2.2.6

## GUI and Functionality

- A malformed directory settings file now does not prevent loading the
  directory; instead the malformed file is now removed
- Fixed a small visual glitch on Linux where the selected file was not
  highlighted in the file list in the thin or expanded file manager modes
- Fixed heading ID links not working with, e.g., accents
- Fixed heavy latency when working on a file with many related files

## Under the Hood

- Simplify the codeblock class hook again to significantly improve typing speed
- Updated all dependency packages to the respective latest versions

# 2.2.5

## GUI and Functionality

- Localized Previous/next file menu items
- Fixed selection of words on right-click in the editor
- Editor word selection on right-click now accepts both `'` and `’`
- Add Fortran syntax highlighting (keyword `fortran`)
- Fix a bug that could lead to data loss when changing documents while a table
  has focus
- Added an extra check so that unexpected values of `openDirectory` would not
  prevent Zettlr from starting
- Make the vim command line visible and style it according to the Zettlr themes
- Clicking on the toolbar now doesn't steal the focus from other elements,
  making it more comfortable to drag the window and immediately continue writing
- Added slight transparency to the inline code background color so that block
  cursors are visible inside that code
- Resizing an image upon pasting from clipboard now works better, since the
  aspect ratio will only be recalculated once you leave the input field (i.e. by
  tabbing into another input); this way you can just type in a specific number
- Disabling "render task lists" will now also disable the application of task
  lists; this helps speed up editing long documents with many tasks
- The main editor search now no longer automatically searches
- When opening the main editor search, anything in the search input will now be
  selected
- Fix unintended global search start
- Highlight results from global search in the main editor text
- The code editor in the assets manager now scales with the size of the window
- Added an option to prevent Zettlr from checking for updated translations

## Under the Hood

- Switched to the new code signing certificate for the windows installers
- Write errors which are logged properly to disk
- Display errors in the log viewer
- Added the default Homebrew installation directory for Apple Silicon Macs in
  order for Zettlr to find Pandoc installed via brew.
- Improve global search typings

# 2.2.4

This update changes the scroll effect on the document tab bar to be smooth
instead of snappy. To revert to the old behavior, you can use the following
Custom CSS:

```
body div#tab-container {
  scroll-behavior: auto;
}
```

## GUI and Functionality

- **New Feature**: You can now switch between zooming the whole GUI or just the
  editor font size when using the zoom menu items/shortcuts
- Restores the display of links in the related files section of the sidebar
- Differentiate between inbound, outbound, and bidirectional links in the
  related files section
- Fix related files display and link reporting
- Added a smooth scrolling effect for the tab bar
- Added classes in order to conditionally style the related files section based
  on the type of relation, the classes are `tags` if the relation is based on
  keywords, `inbound` for incoming links, `outbound` for outgoing links, and
  `bidirectional` for links from and to the said file
- Clicking on math now places the cursor correctly, reducing friction
- Select the image markup when clearing a rendered image by clicking on it
- Image captions do not disappear anymore while you are editing it, even if you
  move the mouse out of the image area
- Improve icon alignment in the related files section
- Relaxed conditions for emphasis rendering by just excluding word-characters
- Tab characters are no longer detected as spelling errors
- You can now choose to indent using tab characters instead of spaces
- Do not close the file left to a new usaved file upon saving the file
- Fixed a weird race condition in which the file manager would remain ignorant
  of an in-memory file after it has been saved to disk
- Changes to your files should now be detected immediately also on macOS
- Fixed a bug that would disable both types of magic quotes (single + double)
  if you disabled only one type
- Improve styling of progress bars on all platforms

## Under the Hood

- Resolve links on-demand in the link provider
- Factor out the `clickAndClear` functionality to its own helper
- Improve editor image CSS
- Factor out the checks to see if we can render some element to unify behavior
  across rendering plugins
- Update most pure Node scripts from CommonJS to ESM in order to support the new
  versions of csso, chalk, and got
- FINALLY managed to get fsevents to run! After about three years or so.
- Add support for JabRef `fileDirectory`-style comments

# 2.2.3

## GUI and Functionality

- The graph view now only updates when the underlying link structure has in fact
  changed
- Fixed an issue that would break project exports since we accidentally passed
  not just Markdown and code files, but also everything else in that directory
  to pandoc (including, but not limited to, PDFs, HTMLs, images, etc.)
- The graph view now supports displaying labels permanently; useful for smaller
  graphs
- Better graph sizing
- You can now highlight specific vertices based on text matching on its path
- The graph view scrolling has now been replaced by moving zoom, i.e. wherever
  your mouse cursor is when you zoom, the graph will zoom in ever so slightly
  onto that position
- Tags/keywords in a YAML frontmatter are now properly lowercased
- Massively improve the speed of graph building
- Fixed an error that would prevent the creation of new directories
- Fixed a bug that would always export a revealJS presentation using the black
  stylesheet
- Fixed commented entries in the YAML frontmatter being detected as headings
- The file tree now remembers which directories are opened for longer
- Make the emphasis rendering plugin less aggressive

## Under the Hood

- Remove the dependency on the LinkProvider within the FSAL
- The LinkProvider now only updates when necessary; easing the load on the graph

# 2.2.2

This update includes a long-awaited feature: Graph views. This brings Zettlr on
par with other apps such as logseq or Obsidian. You will find the graph view in
the stats window, which you can open as usual by clicking the statistics button
on the toolbar. The graph will re-render as soon as something in the link
structure of your notes changes. Rendering may take some time, however -- not
because constructing or displaying the actual graph takes so much time, but
rather, because resolving internal links (which can be either IDs or filenames)
takes a long time.

Within the graph view, you can interact with it in a few ways:

* You can tick the checkbox to exclude isolates from rendering, that is: files
  which are not linked to any other note
* With the `+` and `-`-buttons, you can zoom in and out of the graph
* Using the dropdown menu, you can restrict rendering to a single component.
  These clusters of files are ordered by size, so the first components in the
  list are the biggest in your network of files. Note that isolates are excluded
  from this list
* By utilizing the trackpad or scrollwheel of your mouse, you can scroll both
  vertically and horizontally; dragging does not work yet
* Clicking the target button resets the view on the graph to its origin if you
  have scrolled someplace else
* Clicking on a note will open it in the main window just as if you had clicked
  on the note in the file manager

Note that the graph view is still in its early stages. It works as advertised,
but since networks can be very tricky, there is a lot of room for improvement.
You will notice that we publish this new feature using a patch release (2.2.2
instead of 2.3.0). The reason is that we cannot finalize this feature in any way
without the feedback from the community. So for this feature, we would like to
invite you to provide feedback -- not just about potential bugs, but about
things we should improve in the visual feedback the graph view gives you.

See this as an opportunity: Whereas the graph views of Roam, logseq or Obsidian
are pretty much in a final stage, Zettlr's graph view is still a blank canvas
upon which you can project your ideas that help us all make sense of the chaos
that is the network of our files!

## GUI and Functionality

- **New Feature**: Zettlr now finally offers a graph view of all notes in the
  statistics window; clicking on a vertex opens the file in the main editor, and
  you can choose to hide isolates
- The full-text search doesn't skip files whose title and/or tags match the
  search terms anymore
- Hovering the mouse over a document tab now shows the full path of the file
- Ensure that in-memory files which are saved outside the workspaces are still
  added as root files
- Use a more appropriate cursor for resizing the split views

## Under the Hood

- Add d3 as a fixed dependency in `package.json`; lock to the version from
  mermaid
- Fix a dependency race condition in the service container
- Make error messages more meaningful
- Enable renderers to search for files using an internal link

# 2.2.1

## GUI and Functionality

- Fixed an error that would under certain circumstances crash the application on
  start
- Fix an error that would make some actions unusable if a faulty translation was
  provided
- Fixed an issue where sometimes moving the cursor to the beginning of a list
  item would misbehave
- Zettlr now detects if a directory is a git repository and displays this
  information in the directory properties
- Zettlr can now also preview emphasis such as italic or bold text
- Using an absolute path as the default image location will ensure that pasted
  images will be inserted using absolute paths as well.
- Sometimes, something goes wrong when you start the application; now you will
  receive an informative message box if that happens, so that reporting problems
  will be easier

## Under the Hood

- Other files are now stored in the `children` array; the `attachments` array is
  now gone for good
- Removed old remnants of the experimental WYSIWYG mode, since Zettlr now offers
  this via the ensemble of all rendering plugins in the main editor
- Incorporate the logic to disambiguate ID and filename links into
  `FSAL::findExact()`
- Improve findObject utility function
- Resolve outbound links directly in the link provider

# 2.2.0

**Attention**: This update switches one preference in the exporters' defaults:
`file-scope` is now removed. Remove this line from your defaults files, or reset
them to the (new) default, if you'd like to use this in your exports as well.
See for more info [this issue](https://github.com/Zettlr/Zettlr/issues/3103).

## GUI and Functionality

- Tags and keywords within a YAML frontmatter are now clickable
- AutoCorrect values are no longer detected as spelling mistakes
- Fix an issue with false detection of footnote reference texts
- Fix link resolving: Now files dropped onto the editor will be easier to detect
  as files (rather than weblinks)
- Fixed reloading issues with very large citation databases
- Fixed a visual glitch when choosing to "Open in a new tab" in a note preview
- Fix a regression that inserting pasted image paths into the editor didn't work
- Fix wrong display of citations if there was an error rendering the citation
- The tutorial is now also available after the first start; you can reopen it
  any time from the Help menu
- The autocompletion popup doesn't disappear anymore if you completely remove
  anything already written to begin anew
- Fix a bug that would with some installations result in a blank main window.
- Fixed a bug that would sometimes not update the tag autocompletion
- Ensure documents are saved when renaming a directory
- Do not show "Open Image Externally" if loading a data URL
- Improve styling for the "No results" message on file tree filtering
- Newly created files now always open in a new tab
- Fixed a bug where you would receive two "paste image" dialogs if you had text
  selected when pasting an image onto the editor
- Fixed conflicting text decorations between strikethrough and spellchecking
- Fixed a bug where a YAML frontmatter beginning and end would also be
  recognized even if it was not valid. A valid YAML frontmatter must be
  delimited by exactly three dashes/dots on their own line, and *not more*

## Under the Hood

- Update Pandoc to 2.17.1.1
- Activate watchdog polling for the citeproc provider. This should reduce issues
  with very large citation databases.
- If the error message upon a failed database reload indicates that the file was
  simply incomplete, the citeproc provider now attempts a second reload after a
  delay of 5 seconds
- Moved the workspace and root file opening logic into their own command
- Make the ZettlrCommand base class abstract and require constraints on derived
- Remove all calls to `global` in the renderer processes; instead properly type
  the API provided via the window object
- Refactor the main process:
  - Move the FSAL, the WindowManager, and the DocumentManager into the service
    provider realm
  - Factor out all commands into a new CommandProvider
  - Use singleton dependency injection to provide services to each other,
    utilizing an AppServiceContainer
  - Remove (almost) every dependency on the `global` object
  - Move the littered code from the Zettlr main class into their corresponding
    service providers
  - Fixed the dependency hell within the FSAL
- The app doesn't attempt to download the Vue3 devtools in production anymore
- The date formatter now takes everything as parameters and has unit tests

# 2.1.3

## GUI and Functionality

- Display inline math using monospaced font
- Right-clicking citations doesn't select parts of it anymore
- Inline-equations are now properly syntax highlighted
- Fixed a bug that caused unintentional pastes when closing a tab using the
  middle mouse button on Linux
- Heavily improved the full text search: Previously, certain files that should
  have been returned for specific search terms were not considered a match, and
  multiple results per line were mostly not reported; additionally, search
  results are now ordered by relevancy and the search results are marked more
  visibly
- Heavily improved the table editor user interface: Now the table editor will on
  certain actions write all changes back to the document so that the possibility
  of data loss involves a single table cell at most in case the user forgets to
  un-focus the table. Furthermore, the table editor will now not be removed from
  the document when it loses focus, and instead the table will be updated
  silently
- The log viewer now only displays errors and warnings initially
- Fix a small visual glitch on macOS for toolbar searches
- Added "Open in new Tab" button to link preview tooltip, when user has
  preference "Avoid Opening Files in New Tabs" set to true
- Fix `Use the CodeMirror default actions for Home and End` preference not
  working on MacOS
- Fix task item strikethrough appearing laggy
- Fix task item strikethrough covering the preceding whitespace
- On macOS, file tree icons are now displayed using the theme/system color. On
  all platforms, you can customize the appearance using the selector
  `body .tree-item clr-icon.special` (including platform/mode selectors)
- Improve the readability mode: Now it will not render a YAML frontmatter and it
  will additionally treat sentences smarter than before
- Fixed an issue that would sometimes break images when you edited the caption
  in the rendered image caption.
- Enable resetting of the custom Zettelkasten directory
- The default value for "Use system accent color" is now off for all platforms
  except macOS
- The app now remembers if you had the sidebar open, and which tab you selected
- The app now remembers your recent global searches
- The file tree now expands when you are filtering for files/directories
- Translate the auto dark mode start/end setting strings
- The ToC now displays the currently active section
- Fix file manager always showing word count, even if user selected character
  count in preferences
- When clicking on a heading in the ToC, the cursor is now set to that heading
  and the editor is focused immediately
- Fix recent documents items not being clickable in Linux
- Fix drag & drop of files onto the editor
- Fix some bugs in the link opener

## Under the Hood

- Update Pandoc to 2.17
- Removed the unused PDF settings from the config
- Removed the unused `pandoc` and `xelatex` config options
- Convert all MarkdownEditor hooks and plugins to TypeScript
- Tests now simply transpile without type checking
- Move service provider types to the new types directory
- Provide `@dts` as an alias to retrieve typings
- Move FSAL types to the new types directory
- Convert the remaining utility functions to TypeScript
- Polyfill the `path` module in renderer processes
- Convert the MainSidebar component to TypeScript
- Move out the statistics calculation from the FSAL
- The `yarn package` and `yarn test-gui` commands now skip typechecking,
  reducing build time by a large margin

# 2.1.2

## GUI and Functionality

- **New Feature**: You now have more fine-grained control over how your files
  are displayed: You can now select if the filename is always used or a title
  or first heading level 1 is used (if applicable)
- **New Feature**: You can now also fold nested lists
- **New Feature**: You can now choose to display the file extensions of Markdown
- **New Feature**: You can now choose to always only link using filenames
- The Vim input mode of the editor started working again, so we are re-enabling
  it with this update
- Fixed an error that would cause the global search to malfunction if you
  followed a link which then started a global search while the file manager was
  hidden
- Removed an unused preference
- Rearranged some preferences
- On Windows, tabbed windows will automatically hide their labels if the window
  becomes too narrow
- Reinstated the info on what variables you could use in the Zettelkasten
  generator
- Zettlr displays info text below some preferences again
- Citations are now first-class citizens and got their own preferences tab
- Fixed a small error that would close additional files when you renamed a file
  that was also currently open
- Fixed the context menu not showing during a full text search on macOS
- When something goes wrong during opening of a new workspace or root file, the
  error messages will now be more meaningful
- Small improvement that will not detect Setext headings level 2 without a
  following empty line. This prevents some instances of data loss where users
  forget this empty line and thus accidentally create a valid simple table
- Fixed an issue where the indentation of wrapped lines would look off after
  changing the theme or modifying the editor font via custom CSS
- Fixed the vim mode cursor being barely visible in dark mode
- Done task list items will now be stroked out faster

## Under the Hood

- Convert the MarkdownEditor to ES modules and TypeScript
- Make the `dot-notation` rule optional

# 2.1.1

## GUI and Functionality

- **New Feature**: Zettlr now accounts for backlinks to the currently active
  file, which means it now displays files which link to the current file in the
  sidebar
- New setting: You can now choose to hide the toolbar while in distraction-free
  mode
- Improved placement of the popup displayed by the Input Method Editor (IME) for
  writing non-alphabetic characters (e.g. Chinese, Japanese, or Korean)
- During drag&drop, you can now rest over a collapsed directory for longer than
  two seconds to have it automatically uncollapse -- this way you can reach
  deeper nested directories without having to stop the operation
- Clicking a search result in the global search sidebar will now highlight it
  in the sidebar
- The search now also starts when you press Enter while the restriction input is
  focused
- If you abort moving a file by dropping it onto its source directory, Zettlr
  will silently abort the move without nagging you about the fact that the
  target directory obviously already contains a file of the same name
- Renaming root-directories will now ensure the new path of the directory is
  persisted to the configuration
- Fix a rare error that would incapacitate the Math equation renderer
- Fixed an error that would sometimes prevent the autocomplete popup to close
  until the main window was closed and reopened (or the app is restarted)
- Fixed an error that would prevent a global search if no directory is selected
- Fixed a bug that disabled the table insertion toolbar button in the previous
  version
- Fixed an issue preventing updates of lists in the preferences
- Fixed an issue not displaying the currently selected theme in the preferences

## Under the Hood

- Update to Electron 16
- Make sure to de-proxy the tag database before sending it to the MdEditor
- Remove the `openDocuments` array from the Vue component data
- Convert the MainEditor component to TypeScript
- Added a `@providers` alias for easy referencing of service providers

# 2.1.0

## GUI and Functionality

- **New Feature**: Implemented "forward" and "back" actions, which are
  especially useful for people managing a Zettelkasten and frequently follow
  links: Now you can go back and forth between opened files (shortcuts:
  `Cmd/Ctrl+[` and `Cmd/Ctrl+]`) so you can more quickly navigate your files
- Fixed an error in the link filtering process that would throw an error when
  you attempted to remove internal links completely upon export
- Fixed `Cmd/Ctrl-Click`-behavior on footnotes
- Dragging and dropping files (both from the desktop and the sidebar) now always
  inserts relative paths
- More reactive updating of the related files section
- Improvements during insertion of snippets
- The footnote editor now has a consistent background color in dark mode
- You can now open linked files from within the preview tooltips
- Removed the shortcut to rename directories since that was rarely used and
  could confuse users since it was not obvious where the directory is in the
  file manager
- Moved the file renaming process via shortcut to the document tabs since it's
  much more visible there
- Fix a very rare bug in which selections inside headings would look off
- Fixed an error that would fail the print preview if you had images with
  relative paths in your document
- Internal links to files that contain a period should work now (except what
  follows exactly matches an allowed Markdown file extension)
- Scrollbars on Windows and Linux should now switch colors according to the
  app's dark mode setting
- Zettlr doesn't detect links to other headings in the form of `[link](#target)`
  as tags anymore
- Reinstated the ability to use pure number tags or hexadecimal numbers as tags
- Using the shortcut `Ctrl-Shift-V` to paste something as plain text will no
  longer paste it twice on Windows and Linux
- Zettlr can now be started minimized (in the tray/notification area) by passing
  the CLI flag `--launch-minimized`, which means the main window will not be
  shown after launching the app
- On single-file export, unsaved changes are now also exported
- MagicQuotes can now surround selections
- File duplication will now make sure to always create new files instead of
  overwriting existing ones
- Attempt to scroll back to the correct position after applying remote changes
- Adapt styles on Windows
- You can now specify a TeX template and an HTML template for projects
- Fix double titlebars on Windows and Linux when displaying modals
- Following internal links now also works for systems in which the ID is part of
  the file name
- Updated the display name in the Add/Remove Programs entry for Windows
- Task list items in the editor are now correctly spaced again
- Fixed a bug that would render it impossible to open images and files with non-
  ASCII characters within their path
- You can now copy the underlying equation code for LaTeX equations

## Under the Hood

- Added a further check to the filter copying. Since the filters that ship with
  Zettlr are bound to the inner workings of the app, we should always overwrite
  them if applicable (to ensure they are updated with the app), unlike the
  defaults which people should be able to modify without us messing with them
- Sanitized and standardized all Vue component names and app entry points
- Fix a whole bunch of linter warnings
- Remove the custom event system (`$on`, `$off`, and `$once`) in preparation for
  Vue 3
- Switched to Vue 3 (incl. Vuex 4, vue-loader 16, vue-virtual-scroller 2)
- The state is now being instantiated using a function which adds reactivity
- The modified documents are now updated in such a way that attached watchers
  are notified
- The snippet insertion process is now much more precise and allows snippets to
  be inserted at any point within non-empty lines without any quirks
- Update Pandoc to 2.16.2
- The VS Code debugger now uses the `test-gui` configuration and not the regular
  (potentially critical) main configuration; NOTE that this means you must run
  the `test-gui` command first to generate that data-dir in the first place
  before starting the debugger
- Cleaned up the handler for rendering task-list items
- Switched the windows update, tag-manager, stats, quicklook, project-properties,
  print, paste-image, log-viewer, error, assets, preferences, and about to
  TypeScript
- `extractYamlFrontmatter` does not require the linefeed anymore
- Remove the `openFile` method from the main Zettlr object. Use
  `getDocumentManager().openFile` instead to open a file
- Add an automatic updater for `CITATION.cff`
- Zettlr now extracts outlinks from a file and adds them to descriptors
- Added `@common` as a shorthand alias for importing files within the `common`-
  directory
- The file autocompletion database now uses the full paths to index files

# 2.0.3

## GUI and Functionality

- **Default changed**: The exporter's HTML defaults have now `self-contained: true`
  instead of previously `self-contained: false` -- make sure to update your
  settings accordingly!
- The editor dropdown list now won't be wider than the window, even if you have
  very long citations or keywords
- Removed the leading `#` in the tag cloud
- Allow tags to be sorted by name or count
- Re-introduce the project properties window, since the place within the popover
  was very limited and people have begun calling for more features, so we need
  the space of a dedicated window
- Image caption changes are now also saved when the text field loses focus
- Reworded "night mode" to "dark mode" consistently
- Fix a minor design glitch
- Removed the previous HTML template; now Zettlr uses Pandoc's default
- Fix a small visual glitch that would show link tooltips in unexpected
  locations
- Fixed a small bug that would make Zettlr treat numbers at the beginning of a
  line as a list too often. Now typing, e.g., "21.12.2021" will not yield a
  "22." on the next line
- Changing heading levels using the context menu on heading markers will no
  longer insert the new heading level at arbitrary positions in the document
- Fixed the accessibility to screen readers of toolbar search controls

## Under the Hood

- Update Pandoc to 2.16.1
- Improve sorting behavior of directories on creation and renaming of files
- Removed custom middle-click paste code for Linux, cf. #2321
- Fixed a floating-point to integer conversion failure error
- Fix potential errors in the updater window with additional sanity checks
- Project properties are now persisted to disk only if they actually changed

# 2.0.2

## GUI and Functionality

- Linking files by dragging them onto the editor from the file manager works
  again.
- Text input is automatically focused on global search (`Ctrl+Shift+F`).
- Previously, when you saved an in-memory file to disk, the dialog would begin
  in some random directory, but never the currently selected directory. This is
  now fixed.
- Added syntax highlighting for Octave (Matlab), keyword: `octave`
- The sidebar now refreshes also whenever it is shown, preventing wrong messages
  such as "No citations in document" when a document with citations is open.
- Modal windows now have a title bar
- Slightly increased the status bar height
- Fixed the image size calculator during image pastes
- Fixed a bug that sometimes caused the editor to randomly jump when entering a
  newline
- The updater has received a face lift: It should now be more responsive and
  easier to handle. We now filter out files which wouldn't work on the given
  platform either way, making it harder to accidentally download the Intel-
  packages when you're on ARM (or vice versa).

## Under the Hood

- Switched the Linux middle-mouse-paste code to listen to mouseup events instead
  of mousedown events in response to issue #2321
- Update Pandoc to 2.15
- Refactor the `UpdateProvider` so that it now has a unified state and a better
  error reporting. It should work much better without unrecoverable states and
  is more responsive. Additionally, removed a lot of old and dead code from it.

# 2.0.1

No stable release works without bugs, and thanks to our community, we found them
quickly! This patch fixes those initial bugs.

## GUI and Functionality

- Previously, list items were rendered as if they were code blocks if they were
  indented by at least four spaces, which was not supposed to happen. Thanks to
  @Redsandro for fixing this!
- The autocomplete dropdowns in the editor now only show the top 50 matches. Any
  more wouldn't be visible either way, and additionally, we have had reports
  that databases with more than 10,000 items made those lists somewhat slow.

## Under the Hood

- Switched to providing necessary information to `BrowserWindow` instances via
  `URLSearchParam`s instead of utilizing the `additionalArguments` property on
  the window constructor, since on Windows, Electron injects an additional
  property `prefetch:1` afterwards, rendering it pure luck to retrieve the
  correct information across all Platforms.
- Switched the `Sidebar` and the `SplitView` components from `v-show`-directives
  to `v-if` directives to prevent rendering while they are not in view.

# 2.0.0

Since the last release, 1.8.9, there have been 1,921 commits and 823 files
inside the codebase have changed (plus one or two commits after editing this
changelog and bumping the version string). Thus, the changelog this time does
not contain a meticulous list of every change. Rather, we focus on notable
changes here. If you would like to see the full list of every change, please
follow [this link](https://github.com/Zettlr/Zettlr/compare/v1.8.9...v2.0.0).

## 32bit Builds Are Discontinued

We do not ship any more 32bit builds. From 2.0.0 onwards, only 64bit builds
(both Intel and ARM) are supported. For Windows ARM builds, Pandoc is not
available, so to export and import files on Windows ARM you must install Pandoc
manually, if possible.

## New Configuration Options

Several existing configuration options have changed their format. This means
that changes to these won't be recognised and they will reset to their default.
In this case, you may have to re-adapt your preferences in several places.
Please have a look at your settings after updating and see if they still are set
the way you like.

## Writing Targets Must Be Re-Applied

Due to a change in the underlying data structure, this version of Zettlr will
not recognise any writing target set by a Zettlr version 1.x. This means: Please
note down the important writing targets you have set before updating and then
once re-apply them. We would like to apologise for this inconvenience, but
believe its benefits by far outweigh the single additional migration effort on
your side.

## No More Transitive Files / New Browser-Like Behavior

The idea of "transitive files" we implemented in previous iterations of Zettlr
proved to be counter-intuitive to many people. We now removed that feature
in favor of a much better tab-management. By default, Zettlr will now try to
avoid opening new tabs and instead attempt to replace existing tabs whenever you
open any new file. You can force Zettlr to open a file in a new tab instead by
either middle-clicking, or right-clicking the file and choosing "Open in a new
tab." If you generally do not want tabs to be closed in favor of other files,
you can uncheck the option "Avoid opening new tabs." Files with unsaved changes
will never be replaced. This behavior is very closely aligned with how modern
browsers handle links.

## Autosave Is Now A Setting

A few years ago we implemented auto-saving after a delay of five seconds with no
change to the current file. However, some people mentioned that they'd like to
choose what to do. Now you can switch between three modes of autosaving. "Off"
disables autosave and you have to manually save using `Cmd/Ctrl+S`.
"Immediately" saves files after a very short delay of 250ms, that is basically
whenever you stop typing. "After a delay" (default) will save files after the 5s
delay you know from previous versions of Zettlr.

## PDF-Preferences Are Discontinued

The PDF-Preferences window has been removed in favor of the new "assets
manager." While it did prove to be a nice reminiscence of how LibreOffice or
Word handled layout, it was not a scalable solution. Instead, we have now
switched to defaults files, which are a little more complex than this dialog,
but provide much more functionality and flexibility.

## New Dialog: Assets Manager

Instead of the old PDF-Preferences window, Zettlr now contains a so-called
"assets manager." This is a new preferences window that allows you to customize
settings which are stored in individual files. The first two tabs feature
exporting and importing settings using so-called defaults files. Defaults files
are written using YAML and provide Pandoc with sensible defaults for every
export. We will shortly after the release of 2.0 include extensive documentation
for how these work. The defaults we provide should work well for most users.

The third tab contains the custom CSS, and the fourth tab contains the new
snippets feature.

## Custom CSS Has Moved

The Custom CSS can now be edited directly in the assets manager instead of in
its own dialog.

## Zoom Functionality Has Changed

Previously, you could increase and decrease the editor's font size using the
zoom shortcuts. Now, the zoom shortcuts will zoom the complete user interface.
This is an accessibility feature, since several people with visual impairments
as well as people with large external displays have mentioned they would like
the user interface itself to be scalable.

The editor's font size can now directly be edited with a new setting in the
editor settings tab.

Scroll-to-zoom has been removed, because too many people have accidentally held
down `Cmd/Ctrl` while using the scrollwheel, causing many accidental zoom
operations.

## The Pandoc Command Has Been Removed

In the past, you had the ability to modify the command that Zettlr would run to
export your files. However, several times we had to adapt the command, which
lead to frustration among users because we had to manually inform everyone of
these changes and they had to manually "reset" the command. Now that we have
switched to defaults files, the command that will be run in every case is
`pandoc --defaults "/path/to/defaults.yaml"`. Instead of modifying the CLI
arguments, you can now adapt the defaults Pandoc will be run with, which is
possible because every CLI argument has a corresponding setting in defaults
files, which can be edited in the assets manager.

## Native User Interface

Another notable change is that now we have switched to a native user interface.
This means that Zettlr does not have a completely custom design anymore, but
rather orients itself at the various interface guidelines published by Apple,
Microsoft, and the GNOME team. Thus, on macOS and Windows Zettlr now follows the
Big Sur style and the Metro style respectively. On Linux, we have attempted to
model the GNOME interface but had to make a few changes due to the fact that
there are numerous different window managers with different aesthetics.

## Two PDF Export Options

You will notice that there are now two different PDF exporting options, one is
called "PDF Document", the other "PDF (LaTeX)". The first option enables you to
export a document to PDF without the help of a LaTeX distribution. This way you
can have PDF exports without installing such a distribution. The second option
allows you to export to PDF as you know it from previous versions of Zettlr.

## Project Settings Have Moved

With the introduction of defaults files, there is less necessity to ship a full
dialog just to edit a project's settings. Instead, the project settings have
been moved to the novel "Properties" dialog of directories, which you can access
via the context menu.

## GUI and Functionality

- **Feature**: Switched to using defaults files in the exporter. Additionally,
  the exporter is now modular, allowing for more extensions in the future.
- **Feature**: You can now define snippets, reusable pieces of text that allow
  you to save some time when writing
- **Feature**: The "global search" has been renamed "full text search" and has
  moved to its own sidebar panel -- you can switch between the file manager and
  the full text search using the three-way toggle in the toolbar
- **Feature**: A new sidebar tab shows you related files
- **Feature**: Added a calendar view to the stats dialog, showing you what
  you've written over the year
- **Feature**: The macOS version of Zettlr now boasts a new application icon,
  adapted to fit the style of the Big Sur operating system. It was provided by
  Marc Oliver Orth (@marc2o) – thank you!
- **Feature**: Zettlr now supports bibliography files on a per-file basis. Just
  set the wanted bibliography in your YAML frontmatter, within the
  `bibliography`-property.
- **Feature**: The tag cloud now offers you "suggested tags" for the current
  file. Tag suggestions are words equalling tags found inside your file which
  are not yet prepended with a hash-character. You can modify the list of
  suggestions and insert them at once. Zettlr will insert them into the
  frontmatter so that the actual text will remain untouched. If there are any
  tag suggestions, the tag cloud icon will feature a small red dot.
- **Feature**: Now Zettlr can export to PDF even without any LaTeX-distribution
  installed on the system.
- **Feature**: The footnote editing logic has been improved. Now, multiline
  footnotes are handled appropriately, and you can safely use multi-line
  footnotes alongside the in-place editing feature.
- **Feature**: You can now customize the data directory using the
  `--data-dir="/path/to/directory"` switch. This allows portable installations.
- **Feature**: In addition to the "Glass" sound you can now also have the
  Pomodoro timer play a "Chime" or a "Digital Alarm" after each step
- **Feature**: The filter now not only filters the file list but also the file
  tree
- **Feature**: New "Properties" popouts give you access to information about
  your files and folders via the context menu
- **Feature**: Projects can now be exported into multiple formats at once,
  allowing you to choose from every available format
- **Feature**: You can now further filter which files will be exported using
  glob patterns
- **Feature**: A new update dialog improves the updating experience
- 32bit AppImages and Windows builds are no longer supported.
- Double-dollar equations are now rendered in display mode.
- Removed the Pandoc installation item from the help menu.
- Moved the Pandoc and XeLaTeX settings to the export tab in preferences.
- Updated the tutorial instructions to install Pandoc
- Fixed a bug that would delete file if it got renamed as itself.
- All languages will now be downloaded by the CI workflow. Updates will still be
  pulled via the application on boot.
- Removed the ability for the translation provider to arbitrarily request
  languages that have not been installed in order to remove that fragile
  feature. All languages will now be provided from the application immediately.
- All windows will now remember their last position.
- Some components of the renderer elements will now respect a given accent
  color set by your operating system (only available for macOS and Windows).
  You can choose between a theme's accent color and the operating system's in
  the display settings.
- You can now close files by middle-clicking their tabs
- MDX supported as a type of markdown file
- New File and Edit File can now fast rename without selecting the extension
- Add a tray to the system notification area, off by default. To activate, see
  Preferences → Advanced → "Leave app running in the notification area" (or
  "Show app in the notification area" when using MacOS).
- Fixed a bug that would mark some quotation marks as misspelled
- Fix the visibility problems under night mode mentioned in issue #1845
- Enabled syntax higlighting for fenced code blocks that use attribute lists as
  per issue #2259
- Added the SIL Open Font License to the About dialog

## Under the Hood

- Removed support for 32 bit AppImages on the CI.
- Migrated the exporter to TypeScript.
- Completely rewritten the exporter in order to be able to use defaults files
  and enable much more flexibility.
- Removed the Pandoc command.
- Add typings for external modules, remove the internal custom ones for `bcp-47`
  and `nspell`.
- Reenabled the Pandoc and XeLaTeX options in preferences.
- Removed the generic IPC call from the config provider and replaced it with
  consistent checks as to which options have actually changed. This increases
  the performance after configuration saves.
- Migrated the config provider to TypeScript.
- Migrated the Citeproc Provider to TypeScript, and cleaned the provider up:
    - The provider has now the capability to load multiple databases at once and
      switch between them.
    - Furthermore, the provider now needs much less variables, the logic is much
      simpler, and many unnecessary ipc calls have been removed.
- Migrated many utility functions and other scripts to TypeScript.
- The translations are now loaded by the `trans` helper to make sure it will
  always work.
- Migrated the complete GUI to Vue.js, using a reusable component system.
- The window chrome is no longer controlled by the window registration handler.
- Now tests can be run as JavaScript or as TypeScript files (use `.js` or
  `.spec.ts` files respectively).
- Generalised the window state management so that all windows are now able to
  remember their positions easily.
- Zettlr is now completely jQuery-free.
- Migrated the FSAL cache from unstable Objects to Maps and Sets.
- Migrated the TagProvider to a Map as well.
- Added an assets provider responsible for maintaining the various files Zettlr
  now uses
- Completely sandboxed the renderer processes. Now, even if an attacker gains
  access to a browser window, the chances of them causing any damage is greatly
  reduced
- Moved all static assets to their own directory
- Fixed font, image, and resource loading in general via webpack
- Fixed the debug capabilities; now everyone should be able to debug both the
  main process as well as the renderer processes using VS Code
- Added "recommended extensions" to the VS Code setup, allowing for easier
  interoperability across code contributors
- Switched to the native "recent documents" functionality on macOS and Windows
- Switched to a new, completely GDPR compliant API for updates. No piece of data
  will be transferred anymore (except the update information from our server to
  the apps)

# 1.8.9

## HOTFIX FOR JPCERT#90544144

> Read our Postmortem on this issue and the last one on our blog.

This is a hotfix that fixes a potentially severe security-issue, reported to us
by the Japanese cybersecurity organisation JPCERT/CC. It was reported that due
to insecure iFrame handling on our side, malicious actors could take over users'
computers using specially crafted iFrame-embed codes or Markdown-documents
containing such an iFrame.

This release closes this vulnerability. Specifically, the following precautions
were taken:

1. Now, whenever Zettlr renders an iFrame, it will omit all attributes except
   `src` -- in the security disclosure, the attribute `srcdoc` has been used to
   maliciously access the test system. While this means that certain features
   are not supported during preview (e.g., `allowfullscreen`), remember that the
   attributes will still be exported so that in HTML exports, they will work.
2. We have added a global whitelist that by default only contains the hostnames
   of YouTube and Vimeo players so that those embeds work out of the box. For
   all other hostnames, rendering of iFrames will be blocked by default.
   Instead, you will be presented with a warning and be asked whether or not you
   want to render content from the given hostname. You can then choose to render
   it _once_, or permanently add the named hostname to the whitelist.

> Note that you can completely disable any iFrame pre-rendering in your display preferences.

We would like to apologise for the inconvenience. If you are interested in how
it came to this situation, please read our Postmortem on this issue.

# 1.8.8

## HOTFIX FOR ELECTRON CVEs

This is a hotfix that updates a vulnerable Electron version to a safe one. This
is in response to a row of CVEs that have been detected in the source code of
Chromium in the past days. With an outdated Electron-version (<12.0.6), it was
possible for an attacker to take over your computer via Zettlr using a crafted
HTML webpage.

This release fixes Zettlr 1.8.7, which was vulnerable to this kind of attack. It
upgrades Electron from a vulnerable 11.x.x-version to the safe version 12.0.6.

> **DO NO LONGER USE ZETTLR 1.8.7! RELEASES PRIOR TO 1.8.8 MUST BE REGARDED AS UNSAFE!**

# 1.8.7

## GUI and Functionality

- On Linux systems, the application icon should now show up again.
- Fixed an issue where your text would "jump" irradically when you were writing in the last line of the file.

## Under the Hood

- Restored the generic folder path in the `electron-builer.yaml` config.

# 1.8.6

## GUI and Functionality

- Your typing speed is now as fast as previously again, even for long paragraphs and files (thanks to @mattj23 for implementing the fixes in the multiplexer).
- You can now also switch to sub-directories using the file list navigation; it is not limited to files only anymore.
- Fixed a bug that would show a wrong path as the current one on pasting image data onto the editor.
- Fixed a bug that would make dragging items from the file list impossible.
- Fixed odd behaviour that would make dragging and dropping items in the file tree (especially in combined mode of the file manager) hard.
- Fixed a logical bug that would open a dialog notifying of remote changes for every detected change, rather than just once per file.
- Added RMarkdown files (`.Rmd`) to the list of supported file extensions for which Zettlr can be registered as a default handler.
- Fix a regression error that has rendered citation exporting impossible.

## Under the Hood

- Fixed a performance sink in the multiplexer module which introduced noticeable lag while writing long paragraphs and documents (implemented by @mattj23).
- Implemented a global event listener that prevents any arbitrary navigation away from the loaded URL that occurs within webContents. So this way we do not need to sanitize any anchors or take care about setting `window.location`, because all of these events will be captured and navigation will be prevented. For opening local files and directories, make sure to prepend the path with `safe-file://`, which is recognized by this listener.
- Implemented a global event listener that makes sure any call to `console.log` is also received in the main process so that we can intercept those and add them to our global logging interface as well. This way, debugging errors in the renderer process can be debugged together with users as well. _Messages from the renderers are indicated by a [R] including the window identifier (e.g. "[Main Window]")._
- Migrated the Tags Provider to TypeScript. Cleaned up the IPC calls.
- Moved electron-builder configuration to `electron-builder.yml`.
- Removed no longer necessary scripts.
- Moved most type annotations to corresponding types files. The structure is currently: All `node_modules` without type support reside within `./source`, whereas the service provider types are stored in `./source/app/service-providers/assets`.
- Removed generic IPC calls for the CSS Provider and migrated that to the provider class.
- Zettlr now detects a potential downloaded Pandoc in the resources directory during development.
- Fixed a logical error in calculating the application uptime.
- The application now exits forcefully if an error is produced during boot.

# 1.8.5

## Apple Silicon Support

This version provides native Apple Silicon/M1 support, a.k.a. the darwin/arm64 architecture. Make sure to download the correct update file (either x64 for Intel-based Macs or arm64 for the new Apple Silicon chips).

## A Note to Apple Silicon users

If you possess one of the new Apple devices sporting Apple's M1 chip, please see whether or not the application is able to run the built-in pandoc (which is still compiled for 64 bit). If your bundled exporter fails, please report an issue.

## A Note to Windows ARM users

As of the current development build, Microsoft has finished support for running 64 bit applications on ARM computers. However, this is not yet officially released, so the bundled Pandoc might not work and you have to return back to the system-wide installation. However, if the bundled 64 bit Pandoc _does_ work on your ARM computer, please notify us so we know that we can officially support Windows ARM again!

## Drag Behaviour Fixes

Due to efforts within the file manager structure, we could re-enable the functionality to drag files out of the app without having to press any modification key before actually dragging something.

## GUI and Functionality

- **Feature**: 64bit applications will now run the built-in Pandoc. To see whether your application runs using the bundled Pandoc, open the developer logs and look for "pandoc." If Zettlr has used the built-in Pandoc for an export, the pandoc command will not begin with "pandoc" but with the full, absolute path to the bundled Pandoc binary. **If your application does use the bundled Pandoc, you can uninstall any system-wide Pandoc installationn; Zettlr should still be able to export. If not, please report a bug**!
- **Feature**: macOS-users can now use horizontal scrolling instead of using the arrow button to toggle between the file tree and the file list (only available in thin file manager mode; this behaves exactly like back and forth navigating in browsers such as Safari and Chrome).
- **Enhancement**: Added a new option to allow spaces during autocompletion (of tags, citations, or internal links).
- **Enhancement**: Added a configuration option to programmatically set the editor's base font size. Additionally, the zooming now works reliably. (This setting is independent of the base font size above.)
- **Enhancement**: Values from the AutoCorrect replacement table will now also be indicated as correct, so you don't have to add them to your user dictionary anymore.
- **Enhancement**: Added an option to prevent auto-searches when following Zettelkasten-links.
- **Enhancement**: Zettlr now recognizes the `tags` frontmatter property. _Please note that Pandoc does not recognize the `tags`-property, so if you need tags to be processed by Pandoc, consider using the `keywords`-property._
- **Enhancement**: The File System Abstraction Layer (FSAL) now spits out a few descriptive statistics collected across all loaded files and folders.
- Made the dialogs' tab lists more accessible for screen readers.
- Fixed the other files's extension icons in the sidebar -- they now also display in dark mode.
- Fixes to the stylesheets.
- Fix too dark colours for some variables in CodeMirror.
- Added a new CSS variable that allows you to set the font-size of the whole application, `--base-font-size`. You can set it in your custom CSS to increase or decrease the overall font-size of everything persistently. Remember to apply it to the `:root`-pseudo element.
- Fixed a race condition in the dictionary provider that would render spellchecking unfunctional in certain edge cases.
- Revamped the about dialog's other project tab.
- Removed the deprecation warning for deprecated installations.
- Improved the preferences explanations with regard to AutoCorrect modes and the Magic Quotes section (some require adaptions by the users in the corresponding translations!)
- Re-built the QuickLooks. Now they share even more code with the rest of the app, should react more snappy, and are more responsive then ever.
- Fixed a few logical bugs where the meaning of the "Overwrite file?"-dialog's buttons were swapped, overwriting a file if you chose "Cancel" and not overwriting a file if you chose "Ok."
- Fixed a bug that would mistakenly show a file twice in the file manager if a file rename or the creation of a new file would overwrite a file that was already present.
- Added a switch in the export options to choose whether to use the internal Pandoc or the system wide application.
- Messages can now be filtered in the log viewer.
- Windows can now be regularly closed using the `Cmd/Ctrl+W`-shortcut without interfering with the open tabs in the main window anymore.
- On macOS, Zettlr will not force-show the main window anymore when you click on its Dock icon, but rather restore the default behaviour on macOS.
- You can now zoom both Quicklook editors and the main editor independently using the zoom shortcuts.
- Unlocked the ability to select "Follow Operating System" in the auto dark mode settings. _Please note that this setting might have no effect on certain linuxoid Operating Systems._
- Improved tag/keyword detection in frontmatters. Comma-separated lists should now also work.
- Fixed a bug making it impossible to open Markdown files from the menu.

## Under the Hood

- Removed jQuery UI from the dialog classes completely.
- Removed jQuery from the editor controller.
- Removed jQuery from the updater.
- Removed jQuery from the tag cloud dialog.
- Removed jQuery from the stats dialog.
- Removed jQuery from PDF preferences.
- Removed jQuery from the CSS dialog.
- Removed jQuery from the file manager.
- Removed jQuery from the Pomodoro counter.
- Fix a bug in the error handler during update checks.
- Removed the timeout on the dictionary provider, as the dictionaries are likely to be loaded prior either way.
- Force `electron-packager` to 15.2.0 to enable darwin/arm64 (Apple Silicon) builds.
- Zettlr now detects Byte Order Marks (BOM) if present in a file.
- The LogViewer got a new paint job: It's now based on Vue, much less resource-heavy and it includes filters to only show certain log levels.
- Moved the log window creation to the Window Manager.
- The window registration procedure now supports handling the toolbar which now also doubles as a title bar (if you don't want a toolbar).
- Migrated the Quicklook windows to Vue.js.
- Overhauled the print window.
- Changed function name `askOverwriteFile` to `shouldOverwriteFile` to make it semantically more correct.
- Aligned the exact behaviour of the `file-rename` and `file-new` commands to be the same when it comes to overwriting files.
- Began implementing another new menu functionality: A `shortcut` property will send a shortcut-message to the currently focused window.
- Migrated the Appearance Provider to TypeScript.
- Renamed `darkTheme` to `darkMode`.
- Migrated the Target Provider to TypeScript.
- Transform the zoom-commands to shortcuts.
- Move the `loadIcons` function to a more central place in the window registration module.
- Moved the tree view functionality to its dedicated Vue component.
- Fixed a regression error from updating LESS.
- Moved the file list functionality to its dedicated Vue component.
- Unified ES6 syntax within the file manager components.
- Migrated the Vuex store to TypeScript.

# 1.8.4

## Deprecating 32 bit builds

This version ships with a debug notification that will inform users of deprecated operating systems about that fact. This debug notification cannot be turned off, but will be removed in Zettlr 1.8.5, which will use the bundled Pandoc version first of all. Beginning with Zettlr 1.9.0, we will no longer support 32 bit applications, so you have to make sure your operating system supports 64 bit. If your Windows is still 32 bit, there is a _very high chance_ that your processor actually supports 64 bit. Please check this, if you want to continue using Zettlr.

## GUI and Functionality

- **Enhancement**: Navigating the file list has just become easier. Now when you navigate the list **files will not be opened immediately**! Rather, they are being marked as "active," making the navigation much less cumbersome. To open an activated file, simply hit **Enter**.
- Visual improvements to the quick filter. The "back"-arrow now appears below the input.
- The quick filter now searches for all search terms (delimited by space) separately.
- The editor will now be focused whenever the containing document is changed.
- The cursor will now be of the correct height no matter whether you are on a heading class or within a normal-height text line.
- Pandoc will now be pre-bundled with 64 bit installers.
- Fixed a bug that the TableEditor would oftentimes "swallow" table cell content, making it almost unusable.
- Fixed a logical error that would display `.tex`-files as if they were directories in the file manager's tree view.
- Added two more variables, `%y` and `%X` for Zettelkasten-IDs, which allow you to use a two-digit year or the unix epoch (seconds since Jan 1st, 1970) in your IDs (thanks to @cdaven for implementing).
- RMarkdown files (`.rmd`) are now supported in general.

## Under the Hood

- The statistics controller is now the Stats Provider.
- Migrated the Stats Provider to TypeScript.
- ASAR support reinstated
- Switched GitHub Actions CI to use Node 14.x.
- Prepared everything so that Pandoc can be bundled with Zettlr at every time. However, the corresponding code is not yet active to provide for a transition phase where we still ship 32 bit builds.
- Fixed the TableEditor. The two major changes are that it does not depend on jQuery anymore, and that now all changes are always applied to the AST, not the DOM element. The DOM element is always rebuilt after the AST has changed so that the single source of truth is always the AST.
- Made sure that environmentally necessary directories are now created recursively.
- Added a `prompt`-passthrough to the main Zettlr class.
- Fix function signatures in the FSAL.
- Fix function signatures in the WindowManager.
- Migrate the command infrastructure to TypeScript.
- The regular expressions are now unified within the `./source/common/regular-expressions.js`-file (thanks to @Kangie for implementing).
- The recent docs provider is now written in TypeScript.
- Removed conditional RMarkdown checks.
- Remove empty strings, if applicable.

# 1.8.3

## GUI and Functionality

- **New Feature**: Added a quick filter to the file list that will filter the directory contents much more quickly than a full text search. Currently, it does not account for typos. It will attempt to match the filename, YAML frontmatter title, and first heading level 1 according to your preferences. If you simply type a `#`-symbol, the list will be filtered for files containing tags. Add a full tag behind it and the files containing that tag will be shown.
- Fixed broken link rendering from 1.8.2.
- The default PDF template of Zettlr is now compatible with Pandoc 2.11. This means it won't work with Pandoc 2.10 or less anymore. (Thanks to @Kangie for implementing.)
- Renaming files from the context menu of the document tabs now contains the original file name.
- Code files now have monospace fonts applied consistently.
- You have an additional option now to direct Zettlr to remove an object irreversibly, if moving it to trash fails due to some reason.
- Citations are now easier than ever as you do not have to put square brackets around them – Zettlr will do this automatically for you.
- Fixed another error where empty `title`-attributes inside YAML frontmatter would break down the complete file tree within which such a "malicious" file resides, resulting in the whole tree being offloaded and unusable.
- Fix a BibTex attachment parsing error.

## Under the Hood

- Migrated sorting functions into the FSAL module and converted them to TypeScript.
- Changed the FSAL parsing logic to separate the Markdown and code file logics.
- Fix a hidden error with the continuelist addon.
- Improved logging when certain files and directories take a significant amount of time to load.
- Fixed an ID problem where the ID `file-manager` was given twice.
- Updated dependencies:
    - @typescript-eslint/eslint-plugin `4.10.0`
    - @typescript-eslint/parser `4.10.0`
    - fork-ts-checker-webpack-plugin `6.0.7`

# 1.8.2

## Support for Pandoc 2.11

The default Pandoc command now targets Pandoc 2.11 and above. **In order to use the new command, make sure to "reset" it once, or (if it contains customisations) replace `$citeproc$` with `--citeproc --bibliography "$bibliography$" $cslstyle$`.** However, you can retain compatibility with older versions by replacing the new part `--citeproc` with `--filter pandoc-citeproc`. The new `$bibliography$` variable will be replaced with `/path/to/your/library.json`. Furthermore, the `$cslstyle$`-variable will be replaced with `--csl /path/to/your/style.json`, if applicable.

## GUI and Functionality

- The file search popup now retains your last search again.
- The global search now lets you select all text again.
- Removed deprecated Pandoc command variable `$citeproc$` and added the two variables `$bibliography$` and `$cslstyle$`.
- Began implementing better screen reader support for Zettlr. Now, a certain amount of elements has received correct labels according to the ARIA guidelines so that screenreader are now better in handling the app:
    - The toolbar is now being recognised as such, the toolbar buttons themselves have correct labels
    - The editor tabs are recognised as a tabbar and you can easily switch tabs now.
    - The sidebar buttons are now being correctly identified as tabs.
    - Added region landmark roles to a few of the components in order to facilitate quicker voice over navigation.
    - The icons in the file manager now have `role="presentation"` set to not have the screen reader name all of those "unlabelled images" one by one.
- Fixed some relative links to files on your system not being resolved correctly.
- Fix weird indentation rendering in the syntax code highlighting blocks.
- Fixed an issue that sometimes did not fully shut down the application before exit. This lead to numerous issues, the most visible of which was that sometimes configuration changes were not persisted.
- Fixed an issue in which user dictionary-entries were not actually removed when removed from the preferences.
- The citation engine now also supports loading CSL YAML files as bibliographies.
- Fixed some issues with the citeproc provider.
- Fixed multi-cursor placement.
- Fix duplicate IDs when linking files whose filename contains the ID with the setting "Always link with filename."
- Fix a few visual link rendering oddities.
- Fix the ToC navigation sometimes not working.

## Under the Hood

- Migrated the UpdateProvider to TypeScript.
- Migrated the DictionaryProvider to TypeScript.
- TextMarkers are now bound to the Document instances, not the editor overall. This increases the speed of document switching.
- Updated dependencies:
    - @clr/icons `4.0.8`
    - adm-zip `0.5.1`
    - archiver `5.1.0`
    - bcp-47 `1.0.8`
    - citeproc `2.4.52`
    - codemirror `5.58.3`
    - got `11.8.1`
    - mermaid `8.8.4`
    - semver `7.3.4`
    - uuid `8.3.2`
    - vuex `3.6.0`
    - fsevents `2.2.1`
    - @electron-forge/cli `6.0.0-beta.54`
    - @electron-forge/plugin-webpack `6.0.0-beta.54`
    - @teamsupercell/typings-for-css-modules-loader `2.4.0`
    - @typescript-eslint/eslint-plugin `4.9.1`
    - @typescript-eslint/parser `4.9.1`
    - cross-env `7.0.3`
    - css-loader `5.0.1`
    - csso `4.2.0`
    - electron `11.1.0`
    - electron-bundler `22.9.1`
    - eslint `7.15.0`
    - eslint-config-standard `16.0.2`
    - eslint-plugin-standard `5.0.0`
    - eslint-plugin-vue `7.2.0`
    - file-loader `6.2.0`
    - fork-ts-checker-webpack-plugin `6.0.6`
    - less `3.13.0`
    - less-loader `7.1.0`
    - mocha `8.2.1`
    - style-loader `2.0.0`
    - ts-loader `8.0.12`
    - typescript `4.1.3`
    - vue-loader `15.9.5`
- Removed dependency `v8-compile-cache`

# 1.8.1

## GUI and Functionality

- Fixed the non-working reveal.js exports.
- Add support for chemical formulae in KaTeX (thanks to @likeadoc for implementing).
- Design fix for the color swatches in the tag manager.
- Fix preferences not opening on the corresponding menu item (Windows/Linux).
- Fix the parent menu not closing on a click in the child menu (submenu).
- Fixed rendering of footnote references.
- Jumping to specific headings now places those headings at the top of the viewport, instead of simply pulling it into view.
- Fix an edge condition where tags within code blocks would be detected if they contained an odd number of `-characters.
- Re-instated the directory rescanning functionality.
- Disable VIM editor input mode until further notice.

## Under the Hood

- The release tags will now be created with a prefix "v" again. This should fix various issues around the assumption of the "v" being the correct GitHub tag.
- Fix all linter errors. PRs should now receive a nice green checkmark instead of the error symbol (unless there are new errors in the PR itself).
- Remove asynchronous initialisation logic from the main object's constructor.
- Added a footnote testing file.
- Significantly increase document loading times by deferring text marking functions to idle times in the browser's event loop, using `requestIdleCallback`. This induces a small visual lag, but the documents load much faster, and arguably, it's better this way because one doesn't have to wait until the document has fully rendered before one can start to write. (Some testing with regard to long-term writing performance might make sense.)
- Add debug logging to the configuration provider to check errors on config save and load.

# 1.8.0

## Breaking Changes

- Renamed the **sidebar** to **file manager**. We finally decided on better terminology for distinguishing the right from the left sidebar. This means: The left sidebar, formerly known only as "sidebar," is now the "file manager." The right sidebar, formerly known as "attachment sidebar," is now "the" sidebar. This change was introduced to reduce user confusion and provide a better user experience.
- The shortcut for opening the developer tools on Windows and Linux is now `Ctrl+Alt+I` (was: `Ctrl+Shift+I`) to resolve a conflict with the shortcut `Ctrl+Shift+I` (insert images).
- Renamed **Root Directories** to **Workspaces**. The term "root" is rather technical, and for most people, it makes most sense to think of those roots as workspaces, albeit other than being opened at the root level of the application, they have no difference to regular directories.
- The shortcut `Cmd/Ctrl+O`, which previously would let you open _workspaces_, now opens files. To open a workspace, use `Cmd/Ctrl+Shift+O`. This is now in line with many other programs.

## GUI and Functionality

- **New Feature**: Typewriter mode. By pressing `Cmd/Ctrl+Alt+T`, you can activate the typewriter mode, which will keep the current line in the editor always centered so that you have to move your eyes less while editing a text. This also works in combination with the distraction free mode so that you can fully focus on what you're editing right at the moment.
- **New Feature**: The sidebar (formerly attachment sidebar) is now tabbified. That means you have three distinct tabs to choose from with regard to displaying important information: the non-markdown files in your currently selected directory, the references in the current file, and the table of contents of the current file.
- **New Feature**: When hovering over links, they now appear in a separate tooltip to click them without holding down Ctrl/Cmd.
- **New Feature**: The QuickLook windows now share the main editor including its appearance. The same options apply for Quicklook windows as they are set in the global preferences (e.g. if you turned off image previewing, images would also not be displayed in the Quicklooks, etc).
- **New Feature**: Now you have an additional option in the "Advanced" preferences to choose between a "native" appearance of all Zettlr Windows (that is, a frameless window with inset traffic lights on macOS, and standard window decorations on Windows and Linux) or a custom built-in appearance (that is, for all platforms a frameless window with custom drawn menu and window control buttons, which mimick the Windows 10 design).
- **New Feature**: The heading tag elements (those `h1` to `h6`-tags replacing the Markdown heading characters) finally serve a purpose: Clicking on them reveals a small menu which lets you quickly choose a different heading level.
- **New Feature**: Improvement in the citation rendering capabilities: Both when copying Markdown as HTML, and when viewing footnote tooltips, any citation will be correctly rendered by the citeproc provider.
- **New Feature**: The TableEditor now pre-renders table cells so that it looks more like it will when you export it!
- **New Feature**: A selection of notifications will now be displayed using your operating system's notification service (if available), for instance export messages, errors, and updates. All notifications will still be displayed in the main window, so if you do not like this behaviour, you can turn notifications off for Zettlr within your operating system settings.
- **New Feature**: Whenever you begin a code block (`\`\`\``), Zettlr now offers you to autocomplete the syntax highlighting language.
- Added syntax highlighting modes (with keywords):
    - **diff**: `diff`
    - **Dockerfile**: `docker`/`dockerfile`
    - **TOML**: `toml`/`ini`
- Fixed the fold-gutter being too close to the text.
- The editor link autocompletion now respects the setting to use headings level 1 instead of YAML frontmatter titles where possible.
- The paste image dialog now also provides the original image size as a default value, so that you simply can use the arrow buttons on the field to adjust the image size.
- Fixed a rare bug where changes would be discarded if you renamed the modified file quickly enough.
- HTML export should now centre both figures and figure captions.
- Sorting files by name now takes into account possible settings such as using headings of level 1 or YAML frontmatter titles so that sorted files now correspond to their display again.
- You can now select rendered references from the right sidebar.
- The file tabs now have their own, dedicated menu, containing a new "Close all tabs" command to close all open file tabs (thanks to @anoopengineer for implementing).
- The file info now displays the selection information, if there is any. The popup that opens when you click the counter then lists all selections within your document.
- When you initiate a keyword search from the tag cloud by clicking on a tag, it'll be automatically enclosed in quotes, enabling searches for keywords with spaces in them.
- The image paste dialog now shows you the resolved path of the directory into which the image you are about to paste will be saved to.
- Fixed a missing translatable string from the paste image dialog.
- Fixed the width of the word counter in order to make the toolbar more "stiff."
- Enabled Dart syntax highlighting (thanks to @Kangie for implementing).
- Reduced the added margins for overflowing dialog windows from 15 % to 2 %, making the visible gap on smaller screens smaller.
- Remove the intermediary `.ztr-project`-migration code, which means you should update to Zettlr 1.7.x before updating to 1.8.x, if you still use an older version of Zettlr.
- Fixed (= monkeypatched) a weird bug that would cause selections on specially indented lines (e.g. wrapped blockquotes, list items, etc.) to be padded by precisely four pixels, making the selection not look like a box.
- Double clicks on file tabs now make files intransient (if they were transient before).
- The editor is now in a non-editable mode if no file is open. If the editor is read-only, the Zettlr logo will display in the background to indicate that fact. Empty files, on the other hand, will not yield the feather logo anymore. This should now meet up with users' expectations about file editing better.
- The last opened file will now reliably open whenever you start the application again.
- File loading (especially on boot) is now much faster, because the opened tabs won't be switched through during load anymore. Only the relevant, last file will be opened and displayed.
- Fixed a bug that would prevent you from exporting standalone files.
- Non-breaking spaces (NBSP) are now considered word delimiters in the spellchecker.
- Fixed a bug that would not close all tabs when the corresponding entry was selected from the tab context menu.
- Fixed a bug where checkboxes of tasks would be strangely hidden on undo/redo operations that checked/unchecked those checkboxes.
- Fixed a bug that would throw errors and not actually remove the file if said file was a root.
- Fixed broken shortcuts `Cmd/Ctrl+Shift+E` (focus the editor) and `Cmd/Ctrl+Shift+T` (focus the file list).
- Markdown links to local files that are absolute are now attempted to be opened internally, without recurring to external programs.
- The various rendering methods now only update anything that is within the viewport, thereby increasing the performance vastly. This is especially noticable for large documents.
- Fixed a bug that led to the exporter ignoring custom templates and always reverting to the default.
- Fixed the date formatter, as the moment.js locales are not found when compiling using `electron-forge`.
- Fixed a bug that would mess up the tag-tooltip on files under certain circumstances.
- Fixed a bug that would throw errors instead of exporting, if the export-directory is set to the current working directory and a non-root file is being exported.
- Fixed a bug which would not let you create duplicates of root files. Now, you can and the duplicate is being placed in the currently selected directory.
- Fixed a rendering edge condition where if you wanted to retain multiple single-line breaks with backslashes, the backslashes positioned on the line would have had alternating colours.
- Collocated the time-display and time-sorting settings for files to reduce confusion if users _display_ the modification time but sort using the creation time, or vice versa.
- Improved the layouting of the display settings tab.
- The context menu is now a custom one, making the experience more seamless.
- If you change the display settings for the editor, the editor will now also remove rendered elements that you do not wish to be rendered anymore.
- Footnote tooltips are now interactive, which means you can select text from them, and also click on any link to visit it without having to scroll to the bottom and do the same action there.
- You can now forcefully open a file non-transient by either middle-clicking it, or holding down Ctrl/Cmd.
- If you use YAML frontmatters demarcated by only dashes (`---`), for instance for compatibility with Jeckyll, these will not render as tables anymore.
- Switched to reveal.js 4 and fixed an occasional error on export.
- The tutorial is now also available in German.
- The application menu now displays many more shortcuts which were already available albeit not visible.
- Checkboxes are now disabled in Quicklooks.
- Fixed a bug that caused files dropped onto the editor from the file manager not to be linked when the file manager is in combined mode.
- Custom protocols for links (e.g. `zettlr://`, `thunderlink://`) can now be up to 100 characters long to be recognized by Zettlr.
- Fixed an issue that Zettlr would sometimes attempt to open a link to a local file in the browser instead of the correct app.
- Finally fixed the document tabs using the wrong font in the Frankfurt and Bielefeld theme.
- Fixed a display glitch in the combined file manager in dark mode.
- Now both Quicklook windows and the main window remember their last position. As long as the configuration of displays did not change, they will appear at the same positions as the last time they were open.
- Menu items in the application menu that can have a "checked" state (indicated by, e.g., a checkmark) now remember their correct state if other settings change consistently.
- Non-image files being dropped onto the editor are now being linked.
- Files that are dropped from the outside onto the editor are now linked using a relative path.
- Fixed a behaviour that would lead to the autocomplete to stop working completely until a full refresh of the window.
- Fix a bug that prevent non-existing documents to be created upon following a link despite the option being activated.
- Added `F11` as an accelerator for fullscreen on Windows.
- Fixed a display bug (= the window would reload itself) when there were no tags in the tag manager.
- Fixed the padding of dialog buttons and input fields also in dark mode.
- Fix pasting on Windows 10 (thanks to @graphixillusion for fixing).
- Fixed a sometimes weird behaviour when linking files.
- Following Zettelkasten-links should now be way faster.
- Fixed an issue with number-only frontmatter keywords.
- Clean up the application menus on Linux and Windows: Now all preferences live under a shared menu item.
- Prevent multiple cursors while following internal links.
- Fix display glitches on the sorters.

## Under the Hood

- Moved (almost) all window functionality to a dedicated `WindowManager` module. The added benefits of this are:
    - Centralised window functionality
    - A correct place for `window-controls`-commands
    - Sleeker design
    - Enable a much better window handling: (1) Now all windows are closed automatically before the main window is being closed; (2) When someone requests a Quicklook/Print/Main window, an existing window is being searched first and made visible, instead of (re)creating it.
    - New window types can be added much faster.
- Switched to Electron forge (thanks to @tobiasdiez for implementing).
- Bumped dependencies:
  - @clr/icons `4.0.4`
  - @electron-forge/cli `6.0.0-beta.53`
  - @electron-forge/plugin-webpack `6.0.0-beta.53`
  - @teamsupercell/typings-for-css-modules-loader `2.3.0`
  - @typescript-eslint/eslint-plugin `4.5.0`
  - @typescript-eslint/parser `4.5.0`
  - archiver `5.0.2`
  - astrocite `0.16.4`
  - chokidar `3.4.3`
  - citeproc `2.4.48`
  - codemirror `5.58.2`
  - chart.js `2.9.4`
  - copy-webpack-plugin `6.1.0`
  - electron `10.1.5`
  - eslint `7.8.1`
  - eslint-config-standard-with-typescript `19.0.1`
  - eslint-plugin-import `2.22.1`
  - eslint-plugin-standard `4.0.2`
  - eslint-plugin-vue `7.0.0-beta.3`
  - file-loader `6.1.1`
  - fork-ts-checker-webpack-plugin `5.1.0`
  - fsevents `2.1.3`
  - got `11.8.0`
  - joplin-turndown `4.0.30`
  - md5 `2.3.0`
  - mermaid `8.8.2`
  - mocha `8.2.0`
  - moment `2.29.1`
  - node-loader `1.0.2`
  - nspell `2.1.4`
  - raw-loader `4.0.2`
  - reveal.js `4.1.0`
  - tippy.js `6.2.7`
  - ts-loader `8.0.7`
  - typescript `4.0.3`
  - uuid `8.3.1`
  - vue `2.6.12`
  - vue-template-compiler `2.6.12`
- Removed dependencies:
  - uglify-js
  - on-change
- Added a new Handlebars templating helper function, `i18n_value` that allows you to translate something passing a value to the translation helper (e.g. `{{i18n_value 'trans.identifier' someValue}}`).
- Refactored the main build Workflow file. Now it doesn't run on a matrix, but due to the many dissimilar steps involved, there are three distinct jobs. Other than that, we switched to `yarn` everywhere and cleaned up the code.
- Removed the now unused script `afterSign.js`.
- Finally removed the verbose IPC calls from the logs.
- Migrated the toolbar logic from jQuery to vanilla JS.
- Migrated the main renderer from jQuery to vanilla JS.
- Migrated the popup class from jQuery to vanilla JS.
- (Mostly) migrated the dialog classes from jQuery to vanilla JS (tabs are still done using jQueryUI).
- Added a popup provider for easy creation of popups across the main renderer process.
- Added an update provider for easy access to specific updating functionality (such as downloading an update, and automatically running it).
- Migrated any popups that were defined inline into their respective handlebars template files.
- The TableEditor is now finally a module.
- Outsourced the CSS computations from the main module of the TableEditor.
- Migrated the CodeMirror editor instantiation into its own module (MarkdownEditor).
- Transformed all event listeners on the CodeMirror instance to "hooks" to reflect the fact that they are plugins, except they are not run like parameterless commands but hook into certain events of the application.
- Moved the CodeMirror assets from the old folder into the MarkdownEditor module.
- Moved some general utility functions to the `common/util`-folder.
- The rendering plugins have been optimized. They now take less time to run and also don't keep an additional array of all the textmarkers in memory, decreasing the computational load especially for big documents.
- The app now saves the last opened file again.
- Moved the Turndown and Showdown converters to two utility functions, md2html and html2md.
- Moved the regular expression for detecting image files by extension into the global RegExp module.
- Moved the `moveSection` helper function to the `common/util`-folder.
- Documentation fix for `safeAssign`.
- Fixes in the tests.
- Completely refurbished the test command. Now, a full-fledged testing directory will be set up to test features within the GUI without endangering your regular configuration in case you use Zettlr regularly.
- Better handling of the custom paths for both the Pandoc and the XeLaTeX executables in the advanced preferences.
- Migrated the FSAL to TypeScript so that the different descriptors can be better handled. Also, this showed countless logical errors, which are now mostly fixed.
    - Furthermore, the responsibilities have been readjusted: The FSAL is now responsible for emitting events whenever the internal state changes. This is not being done by the commands anymore.
    - The actions are now proper methods on the FSAL class in order to enable better tracking of the function arguments and to help ESLint fix possible signature errors.
    - Moved every piece of state logic from the commands to the FSAL.
    - Now, the general way anything regarding the files works is as follows: User --> one of the commands --> an action on the FSAL --> emits which part of the state has changed --> the application main class receives these notifications --> triggers potential updates in the renderer.
    - Additionally, now the distinction between the meta objects which can be serialized and sent to the renderer and the tree objects within the FSAL is made more clear: Metadata files can have content attached to them (in order to save new content to a file), whereas the full objects, which are never getting sent to the renderer, do not contain a content property anymore.
    - Also, we managed to fix errors regarding remote change detection.
- The log provider now also outputs on the console, if the app runs unpacked (`app.isPackaged === false`).
- Updated all service providers. They are now loaded immediately after application boot (right after the `ready`-event fires on the `app`-object) and not when the Zettlr main class loads.
- Created a new directory `app` which provides functionality that pertains only to the lifecycle of the application itself, such as boot and shutdown functionalities. Service providers have been migrated to there.
- Fixed the issue that only the `en-US`-language of the CSL styles was loaded for the citation provider.
- CSL locales and CSL styles are now bundled with the app as `native_modules`.
- Began providing first global interfaces which the service providers make use of in order to enable ESLint to detect errors.
- Provide a test library, which you can load to debug citeproc-related issues and test the provider.
- Converted the CSS Provider to TypeScript.
- Converted the Log Provider to TypeScript.
- Migrated the Quicklook and Print window classes to Typescript.
- Added a utility function to quickly broadcast arbitrary IPC messages to all open Zettlr windows.
- Migrated many functionalities that are important for all windows on the renderer side to a dedicated TypeScript module (`register-window`).
- Divided the menu template into templates for macOS and Windows (+ all other platforms).
- Simplified the menu building process.
- Added classes and event listeners to show custom built menus within frameless BrowserWindow instances.
- Deprecate the `remote`-module.
- The md2html-function can now make anchors renderer-safe, so that they don't open within the main window anymore.
- The menu handler is now a service provider.
- Added a notification provider for better notification management, and to further reduce the main IPC classes.
- The tag list on file list items is now only shown when there are actually coloured tags available, and hidden otherwise. This enables a better UX for the users as the tag-list-tooltip will then consistently pop up, not being hidden behind an invisible div.
- Removed the Watchdog service provider, as it is no longer being used.
- The Window Manager now saves the positions of each window (main and Quicklooks), persists them on disk and ensures the windows are displayed properly. The corresponding settings have been removed from the configuration service provider.
- The menu provider now keeps track of the state of those checkbox menu items which are not controlled externally by a configuration setting, but rather always begin unchecked when the application starts.
- Moved the typo-logic to their respective places in the renderer.
- The dictionary provider now listens on the correct channel and is additionally based on `fs.promises` thoroughly.
- The app bundle now contains all language files; the i18n-modules have been moved.
- "Fixed" the high CPU usage of Zettlr when having many files and directories open in the app.
- Fixed the force-open command. It now only searches for an exact filename-match, if the given argument (the contents of the link) do not look like an ID. This way we save at least one full file-tree search, which improves the speed notably especially with large setups.
- Re-ordered the filetypes array so that expensive functions will attempt to match those extensions first which are more likely to occur.
- Moved the ID regular expression generation into the corresponding file.

# 1.7.5

## GUI and Functionality

- Fixed a bug where opening RMarkdown files with Zettlr not open would throw an error.
- Fixed a bug where the app would not process inline images during export, leading to missing images.
- HTML Export now centres figure captions underneath figures (thanks to @Kangie for implementing).
- Zettlr finally allows alternative/title texts in images to be specified, making it possible to preview images with a title, and have them properly export even with relative filenames.
- Fix wrong design of the sorters in combined sidebar file trees.
- Fixed a bug where adding more and more list-characters in front of a list item would make the left gutter "swallow" these due to an extreme amount of negative indent. Now the line indentation for soft-wrapped lists (or anything indented) should work as expected.
- Fixed a behaviour that would sometimes lead to the editor inserting `tab`-characters instead of spaces.
- Added UX improvements to the fold gutter and the global search bar (thanks to @doup for implementing).
- Fixed non-centered button icons and made some UI elements a little bit bigger.
- You can now abort searching in Quicklook windows by pressing escape while the search field is highlighted.
- Fixed a rare error where codeblocks would not be indented correctly in HTML outputs.
- Zettlr now renders linked images.
- Restored the security question when you are about to overwrite an already existing file.
- Made URLs in references into clickable links that open in the system's browser (thanks to @maxedmands for implementing).
- The context menu on directories within the file list now correctly shows you project options, if the directory is one.
- The file tree has been cleaned up. Now, the children toggle (if a directory has any) as well as any additional icon will be displayed aligned with each other.
- Fixed a bug that would not display the filename but a heading level 1 that has been removed from the file.
- Single inline image inserts are now handled without adding newline characters.

## Under the Hood

- Added an additional check for directory exports to check that they indeed have an attached project.
- Removed all legacy WebHostingHub-Glyph references and switch fully to Clarity.
- Removed unused legacy code from the Quicklook windows.
- Replaced `getTokenAt` with `getTokenTypeAt`, hopefully achieving performance gains on documents littered with renderable elements.

# 1.7.4

## GUI and Functionality

- Removed a verbose debug notification which was added in order to test for persistence of bug #746.

## Under the Hood

- Fixed missing CSS styles (#1141).

# 1.7.3

## GUI and Functionality

- Fixed a bug causing project exports to fail.
- The `Cmd/Ctrl+K`-shortcut now works with most domains and protocols (i.e. no matter which URL is in the clipboard, it should insert it now).
- Fixed a serious bug that would lead to file descriptors never updating their metadata and cause thousands of remote notifications where they shouldn't be. Due to this, Zettlr was thinking that the file hasn't been updated by a save.
- The application is now also available as an Windows ARM 64bit release.

## Under the Hood

- Upgraded `joplin-turndown` which should result in better HTML-to-Markdown conversion on pasting.
- In case Pandoc produces any output (such as warnings or other useful info) but runs successfully, this output will be logged so that you can troubleshoot even non-fatal warnings.

# 1.7.2

## GUI and Functionality

- The NSIS installer (Windows) now contains customized, branded images for the sidebar and header of the various pages visible during the setup process.
- Added syntax highlighting modes (with keywords):
    - **Clojure**: `clojure`
    - **LaTeX**: `latex`/`tex`
- Fixed a bug where the trailing `---` of a YAML frontmatter would mistakenly be identified by the renderer as ATX-headings in readability mode, resulting in weird display of the last YAML frontmatter line.
- Added feedback if there was no directory selected, but one is needed to do a certain task.
- Multiline math equations now feature syntax highlighting.
- Fixed a bug that would sometimes render parts of multiline equations as headings.
- Added an option to tell Zettlr to use the first heading level 1 of a file to display instead of the filename (however, a frontmatter title will override this).
- YAML frontmatter ending characters should not trigger AutoCorrect anymore.
- The exporter now respects values from a YAML frontmatter, if (and where) applicable.
- You should now be able to fold Markdown sections from anywhere within their section text.
- Fixed a rare bug where Zettlr would attempt to render an internal link as a citation.
- Creating files using a case-sensitive extension name should now work.
- Set desktop Linux desktop icon in BrowserWindow config.
- `reveal.js`-presentations now do not have standalone-flags during export.
- The "Import"-option now also lets you select Markdown and text files. However, instead of running them through Pandoc, they are directly copied into the target directory.
- Fixed a bug that would cause the global search to stop working in certain situations, e.g. after renaming a file.
- The middle mouse button now closes tabs (thanks to @Kaan0200 for implementing).

## Under the Hood

- Added the logo source files to source control. Please make sure to read the accompanying README file in the `icons`-directory before using!!
- The AutoCorrect replacement now checks for the actual mode at both range endings before actually performing a replacement.
- The importer is now a module.
- Fixed a logical error in the FSAL change detection, which would lead to the FSAL not being able to process additions of assets.
- The application now uses `app.getVersion()` instead of requiring the `package.json`-file (thanks to @Aigeruth for implementing).
- CodeMirror is now required directly within the plugins and is independent of the location of `node_modules`.
- Zettlr is now also available for ARM64 Windows (thanks to @smitec for implementing).

# 1.7.1

## GUI and Functionality

- Fixed a race condition that would cause the renderer to become completely unresponsive when creating uncomplete Zettelkasten links (e.g. `[[contents]` or `[contents]]`).
- The interactive tutorial is now also available in French (thanks to @framatophe for their translation!).
- The sidebar now shows single-citekeys (without square brackets) in the references list again.
- Added syntax highlighting modes (with keywords):
    - **Smalltalk**: `smalltalk`/`st`

## Under the Hood

- Updated dependencies:
  - @zettlr/citr `1.2.0`
  - @clr/icons `3.1.4`
  - joplin-turndown `4.0.28`
  - citeproc `2.4.6`
  - electron `9.0.5`
  - electron-notarize `1.0.0`
  - mocha `8.0.1`
  - chalk `4.1.0`
  - got `11.4.0`
  - tippy.js `6.2.4`
  - moment `2.27.0`
  - uuid `8.2.0`
  - v8-compile-cache `2.1.1`
  - eslint `7.4.0`
  - eslint-plugin-import `2.22.0`
  - eslint-plugin-vue `7.0.0-alpha.9`
  - electron-devtools-installer `3.1.0`
  - webpack-cli `3.3.12`
  - uglify-js `3.10.0`
  - vue-loader `15.9.3`
  - css-loader `3.6.0`
  - mermaid `8.5.0`

# 1.7.0

## Breaking Changes

This release contains several breaking changes to 1.6 due to heavy internal refactoring.

* Your virtual directories will be gone after installing.
* Projects will be incorporated into the `.ztr-directory`-files, which means that you need to extract these files (or backup them) if you plan to roll back to 1.6 or earlier, lest you will lose the project settings.
* `Cmd/Ctrl+W` will now attempt to close open tabs first before closing the window. To close the main window directly, use `Cmd/Ctrl+Shift+W`.
* Now you will need to either `Cmd+Click` (macOS) or `Ctrl+Click` (other platforms) on internal and external links as well as on tags in order to follow the link/start a search.
* `Cmd/Ctrl+[1-9]` now **do no longer toggle recent documents** -- rather they select the corresponding tab!

## GUI and Functionality

- **New Feature**: Zettlr now supports (theoretically) unlimited open documents and orders them in tabs at the top of the editor instance.
    - The tabs display the frontmatter title, if applicable, or the filename.
    - On hover, you can get additional info about the documents.
    - Drag and drop the tabs to re-sort their order.
    - Get going where you left of the day before: Open files are persisted during restarts of the application.
    - **Transiency**: Tabs are opened transient, which means if you do not modify their contents, they will be replaced with another file that you open. This way you can quickly stroll through search results without having to close hundreds of tabs afterwards!
- **New Feature**: RTL support! Now whether you are writing in Hebrew, Persian, Urdu or any other right-to-left writing system, you can do so now. We've added support for the respective options of CodeMirror in the "Preferences -> Editor" tab.
- **New Feature**: You can now direct Zettlr to automatically create new files if you click on an internal link that does not match a file. Thanks to @halcyonquest for their contribution!
- **New Feature**: Vim and Emacs insertion modes are now supported! You can switch persistently between these two and the "normal" insertion mode using the preferences. Thanks to @JorySchossau for implementing this feature!
- **New Feature**: Directory icons. From now on you can select an arbitrary icon to further visually distinguish certain directories from the others. This has no other than a purely visual effect and may help identify specific directories within a longer list reliably.
- **New Feature**: Many apps feature it already, Zettlr joins them now. An interactive tutorial will be opened on the first start of the app.
- If available, a title from a YAML frontmatter will be appended to the displayed file entry when linking files.
- Copying images from the Explorer/Finder/file browser now offers to insert them into the document, copying them over to the assets directory.
- The popups are now more resilient against accidental closing, just like the dialogs.
- When focus-selecting the global search bar (pressing the mouse button in the input and using it to select some text immediately) works as in other inputs now.
- Added the week-number as a variable for filenames and the Zettelkasten IDs (use `%W`).
- Changes to the Pomodoro timer: Now the sound will play each time you release the mouse button on the volume slider to check how loud it is. Furthermore, the mute button has been removed in favor of a volume indication, with 0% equalling the former mute setting.
- When the tag cloud is filtered, "Copy Tags" will only copy the filtered tags, and no longer all tags. To copy all tags, reset the filter. Furthermore tags will now be copied to clipboard including the leading hashtag.
- Re-enabled double-dollar equations for rendering and syntax highlighting.
- HTML-style comments (`<!-- Lorem Ipsum -->`) are now also exempt from the word counting.
- Fixed an error in the Table Editor that would assume empty rows to be header rows, leading to false behavior when trying to display a completely empty table.
- The Table Editor can now also parse and display simple and grid tables, and a wider range of pipe tables, as described in the Pandoc manual.
- Fixed a small mistake where literal blocks would be wrongly offset as the editor treated them as list items.
- Fixed artefacts with spellchecking errors. Thanks to @ryota-abe for proposing the correct selector!
- The Table Editor now remembers what the source table looked like and tries to recreate that when it applies the changes to the DOM.
- Added verbose error reporting and improved the error handling during citeproc boot. Now, Zettlr will (a) remove error-throwing CiteKeys so that the rest of the library loads just fine and (b) display the exact errors as reported by citeproc-js so that users can immediately identify the bad keys and know where to look.
- The global search bar's autocomplete will now also work for non-western scripts such as Japanese, Korean, Chinese, or any other.
- Virtual directories have been discontinued. Parts of their functionality will be re-implemented in different ways.
- On Linux, we've restored the default window decorations -- that is, the burger menu button is gone, and the menu will be displayed wherever the window manager decides.
- Fixed a small bug that could lead to errors during autocomplete selection if no frontmatter is present in the file.
- Added syntax highlighting modes (with keywords):
    - **Elm**: `elm`
    - **F#**: `f#`/`fsharp`
    - **Haskell**: `hs`/`haskell`
    - **VB.net**: `vb.net`/`vb`/`visualbasic`
    - **HTML**: `html`
    - **XML**: `xml`
    - **Markdown**: `markdown`/`md`
    - **Julia**: `julia`/`jl`
    - **Turtle**: `turtle`/`ttl`
    - **SPARQL**: `sparql`
    - **Verilog**: `verilog`/`v`
    - **SystemVerilog**: `systemverilog`/`sv`
    - **VHDL**: `vhdl`/`vhd`
    - **Tcl**: `tcl`
    - **CommonLisp**: `clisp`/`commonlisp`
    - **Scheme**: `scheme`
    - **PowerShell**: `powershell`
- Fix the colours of the heatmap search list.
- Fixed a logical error in the detection of remote changes of attachment files.
- Fenced code blocks, delimited by three backticks have a customizable box background. The colour (and different styles) can be customized by targeting the `code-block-line`-CSS class.
- The font size of mathematics was decreased a bit to align it better with the size of normal text. Thanks to @tobiasdiez.
- Support fenced code blocks surrounded by tildes (`~`) instead of backticks.
- The About dialog of the application now also holds a tab with debug information about both the binary, the system, and the current environment.
- Tags with diacritics are now also removed on export (with the respective setting turned on), so that the removed tags match the tags which are highlighted in the editor.
- Fixed searches behaving irrationally if you search again while the previous search has not yet ended.
- Switched to using the [Clarity Design](https://clarity.design/icons) icon set where possible.
- Sort buttons now show how the directory is currently sorted. One shows and toggles what is being sorted by (name or time). The other shows and toggles what direction is being sorted ine (ascending or descending).
- Modified display settings are now applied on configuration changes (not just after clicking somewhere in the document).
- Modals now also apply a dark theming if in dark mode.
- Fixed image exports.
- Fixed correct exporting of images when exporting to Textbundle and Textpack.
- Fixed revealJS presentations which now display Math.
- Fixed the autocomplete behaviour, especially with cursor movement.
- If there is a selection in the document, its contents are used to fill in the search field now. Furthermore, the occurrences of the search term are now already highlighted without you having to search first.
- If there is a selection in the document, its contents fill up the global search field on focus, if the global search field does not have any contents.
- Fixed wrong display of project property table of content evaluation level.
- When linking files, Zettlr will now present you those files that match with at least one tag with the currently active file, making cross-linking of notes as easy as typing the link-start and hitting the arrow down-key. Bonus: It'll present you these options even if the files reside in a completely different root directory.
- Fixed behaviour of nested checkboxes.
- Fixed escaping of special TeX characters in input value fields (e.g. project properties).
- Finally fixed the parenthesis-link-problem. This means: For each Markdown link, the algorithm will parse the full detected URL and see if all opening parentheses have closing ones. If there are more opening parentheses than closing ones, the algorithm will push the link further in an attempt to fully resolve all parentheses. If this is not possible (because the link itself contains more opening than closing parentheses to begin with), you need to encode one opening parenthesis using `%28` for the algorithm to successfully render the link.
- Dragging search results like normal files is now possible.
- When switching directories while a search result list is displayed, this search is now performed at the other directory immediately after switching.
- Reversing a MagicQuote can now be performed by pressing backspace after a replacement has taken place, in order to restore the default double (") or single (') quote.
- Math doesn't render in comments anymore.
- Opening files with Zettlr when the app is not running will now correctly open them.
- Zooming on Windows and Linux can now be facilitated by scrolling while holding down the control-key.
- Use `Cmd/Ctrl+Shift+L` to copy the active file's ID to the clipboard.
- You can now also use `F2` to trigger a file rename for the current file.
- Improve the detection and rendering of Setext-headings.
- Dropping files from the file list onto the editor now inserts a valid Zettelkasten-link to that file into the editor.
- Images will now also render in-line.
- The "Window" submenu is now not confined to macOS applications anymore, but available to all platforms.
- URLs in Markdown links will not be rendered anymore.
- Enabled the context menu now also for both directories in the file list and the empty space in the file list (if there is some).
- You can now open directories externally (read: in Finder/Explorer/your Linux file browser) in the context menu now.
- Zettlr now attempts to set the cursor back to the place where it has been after programmatically updating the document content, e.g. after a remote change.
- Added a setting to control the sensitivity of Zettlr checking for remote file notifications on certain systems.
- Prevent multiple cursors when performing a special action (following a link, clicking a tag, etc.)
- Now both the current cursor position and the word count are displayed side by side. No need to right-click again to toggle!
- Citations in comments are now no longer rendered.

## Under the Hood

- **FSAL Refactor**: This release includes a huge refactor of the file system core of the application. In general terms, the rewritten core enables Zettlr to handle the file system more efficiently, uses up less RAM and has some other goodies that make the whole File System Abstraction Layer (FSAL) much more scalable for future feature implementations. More precisely:
    - **From OOP to Functional**: While previously files and directories were heavily object-oriented with one full object being instantiated for each and every file including a whole prototype chain, the new core switches to a functional approach, removing the memory-intensive prototype chains. Instead, files and directories are now represented by a **descriptor** which includes the all meta-information packages, but no function bodies. Instead, the new FSAL calls functions to which it passes one or more descriptors in order to enable the function to modify the descriptor itself. This also makes state management easier, as the whole FSAL only works with object pointers and does not re-instantiate most descriptors every time a function modifies them.
    - **Improved state management**: Now the state is not littered across the main process code base, but instead is centrally managed by the FSAL core class, which emits events every time anything in the state changes. This keeps the functional logic of the application much simpler. As opposed to before, the Zettlr main application class only accesses the FSAL state, and furthermore makes use of three events -- directory replacement, file replacement, and full file tree update -- to propagate any changes to the renderer process.
    - **File Caching for faster boot**: The FSAL additionally includes a [sharded](https://searchoracle.techtarget.com/definition/sharding) file cache which approximately halves the boot time. Furthermore, this enables the app to be much more resource-friendly for your storage, as the number of file accesses is reduced heavily -- at most, one hundred files will be opened during boot, instead of up to 10,000 or more, depending on the amount of open files you had.
    - **Improved remote change detection**: As a result of the descriptor-system and improved central state management, detecting and managing state changes induced remotely much easier. The whole logic of the watchdog has been cut down to its essential parts to make its business logic more manageable.
    - **Improved debugging**: Also as a result of implementing the new FSAL core as a self-contained EventEmitter module, it's much easier to locate logical errors, as due to improved state management missing state updates in the graphical user interface most likely emanate from exactly there, and not the FSAL. This has already helped identify several very small and almost unnoticeable bugs that did not update the renderer's state as wanted.
- Improvements to image dragging and dropping from the attachment sidebar.
- Switched the string variable replacer from vanilla JavaScript to moment.js, which simplified the function considerably.
- The `export` module is now really a module.
- Switched to cTime internally as the representation for modification time, because it'll capture more changes than mTime.
- Updated insecure dependencies.
- `.git`-directories are now ignored.
- Applying the CSS line classes for Markdown headings should now be less computationally intensive.
- Switched to Gulp for LESS compilation (thanks to @tobiasdiez for implementing).
- The command autoloader now logs potential errors during command loading.
- You can now pass a temporary configuration file to Zettlr, e.g. for testing purposes. Simply start Zettlr from the command line and pass `--config /your/config/file.json`. It can also only be a stub (e.g. only containing certain selected configuration parameters), as Zettlr will set all missing properties to their respective defaults. If the path is relative, Zettlr will attempt to find the file either at the repository root, if `app.isPackaged` is `false`, or at the current executable's directory.
- Added a test command for GUI testing. It creates a small directory structure so that you can test the GUI without having to sacrifice your files or your mental health for that issue. Run `yarn test-gui` to run Zettlr in that test environment, and do to the files whatever you want!
- The targets class is now a service provider.
- Fixed the `flattenDirectoryTree` utility function. I have no idea why it worked for eleven months, but when it started throwing errors on the `FSAL` I realized it did a lot of things but it should've never worked. JavaScript is magic. Update: Found a newer and more optimized utility function, `objectToArray`, so I'm trashing it for good.
- The Pandoc-command is now logged in its resolved state immediately before actually being run.
- Windows installers are finally signed.
- Switched back to the `package.json` configuration for electron-builder, because, well, Electron.
- Fix a lot of unused and weirdly coded code.
- Added a flag to determine if the Zettlr version has changed, indicating an update (or downgrade). Based on this, the FSAL will clear its cache on boot.
- Added command-line flag `--clear-cache` to programmatically clear the FSAL cache on startup.
- Moved the `forceOpen`-functionality to a command.
- Refactored the autocompletion logic and moved it out into its own designated class to reduce the size of the `ZettlrEditor` class.
- Refactored the logic for building the bibliography in an attempt to further reduce the size of the `ZettlrEditor` class.
- Include the `codemirror.css` into the geometry styles so we have one less dependency to include on startup.
- Switched to Electron 9.0.0.
- Set the `standalone` flag for Pandoc on all non-special exports.
- Image rendering now also supports base64-encoded inline images.
- Improvements to the detection of tags, internal links and footnotes. The algorithm is now more efficient and stable in various situations.

# 1.6.0

**The macOS-build of Zettlr is now code-signed and notarized, which means you will be able to open it without having to explicitly add an exception in your security preferences.**

## Breaking Changes

- If you want to enable the newly added MathJax CDN support for equation rendering, make sure to add the `--mathjax`-flag to your Pandoc command. If you did not modify the Pandoc command, you can "restore" the (new) default value, which will add the MathJax support for you.

## GUI and Functionality

- **New Feature**: [Mermaid](https://mermaid-js.github.io/mermaid/#/) chart support! Now you can add code blocks with the keyword "mermaid" (i.e. "```mermaid")to your document and use the Mermaid chart language to create charts!
- **New Feature**: Zettlr is now able to open file attachments for citations in your files. Simply right-click a citation, go to "Open Attachment" and select the cite-key for which you want to open the file attachment. Got multiple? Here's how Zettlr chooses which one to open: All attachments are listed and then the PDF files are sorted on top of the list. Then, Zettlr will open whatever attachment is the first in the list.
- **New Feature**: You now have an additional setting that allows you to determine if, and when, the filename will be automatically added to your link. "Never" means that the file name will never be added, "Only with ID" means that the file name will only be added, if the link is constructed using the ID, and "always" (the default) means that the file name will always be added, possibly duplicating it.
- **New Feature**: NOT search operator. Now you can use an exclamation mark (!) before the term in your global search to exclude certain search terms. If any NOT-condition is satisfied, the file will no longer be considered a candidate. You can combine the NOT-operator with both exact matches (`!"an exact phrase"`) and single terms (`!word`).
- Added TypeScript syntax highlighting. Keywords: `typescript`, `ts`.
- Added `Windows 32bit` build.
- Switched from `showdown` to `turndown` for converting HTML to Markdown on pasting contents. This makes pasting HTML formatted text much better than prior. Thanks to @Zverik for implementing!
- Pressing `Alt-Up` and `Alt-Down` will now swap lines in the editor window up or down.
- Cleaned up the shortcuts. Until now, `Ctrl+B` would also make text bold on macOS. Now, only `Cmd+B` will work, while `Ctrl+B` will only work on non-Apple systems.
- Improved the Math equation detection again. Now it's simpler, faster and will work more reliable. Escaping dollar signs should most of the time not be necessary anymore.
- Added syntax highlighting to inline and block Math equations. Now they're displayed in monospace to make it easier for you to write them.
- Title and tag matching of search terms during global search is now performed case insensitive.
- Added an option to copy the filename of files to the clipboard via the context menu.
- Exact search terms in the global search are no longer trimmed (trailing and leading whitespace is not removed) to maintain the meaning of "exact".
- The AutoCorrect option can now be activated and deactivated as intended.
- Added German secondary guillemets to the MagicQuotes settings.
- Better citation detection: Now, standalone-citations at the beginning of line will also be rendered.
- Improved the contextmenu behaviour.
- When creating a new file, the editor is re-focused again so that you can immediately begin writing.
- Task items are now rendered irrespective of the list-type-character they use, i.e. the following examples will all be rendered correctly: `- [ ]`, `+ [ ]`, and `* [ ]`.
- The "Empty directory"-message is now translatable and available in several languages.
- Headings will no longer be considered tags
- Fix `Ctrl+F`-shortcut on macOS.
- When linking a file using the Zettelkasten links, the prompt will now include *all files from the whole root*, not just the files from within the current directory.
- Made the dialogs more resilient. Now you can select text somewhere on dialogs, and regardless of whether you accidentally moved too far (out of the dialog), it will not close anymore, when you release the mouse.
- The front matter is now disregarded when counting words or chars.
- In case of renaming a directory, the containing directory is now re-sorted everytime so that changes are reflected immediately.
- The HTML template now includes a switch to include MathJax (CDN) in order to display equations in HTML exports and the print preview (only works with Pandoc installed).
- Improved placement of Input Method Editors (IME) for non-western input sources (e.g., Japanese or Korean typeset). Thanks to @ryota-abe for implementing!
- The file linking autocomplete will now respect your choice of Zettelkasten link starting characters, if they differ from `[[`.
- The formatting of Zettelkasten-links is now according to other formattings (such as emphasis or bold text), slightly transparent.
- On autocompleting Zettelkasten-links, the closing characters for the links are now added in case they are not already present (due to autoclosing, or else).
- The automplete-dropdown for Zettelkasten-links does not appear anymore if editing a footnote.
- Added overall days statistics to the stats dialog.
- Image-Paths correction for Windows systems.
- Setext headers are now rendered in the correct size, in line with the ATX headers.
- Abstracts in the YAML frontmatter are now considered on PDF exports.
- Fixed a rare bug, which would cause the edit flag on the main process to remain even though the renderer reports the editor is clean (that is, no changes to the document).
- Fixed an error where a completely empty custom CSS (e.g. when the user simply selects and deletes all content in the dialog or in the file) would cause the dialog generation to crash until a restart of the app.
- Fixed a rare error where an error would be thrown during export of extremely small projects.
- Fixed an error where the writing target popup would close itself via click on an option on Windows systems.
- Fixed "Select All" context menu item for text selection.
- Allow spaces in header delimiting rows.
- revealJS-presentations now have a basic syntax highlighting (Solarized theme).
- HTML exports now have a basic syntax highlighting (Solarized theme).

## Under the Hood

- Fixed a small bug that would display a non-intuitive message when checking for updates and the update server is not available.
- Fixed wrong error logging in the Citeproc provider.
- Added the necessary `cslenvironment` to Zettlr's default TeX template so that Pandoc >2.8 does not throw errors. Thanks to @frederik-elwert for implementing!
- Cleaned up the keymap for CodeMirror. It's now centralised within `generate-keymap.js` and not scattered in all the plugins anymore.
- Rewrote the i18n loading logic, resulting in huge performance gains on startup. Thanks to @BAKFR for implementing!
- Exchanged deprecated API calls in the `AppearanceProvider` class.
- The default DMG height for macOS installers now again shows the disclaimer at the bottom of the archive window.
- Fixed a logical bug with zoom levels bigger than 40x.
- Fixed the welcome log message, because whatever it was, it did not read こんにちは (Hello).
- Now during startup all files that do not exist anymore in the `openPaths`-property will be removed (because only directories can be "dead").
- Wrote script to automatically update the CSL styles and locales that are shipped with the app. Also, updated the CSL styles and locales.
- The YAML mode within frontmatters is now correctly detected by all plugins, so that e.g. AutoCorrect does not apply within YAML-frontmatters and quotes are the "correct" ones (no need to disable MagicQuotes temporarily to write frontmatters).
- Added an additional check to make sure to differ between explicit and implicit paste events in the CodeMirror instance.
- Finally fixed the weird glitches of the file list. Now it will correctly scroll files into view, not break, and be not empty for a fraction of a second.
- Overhauled the QuickLook windows. Now they react to much more finetuned configuration changes, are more responsive, and in general react faster to changes.
- Switch to Electron 8.
- Fix Pandoc error logging.
- Detach Popup event listeners on close.
- Add configuration files for Visual Studio Code to simplify coding. Thanks to @tobiasdiez for implementing.

# 1.5.0

## GUI and Functionality

- **New Feature**: AutoCorrect! Zettlr can now automatically replace certain characters with special symbols. For instance, by default it will replace `-->` with `→`, `!=` with `≠` or perform certain default replacements, such as transforming hyphens and fullstops with their typographically correct symbols (`...` -> `…` and `--` -> `–`). You can edit the replacement table in the preferences and adapt them to your own needs. _Please note_ that this feature will only be active when you are outside of codeblocks. This is meant to prevent unintended replacements, especially with certain languages such as R, where ASCII arrows are part of assignment operations.
- **New Feature**: Magic Quotes! Together with AutoCorrect, we've implemented the ability of Zettlr to use magic quotes. That means, whenever you type `"` (double quote) or `'` (single quote), it will instead insert the typographically correct characters of your choice, for instance `„…“` for German, or `« … »` for French. Even `「…」` for Japanese are supported! _Please note_ that this feature will only be active when you are outside of codeblocks. This is meant to prevent unintended replacements, as most languages require the ASCII quotes. Note also that having this feature active will deactivate the automatic bracket matching for quotes.
- YAML Frontmatters now receive the correct syntax highlighting.
- YAML Frontmatters do now have influence on the appearance of files: If a `title` is given, Zettlr will use this instead of the filename in the file list. If an array of `keywords` is given, Zettlr will add them to the rest found within the file.
- Codeblocks are now excluded from both tag extraction and ID search algorithms, so for example `#include` (used in C++ code) will no longer be recognised as a tag.
- Fixed a bug that would ignore the page size set in your PDF preferences when using the default template.
- Fixed a bug that prevented you from moving files and folders in combined sidebar mode.
- Fixed the broken footnote in-place preview and editing support when using named references.
- Improved the design of wrongly spelled words -- now the dotted line is closer to the actual words.
- Fixed `Alt`-clicking files in the combined sidebar mode. Now this will also open QuickLooks.
- Added the shortcuts `Cmd/Ctrl+Shift+E` to focus the editor and `Cmd/Ctrl+Shift+T` to focus the file list.
- On macOS, you can now also `Cmd-Click` links and tags to open/follow them.
- Added the variable `%uuid4` to use Universally Unique Identifiers version 4 (random UUID) within certain strings in the app.
- Improve "Copy as HTML" to also provide fallback Markdown.
- Fixed paste detection (if there's only HTML in the clipboard)
- Changed the Support-link to link to Patreon.
- Added a new error message informing you of malformed citation keys.
- Fixed the print preview.
- Removed the quotes from the matchbrackets-configuration.
- Fixed link rendering and the opening of links.
- Added the shortcut `Cmd/Ctrl+T` to create a task list. Thanks to @jeffgeorge for implementing!
- The blockquote character `>` is not treated as a list-item anymore, meaning you don't have to `Shift-Enter` into the next line anymore to prevent the blockquote from expanding unnecessarily.
- Implemented a "fat" cursor for the insert mode of Windows, so that when you press the `Ins`-key to toggle between inserting and replacing, Zettlr will graphically announce that you'll now be replacing characters rather than inserting. _Please note that this will only look good for monospaced fonts -- the other themes will have characters that are bigger than the cursor._
- Improve the tabs display for long titles (e.g. in the preferences dialog).
- The link detection algorithm is now less aggressive.
- On HTML exports (both revealJS presentations and regular HTML files), image paths will _not_ be absolute anymore, but relative.

## Under the Hood

- Switched to Electron 7.
- Added v8 code caching for better startup performance.
- Added a global logging interface for better error and bug handling.
- Relaxed the policy on wrong citation keys: One wrong key won't stop the loading of the rest of the database anymore, only the wrong key won't be included.
- Moved out the markdownOpenLink-function from the editor class to the utilities.
- Added much better heuristics to resolve paths linked to in markdown documents. Except a few edge cases, the algorithm should be able to open most varieties of links.
- The exporter now escapes the templates to account for potential spaces in the template path.
- Increased efficiency and cleanliness for loading the fenced code highlighting modes. Thanks to @BAKFR for implementing!
- Added support for building AppImage releases using the command `yarn release:app-image` (or `npm run release:app-image`). Thanks to @yashha for implementing!

# 1.4.3

## GUI and Functionality

- The word counter does not count files with newlines as having words anymore.
- The regular expression search functionality treats expressions containing forward slashes correctly.
- When the file list is focused, it only captures arrow key presses and does not prevent other shortcuts from working.
- Tags are now added and removed to and from the tag dropdown selector during runtime.
- Fixed a rare error that could occur during tag cloud searches.
- Fixed the scheduling mode for the automatic dark mode switching. It now also works with overnight schedules where the start time is bigger than the end time (such as 21:00-06:00).
- Added sponsors-list to the About-dialog.

## Under the Hood

- Began work on unit tests.
- The `localiseNumber()` helper is now capable of localising negative and floating numbers as well.
- Rewrote the exporting engine to be more modular.
- Removed the Handlebars runtime from VCS.
- Switched from `adm-zip` to `archiver` for zipping Textpack-files.
- Updated Electron to `6.1.2`.

# 1.4.2

## GUI and Functionality

- Removed the last remnants of Clusterize.js
- Fixed a bug that would cause the app to crash when you search for `//`.
- The default editor search is now case-insensitive.
- Added highlighting, which can be applied either with `==highlight==` or `::highlight::`.
- The EdgeButtons of the table editors won't cover the toolbar anymore. Additionally, their movement is now smoother.
- If there are untranslated strings in your language, Zettlr will now try to show you the meaningful English ones first, before falling back to the translation identifiers, making the user experience better.
- Minor design improvements.
- Fixed the sidebar toggle.
- Added a context menu item to show a file in Finder/Explorer/your file browser.
- Added a notification when opening a new root directory to announce that the process of opening a directory may take some time. Zettlr will notify you once the new root directory has been fully loaded.
- When you close a root directory which also happened to be the currently selected one, Zettlr will try to select the previous or next root directory before actually closing the directory so that you will always have one directory selected.
- Fixed a small error that would count italics at the beginning of a line as a list item when applying a block-formatting style.

## Under the Hood

- Made sure the default languages do not appear twice in the preferences.
- Zettlr will now detect files it can open case-insensitively (so: `.md` === `.MD`).
- Images in export should work again.
- Remedy a small error on some Linux launchers.

# 1.4.1

## GUI and Functionality

- Added a security check when you are about to overwrite an already existing file.
- Overwriting files in a directory now doesn't leave an empty space in the file list.

## Under the Hood

- Fixed Electron's dialog signature handling.
- Small fixes to the core.

# 1.4.0

## GUI and Functionality

**This update will reset your sidebar mode to the initial value of thin.**

**From this update on, you will need to hold either the `Alt`-key or the `Ctrl`-key on your keyboard, if you plan to move a file out of the app.**

- **New Feature**: Table management has just become easier. With the new table helper plugin, Zettlr enables you to circumvent manually having to edit Markdown tables. All you need to do now is keep the table helper active in the settings and just edit your tables as you would do in any other application. The table helper offers the following keyboard navigation shortcuts:
    - **Tab**: Move to the next cell, or the first cell on the next row, if the cursor is in the last column. Adds a new table row, if the cursor is in the last row.
    - **Shift-Tab**: Move to the previous cell, or the last cell on the previous row, if the cursor is in the first column.
    - **Return**: Move to the same column on the next row. Adds a new table row, if the cursor is in the last row.
    - **Arrow Up**: Move to the same cell in the previous row.
    - **Arrow Down**: Move to the same cell in the next row.
    - **Arrow Left**: If the cursor is at the beginning of the cell, move to the previous cell. Moves to the last cell on the previous row, if the active cell is in column 1.
    - **Arrow Right**: If the cursor is at the end of the cell, move to the next cell. Moves to the first cell on the next row, if the active cell is in the last column.
    - **Buttons**:
        - **Alignment-Buttons** (top-left): Aligns the currently active column left, center, or right.
        - **Removal-Buttons** (top-right): Removes either the current row or the current column. Does not remove the last row or column.
        - **Add-Buttons**: Adds rows or columns to the top, left, bottom or right hand side of the currently active cell, depending on the button.
- **New Feature**: 1.4 introduces a **readability mode** that you can turn on. It will try to highlight your sentences based on four possible algorithms, where green means that it's readable and red means that the sentence is difficult to read. You can turn on the mode in the toolbar. Thanks to @wooorm at this point for providing the incentive of implementing the algorithm!
- **New Feature**: The Translatr-API is now integrated into the app. This means: All translations will automatically be kept updated. Additionally, you can comfortably download all available languages (completed at least 50 percent) from the preferences dialog.
- The app will boot much faster now.
- Root directories that have not been found on app start, or are removed during runtime, are indicated as "dead" in your directory tree. If they reside on a removable medium, you can now simply plug the medium into the computer and rescan the directory. You don't have to manually open it anymore.
- Citations in your text are now always updated, you don't have to type anything for this to work.
- Inserting tasklists is now possible via context menu and formatting toolbar.
- New Theme: **Karl-Marx-Stadt**.
- Now you can choose which time to use for sorting and for displaying in the file meta: It's either the last modification time of the files or the creation time.
- Directory sorting is now persisted during reboots.
- Clicking on tags now initiates a search for the given tag.
- Added three new optional variables to pass to external exporter programs: `$infile_basename$` (input filename without directory), `$outfile_basename$` (output filename without directory) and `$indir$` (the input file's directory)
- You can now change the number of spaces to indent by in the preferences.
- Images can now be put inside links on the condition that they are (a) the only element inside the link's description and (b) relative links won't work during preview.
- You can now activate RMarkdown file support in the advanced preferences.
- You can now tell Zettlr to count characters instead of words (e.g. for Chinese).
- Custom CSS is now also rendered in the QuickLook windows.
- The preview image colour is now adapted to the active theme.
- You can now choose the formatting characters that should be used by the formatting commands.
- You can now change the pattern used for generating new file names, and omit being asked for filenames in general.
- Zettlr now tries to escape the input you provide for options that are directly passed into LaTeX documents.
- When you have open two or more root files with the same filename, Zettlr will display the containing directory's name as well.
- French-style guillemets are now supported for auto closing.
- Image display in HTML exports fixed.
- The About dialog contributors' tab now displays the date when the translation was last updated at.
- The dates and times all across the app are now correctly localised.
- When initiating a replace command with a regular expression search, you can now use variables in your replacement value so that you can re-use capturing groups from the search regular expression:
  - `$1` in the replacement value will be replaced with the first capturing group
  - `$2` with the second capturing group
  - ... and so forth.
- Zettlr now automatically downloads updates to the translations, if available.
- The editor now has a light background image in case it is empty.
- Fixed a bug with certain types of keyboards on macOS conflicting with internal CodeMirror commands.
- Prevent opening of a user's home directory.
- The citation rendering plugin won't render the domain parts of Emails anymore.
- Markdown links in braces won't include the closing brace anymore.
- The search's heatmaps now use the theme's colour as a base to indiciate the relevancy instead of always green.
- The image regular expression is now a little bit less restrictive, allowing for some spaces before and after the image.
- Fixed a small bug during checking and unchecking of task list items that would prevent the updating of the underlying Markdown text.
- When you enter an ID and choose the ID from the popup list, the filename belonging to that ID will also be inserted after the ID.
- You can now filter the tags in the tag cloud.
- You can now duplicate files within a given directory.
- The tag selection dropdown will not appear anymore, if you type a `#` somewhere within a word or a link. It must either be at the beginning of a line, or preceded by a space for the tag dropdown to appear.
- If there are two or more root directories open with the same name, Zettlr will now display the containing directory just like with root files.
- Added a line:column indicator mode to the word counter (switch modes with right-click).
- You can now move through the file-list with the arrow buttons in steps:
  - Arrow down: Select next file
  - Arrow up: Select previous file
  - Shift key: Move up or down by ten files
  - Command or Control: Move to the bottom or the top.
- Added a table generator.
- Fixed a small bug that would not correctly sort newly created files.

## Under the Hood

- Massive rewrite of the underlying mechanism of loading the directory trees into the app. It's now asynchronous and the app starts up way faster than before.
- Replaced the citation engine with `Citr` for more accurate results in previewing citations.
- The `Citeproc` engine is now a service provider.
- Switched internally to CSS-variables for all colours.
- Moved all Zettlr CodeMirror modes to their respective files.
- Moved all helper functions to their own files.
- Translations located in the `lang`-directory in the user data folder now take precedence over the shipped translations.
- Moved all local find functionality to a new class `EditorSearch` and did some fixing.
- Massive rewrite of the watchdog logic. Now the app is blazingly fast, there's no up-to-five-seconds-delay anymore when you add/remove any files and the app should generally feel smoother to handle.
- Fixed duplicate dictionary entries and saving of the dictionary preferences function.
- Moved the comment detection in the link rendering command further back to speed up performance significantly.
- Added a clipboard inspection dialog to inspect the contents of the clipboard and make sure copy & paste operations work as expected.
- Updated the `make.sh` script to automatically infer the version to use from the source's `package.json`.
- Simplified the process of maintaining the revealJS templates, added a few other goodies. The command `reveal:build` will now re-build the full revealJS templates with the installed revealJS version.
- The Citeproc-provider now logs all errors that prevent a successful boot to the console.
- Replaced the sidebar with a Vue.js component.
- The configuration setting for the `sidebarMode` is finally called as such.
- Removed `ZettlrWindow::setTitle()`.
- ESLint is now added to the `devDependencies` so that everyone can use the same code style.
- Add activation for opening external links on macOS.
- Switched to `Electron 6`.

# 1.3.0

## GUI and Functionality

**Attention, this update breaks three shortcuts: To view the file list, the tree view, and the attachment sidebar, you need to use `Cmd/Ctrl+!` (for toggling the sidebar), and `Cmd/Ctrl+?` for toggling the attachments. The shortcuts for `Cmd/Ctrl+[number]` are now reserved for recent documents!**

**Attention: Due to changes in the configuration, this update resets your setting concerning text snippets. They are now called "file information" and the corresponding setting will be set to "Show", regardless of your current setting.**

- **New Feature**: Zettlr can now automatically switch between light and dark mode either based on a fixed schedule or, if you are using macOS or Windows, based on the appearance of the operating system.
- **New Feature**: Add words to the user defined dictionary. You can remove words by removing them in the "Editor" tab in the preferences.
- **New Feature**: You can now provide a default path for images that you paste onto the editor in the preferences. If you provide a relative path, it'll be relative to the file.
- **New Feature**: In the preferences you can now switch between the three themes of the app:
  - _Berlin_: A modern sans-serif theme, the default.
  - _Frankfurt_: A clean serif-based theme with royal blue highlights.
  - _Bielefeld_: For Markdown purists, this theme features creme colours and a monospaced font.
- **New Feature**: Rearrange sections in your documents by dragging the headings in the Table of Contents popup around (_Note: Only works with ATX-Style headings!_). Please note that the last section will always count until the very last line, therefore including footnotes and references.
- **New Feature**: You can now also load BibTex files into Zettlr.
- Popup redesign: Now the popups aren't semi-transparent anymore, have rounded edges and are much more crisp. Therefore it's even easier to read them.
- Display contributors tab on the about dialog containing the names of all authors of the translation files.
- You can now customize the pandoc command to your liking using several variables.
- Added syntax highlighting for
  - Go (keyword: "go")
  - Kotlin (keyword: "kotlin")
- Add shortcuts for easier access to the recent documents.
- HTML export now relies on Pandoc, if available, and only falls back to Showdown if Pandoc hasn't been found on the system.
- You can now edit Math formulae by clicking on them.
- The tag count is now shown next to the tags in the tag cloud.
- During global search, the search results will include all files once at most, so files within virtual directories, for example, will be excluded to prevent duplicate files.
- The preview images when pasting an image from clipboard load faster.
- Formatting marks at the beginning or end of a misspelled word are now excluded from the selection.
- Now, if trying to follow a link without a protocol (e.g. `www.google.com` instead of `https://www.google.com`), Zettlr will automatically assume `https` as the protocol to make sure it can be opened by the web browser. Correctly configured servers should automatically redirect you to `http`, if applicable.
- Zettlr now highlights the full link when you right-click it to give visual feedback that the context menu options "Copy Link" or "Open Link" will indeed use the full link, and not just a part of it.
- The dictionary selection is now more compact than before.
- The editor automatically selects the word under cursor on requesting a context menu, making both the code more clean and enabling you to simply right-click a word to make it, for instance, bold.
- Now you can comment out selections of text using the new shortcut `Cmd/Ctrl+Shift+C`.
- You can now also link to files on your local filesystem from within Markdown files. Zettlr will try to open them. The following algorithm is applied internally: First, try to open the link just like that. Second, try to open the current file's folder plus the link. Third, try to open https://\<link\>. If all three methods don't yield a result, Zettlr will show you a notification.
- The GUI is not locked anymore while a popup is shown.
- The tag preferences have been updated.
- CodeMirror by default sets the cursor to the beginning or end of a whole line (with line wrapping). You can now change that behaviour, so that the `Home` and `End` buttons bring you to the beginning and end of the _visible_ lines, not the logical lines.
- Zettlr now counts completed pomodoros.
- The image path of pictures pasted from clipboard will now always be relative.
- You can now drag & drop attachments onto the editor.
- The full path to an attachment will now be shown on mouse over.
- You can now turn off the dialog asking you to load remote changes into the editor by checking the corresponding checkbox in the preferences or in the dialog.
- The file list now shows the full filename after a 1 second delay if you keep your mouse over the name of a file.
- You can middle mouse click on editor-tabs to close them.

### Fixes

- Fixed a bug that would, on certain actions, lead to unwanted behaviour when using the menu items for these actions instead of the shortcut.
- The last opened file will now be added to the recent documents on start up.
- The window's title will now only contain the currently opened file's name, and never the full path, even for root files.
- The dictionary loading mechanism works far more reliably now.
- Fixed a bug with checking and unchecking task items in the editor.
- Fixed an error in option validation.
- Fixed the translations for the pagenumbering sections in the PDF preferences and project settings.
- Fixed a small bug concerning case insensitive searching.
- Fix for single-letter Math preview.
- Fixed the "remove from virtual directory" command.
- Design fix for dialog tabs on small screens.
- Fix automatic rendering of Markdown links containing brackets (especially a problem for Wikipedia links)
- Improved performance during window resizing and moving.
- Removed all inline-javascript from the `index.htm` and moved it to a new `main.js` in the renderer process.
- Links will not be rendered within comments anymore so that you can escape Markdown links as expected using backticks.
- Fixed wrong cursor positioning after the headings have been altered.
- Finally exchanged all mentions of "snippets" with "File metadata" or information, respectively, to reflect the fact that text fragments (a.k.a. "snippets") have been ditched several months ago.
- Fixed an issue that prevented from re-creating writing targets after deleting them without a restart of the app.
- Fixed inconsistent behaviour with the document search.
- When trying to close the main window immediately after modifying the open document, you will now not be prompted to save the document anymore. All changes will be saved automatically.
- Now files with more than one tag will have tag indicators more consistent to files with only one tag.
- On rare occasions, Zettlr instances run on Windows can enter a zombie state where the main process is still running albeit the main window has been closed. Trying to run Zettlr anew will fail with an error due to the (now non-existing) window being accessed during the `on-second-instance` event. This fix makes sure a window will be opened in any case if there is none prior to restoring Zettlr.
- Fixed the placement of the popups, so they should now be visible.
- Fixed the context menu on files that have visible tags.
- Fixed wrong citation suggestions after a change of the library file.
- Fixed a bug causing the attachment extensions to be checked case-sensitive, instead of case-insensitive.
- Fixed the search not saving the strings you were searching for after re-showing the popup.

## Under the Hood

- Re-throw errors during command run in Zettlr main class.
- Moved the dictionary to its own dedicated provider for more versatility and improved upon its functionality.
- Created an appearance provider which takes care of switching the Zettlr theming based upon user choices.
- Switched from the `build`-property `electron-build` toolchain to the API.
- Switched to `Electron 5.0.0`.
- Some CSS cleanup, again.
- Changed the way popups are closed from an invisible barrier div to a simple click detection handler.
- Added Table and Strikethrough support to the copy & paste operations.
- Moved the Table-of-Contents-popup to the ZettlrBody class.
- Removed excess debug code.

# 1.2.3

## GUI and Functionality

- Restore the "New Directory …" functionality.
- Fixed an error when trying to run the app on some Linux distributions.
- Added a link to download more translations for the app.

## Under the Hood

- Made sure a popup will always be displayed, even if the pivot element cannot be found.
- Bump dependencies.
- Apply `chmod`-fix to the Linux distribution (see #134 for more information).

# 1.2.2

## GUI and Functionality

- Fixed a bug preventing you from creating Writing Targets.
- Allow all unicode characters to be part of a tag.
- The Scrollbars are now bigger.
- The change between dark and light mode is now much smoother.
- Fixed the "Paste as Plain text" command behaviour when CodeMirror is focused.
- Dialogs now fit better on smaller screens.
- Added icons to the export options HTML, PDF, DOCX, and ODT.

## Under the Hood

- Fixed a logical error in a failcheck if there was no writing target assigned to a file previously.
- Switched to the Zettlr API for update checks to avoid hitting the GitHub rate limits.

# 1.2.1

## GUI and Functionality

- Removed the Quicklook overlay windows. Quicklooks now directly become standalone windows.
- General improvements to the default PDF template.
- On Windows and macOS, Zettlr now also fills up the recent document list in the Taskbar/Dock.
- Huge UX improvements.
- Improvements to the spellchecking engine. Now, it won't check inline code.
- We're removed the "Create new Directory" button from the toolbar, and made the "Create new File" button more visible by replacing the icon with a huge "Plus" sign.
- The Pomodoro timer now sends out notifications when a task has ended so that you'll always know what's up next!
- The find popup detects when you start to type a regular expression. If it's a valid regular expression, it will switch to a monospaced font, helping you to write the expression correctly.
- The find popup now remembers your search term on a per-session basis.
- Fixed the position of the popups. Now they won't cover the toolbar.
- Fixed the misbehaving markdown shortcuts in the formatting toolbar. Now block formats are replaced, not left in place when changing the formatting of a paragraph.
- Fixed a small bug in the PDF template that would render emphasised text underlined instead of italic in exported PDF files.
- Fixed the links inside footnote tooltips. Now they are readable and don't break out of the tooltip anymore.
- Fixed an error that prevented Zettlr from being able to automatically import language files.
- Fixed a bug causing emails not to render.
- Fixed a bug preventing you from clicking the "Print" icon on Windows.
- Fixed double-clicking the Quicklook and Print window title bar on macOS and Linux.

## Under the Hood

- Bumped dependencies. **Switched to `Electron 5` Beta**.
- The Quicklook-windows will now also load the correct CodeMirror-plugins from the autoload file.
- Moved out the recent files to its own provider.
- Design cleanup. Many variables have been renamed to make it possible to create new themes based upon the Berlin theme.
- The renderer does not constantly query the main process for up-to-date citations anymore, which both reduces CPU power and increases battery life.
- The popups can now be told if their contents have changed so that they re-place themselves correctly.

# 1.2.0

## GUI and Functionality

- **New Feature**: Zettlr can now import and export both `textbundle` and `textpack` files. Refer to [textbundle.org](http://textbundle.org/) for more information.
- Removed the Speech submenu from Windows and Linux, as it is only used on macOS.
- **Attention**: The recent documents submenu is now to be found in the `File` menu! It resides no longer in the toolbar.
- Added an "Inspect Element" context menu item if the debug mode is enabled.
- The context menu doesn't show up on directory items in the file list anymore, which it wasn't supposed to anyway.
- Fixes in the math rendering. Now the app will correctly render all equations, be they inline or multiline.
- Added a flag to let the app know if you want to receive beta release notifications. If you tick the checkbox, Zettlr will also present you with beta releases, so that you can stay up to date.
- When importing files, the "All Files" filter is now at the top and should be selected by default.
- Fixed a small bug that would render exporting of standalone files impossible.
- Rendered Markdown links now retain the outer formatting (e.g., if you wrapped the whole link inside bold or emphasis).
- The Zettlr default `tex`-template now doesn't break checkbox exports by including the `amsmath` and `amssymb`-packages.
- New shortcuts: Pressing `Ctrl+Enter` will insert a new line below the one in which you are currently, placing your cursor there. Pressing `Ctrl+Shift+Enter` will do the same but above the current line.
- Added context menu entries to copy mail addresses and links to clipboard.
- For compatibility reasons with some Linux distributions that reserve the `Alt`-key for dragging windows around it is now also possible to press the control key to follow links and initiate searches.
- Removed a bug that would allow multiple dialogs to be shown as some kind of "overlays" on top of each other.
- Updates to the design of the editor. Now the margins of the editor don't resize as soon as you change the font size.
- Updates to the zooming of the editor's font: Now it'll stop at both 30 percent and 400 percent for lower and upper limits. Exceeding these may yield very weird errors.
- The cursor over the Quicklook windows' window controls is now the default, not the dragging.
- Added `shell` syntax highlighting (using keyword: `shell` or `bash` [for compatibility with Highlight.js]).
- Adapted the styles - now the filenames stay readable even during global searches.
- If you drag a file out of the app and cross a directory, it won't retain its highlighted state after you finish your drag&drop-operation.
- Tags, internal links and normal links now only have a pointer cursor when one of the meta keys (currently: `Alt` or `Ctrl`) is pressed.
- Implemented formatting support for HTML paste operations. If there's HTML in the clipboard as you paste, it will be converted to Markdown so that the formatting is retained. If you do not want to keep the formatting, simply hold down `Shift` before you paste, so that the formatting will not be kept.
- Removed the minimum window size constraint so that the application window will be resizable to half a screen even on smaller devices.
- Restored the window maximise/minimise-functionality by double-clicking on the toolbar.
- Fixed a small bug that would throw errors on Windows and Linux if you would open a file in Zettlr by double-clicking it in the file browser while Zettlr was already running.
- Links are now correctly detected by the preview algorithm.
- Fixed a bug that would make it impossible to export Markdown files with strikethrough text using the Zettlr default template.

## Under the Hood

- Fixed a small logical error in the menu buildup process.
- The context menu in the `ZettlrBody` class is now always instantiated anew.
- Rewrote the logic of detecting and rendering mathematical equations.
- Updated the `KaTeX.css` stylesheet to the newest version and removed some errors (thanks to @Wieke for doing this).
- Rewrote the complete command structure of the app and branched it out into standalone files. Thereby the system becomes extremely modular and new commands can be written with ease. Additionally, it becomes possible to create shortcuts for certain commands.
- Fixed a small possibility of running into an error while performing a global search.
- Exchanged the variables for usage in `TeX`-templates with Pandoc-Style $-variables. Additionally, now all occurrences will be replaced with the correct value.
- Moved the JavaScript bits out of the Handlebars templates and added them to the Dialog handler classes.
- Code cleanup.
- Removed the complete KaTeX dist files from the Zettlr source and switched to using the shipped files provided by the KaTeX module, reducing the binary sizes, maintenance effort and code clutter at once.
- The Custom CSS is now a service provider.
- The configuration is now a service provider.
- The tags handler class is now a service provider.
- Removed the superfluous `getLocale`-functions from `ZettlrBody` and `ZettlrRenderer`.
- Pulled in the URL regular expression from the GFM CodeMirror mode so that the pre-rendered links by the command are the same as those detected by the GFM mode.
- Added the `ulem`-package to enable export of strikethrough and underline text.

# 1.1.0

## GUI and Functionality

- **Attention!** Installing this update will reset the application language to the detected system locale and reset all spellcheck choices (i.e. you will have to re-select the dictionaries using the preferences window). The reason for this is that Zettlr is now compliant with the regulations for language codes as laid out in the Best Current Practices No. 47 ([BCP 47](https://tools.ietf.org/html/bcp47)). To achieve this, all mechanisms of finding and loading translation files and dictionary files had to be modified.
- **New Feature: Paste Images**. From now on it is possible to copy images directly to the clipboard, then press `Cmd/Ctrl+V` in the editor and Zettlr will ask how to proceed. By pressing `Return` the default action will be taken: The image will be saved into the currently selected directory using either the original filename or a simple hash (for instance if you took a screenshot and there's no associated URL available), and it will be inserted at the current cursor position as a standard Markdown image tag, using the filename as title. If you don't press `Return` directly, you can adapt some options, such as the file size and the filename, and also choose a custom directory alternatively.
- **New Feature: Set writing targets**. You can set writing targets for files by right-clicking them in the preview list. Each file that has a writing target will display its progress in the snippets section. **Set an existing target to 0 to remove it.**
- **New Feature: Print support**. Just press `Cmd/Ctrl+P` to open the print preview, which is essentially an exported HTML file. Click the printer icon in the titlebar to print it!
- **New Feature: Custom CSS**. Beneath your tag preferences, you now have a new menu option that lets you override certain styles of the app to customise it even further! From now on, the sky really is the only limit for customising the app.
- **Huge updates to the statistics dialog**. We've added a lot of functionality to the statistics dialog. If you click the `More …` button in the statistics popup, the resulting dialog now presents you with a overhauled interface. Now you'll be able to filter your data by week, month, and year. Additionally, you can choose to compare the timeframe with the previous one (either week, month, or year). This way you'll be able to track your writing habits much more differentiated.
- Tags are now only rendered as such and detected by the internal engine, if they are preceeded by a newline or a space. This will prevent page anchors inside links (e.g. `example.com/page#anchor-name`) or words with hashes in them from being detected as tags.
- Switched from `Droid Mono` to `Liberation Mono` for displaying monospaced code and comment blocks because of better support for glyphs in the latter font.
- Fixed an issue with the titles of the exporting buttons for HTML, docx, odt and PDF.
- Fixed a small bug that made it unable to open standalone files from the directory list.
- Small fix to the margins of switches. General fixes to the colours of the input controls in dark mode.
- Fixed a bug that led to files reporting the same tags more than once.
- Search results are now readable even in dark mode.
- Fixed a bug that would not correctly transform the links of images dragged from the attachment sidebar onto the editor, causing errors by pandoc when trying to export the file.
- Task list items are now rendered directly after you leave the formatting. You don't have to leave the line anymore.
- Special tags that you've assigned a colour to are now displayed distinct from other tags in the tag dropdown list.
- Now changing dictionaries during runtime yields the expected effects: The full word buffer will be invalidated so that formerly-wrong and formerly-correct words are checked against the new dictionaries.
- Fixed a small bug that would cause users with French localisation to not be able to use the preferences dialog as it was intended.
- Fixed a bug that made it impossible to load new dictionaries from the user directory.
- Fixed a small issue that would display the full translation strings for dictionaries and languages that were not translated in the currently loaded translation, instead of just the language codes.
- Fixed a small bug that would, on some Linux distributions, lead to the operating system opening up loads of file explorer windows when the "Open Directory"-button in the attachments sidebar was clicked.
- Now it's not possible anymore to try to create files and directories within virtual directories.
- The cursor blinks now smoothly.
- Changes to the word-count chart: Now numbers are localised and the date is not in the ugly ISO format anymore.
- You can now easily search for a file to link with the newly implemented autocompletion list that will pop up if you begin writing an internal link (i.e. type `[[`). After accepting an autocomplete suggestion, Zettlr will either put the ID between the brackets, or the filename, if there is no ID.
- Fixed a bug that would throw an error if updating the config with no dictionary loaded on app boot.
- Fixed a bug that would move a file to a random directory instead of enabling you to actually copy said file outside the app, if you dragged the file out of the app and passed the directory list.
- Fixed the highlighting effect on drag operations. Now even if you use the thin sidebar mode, the directories where you can drop files will receive the highlighting shimmer.
- Added an option to hide the heading characters and replace them with a small tag indicating the heading level (`h1`, `h2`, etc). Off by default.
- Refined the rendering of links. Now, inline elements will be also rendered correctly inside rendered links.
- The app will now correctly scroll to the selected file again (if any).
- Added an option to hide directories from the preview list while performing a global search.
- Fixed a small error that would strip false positive tags on export (i.e. that would also strip escaped tags).
- Massive updates to the notification service provider. If a message is too long, it will be truncated when it is first shown to you. If you then click on the notification, it will expand itself so that you can read the full message. Click on it again to hide it. Additionally, the notifications are now the same height and move smoothly as soon as new notifications arrive or old ones get removed.
- Gave the exporter an update: Now, if Pandoc experiences an error during export, you will be presented with a better error dialog which even lets you select portions of the error message for you to google them.

## Under the Hood

- Moved the input styling to the geometry section and only left the colouring in place.
- Added a `data-default-action` support for Dialogs. Now there can be a button with the attribute `data-default-action="data-default-action"` (repetition necessary for ensuring a correct DOM structure) in each dialog that will be focused on instantiation of the dialog, thereby enabling a simple "default action".
- Small changes to the translation files to remove some duplicates.
- Added `md5` for generating simple hashes.
- The `ZettlrDictionary`-class is now an `EventEmitter` and emits `update`-events whenever the composition of the loaded dictionaries changes.
- Renamed the default theme to its correct name: **Berlin**.
- Small changes to enable on-the-fly theme CSS replacement.
- Better escaping of some feedback strings in the preferences template.
- **The app is now BCP 47 compatible. This means that it should be possible to load every translation file and every dictionary folder using the correct language tag, instead of having to fall back to the crude xx_XX-type Zettlr used until now.**
- Moved the editor-specific `getWordCount` function out as a helper function.
- Added an `updateFile` method to the `global.ipc` to enable files to update themselves silently if something changed.
- Moved the calculating functionality of the `ZettlrStatsView` class to the main process's `ZettlrStats` class.
- Removed the `ZettlrStatsView` class and moved the triggering functionality to the `ZettlrBody` class accordingly with the other popups/dialogs.
- Branched out the `ZettlrDialog` class so that all functionality is now provided by specialised dialog classes that inherit from the base class.
- Rearranged the options within the "Advanced" tab in the preferences dialog.
- Moved out all CodeMirror `require()` to a new file called `autoload.js` in the assets directory to save space in the main `ZettlrEditor` class.
- Added a security pass to the droppable directories to make sure they don't accidentally accept the file and direct the main process to move it out of the app instead of moving it to themselves.
- **Switched back to `electron 3` for the time being, as `electron 4` still has a nasty bug that renders the toolbar unusable when exiting fullscreen on macOS (see https://github.com/electron/electron/issues/16418 ).**
- Switched to `nspell` for spellchecking, as the correction-finding algorithm works smoother and the repository is not as old as `Typo.js`.
- `makeExport` now returns a Promise instead of the Exporter object. The exporter is now only returned if it's call succeeded (by passing it to `resolve`).
- There is now the yarn command `yarn less:extract` available which extracts the CSS class names and IDs from the prebuilt styles. _Please note that you must run the `yarn less` command beforehand._

# 1.0.0

## GUI and functionality

- Added a written reason for why some preferences options failed validation and need to be corrected.
- Moved the attachment options to the "Advanced"-tab in the preferences window.
- Fixed a bug that threw errors when you tried to `Alt`-click a virtual directory.
- Fixed the bug that virtual directories got duplicated on the creation of new files.
- Added a "Donate" menu entry to the help menu.
- The startup overlay is now gone.
- Dictionaries can be selected and deselected at runtime.
- Fixed a bug that did not remove the file's ID in the preview list, after it has been deleted from the file itself.
- Added an option to deactivate the automatic closing of pairs of matching characters in the editor.
- The app now supports code folding! Now you can click the new, small arrows left to Markdown headings to collapse everything below it!
- Removed the customised word processor templates. Zettlr now uses the default reference docs provided by Pandoc.
- Projects can now also be exported to odt, docx, and HTML.
- Added tag autocomplete. Now when you start typing a `#`-character, you are presented with a list of tags you already use inside your files, so you don't use similar (but not same) tags in different files.
- Added `citeproc-js` integration: Now you can point Zettlr to a JSON CSL-file (ideally generated by Zotero) and it will automatically enable you to put `@BibTex-ID`s or even complex Pandoc citations in your text, which will not only be automatically replaced by a correct citation (only Chicago supported, because it is only a preview), but also renders a preview bibliography! Additionally, if you point Zettlr to a CSL Style file in the settings of a project, it will use this file to generate your citations!
- Added an option to change the `sansfont` property of `LaTeX`-documents, used mainly for headings.
- The Pomodoro timer now remembers your settings on a per-session basis.
- Added an additional check to see whether or not a huge number of words has been pasted into the editor. If so, the word counter won't count these towards the overall counter. So if you need to paste in whole documents, this won't raise your word counter absurdly high.
- Fixed a bug that rendered unwanted Math previews.
- Added file-open buttons. Now, whenever you are required to select a normal file, Zettlr provides you with a button that lets you choose the file comfortably.
- Zettlr now features an additional "Display" preferences tab, which lets you control all things that define Zettlr's appearance.
- You can now constrain the maximum size of images in the editor, separated by maximum width and maximum height.
- Updated the about dialog to now feature a tabbed interface containing main projects with licenses for the four big projects Zettlr use (Electron, Node.js, CodeMirror, and CitationStyleLanguage), all complementary projects, and the license of Zettlr itself.
- Now only escaping characters are formatted, not the characters following them.
- Fixed a bug that would prevent you from being able to modify an already loaded image without restarting Zettlr, because it would cache the image and not reload the modified version of it.
- Updated the styling of form elements: Now ranges and radio buttons are also displayed in the Zettlr design.
- Added an option to set a custom TeX template for PDF exports both in the general PDF preferences as well as on a per-project setting.
- Restored the functionality to quickly navigate the files in the preview container using the arrow keys `Up` and `Down`. Also you can once again jump to the end of the list by pressing an arrow key while holding `Cmd/Ctrl`.
- Zettlr now sorts your files based on a natural sorting order. You can restore the ASCII-sorting (the sorting as it has been until now) in the settings.
- Tags can now be escaped with a backslash (`\`) to make sure they won't show up in the tag dropdown list and also won't render as tags.
- Keyboard navigation is much more reliable.
- Fixed creation of new files while writing in the editor with no file open.
- The search functionality in both editor and Quicklook windows has been enhanced. It is now faster and you have to explicitly request a regular expression search by typing it literally. This means: Searching for `/\w/` will select all words inside the editor, while `\w` will literally search for that string.
- Zettlr now supports internal links. If you place a pandoc-compatible identifier inside a markdown link, it will try to jump to the respective line. E.g., the identifier `#tangos-photography-and-film` will match the heading `# Tangos, Photography, and Film`. Simply use a standard Markdown link: `[Go to Tangos, Photography, and Film](#tangos-photography-and-film)`.
- Zettlr keeps some margin between the cursor where you are writing and the window edges, i.e. it won't touch the window edges anymore, but keep a nice distance.
- Quicklook windows can now be "popped out" so that they are no longer bound to the main window but can be dragged onto different displays, etc.
- Windows and Linux windows now follow macOS in having no native window frame, but instead they employ the same strategy as macOS: The toolbar is the top element inside the main window of Zettlr, featuring window controls and, additionally, a button to open the application menu from the toolbar.
- Zettlr correctly selects words containing apostrophs so that you can correct them adequately without the app "forgetting" the l' or 'll-part (or similar) of the word.
- There's now an option to copy a file's ID to clipboard, if the file has one.
- We've updated the Zettlr icon! It now matches the brand colour and has a modern look.
- The image size constrainers look nicer and more intuitive now.
- Added controls to determine which elements are rendered inside Markdown documents.
- Simplified the attachment file handling and enabled dragging the paths of the files into the editor (e.g., to insert images).
- Now the ID- and tag-search is case-insensitive.
- Changes to the ID generation: Now if you press `Cmd/Ctrl+L`, the generated ID will be pasted wherever your cursor is currently (e.g. inside all text fields). Zettlr tries to back up your clipboard's contents and restore them afterwards.
- Zettlr recognises IDs inside the name of a file. **If the ID pattern returns a match in the file name, this ID takes precedence over any ID that may be in the file's content!**
- Added context menu entry to open link in the browser.
- Images can now be dragged from the attachment pane onto the editor and will automatically be converted into valid Markdown links.
- The tooltip that displays footnote texts when you hover over footnote references now displays formatted text, and not raw Markdown.
- The zoom level of the editor's text is not lost on toggling the distraction-free mode anymore.
- Update to the citeproc search. If you type an `@` and begin searching for a work to cite, you can now also search through the title and don't necessarily have to know the ID anymore!
- Added basic tag cloud functionality. You have now a new button in your toolbar that shows you all the tags that you've used somewhere in your files. You can also copy the full list into the clipboard!
- Updates to the search functionality: Now the AND operator works as a requirement again (until now files have also reported search results if one or two of the search terms have matched, even if they were all required). Additionally, the tag search within files now accounts for a hashtag in front of the search term.

## Under the hood

- Documentation update in `ZettlrValidation`.
- Updated the `.dmg`-installer file with a better background image.
- Consolidated the `package.json` build fields.
- **Warning: The app ID has changed from `com.zettlr.www` to `com.zettlr.app`.** [For the implications please check this link](https://www.electron.build/configuration/nsis#guid-vs-application-name) -- the change only affects Windows users.
- Refactored the complete menu logic to make it more accessible.
- Added a global `notify()` method in the renderer process for convenience.
- Added an option to make footnotes inside files unique prior to project exports.
- Moved the dictionary functions to the main process for asynchronous background loading.
- Began using `tern.js` for better autocompletion.
- **Fundamental Core Update**: Now on each request for a new file tree (using the command `paths-update`) not the whole object is sent towards the renderer because of app crashes arising from the use of synchronous messages via the new `typo`-channel. Instead, a dummy list is sent containing only the properties that the renderer accesses anyway. This way not only the amount of data is reduced quite significantly, but also the app does not crash on file and directory operations.
- Removed an additional openPaths-update during the renaming of root files.
- Now the current directory is re-set correctly after renaming the current directory.
- Refactored the context menu to resemble the same structure as the application menu.
- Switched to the `handlebars.js` templating engine.
- The `askSaveFile()`-dialog is now non-blocking.
- `ZettlrFile` objects won't forcefully try to move a file to trash while handling watchdog events anymore.
- `ZettlrRendererIPC` and `ZettlrIPC` now access the `ipc`-modules consistent with all other classes.
- Generalised the `askFile()` function in `ZettlrWindow` for further purposes.
- The `ZettlrConfig` now acts as an event emitter and emits `update`-events, whenever the configuration object changes. It can be subscribed to using `global.config.on` (to unsubscribe use `global.config.off`).
- Added a `global.ipc.notify`-function to easily send notifications to the renderer.
- Added a "cachebreaker" to the preview images in Zettlr.
- Moved a lot of files around: The CSS, Fonts, JavaScript and the template files are now in the `common` directory, so that it makes sense that there can be multiple windows that share those files.
- **ATTENTION: We've stopped committing the compiled Handlebars templates and CSS files to the repository, so even if you don't develop styles or templates, you now need to run `yarn/npm less` and `yarn/npm handlebars` before you run the application!**
- Removed a bunch of superfluous pass-through functions from the `ZettlrRenderer` class.
- Bugfixes in the `ZettlrExport` class.
- Switched to documentation.js for generating the API documentation.

# 0.20.0

## GUI and functionality

- Fixed a bug during import that resulted in crashing the app if no Pandoc was found.
- Updated the styling of the app to make it feel more modern.
- To open a file directly by typing its name into the search bar you don't have to get the capitalisation correct anymore.
- It is now possible to traverse the file tree directly by clicking on the directories inside the preview pane. Use a single click to make that directory your current one, or use an `Alt`-click to traverse back up to its parent directory.
- Now the "Save changes before quitting?"-Dialog won't appear — all your files will be saved immediately before quitting.
- Zettlr now remembers your last opened file and the last selected directory and restores them on each restart (if they still exist).
- Images can now also have pandoc attributes assigned (in curly brackets after the image tag) and will both render correctly inside Zettlr and work as intended on export.
- The app will now remember its size and position on screen and restore it after a restart.
- Changes to the design of the dark mode. It's now a little bit blue-ish and the colours are finally adapted to the brand.
- The directory list is now way less cluttered and looks way better than before.
- Dropping images onto the app is now possible!
- Added the long-commented-out blockquote command to the context menu.
- iframes will now be rendered as well (such as the embed codes by YouTube or Vimeo). Note that only `<iframe>`-tags will be rendered, so Twitter embed won't work, for example.
- Removed a small bug that would use the text selection cursor over directories after you've dragged a file.
- Zettlr now remembers the last directories you were in when you successfully imported a file or opened a directory.
- Added `Droid Sans Mono` as monospaced font family and updated the fonts around the app.
- The Zettelkasten ID doesn't need to be in the format `@ID:<your-id>` anymore. Also the zkn-links can be customised.
- The generation of IDs is now up to your creativity.
- Made the search progress indication better. Now, instead of the background filling up with sometimes ugly colours, a circle just as for the Pomodoro timer is used.
- The file snippets now hold additional information, such as the ID of the given file or the amount of tags. Additionally, if you hover over the number of tags, a popup will tell you *which* tags the file holds. Directories also now show their number of children elements (both directories and files).
- The text snippets have been removed from the app.
- The Quicklook windows now follow the application's theme.
- Fixed a bug that generated a falsy first search cursor and prevented case insensitive searching.
- Added extended statistics. Now you can exactly see when you've written how many words by clicking the new button in the small statistics popup.
- You may now use `#`-characters inside tags.
- macOS users now have an inset titlebar to make the app feel more immersive while not in fullscreen as well.
- QuickLook windows now display the headings in the correct size again.
- On smaller displays, Zettlr now has smaller margins and paddings so that each display size's space is used best.
- Removed the `ID`-button from the toolbar. The command is still present in the menu and still works using the shortcut `Cmd/Ctrl+L`.
- Fixed the bug that the attachment pane tooltip was partially hidden.
- Quicklook windows are now constrained to the body area, and cannot be dragged over the toolbar.
- Added validation to the settings so that you can't accidentally set wrong values.
- The default buttons for dialogs are now reactivated, so you can remove files and folders by simply hitting `Return` to confirm the removal.
- Anything markdown-specific (links, tasks, images) won't be rendered in any mode other than markdown anymore. So you can now rest assured that your links won't be converted and comments won't be displayed the size of headings in comment blocks or something.
- Indented tasks are now rendered.
- The table of contents now ignores comments in comment-blocks (no matter which language) and also has a better detection for the level of these.
- Fixed a bug that threw errors on moving directories around.
- Added Math inline-rendering.

## Under the hood

- Implemented the try/catch construct around `ZettlrImport` to actually catch the errors that were thrown by this function.
- Added globally accessible config getters and setters so that the `ZettlrConfig`-object is now reachable from within all classes in the app.
- Changes to `ZettlrWindow` to create windows using programmatical boundaries.
- Updated the image finding regex again.
- Reorganised the font families in the less resources.
- The popup is now much simpler to call.
- Removed instantiation from both ZettlrImport and ZettlrExport.
- All Zettlr installations now receive a unique UUID.
- Using `global.config.get` it is now possible in the renderer to access the configuration programmatically without the need to send events.
- Replaced all renderer configuration requests with the new, faster and synchronous method.
- Fixed a missing dependency in `ZettlrAttachment`.
- Updated to `electron` 3.
- Changed `app.makeSingleInstance` to `app.requestSingleInstanceLock` as recommended by the docs.
- Updated dependencies to the newest versions.
- Image preview rendering is now independent of `path`.
- Refactored the complete configuration setting process.
- Explicitly set `defaultId` on confirmation dialogs.
- `detach()` is now called only after the move operation of a `ZettlrDir` has been completed to remove the `parent`-pointer.

# 0.19.0

## GUI and functionality

- **Import functionality**: Now you can import from nearly all file types pandoc supports into Zettlr. Simply select the desired target directory and select File -> Import files!
- Added a lot of **exporting** options. More are still to come!
- **Export Markdown files as reveal.js presentations**: From 0.19.0 on, Zettlr will support the export of reveal.js-presentations. Also, there's theme support built in!
- If you insert a footnote, the cursor is not moved throughout the document so that the writing flow is more immersive.
- The text field used to edit a footnote reference text is now automatically focused.
- The editor will now directly mute lines when in full screen as soon as you change the preference setting for this. You don't have to move the cursor anymore for this.
- Fixed a bug that showed a dedicated _file_ menu when right-clicking directory ribbons and then threw errors if you clicked on anything in the menu.
- Fixed the strange behaviour of Zettlr telling you there are no suggestions for a word, although you did not right-click a wrongly spelled word.
- Inline links rendered inside headers are now always the correct size.
- Email-addresses are now correctly identified and will be rendered as clickable links as well. If you `Alt`-click on them, they will open the default email option (i.e. they are the same as clicking on any website's email addresses).
- Fixes to the project feature.
- Made the dictionaries finally independent from the four default translations.
- Added about 70 languages to the four default translations. This means: If you now include a custom dictionary or a custom translation, chances are high that it will be detected and translated automatically!
- Added a bunch of dictionaries that now come shipped with the app.
- Finally found & fixed the bug that kept detecting whole swathes of text as links and inserted them on link insert or didn't detect any link at all.
- Transferred the download page in the updater to the new download landing page at zettlr.com/download.
- Clicking on marked tags in the preview list will now trigger a search for these tags.
- Added support for `TeX`-files. So in case you want to export something to PDF, you can add custom `LaTeX` statements in their respective file to amend the styling Zettlr applies.
- You can now rest assured that on export of projects with nested files all images, even relative ones, will successfully be rendered in your PDF output.
- Changes to the HTML exporting template. Now, images should always fit on screen.
- You can now create `LaTeX` files by using the extension `.tex` when creating new files.
- Better Pomodoro counter.

## Under the hood

- Changes to the `runCommand` method in `ZettlrEditor`.
- Changes to the `insertFootnote` command.
- Changes to the `_editFootnote()` method in `ZettlrEditor`.
- Changed the event type the editor is listening to when you finished editing a footnote from `keyup` to `keydown`.
- Moved the inline and block element rendering functions to their own commands to reduce the file size of `ZettlrEditor`.
- Fixed the task recognition regex to prevent ugly errors logged to the console if you entered on an empty line a task list item directly followed by braces (such as `- [ ](some text)`).
- Additional security checks while building the context menu.
- Amended the regex for rendering links. Also provided a callback option for CodeMirror to be able to port the plugin fully externally and integrate it into other instances.
- Added `ZettlrImport` class for handling file imports.
- Removed the unnecessary PDF exporting LaTeX template from the pandoc directory.
- Added another newline character when gluing Markdown files together on project exports.
- Fixed a bug that would not read in a saved project config on restart.
- Huge changes to the selection and retrieval of dictionaries for the spellchecking algorithm.
- Made the regular expression detecting links in the clipboard non-global and limited it to only detecting single links in the clipboard.
- The download page will now count all updates by users to keep track of how many users are using the app (only the click is counted, no personal information is collected). To avoid detection of you updating, simply visit zettlr.com/download manually.
- Amended `ZettlrRenderer` by a function to programmatically trigger global searches.
- Added `.tex` to the list of supported file types. Added a mode switch to `ZettlrEditor`s `open()` method.
- Small fix to the toolbar CSS for not having a hover effect on the Pomodoro button in dark mode.
- Change to the `less.js` script. It now minimises the CSS output to further optimise the styling.
- Spell checking is now off by default in fresh installations to speed up the first start.
- Amendments to `ZettlrProject`, `ZettlrFile` and `ZettlrExport` to ensure relative image paths are accurately converted into absolute ones on exporting them.
- Streamlined setting the `ZettlrWindow` title. `Zettlrwindow::setTitle()` is now deprecated.

# 0.18.3

## GUI and functionality

- Now the list design and all other colours and syntax highlighting should be fixed again.
- `ALT`-clicking files now opens them as QuickLook windows.
- Now Quicklook windows render the content automatically as the main editor does. Only the previewable elements will not be rendered.
- Fixed a bug that allowed you to try to create files, folders and virtual directories although no directory is selected.

## Under the hood

- Cleaned up the mess inside the LESS resource files and removed the global pollution with CSS styles that led to strange rendering behaviour.
- Replaced the `net` command to check for updates with the better package `got`, thereby reducing the amount of requests to one only. Therefore, `is-online` also has been removed.
- Updated dependencies. Switched to electron `2.0.8`.
- Changes to the `_gen()` and `select()` methods in `ZettlrPreview`.

# 0.18.2

## GUI and functionality

- Minor fix to the style of `code`-blocks in modals.
- Fixed a bug that prevented you from immediately re-selecting the previous file by simply clicking it again, after you opened an external markdown file in Zettlr, which then was selected automatically.
- Fixed an error thrown if a root file was removed remotely.
- Fixed Zettlr always asking to replace a file although it hasn't been modified remotely.
- Fixed a missing translation for changed files.
- Fixed the threshold for being close to surpassing average from 50 words below average to the half of average. 50 words were definitely too narrow for anyone to really see the intermediary message.
- Fixed some design rules.
- Reallowed arbitrary text selection inside the editor (mainly necessary for macOS's quick lookup functionality).
- Added styling for horizontal rulers (`* * *`) and escaped characters (e.g. `\*`).
- Fixes to the new tooltips. Now all tags receive the nicer tooltips on mouse over.
- Replaced the old footnote tooltip bubble, which did not look nice, with the much better `tippy.js`-bubbles.
- Added HTML syntax highlighting.
- Fixed an error on the export of Markdown files with code blocks.
- Added syntax highlighting capabilities in fenced code blocks for the following languages (use the words in brackets after the beginning of a code block, i.e. `\`\`\`javascript`):
    - C (c)
    - C# (csharp)
    - C++ (cpp)
    - CSS (css)
    - Java (java)
    - JavaScript (javascript)
    - LESS (less)
    - Objective C (objectivec)
    - PHP (php)
    - Python (python)
    - R (r)
    - Ruby (ruby)
    - SQL (sql)
    - Swift (swift)
    - YAML (yaml)

## Under the hood

- Added an additional check to definitely determine if chokidar has choked or the file has indeed been modified remotely.
- Lots of documentation has been added to the source code.
- Moved the `tippy()` function from the `ZettlrRenderer` to the correct classes (`ZettlrToolbar` and `ZettlrPreview`).
- Changes to the link detection regex in `ZettlrEditor`.
- Changes to the `export.tex` LaTeX export template. It now provides the `Shaded`-environment Pandoc requires on exporting files containing fenced code blocks.
- Added some amount of `HTML` syntax highlighting.
- Added a multiplex mode that can highlight fenced code blocks.
- Changed signature documentation of `ZettlrRenderer`'s `setCurrentFile` method to reflect the actual process (it is being passed a hash, not a file object).
- Changes to the `_tags`-array in `ZettlrPreview`. Now, the array is never completely regenerated, but resized according to the actual `_data`-array. The changes have affected the functionality of the functions `_gen()` and `refresh()` in this class.
- Added a `remove()` method to `Zettlr` for root files wanting to delete themselves.

# 0.18.1

## GUI and functionality

- Now it's possible to download and install custom translations for Zettlr! If you want to use a translation that is not (yet) officially bundled with the app, simply import the translation JSON-file into Zettlr using the respective option. It will immediately be available for selection within your preferences (but a restart to apply the change is still necessary). The language file must be in the format `aaa_AAA.json` so that the app can detect the language by looking at the file name.
- Numbers are now localised with the correct delimiters.
- Zettlr now automatically indents text using four spaces to better work with other Markdown parsers.
- Changed resizing constraints: Editor can now have 90 percent width at maximum.
- Fixed a small bug that lets you open non-markdown files as roots.
- You can now copy selected Markdown text as HTML! Just press `Cmd/Ctrl+Alt+C` instead of `Cmd/Ctrl+C`.
- Added an online-check. From now on, if you are offline, Zettlr won't show you ugly error messages, but a simple notification that you are, in fact, offline and Zettlr can't check for updates.
- Improved footnote placement.
- Improved the placement of images in exported PDF files.
- Increased search speed and fixed internal errors in displaying search results.

## Under the hood

- Changes to `getSupportedLangs()`: The function now returns a dynamically generated array of all available translations. This also includes language files that are placed inside the app's data directory (in the subdirectory `lang`).
- Changes to `i18n.js` to reflect the fact that a language could also be located inside the application data directory (it now first tries to load the file from within the app, and if this fails searches for the file in the app data directory).
- Zettlr now preserves the linefeeds of a file on saving.
- Refactored the app's LESS and style handling.
- Simplified the theme toggling.
- Consolidated CSS styles.
- Updated dependencies. Switched to Electron `2.0.6`.
- Removed `package-lock.json`, because nobody uses them anyway and yarn `1.9.2` just complained about them.
- Changed resizing constraints: Editor can now have 90 percent width at maximum.
- Fixed a logical error in `ZettlrConfig` that allowed non-markdown-files to be opened as root files.
- Buffered the update check with an online-check. Renamed the original `check()` to `_fetchReleases()`.
- Fixes to the footnote placement.
- Removed an unused function from `ZettlrEditor`.
- Removed excess `console.log` from `ZettlrBody`.
- Added an additional security check before marking results in the editor instance.

# 0.18.0

## GUI and functionality

- Added the project feature: Now you can convert directories into "projects" (via context menu). A project is simply the possibility for you to adjust PDF options for a set of files differently than in your general PDF settings and tweak the generation a little bit more. It is thought especially for exporting many files into a single PDF file, and has options to generate a table of contents or a title page. _All files in the project directory and all of its sub-directories are concatenated in the same way as the preview list does it. Directories themselves are ignored. Then all these files are simply glued together and exported using the special settings you've given the project._
- Included tag preferences. These allow you to assign colours to specific tags, so that you can see in the preview list directly which files contain specific tags (such as, e.g., `#todo` or `#in-progress`) to have an overview over the work you need to do or categorise your files.
- Now the editor should correctly resize itself if the window itself changes its size.
- Now, if you use the combined view, Zettlr recognises a second click on an already selected directory and switches to the preview list instead. If you do so while the expanded mode is active, nothing will happen.
- I finally found the bug that was showing `NaN` instead of real numbers in the stats view. Now it should work on all systems just fine. (It only happened when there were less than thirty days of recorded statistical history available.)
- Adjusted the placement of the dialogs. Now they should definitely be placed in the center, if they are smaller than the window and should never result in a scrollable window.
- The dialog windows should pop up much faster now.
- Changed the styles of all dialog windows, and made pretty especially the PDF preferences windows.
- Replaced the system default's title popups with nicer looking popups.
- Changed image preview rendering. Now, images smaller than the viewport will not scale up to fill the full width, but remain smaller than the viewport width.
- Added a preview rendering of task items with checkboxes.
- Now Zettlr will directly react to you clicking with your mouse into the window and doesn't require you to click a second time after the app has been focused again.
- Snippets are now off by default.
- Fixed a small error that led to the editor behaving strange after resizing the sidebar.
- There is now no lag anymore on saving files. As a side effect, the global search is not exited when you change a little bit and then save the file.
- Changed PDF export.
- Small fix to the ZKN tag detection.
- Added additional error handling in the updater (so you know _why_ Zettlr couldn't tell you why no update check is possible).
- Renaming files is now faster.
- If you now begin to drag a file, after you have stopped dragging the file (i.e. either you dropped it onto a directory or you dropped it somewhere else to cancel the move), the preview pane will be shown again.
- Now it is possible to drag out Markdown files from Zettlr into other apps.
- Clicking on the "No open files or folders"-notification when there are no open folders or files in the directory tree will automatically show the open-dialog.
- Fixed the theming in the QuickLook windows. Now they will be the same theme as the app itself.

## Under the hood

- Finally renamed the `strong` element in the file tiles in the preview list to a simple `p` to re-gain semantic correctness there.
- Lots of LESS-code added, several other files have been changed.
- Added an event listener to Window resizes to change the editor's width accordingly with the `resizable` activated.
- Changes to `requestDir()` function in `ZettlrRenderer`.
- Changes to the Statistics viewer.
- Changes to `ZettlrDialog`.
- Changes to `ZettlrRenderer`. Now the translation strings will be copied into the memory of the renderer process directly. This results in better overall performance, especially in dialogs, for which a lot of such strings are needed.
- Updated development dependencies: `electron` is now `2.0.4`, `electron-builder` is now `20.19.2` and `less.js` is now `3.5.3`.
- Changes to `ZettlrBody`-proceed function.
- Added `tippy.js` to the list of dependencies; replaced standard system titles with Tippy titles.
- Added the `acceptFirstMouse` option to the creation of new `BrowserWindow`s.
- Now refreshing the editor instance after dragstop of the divider between combiner and the editor.
- Removed an unnecessary if-statement in `ZettlrToolbar`.
- Added a method to only update the current file in the renderer process, which speeds up saving *a lot*.
- Additional check in `ZettlrVirtualDirectory`.
- Changes to the `LaTeX` export template.
- Replaced the complicated and unreliable tag recognition to a much simpler regular expression.
- Error handling in `ZettlrUpdater`.
- Changes to the process of renaming files. Now the renaming process should be reflected quicker in the renderer, because we don't send a complete new path object, but only the specific, renamed file.
- Fixes and changes to the dragging behaviour in the renderer.
- Added a dragging event, so that the main process automatically enables dragging out of the app.
- Added the `getRenderer()`-function to `ZettlrDirectories`, so that the `EmptyPaths`-object can send the respective event to the main process.
- Combined the `setContent()` and `save()`-functions in `ZettlrFile`, because there was simply no need to have them separated. Also, removed the `modified`-flag from the file.

# 0.17.1

## GUI and functionality

- **Combined preview and directory pane**. Now only one of both is visible, never both, but also never none. Pressing `Cmd/Ctrl+1` and `Cmd/Ctrl+2` will still toggle visibility of both preview and directory pane, but not in parallel anymore. So hiding the preview pane will automatically show the directory pane and vice versa. Also, if you are on the preview pane, moving with your mouse to the top of the pane will show an arrow that lets you enter the directory pane again. Zettlr will automatically switch to the preview pane in a number of cases: Selection of a directory, searches, and renaming of files.
- Added syntax highlightning for Markdown tables.
- Resizing of combined tree view and preview pane as well es the editor is now possible.
- Changes to the HTML export template. Now tables are better integrated, as well as blockquotes.
- Added an option to choose whether or not the combined view or the regular, old view should be used for preview and tree view.

## Under the hood

- Removed some unnecessary toggle-functions.
- Changes to the styles of preview and directory panes.
- Changes to the main template.
- Markdown table detection is now handled by the ZKN-mode.
- Changes to the styles for enabling both extended and narrow sidebar mode.
- Added another check for popup height in `ZettlrPopup` to ensure popups can be displayed on screen and don't end up being cut off by the window.

# 0.17.0

## GUI and functionality

- Added full stops after TOC-ordinals.
- The `HTML`-export (e.g., for printing) does not rely on `pandoc` to be present on the system anymore. In other words: `HTML`-export is now working everywhere and has no prerequisites anymore. _Attention: As we do not rely on pandoc for HTML exports anymore, this means that the HTML format is likely to suffer from some inconsistencies, as the rendering engine is way less advanced than pandoc. Yet, this should not pose a problem, as the HTML-export is intended to be for quick previews and prints only._
- Added a bunch of options for exporting files, such as:
    - Choose whether to save the exported files in the temporary directory (which is expunged on each restart of the system) or in your current working directory (meaning they are persistent across system reboots and are also accessible normally through your file explorer).
    - Strip Zettelkasten-IDs (such as `@ID:yyyymmddhhmmss`).
    - Strip tags (in the format `#tag`).
    - Completely remove internal Zettelkasten-links (e.g. `[[<link-text>]]`).
    - Only unlink internal Zettelkaten-links (i.e. transform `[[<link-text>]]` to `<link-text>`).
- Switched to the better `xelatex` engine to render PDF documents.
- Added a great number of PDF export customization options. More will be coming in the future (depending on necessities and user wishes).
- Added a feature that search results now also are shown on the scrollbar so that you know exactly where the matches reside in your document.
- Replaced the ugly find-in-file dialog with a Zettlr-style popup and added a replace-function as well. Simply press `Return` while inside the replacement-field to replace the next occurrence of your search term, or press `ALT`+`Return`, to replace *all* occurrences at once. **The search is case-insensitive**.
- Introducing a **distraction free mode**, which can be toggled by pressing `Cmd/Ctrl+J`. This makes the editor fullscreen and mutes all lines except the one in which you are currently working.
- Added option to recall up to ten recently used documents.
- Hashtags are now not rendered, when they are not preceded by a space or are at the start of a line. This prevents links with anchor-names being displayed wrongly.
- Added a shortcut for inserting footnotes: `Ctrl+Alt+F` (Windows+Linux) or `Cmd+Alt+R` (macOS).

## Under the hood

- Moved all exporting functionality to a separate class, `ZettlrExport`.
- Removed unnecessary CodeMirror plugins.
- Removed unnecessary styles and some unnecessary (b/c unused) functionality.

# 0.16.0

## GUI and functionality

- Introducing **Virtual Directories**. Now it is possible to add "ghost" directories to your directories that act as a subset of these directories. They are not actually present on disk (but are persistent with a so-called dot-file named `.ztr-virtual-directory`) and therefore can be used to create collections of files by manually adding files to them. _You can only add files to these virtual directories that are present in the containing directory. Also, you cannot move them because they are bound to their parent directories._
- Fixed a bug that threw an error every time you tried to delete a directory with no file open currently.
- Fixes to the inline commands. Now, when you press `Cmd/Ctrl+I` or `Cmd/Ctrl+B` a second time after you finished writing your strong/emphasised text, Zettlr will actually "exit" the bold/italic markings and not try to insert them a second time. (_Note that it will still insert the end-markings if the characters directly after the current cursor position are not the end-markings_).
- Fixed a bug that threw errors if you were to rename a non-opened file.
- Fixed a bug that threw errors if you were to rename a directory, while none was selected.
- Prevent arbitrary selection in the app to make it feel even more native.
- Huge performance boost on selecting directories and files.
- Translated remotely triggered file- and directory-events.
- Finally fixed the bug that the end-search button disappeared and the input field went in disarray when the window size was too small.
- Re-introduced feature that Zettlr asks the user to replace the current editor content, if the current file has been changed remotely.
- Now, if the current file is removed remotely, Zettlr automatically closes the file in the editor as well.
- On updates, the download URL to GitHub now opens on the system's browser.

## Under the hood

- Removed an excess `console.log`.
- Implemented `indentlist` plugin directly in Zettlr core.
- Continued work on virtual directories.
- Small changes to `Zettlr` and `ZettlrDir` classes.
- Small changes to the markdown shortcut plugin.
- Fixed a small error in `Zettlr` class.
- Removed a huge bottleneck in the directory selection logic (now the Zettlr main process will not send the complete `ZettlrDir`-object to the renderer, but just the hash, because the renderer has a full copy of the objects in memory).
- Removed the same, big bottleneck in the file selection logic.
- Updated all dependencies to their latest version. Thereby we've switched to Electron 2.0.3.

# 0.15.5

## GUI and functionality

- Additions to the search functionality. If you begin typing in the global search field, Zettlr will autocomplete your typings with exact name matches. This way you can directly open respective files from your searchbar by simply confirming the file to be opened with the `RETURN`-key.
- Zettlr will now automatically try to force open a file when you commence a global search, if there is a file containing the typed name somewhere in the system.
- If you click a link without the `ALT`-key now, the cursor will be automatically placed and you can edit the link exactly where you clicked without having to click the position twice.
- Fixes to the attachment pane — now opening a directory will always work.
- Now the vertical scrollbar in the editor uses the default cursor, not the text cursor.
- Fixes to the generation and placement of popups. Now a bigger margin to the edges of the window is ensured, and the popups are now a little bit wider to reduce the possibilities of ugly line-breaks.
- Small fix to the color of directory ribbons in dark mode.
- The attachment pane now refreshes on new attachments without the need to switch to another directory and then switch back. Also, after every watchdog run the renderer receives a new list of objects now in memory.

## Under the hood

- Small changes to the `_renderLinks()`-function in `ZettlrEditor`.
- Calling `_act()` in `ZettlrAttachments` even if there are no attachments to be able to still open the directory in these cases.
- Changes to `_place()` in `ZettlrPopup`.
- Changes to the `ZettlrToolbar` and `ZettlrRenderer` classes.
- Design-fixes.
- Removed an unnecessary check for the now non-existent `projectDir` option in the configuration constructor.
- Added a security check for additional `PATH`-variables in `ZettlrConfig`.
- Additional security-check in `ZettlrConfig`s `set()`-function to only add valid options. Now `set()` will return either `true` or `false` depending on whether the option was successfully set.
- Removed deprecated code from `ZettlrWindow` class.
- Added a security check in `ZettlrWindow`s `prompt()` function.
- Removed some unnecessary code from `ZettlrDir` class.
- Small changes to `ZettlrDir` constructor.
- Began first work on `ZettlrFilter` and `ZettlrVirtualDirectory`.
- Changes to `Zettlr` and `ZettlrRenderer` classes.

# 0.15.4

## GUI and functionality

- Zettlr saves a file prior to exporting to make sure you export what you see (WYSIWYE).
- Now Zettlr is more performant especially in documents containing a lot of links. Also, clicking a link _without_ the `ALT`-key pressed will now remove the link and make it editable, as intended.
- Design fix: Now the sorters in the preview pane don't alter the size of the directory field.
- Design change for Windows users: Now Zettlr on Windows uses the system's default font "Segoe UI", because as of strange font-smoothing effects, Lato is barely readable on Windows machines.
- Fixed a logical error in the script, so now Zettlr will remember where you were in a document and restore that view on every opening of a file (not persistent, i.e. if you close and re-open Zettlr itself, the positions will be reset).

## Under the hood

- Added `export` to the `CLOSING_COMMANDS`.
- Updates in `package.json`, updated dependencies.
- Fixed a wrongly placed `continue` in `_renderLinks()` in the `ZettlrEditor` class.
- Moved the saving of scrolling info from the `open()` function to the `close()` function in `ZettlrEditor`.

# 0.15.3

## GUI and functionality

- Removed some displaying of numbers during search.
- Added more file info - when you click on the word count, a small popup containing info about the characters, characters without spaces and also the selection is shown.
- Added a heatmap that shows you the relevance of the search results by adding a background color to the individual file ribbons. The more green and bright they get, the more relevant the file showed up in the results. **Important**: Files that do not match any of the selectors will be hidden as always, e.g. even grey files will at least fulfill the criteria!
- Removed directory ribbons while in search mode.
- Search mode will automatically be exited when selecting a different directory.
- Also, now when a search is done, the opened file will have all results marked in text so you can easily discern them from the rest of the text.
- Small design fixes.

## Under the hood

- Removed an unnecessary `paths-update` event.
- Augmented `getWordCount()` function to return the wordcount of any given string.
- Removed some strange artifacts from the search.
- Huge improvements to the search functionality.
- Finally implemented the new license in the files

# 0.15.2

## GUI and functionality

- Switched the directory indicator with the collapse indicator on root directories, so that the first always stays first.
- Huge performance increase in rendering the preview list.
- Small fix to the word count. Now an empty editor does not show that there's a word written.
- Removed the `Zoom` menu entry from the Window menu on macOS.
- The Reload-shortcut in debug-mode is now `F5`.
- Small fix to the Tag-recognition (now a `#` sign immediately followed by a delimiter character (e.g. spaces, line breaks or apostrophes) will not render a tag formatting).
- The Attachment pane will now scroll if there are too many attachments in it.
- Added an option to open the currently selected directory in the system's file browser (e.g. Finder on macOS or Explorer on Windows). The respective button resides next to the attachment pane's header.
- Small fix to the context menu: It will popup where the click occurred, and not where the mouse is when the menu is actually shown (noticeable especially when right-clicking a misspelled word).
- Augmented the autoclose-pairs with the default German quotes `„` and `“`.
- Changed the save function so that it does not save immediately, but gracefully implements a way to save changes any time a potentially file-closing command is issued (such as selecting another file).
- Changes to the design of the preview list.
- Removed the save-button from the toolbar and now Zettlr will not show you an indicator whether or not there are unsaved changes, because normally everything should be saved. In case changes are *not* saved under strange circumstances, Zettlr will still prompt you to save them if they would be lost.
- Fixed a small error that led Zettlr to believe that it doesn't need to reorder the opened root files and directories, although it should have, thereby having newly opened files pop up not at the top of the directories' list but at random positions somewhere in the directories.

## Under the hood

- Switched Preview-list rendering to `Clusterize.js` to keep huge lists renderable and reduce loading times.
- Removed the now unnecessary `ListView` and `ListViewItem` classes.
- Removed the unnecessary `file-revert` command handler in `ZettlrIPC`.
- Removed a `console.log` in `ZettlrPreview`.
- Added a `isModified()` function in `ZettlrRenderer`.
- Changes to `ZettlrRendererIPC` to accomodate graceful saving procedure.
- Upgraded dependencies.
- Coloured the output of the less compiler script so that it's easy to discern whether or not an error or a warning occurred.

# 0.15.1

## GUI and functionality

- **Switched license from MIT to GNU GPL v3. This also includes all prior releases!**
- Now if there is a valid URL in the clipboard it will be inserted as the URL on all images and links created, not just if there's nothing selected.
- Fixed a bug that prevented the opening of links if clicked with `Alt`-key pressed.
- Added the code indicators (backticks) to the list of auto-complete pairs.
- Fixed the rendering of internal links.
- Small changes to the design of file IDs.
- Moved the resize handles of quicklook windows completely out of the windows themselves so that they are more easy to reach and don't block the scrollbar.
- Fixed the colours of the directory sorters in dark mode.
- Translated the formattings.
- Updates to the readme.
- ID generation now also works if there is something selected.
- More generally: All CodeMirror commands (such as changing the formatting of a selection) will retain the selection you have made (i.e. they will save them, run the command and afterwards re-select what was selected previously).
- Fixed a small bug that could lead to errors while searching using the OR-operator.
- Updater now shows your current version in the update window.
- Small fixes to the styling of the update dialog.

## Under the hood

- Small change to the zkn-link regular expression (was greedy, now it is lazy) to prevent huge misrenderings in case two links were on one line.
- Removed the unnecessary `_sort()`-function in the `ZettlrDirectories`-class.

# 0.15.0

## GUI and functionality

- Fixed the button text color in popups.
- More shadow under the popups (makes them stick out more in the white mode).
- Now it is possible to open Markdown files directly with Zettlr by double clicking them or dragging them onto the app. Dropping also works for directories (#3).
- Zettlr now tells the Operating System that it is capable of handling `.md`- and `.markdown` files.
- Small fixes to the translations.
- Added an about dialog.
- Now Zettlr also converts "standalone" links (e.g. simple detected URLs without Markdown formatting around them) into clickable links. **Attention: Clicking now works with ALT instead of Shift!**
- Added a small popup to view some stats on your writing.
- Fixes to the word count (now also splits along line breaks).
- Moved all formattings to a small popup (indicated by the carriage return symbol). Also added other formatting possibilities, such as code, headings and blockquotes.
- Fixes to the formatting commands.
- Added an attachment pane (#6).
- Added an option to sort directories chronologically or according to name (#4).
- Begun adding zkn-functionality to Zettlr:
  - Now it is possible to use `@ID:<your-ID>` to give an ID to a file (generate one using the Toolbar Button or by pressing `Cmd/Ctrl+L`). If multiple IDs are defined in such a way, the first found will take precedence.
  - You can now tag your files using the Twitter-like syntax: `#hashtag`. Alt-Clicking on them will trigger a search for the tag.
  - You can now link searches in your files. If you type `[[search terms]]` this will trigger a directory-wide search for the search terms. If the link contains an ID in the format `[[@ID:<your-ID>]]`, Zettlr will try to get an exact match. If there is a file using that ID, it will be immediately opened. Also, a directory-wide search for all files referencing this ID will be conducted.

## Under the hood

- Fixed a small bug in the `ZettlrWatchdog` that prevented remotely added directories from being detected by the app.
- Given the classes `ZettlrFile` and `ZettlrDir` more authority over what happens with them. Now they're handling all events by themselves.
- Made the paths mandatory on creation of new `ZettlrFile` and `ZettlrDir` instances.
- Added `isFile()` and `isDir()` helper functions to check if paths actually denote a valid file or directory.
- Added `openPaths` configuration option to hold all opened paths and re-open them on every start.
- Small fix to the loading mechanism of the configuration to allow flexible arrays (needed for the `openPaths` option).
- Found **A LOT** of unnecessary and duplicate code in the `Zettlr` main class and removed it.
- Handle open events in `main.js` and make Zettlr definitively a single app instance.

# 0.14.3

## GUI and functionality

- Fixed a bug that prevented deletion of files and folders.
- Removed the now defunct autosave option in preferences.

## Under the hood

- Fixed a type error in `ZettlrWindow` that passed `undefined` instead of the window to the `showMessageBox` function.

# 0.14.2

## GUI and functionality

- Fixed input text color in popups (e.g., for new files and directories).
- Removed the autosave functionality. Now Zettlr automatically saves all changes "completely."

## Under the hood

- Updated `less.js` (dev-dependency) to latest version.
- Updated `chokidar` to latest version.
- Updated `electron-builder` (dev-dependency) to latest version.
- Removed all autosave-functions.
- `ZettlrWatchdog` can now add multiple paths to watch
- `ZettlrFile` can now also be root (e.g. have the `Zettlr`-object as parent)

# 0.14.1

## GUI and functionality

- Finally got rid of the horizontal scrollbar in the editor, that was visible on Windows and Linux systems
- Also, customized the scrollbar style to be more decent
- Major fixes to the User Interface (now looks way more modern and less cluttered)
- Fixed an error that did not update the snippet of a file on remote change

## Under the hood

- Added other files and directories to the ignore dirs of `chokidar`
- Fixed a small bug in the `poll()`-function

# 0.14.0

## GUI and functionality

- Now Zettlr can detect relative image paths (i.e. relative to the file in which they are referenced) and show these images successfully
- Fixed a bug that did not update the modification time of a file on save.
- Fixed the non-selection of the current file on directory selection
- Fixed a small bug that sometimes could throw an error when moving directories within the app
- Now a quicklook window can be brought to front by simply clicking its title
- Hid the textarea by default, so that on startup the editor field is clean
- Design improvements

## Under the hood

- Begun another code rewrite. This time, the focus is on two parts: First, prevent any access of object properties from other objects than `this`. Instead, use public functions (also, prevent calling of private functions from the outside). Second: Try to, again, move out some functionality from the Zettlr main class to shorten it.
- Removed unnecessary function calls in the renderer.
- Also added support for the [yarn package manager](https://yarnpkg.com/)

# 0.13.0

## GUI and functionality

- Fixed a bug that could lead to errors and misbehaviour if a huge number of directories and files was added
- Added toolbar button descriptions. Simply hover over a button with your mouse to learn about its functionality
- Added an autosave feature. Now, Zettlr keeps automatic saves of your current file.
- Added a reversion feature. With the revert button you can restore the editor content to the last saved state.
- Added an automatic check for updates. It is run on every start of Zettlr and can be called programmatically by clicking Help -> Check for Updates
- Fixed an error that disabled the end-search button in the searchbar.
- Fixed an error that did not refresh the preview list when a new file was created by saving an empty file.
- Fixed an error that did not select newly created directories in the tree view, although they were selected as could be seen in the preview pane.
- Small changes in the system integration.
- Additional check whether or not Pandoc and LaTeX are installed on the system.
- Added menu entries for downloading LaTeX and Pandoc.

## Under the hood

- Added the `ignoreDir` and `ignoreFile` helper functions to check whether or not a specific path should be excluded or not. This applies to directories and the watchdog. Ignored directory patterns (as regular expressions) reside in `source/common/data.json`.
- Ignoring the `jquery-ui.min.js` file on docs generation.
- Improved the documentation of the main classes.
- Updated to Electron 1.8.3.
- Updated Electron builder to 20.4.0.
- Forgot to update the dependencies for export last time.
- Moved the polling interval into `data.json`
- Added class `ZettlrUpdater` with barebone functionality.
- Added `additional_paths` in `source/common/data.json` to automatically append to electron's PATH as to make sure the additional fields in the preferences are no longer needed (unless in special cases).

# 0.12.0

## GUI and functionality

- *New feature*: Integrated dynamically generated **Table of Contents**! Simply click the hashtag symbol and a popup will appear that lets you quickly navigate through all headings in your file.
- *New feature*: Now **images are automatically displayed**, if they are on a single line (only the image, no other text)!
- *New feature*: Now **links are automatically rendered**! Simply shift-click on them! (closes #12)
- Improved the markdown shortcuts. Now, if nothing is selected, when you trigger the bold or italics option, the cursor will automatically be placed inside the formatting marks, so that you can start typing without having to worry about the placement of the cursor.
- Now, if there is a valid URL in the clipboard when you trigger the insert link/image commands, it will be taken automatically as the linking target, so that you only have to type in the text it should link to.
- Added Open-button to the toolbar to select a new directory (closes #2)
- Switched the icon font from fontawesome to the [WebHostingHub-Glyphs](http://www.webhostinghub.com/glyphs)
- Small UI fix in the preview listing
- Small UI fix: Now Zettlr auto-closes the following pairs of characters: `() [] {} '' "" »« “” ‘’ ** __`.

## Under the hood

- Moved supported filetypes to unified file `source/common/data.json`
- Documentation for all files added.
- `ESDoc`-support integrated for API documentation. Simply run `npm run docs:build` to generate a full documentation in `resources/docs`
- Moved the `handleEvent()` functions from the main objects to the IPC classes.
- Moved the toolbar buttons to `source/renderer/assets/toolbar/toolbar.json` as in the example of Electron Menu, to have more dynamic control over the generation of the toolbar.
- Updated dev-dependencies

# 0.11.0

## GUI and functionality

- Introducing a **pomodoro** counter! Now you can simply click on the circle at the right end of the toolbar to start a pomodoro counter. It alternates task-phases of 25 Minutes with short breaks of five minutes and, after every fourth task-phase, a longer break of twenty minutes. It also notifies you when a phase is over with a small notification and a soft sound. Head over to [the official website](https://francescocirillo.com/pages/pomodoro-technique) to get to know what this technique is about.
- Switched to default Lato font on all platforms (embedded the font in the app)
- Additional check whether or not a file/directory already exists at the target location when moving by drag'n'drop
- Some fixes to the Quicklook-windows
- Moved some development functions into a "debug" mode that can be activated in the preferences.
- Now the zoom in/out menu commands only zoom the editor itself, not the whole application
- Added a small little button to end a search (and thereby make visible again all files)
- Switched most dialogs to the smaller (and really nice) popups
- Moved the Exporting options directly to the new share button
- Now Zettlr shows default context menus for text fields
- Fixed an issue on opening new project directories that provided you with the current directory's path instead of the project directory
- Reversed direction of the changelog to display most recent changes at the top of the file.

## Under the hood

- Included jQuery and CodeMirror as npm packages for easier updating
- Added a `ZettlrPopup`-class for easy displaying of small forms and info texts, this will replace most `ZettlrDialog`-forms, because we don't need such a massive dialog box for a single text field (or something else)
- Updated electron to version `1.8.2`, updated other dependencies.
- Updated scripts section. Now the available commands are:
- `npm run start`: Start the development environment
- `npm run less`: Same command as previous, now only with more output
- `npm run build:quick`: Quick'n'dirty unpacked release for current platform
- `npm run release:this`: Build and pack the app for the current platform
- `npm run release:mac`: Build and pack for macOS x64 as DMG
- `npm run release:win`: Build and pack for Win x64 as NSIS installer
- `npm run release:linux`: Build and pack for Linux x64 both as deb and rpm

# 0.10.0

## GUI and functionality

- Fixed a small bug that did not remove the file list if the open directory was removed from the file system. Now, if the current directory is deleted, Zettlr will automatically select the parent directory.
- Small fix to the translations.
- Added a toolbar button that also triggers the export dialog.
- Fixed an issue that prevented you from autocorrecting misspelled words.
- Fixed the sorting of directories (now case insensitive)
- Fixed an error that didn't update the ID of a file on renaming
- Fixed an issue that threw errors sometimes while moving directories

## Under the hood

- Massive rewrite of the logic behind the preview pane. Now only necessary changes are actually re-rendered (and not, as was the case until now, everything), which decreases the locking-potential of the application as well as the average energy impact. Additionally, now it is possible simply to spit out one updated paths-object from main to simply trigger a (possible) re-render.
- Also massive rewrite of the logic behind the tree view. The changes have the same effects as those in the preview pane.

# 0.9.2

## GUI and functionality

- Changed paper format in the odt-template from "Letter" to "DIN A4."
- Now dialogs are correctly positioned (centered)
- Implemented notifications that can be used variously
- Watchdog now monitors changes to the file system
- Small fixes in functionality and translations

## Under the hood

- Added notification service (can be triggered by sending a `notify`-event to the renderer or call `notify()` on a body element.)

# 0.9.1

## GUI and functionality

- Fixed broken PDF export in 0.9.0
- Small improvement in the HTML export template. Now if you want to print out the HTML file, it should look way better than before.

## Under the hood

- Updated dependencies to electron 1.7.11 to react to exploit [CVE-2018-1000006](https://cve.mitre.org/cgi-bin/cvename.cgi?name=CVE-2018-1000006). [See the electron project's blog for more information](https://electronjs.org/blog/protocol-handler-fix).

# 0.9.0

## GUI and functionality

- Fixed a bug that did not show the exact word count of 1.000 words in the toolbar.
- Translated the word counter into de_DE, en_US, en_GB and fr_FR
- The preview pane now does not scroll to its top on saving if it does not contain the current file
- Heavily improved footnote placement and removement
- Footnotes now show on hover to ease previewing.
- Fixed a small error that threw errors on deleting file with no file selected
- Fixed selection accuracy in Quicklook windows after they have been resized.
- Added modification time of files in the file preview.
- Modified the night mode and snippets toggler to display the status as checkmark (also amended the translations respectively)

## Under the hood

- Updated development dependencies
- Additional security check in the `trans()` method
- Footnote plugin now features way better RegEx recognition and works reliably.
- Also, made the footnote placements and deletions to only create one single history event (so that you don't have to press `Cmd/Ctrl+Z` twice to remove the footnote/re-add the footnote)
- Added basic watchdog functions. Not very sophisticated by now but it works.
- Now package.json does not trigger a rebuild of all modules when electron-builder is called (as we only rely on those already prebuilt)
- Again some rewrites to slimline the app
- Renamed events (now dir and file are prepended for easier identification)
- Now the renderer is completely autarc concerning configuration as darkTheme and snippets. This means the renderer can now be reloaded in dev mode without screwing up the config in main. (`afterWindowStart()` has been removed and set in the renderer)
- Wrapped the menu generation into a class (making it possible to set menu items based on configuration options)

# 0.8.1

**This is an emergency patch**. It fixes an error on Windows and Linux systems that disabled the complete main menu, making it unable to execute commands from the menu (e.g., opening a new root folder).

- Fixes a bug that rendered the whole application menu unusable
- Minor localization fixes

# 0.8.0

## GUI and functionality

- Context menu over a erroneous word now gives you suggestions on possible replacements; selecting them will replace the word.
- Fixed a small rendering bug that caused the editor not to correctly select text after hide/unhide of either the tree view or file preview pane.
- Included a toolbar and moved the global search out of the preview pane
- Fixed a small bug in which the title of the main window still showed the title of the currently opened file after it has been deleted
- Fixed a bug that made it impossible to export to PDF on Windows when Zettlr was installed to the `Program Files`-directory
- Fixed a bug that did not close the overlay if there were no dictionaries selected for spell checking
- Finally implemented the make/unmake itemized or numbered list function
- Also, finally added an easy way to insert and remove footnotes.
- - Fixed an error in which you could not save "empty" files on the fly if you just started typing into the editor without any file open.

## Under the hood (i.e.: technical stuff)

- Replaced npm package `trash` with electron internal `shell.moveItemToTrash()`
- Hardened the translation package against potential errors and accounted for also probably missing translations

# 0.7.0

- Included Spellchecking (en_US, en_GB, fr_FR, de_DE, more languages on request)
- Translated app into English, German and French.
- Introducing **Quicklook**: Right-click on any note and click "Quicklook" to open the file in a small overlay window. This enables you to keep open a file while simultaneously reading (and copying text) from different files.
- Fixed a minor error with the detection of clickable links
- Fixed an error that prevented searching for exact phrases
- Added a short check that Zettlr does not try to move a directory into a subdirectory.
- Multiple minor fixes and improvements
- Preview pane and directory tree view can now be hidden via `Cmd/Ctrl+1` and `Cmd/Ctrl+2`

# 0.6.0

- Now the file lists are automatically sorted on renaming files to immediately reflect a possibly changed order.
- The global search now also includes the name of the file
- Fixed a small error that prevented Zettlr from searching the first file in the preview pane
- Fixed an error in the inter-process communication (IPC) that led to unexpected behavior when using Shortcuts.
- Fixed an error that prevented renaming of directories if a file was selected.
- And behind the scene: We've rewritten the whole code base and made it more efficient — that's why the version has switched to 0.6.0

# 0.5.1

- Fixed a bug that disabled the creation of new directories and instead threw errors
- Fixed an error that was thrown by pandoc on each PDF export.

# 0.5.0

- Improved drag and drop of directories
- Moving files now works via drag'n'drop as well
- Fixed a bug that led to undefined errors while trying to rename directories
- Much cleaner arrow-key navigation through the preview pane — now failsafe.
- Now you can navigate to top or bottom in the preview list by holding Cmd or Ctrl while pressing the arrow key.
- Global search is now non-blocking and provides a progress indicator
- Now Shift-click on URLs opens these in external browser.
- Implemented preferences.

# 0.4.0

- Color theme unified (now less colors, more consistency)
- More generally, adaptions in design
- Included directories into preview list pane to mark where directories begin and end
- Now files and directories are automatically sorted, whenever a new gets added
- Renaming of files and directories is possible now.
- Moving of directories via drag'n'drop is now possible.
- Dark Theme configuration stays also after quit and restart.
- Minor bug fixes and improvements (especially failsafes)
- Context menu
- Auto closing of brackets and quotes

# 0.3.0

- The search dialog for the currently opened document now does not close on Enter but enables you to repeatedly press `Enter` instead of `Cmd/Ctrl-G` to `findNext`
- Added several shortcuts for comfortable editing: `Cmd/Ctrl-B` boldens a selected text (or inserts bold-markers at cursor position). Accordingly, `Cmd/Ctrl-I` emphasizes, `Cmd/Ctrl-K` converts the selection into a link and `Cmd/Ctrl-Shift-I` inserts an image.
- Added support for HTML, DOCX, ODT and PDF export using Pandoc and LaTeX

# 0.2.0

- Rewritten version with again several major code rewrites that have been done before this SVN began.

# 0.1.0

- Initial Version w/ several code rewrites that are not documented here.<|MERGE_RESOLUTION|>--- conflicted
+++ resolved
@@ -22,10 +22,6 @@
   the `title` text remains as plain text.
 - **Change**: When searching for files in the filter field, only files and
   workspaces that match all queries entered will be displayed
-<<<<<<< HEAD
-- **Fix**: Focus input field when search in folder (global search) is
-  triggered
-=======
 - Fixed the French translation of unsaved-changes dialog actions. (#5177)
 - Fixed bugs with properly saving files (and retaining linefeeds) on Windows
   systems; now Zettlr should be capable of handling any type of linefeed (#5109)
@@ -34,7 +30,8 @@
 - Fix assets file icons in the sidebar
 - Design fixes in the sidebar
 - Fix: The file preview tooltip now respects the filename display settings
->>>>>>> cc35b77b
+- Fix: Focus input field when search in folder (global search) is
+  triggered
 
 ## Under the Hood
 
