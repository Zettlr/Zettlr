--- conflicted
+++ resolved
@@ -29,14 +29,13 @@
 
 ## GUI and Functionality
 
-<<<<<<< HEAD
 - **New Feature**: Zettlr can now display a set of file types not only in the
   sidebar's "Other files" tab, but also in the file manager, which in turn makes
-  it simpler to find and open relevant plots or PDF files for reference
+  it simpler to find and open relevant plots or PDF files for reference.
 - **New Feature**: Zettlr can now open images and PDF files right next to your
   regular files, enabling you to preview pictures of, e.g., plots, or studies to
-  reference in your text; and double-check PDF files which you need to reference
-=======
+  reference in your text; and double-check PDF files which you need to
+  reference.
 - **Feature**: The code editors (in the assets manager and elsewhere) now share
   the same keymap as the main editor.
 - **Feature**: The image renderer now acknowledges and respects the presence of
@@ -229,7 +228,6 @@
 
 ## GUI and Functionality
 
->>>>>>> bc4d91d5
 - **New Feature**: For files that belong to a Zettlr project, the status bar now
   additionally displays the total word or character count for all files across
   the entire project, making it easy to check for a total limit (e.g., for a
@@ -273,26 +271,6 @@
   Markdown and code files; now also images, PDFs, MS and Open Office files as
   well as data files)
 - Select controls can be disabled now
-<<<<<<< HEAD
-- Added a new form builder field, `control-grid`
-- Added a `plain` display style for form builder text fields
-- Forward `disabled` attribute to selects in the form builder
-- Images and PDF files clicked on in the file manager, the "Other Files" sidebar
-  tab, or the image previews in an editor component will now respect the
-  corresponding setting of whether the user wants to open them in Zettlr or with
-  the default system app for the file types
-- Bump CodeMirror dependencies
-- Define a new shared type, `IPCAPI` that can be used to type the various IPC
-  APIs the service providers use across the app.
-- Update Pandoc to version `3.6`
-- Fully type IPC APIs:
-  - AssetsProvider
-  - DocumentAuthority
-  - DocumentManager
-  - WindowProvider
-  - CiteprocProvider
-=======
->>>>>>> bc4d91d5
 - Configuration updates in the renderer are now throttled to at most once every
   second, preventing some fast updates from inducing lag
 - Refactored spellcheck linter
