--- conflicted
+++ resolved
@@ -22,9 +22,7 @@
   the `title` text remains as plain text.
 - **Change**: When searching for files in the filter field, only files and
   workspaces that match all queries entered will be displayed
-<<<<<<< HEAD
 - Fixed the French translation of unsaved-changes dialog actions. (#5177)
-=======
 - Fixed bugs with properly saving files (and retaining linefeeds) on Windows
   systems; now Zettlr should be capable of handling any type of linefeed (#5109)
 - Fixed an issue where checkboxes in various list controls would not be properly
@@ -32,7 +30,6 @@
 - Fix assets file icons in the sidebar
 - Design fixes in the sidebar
 - Fix: The file preview tooltip now respects the filename display settings
->>>>>>> d015a57b
 
 ## Under the Hood
 
