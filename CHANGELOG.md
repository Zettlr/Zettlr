--- conflicted
+++ resolved
@@ -17,6 +17,11 @@
 - Fixed an issue where the font definitions were borked and required usage of
   `!important` to make them work (#4719)
 - Upgraded all available CodeMirror components to the most recent version
+- Replaced `fs.unlink` with `fs.rm` in `safeDelete` to support recursive removal
+  of directories
+- `fsal-directory::removeChild` now calls `pathExists` instead of `isFile` to make
+  sure directories also are removed in removeChild
+- `pathExists` wraps `fs.promises.access`.
 
 # 3.0.2
 
@@ -49,15 +54,7 @@
   directory that do not also update `ctime` hidden from the FSAL
 - Fixed a misalignment of the `InlineCode` element for the Pandoc attribute
   parser
-<<<<<<< HEAD
-- Replaced `fs.unlink` with `fs.rm` in `safeDelete` to support recursive removal
-  of directories
-- `fsal-directory::removeChild` now calls `pathExists` instead of `isFile` to make
-  sure directories also are removed in removeChild
-- `pathExists` wraps `fs.promises.access`.
-=======
-- Upgrade Electron to v25.8.4, mitigating CVE-2023-5217
->>>>>>> 696e253a
+- Upgrade Electron to v25.8.4, mitigating CVE-2023-521
 
 # 3.0.1
 
