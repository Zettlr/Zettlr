--- conflicted
+++ resolved
@@ -50,9 +50,7 @@
 - Fixed searches behaving irrationally if you search again while the previous search has not yet ended.
 - Switched to using the [Clarity Design](https://clarity.design/icons) icon set where possible.
 - Sort buttons now show how the directory is currently sorted. One shows and toggles what is being sorted by (name or time). The other shows and toggles what direction is being sorted ine (ascending or descending).
-<<<<<<< HEAD
 - Added ability to open or create new files from a ZKN link [[]] by either _Shift + Alt/Opt + Click_ or _Shift + Alt/Opt + Enter_
-=======
 - Modified display settings are now applied on configuration changes (not just after clicking somewhere in the document).
 - Modals now also apply a dark theming if in dark mode.
 - Fixed image exports.
@@ -62,7 +60,6 @@
 - If there is a selection in the document, its contents are used to fill in the search field now. Furthermore, the occurrences of the search term are now already highlighted without you having to search first.
 - If there is a selection in the document, its contents fill up the global search field on focus, if the global search field does not have any contents.
 - Fixed wrong display of project property table of content evaluation level.
->>>>>>> 4f1f55bf
 
 ## Under the Hood
 
