# 3.2.1

## GUI and Functionality

- Zettlr now remembers the widths of file manager and sidebar
- You can now reset the file manager and sidebar widths by double-clicking the
  corresponding resizer
- Fixed an issue with the Markdown AST parser that would wrongly parse tables
  with empty cells and forget some of them
- Copying plain links in the form `<http://www.example.com>` will now remove the
  angled brackets (#5285)
- Reverted a change from 3.1.0 which altered the process of creating new files
  in such a way that the "open directory" was no longer considered; now Zettlr
  will again use the open directory if present, allowing users to quickly create
  new files by selecting a folder first in the file manager (#5141)
- Updated translations:
  - `it-IT` (#5233)
  - `zh-TW` (#5327)
  - `nl-NL` (#5319)
  - `ru-RU` (#5314)

## Under the Hood

<<<<<<< HEAD
- Update Electron to `v32.0.1`
- Update Pandoc to `v3.3`
- Switched to ESLint v9.x, thereby replacing the "old" `.eslintrc.json` config
  with what ESLint calls "flat" configs
- The MainEditor component will now execute shortcuts also when the focused
  element is anywhere within the EditorView instance
=======
- Update Electron to `v32.1.0`
- Update Pandoc to `v3.4`
- Switched to ESLint v9.x, thereby replacing the "old" `.eslintrc.json` config
  with what ESLint calls "flat" configs
>>>>>>> 8a9e9d58
- Bumped various dependencies

# 3.2.0

## Resolved Data Loss Issues

When Zettlr v3.0.0 was released, we started receiving reports by users
mentioning that some files wouldn't properly save, potentially leading to data
loss. After searching for the underlying root cause, we have now identified it
as improper newline handling in files. Specifically, we have accidentally
introduced a bug that would render Zettlr incapable of properly detecting
Windows-style CRLF newlines. This means that Zettlr was only sometimes able to
properly read and modify such files.

This update fixes this bug. Now, Zettlr is able to properly read and modify any
file, regardless of whether it has been created on Windows, macOS, Linux, or
even some older systems. We would like to apologize for this bug and thank you
for sticking with Zettlr despite it.

## Changes to the file filtering logic

The filter field in the file manager has always applied OR-logic when searching
for files and workspaces. In this latest update, Zettlr changes to AND file
filtering logic, meaning that only items matching all queries will be displayed
when entering phrases separated by spaces.

As an example: Until now, searching for "Niklas Luhmann" would've surfaced files
that contained either "Niklas" or "Luhmann," or both. From now on, searching for
"Niklas Luhmann" will only show files that contain *both* "Niklas" *and*
"Luhmann" and exclude files that miss one of these phrases.

## GUI and Functionality

- **Feature**: The attachment/assets/other file sidebar tab now also shows files
  found in the default image folder where applicable
- **Feature**: The right-click context menu for external markdown links now 
  contains an option to remove a link. When removing `<link>` style links, the
  `link` text remains as plain text. When removing `[title](link)` style links, 
  the `title` text remains as plain text.
- **Change**: When searching for files in the filter field, only files and
  workspaces that match all queries entered will be displayed
- Fixed the French translation of unsaved-changes dialog actions. (#5177)
- Fixed bugs with properly saving files (and retaining linefeeds) on Windows
  systems; now Zettlr should be capable of handling any type of linefeed (#5109)
- Fixed an issue where checkboxes in various list controls would not be properly
  updated to reflect the actual, underlying value
- Fix assets file icons in the sidebar
- Design fixes in the sidebar
- Fix: The file preview tooltip now respects the filename display settings
- Fix: Focus input field when search in folder (global search) is
  triggered

## Under the Hood

- Upgrade Electron to `v30.1.0` (cf. issue #5135 and Electron issue #41839)
- Downgrade Linux builds to use Ubuntu 20.04 instead of 22.04 (#5137)
- Fully abstract away newline handling from the internal logic. Now, newlines
  are always `\n` across the entire app. The actual newlines from the files will
  be stored in their respective file descriptor, and will be exclusively used on
  file reads (to replace them with `\n`) and file writes (to replace `\n` with)

# 3.1.1

## GUI and Functionality

- Fixed a segmentation fault crash on startup across various Linux setups
  (#5135)

## Under the Hood

- Downgrade Electron to version `29.3.2` (cf. Electron issue #41839)

# 3.1.0

## Changes to the link detection

For a long time now, Zettlr would (sometimes aggressively so) detect plain links
and display them in a rendered state. In some cases, this was nice as it would
relieve you from having to surround such links with pointy or angled brackets.

However, especially in the latest evolution of this parser plugin, the link
detection was a bit too aggressive and interfered, e.g., with emphasis
highlighting. In this version, we have entirely removed our custom link
detection and rely upon the more straight-forward way of detecting links.

Regarding your exporting experience, this should not have any impact, since the
auto-link-detection feature wasn't enabled by default by Pandoc anyhow, but
depending on how you have been writing, you may notice less detected links in
your documents.

To add "plain" links (without using the full `[]()`-syntax) from now on, simply
surround them with angled brackets: `<https://www.google.com>` or
`<mail@example.com>`. Note that the protocol (`https://`) is required, so
`<www.google.com>` will not work.

This changes brings Zettlr's link functionality much more into alignment with
other editors as well, since this is the way that many other applications handle
links as well.

## Introducing Wikilink Titles

This update brings a long-awaited change to Zettlr's handling of internal links
(sometimes called Wikilinks). Specifically, with this version, Zettlr finally
supports optional titles in such links. Your old links in the format `[[link]]`
still work fine, but now you can add a title that is different from the link,
separated by a pipe, or vertical bar character (`|`).

If such a title is given, Zettlr will use it in various ways to make your files
more readable. For example, if you have the link renderer activated in the
settings, it will take care of hiding the link target of Wikilinks as well as
those of regular Markdown links.

Since there is no way of knowing which of the two parts is the link, and which
is the title, Zettlr follows Pandoc's solution in allowing you to specify how
internal links are structured for you. The default and recommended setting is to
put links first, and titles second (`[[link|title]]`). This ensures
compatibility with VimWiki, MediaWiki, Obsidian, and others. However, should you
need to target GitHub wiki pages or another application that expects a title to
come first, you can select the alternative option (`[[title|link]]`).

In order to make Pandoc aware of your choice, you can add one of the following
reader extensions to your export profiles: `wikilinks_title_after_pipe` or
`wikilinks_title_before_pipe`.

Lastly, due to this improvement, we have changed the default setting for "link
with filename" from "always" to "never", since it will be more ergonomic to use
a custom link title directly instead of having the filename pop up after the
link. This default setting applies only to new installations automatically; so
if you already installed Zettlr, you can manually switch it.

## Re-enabling old Link-Title-Syntax

After the release of Zettlr v3.0.0, some users have complained that their
internal links have stopped working. It turns out that quite a lot were using
Logseq's syntax for adding titles to internal links (`[Title]([[Link]])`), which
we broke during a refactor of the Markdown parser. This update partially
restores this link functionality, allowing you to `Cmd/Ctrl-Click` them to
follow these links again.

Note that we have not implemented other parts yet, and we recommend the more
common `[[wikilinks]]` or `[regular markdown links](./file.md)`.

## Preferences Window Overhaul

This release marks the debut of our UX/UI artist Artem Barinov who spent the
better half of 2023 redesigning the entire preferences window from scratch.
While this change narrowly didn't make it into 3.0.0, we are more than excited
to introduce this new and sleek overhaul in this version.

The new window now follows a much more consistent design philosophy. While we
have kept the broad tabbed outline, the settings have now been moved into
smaller blocks that contain sets of related settings. Furthermore, instead of
having to remember where a setting is located, you can now directly search for
it using the new search bar.

We also took the opportunity to change, rename, relabel, and remove settings so
that a bit of older remnants are now gone. Overall, the experience of changing
the settings should now be much smoother, and we hope you like the change. In
the coming updates, you can improve many more improvements on the UX side of
things!

## Project Overhaul: Full Control Over Your Files

Projects are at the heart of Zettlr. As a writing toolbox primarily targeted at
academics, journalists, and writers, it must cater not just to simple note-
taking workflows, but also to serious writing. Because of this, Zettlr ships
with a project feature since the very beginning (since version `0.18.0`,
released on Jul 20, 2018, to be precise).

However, for a long time the feature attempted to piggyback on the way your
files were displayed. This meant that (a) the order in which your files were
weaved together into the project file depended on the sorting of the directory,
and (b) there was no clear way to exclude files that naturally amass during the
lifetime of a project, such as notes, backup files, and miscellaneous.

Zettlr 3.1.0 fixes this issue by introducing a rather small, but powerful change
to the way projects work. We have removed the difficult to understand glob-
patterns that were introduced in a less-than-ideal attempt to fix some of the
complexity-issues that were introduced later (such as displaying file titles
instead of filenames, and others). Instead, you can now explicitly select which
files will be included in your bound export files – and in which order.

The new file list, which you can find in the project properties dialog, aims to
be dead-simple to understand, yet give you back the certainty which files will
end up where in your export – without a doubt.

This also means a change to your projects: After this update, the glob patterns
will be removed from your `.ztr-directory` files and replaced with an (initially
empty) array of files to be included in your project. That means that you will
have to select the files you want to include in a project once after the update.

Managing this list in the project properties is simple: The "Files" tab includes
a list of all files available within the project's folder structure. To select a
file for export, click the "+"-button to move it up and include it in the
export. Next, you can use the "Up"- and "Down"-buttons to change the order of
the files within your export. The "-"-button removes a file again and moves it
back down to the list of ignored files. Changes are immediately applied and
persisted to your disk.

When you now export the project, Zettlr will use only the files you have
selected, and put them in the appropriate order.

Should you have deleted a file that you originally included in the list of
files, Zettlr will show you a warning message as soon as you export it so that
you can have a second look to not send off a file that's missing a crucial part
of your work. Such missing files are shown atop of the available files and
feature a "-"-button which allows you to remove them from the list. We opted for
this approach of you manually having to remove missing links, since it makes it
transparent which files are missing so you can take the appropriate action
(especially if it was an accidental deletion).

## LanguageTool Improvements

The first update to Zettlr's LanguageTool integration concerns the language
detection. This update ships with two improvements:

1. Zettlr implements LanguageTool's "Preferred Variants" setting
2. LanguageTool respects the `lang` frontmatter property

Those who prefer writing in British English (instead of, e.g., US English) had
to resort to manually switching the automatically detected language from en-US
to en-GB every time they opened a file. This has to do with fact that
LanguageTool's auto-detector cannot reliably distinguish between variants of
some languages (English, German, Portuguese, and Catalan). That is why LT
implements a "Preferred Variants" setting that allows you to specify which
variant you prefer when writing in any of these languages. Zettlr now implements
this setting so that when LT auto-detects the language, it will choose that
variant if it detects that, e.g., English is the language. You can adapt this in
the settings.

Second, LanguageTool now respects the `lang` property in YAML frontmatters. This
will come in especially handy for people writing bilingual and where
LanguageTool has troubles auto-detecting the primary language. By setting the
property `lang` to the language of the document (e.g., `en-CA`), LanguageTool
will default to that one instead of choosing the auto-detection. As an added
benefit, Pandoc also supports this property to localize some things here and
there (read more at https://pandoc.org/MANUAL.html#language-variables).

Note that both improvements only apply to the initial loading of a document. You
can always override the language on a per-document basis using the status bar.

## GUI and Functionality

- **Feature**: Zettlr now supports titles in internal (wiki) links; the default
  setting instructs the parser to expect first the link, and then the title
  (`[[link|title]]`), which ensures compatibility to, e.g., VimWiki, MediaWiki,
  or Obsidian, whereas the alternative setting (`[[title|link]]`) is compatible
  to GitHub wiki syntax. Remember that you need to enable the corresponding
  option on the Pandoc Markdown reader (`wikilinks_title_after_pipe` or
  `wikilinks_title_before_pipe`, respectively) if you wish to export files with
  this option
- **Feature**: Project Overhaul. Now you can properly manage which files will be
  exported in projects, and in which order
- **Feature**: Zettlr can now suggest you emojis during autocompletion. Emojis
  use the same trigger character as the snippets autocomplete, a colon (`:`);
  and Emojis will always be sorted below your snippets -- you can turn this off
  in the editor settings
- **Feature**: We've completely redesigned the preferences dialog; now it is
  more aligned with the system preferences on macOS and Windows, allows
  searching and follows a more stringent structure (special thanks to our UX/UI
  artist Artem for spending almost an entire year redesigning it from the ground
  up!)
- **Feature**: The assets manager now provides buttons to open the defaults and
  snippets directories directly from within the app
- **Feature**: The table insertion popover now displays how many rows and
  columns will be inserted
- **Feature**: A new setting allows to highlight whitespace across the app
  (#1123)
- **Feature**: Implemented the LanguageTool Preferred Variants setting; now you
  can select variants of certain languages (English, German, Portuguese, and
  Catalan) for cases in which the automatic detection may pick the wrong one
- **Feature**: LanguageTool now respects the `lang` YAML frontmatter property
  (if present and conforming to simple BCP-47 tags, e.g., `de` or `de-DE`),
  instead of defaulting to "auto"; this allows you to specify the languages of
  your documents instead of relying on LanguageTool to figure it out; may not
  work with more exotic tag variants (such as `de-DE-x-simple-language`)
- **Change**: The attachment sidebar no longer considers the "open folder" for
  fetching its "other files" -- instead it will use the last focused file's
  folder
- **Change**: The shortcut for deleting a directory has been removed from the
  menu as it provided an opaque way of deleting a seemingly random folder; now
  deleting a folder requires right-clicking the corresponding directory which
  makes the process more transparent
- **Change**: Removed the option for choosing to sort by either file creation or
  last modification time, since that can also be inferred from whichever time
  you choose to display
- **Change**: Removed the option for activating or disabling automatic file
  creation upon following internal links; now this will happen automatically as
  long as the "custom folder" option points to an existing folder; to disable
  this functionality simply remove the folder path
- Fixed a bug where recent documents would not turn up in the menu
- Fixed the sidebar shortcut: It is now `Cmd/Ctrl+Shift+0` (to align with the
  file manager shortcut, which is `Cmd/Ctrl+Shift+1`)
- Custom protocols should now be opened without problems by Zettlr (#3853)
- Added Tamil (India) translation (#4848)
- Removed the custom plain link parser out of two reasons: (1) It was a tad too
  aggressive, detecting links even where none were wanted; (2) Pandoc doesn't
  support auto-links in such a way as we have implemented it, leading to
  inconsistencies in exports
- The YAML frontmatter is now ignored for the purposes of previewing files,
  showing a more meaningful preview of its contents (#4598)
- Improve pasting behavior: Now text from Microsoft Word or Excel will be pasted
  as text, instead of offering to insert an image of the selection
- Fix pasting behavior: Now Zettlr should properly paste most formatted text
  without too much noise (in the form of comments, styles, and other additions)
- Fix restart-dialog showing multiple times for the same options (#4768)
- Fix the active typewriter line background color in dark mode
- Fixed an issue where gutter markers were not equally offset when typewriter
  mode was active (#4918)
- Fixed non-working file deletion menu item (#3894)
- Fixed a bug that would not ask users to save their changes when closing the
  last main window on Windows or Linux (#4898)
- Fixed a bug that would not properly restore the open directory on application
  boot (#3797)
- Fixed an issue that would break drag & drop behavior of editor panes when the
  path name contained a colon on non-Windows systems (#4822)
- Fixed an issue where the re-ordering of list item numbers would not ensure
  that lists start at 1
- Fixed an issue that has removed the custom background color from the Bielefeld
  and Bordeaux themes (#4913)
- Fixed broken context menu options for images (#4893)
- Implemented superscript and subscript HTML rendering in the internal Markdown-
  to-HTML converter (#4943)
- Improved the TableEditor to more reliably parse tables; also, when a table
  could not be rendered out of any reason, the editor will simply remain dormant
  and not render the table instead of messing up the entire document
- Improvements to how the Markdown AST handles table parsing, which will improve
  Markdown-to-HTML conversion both within the TableEditor as well as when
  copying as HTML
- Fixed an issue that would make a context menu on macOS appear offset from the
  actual mouse position if the window's GUI was scaled absolutely (as per the
  preferences); now the context menu should always appear exactly where it
  should be
- Updated the CodeMirror dependencies to resolve an issue where users of
  keyboards with `Alt-G` being assigned to some character were unable to type
  that (specifically, Swiss-Mac keyboard users could not type an `@`)
- Fixed a bug that would not properly highlight PHP syntax in code blocks
- The link renderer will now also hide internal link/Wikilink links and only
  show the titles, if enabled
- Internal link tooltips will now show regardless of where inside the link your
  mouse cursor is
- Added a visible error message to two places in which saving documents may go
  wrong so that users have visible feedback if their changes are actually
  persisted to disk (#4229)
- Re-enable following internal Links in the format `[Title]([[Link]])` by
  clicking them with `Cmd/Ctrl` pressed
- Fixed a bug that would not properly check for autocorrect values during a
  spell check
- The cursor on the editor scrollbars should now be a regular pointer instead of
  a text cursor (#4441)
- The global search now differentiates between the total amount of matches and
  the number of matched files
- The search button in the global search will now be disabled during a search
- Due to the new ability to add link titles, the default setting for "Link with
  filename" is now set to "never" for new installations; you may consider
  changing this as well
- The updater now contains a message indicating when Zettlr last checked for
  updates (#4963)
- Fixed a bug that would sometimes make the "New file" command hang (#4785)
- Fixed a bug on Windows and Linux that would not make the context menu on the
  status bar's MagicQuotes handler appear
- Fixed a bug in the print window (#4902)
- Fixed a bug in the image pasting modal handler (#5007)
- Fixed a bug caused by a workaround from a few years ago, making dialogs modal
  again (see #4952)
- Fixed an issue that would prevent the status bar in Code editors to switch
  between light and dark
- Fixed an issue that would not show the color picker's color in the tag manager
  on Windows
- Fixed list item indentation in Markdown and Code files
- Fixed a bug that would make Zettlr always save files with regular newlines
  (LF), even if the file originally uses carriage returns (CR) or a mixture
  (CRLF or LFCR), leading, among other things, to save issues (#4959)
- Fixed a bug that would make opening and closing folders in the file manager
  very hard
- The importer will ask for a target directory first now, and no longer use the
  `openDirectory` configuration value as a metric (due to a limitation in the
  dialog engine, this is a bit opaque and will be improved; for more info see
  issue #5084)
- Fixed an issue with the AST parser that has made it impossible to successfully
  parse Markdown tables with empty cells (#5025)
- Fixed an issue with inserting Markdown tables via the popover (#5028)
- Add a somewhat more informative message to the directory selection in the
  file importing workflow
- Improved how focusing the various open editors works (#4889)
- Fixed an issue where some borders in between split views wouldn't be drawn in
  more complex layouts
- Fixed an issue that would not add a newly created file outside the loaded
  workspaces to the list of standalone files, leading to various minor
  annoyances around other parts of the app
- It should now be more difficult to add faulty autocorrect entries (#4961)

## Under the Hood

- Version updates:
  - Pandoc: `3.1.13`
  - Electron: `30.0.2`
- Switched from the `vue-recommended` to the `vue3-recommended` ESLint ruleset
- Removed the config option `sortingTime` since that can be inferred from the
  option `fileMetaTime`
- Removed the config option `zkn.autoCreateLinkedFiles`, since that can be
  inferred from the option `zkn.customDir`
- Simplified tab bar tab retention logic across reloads
- Add the ability to programmatically open the assets window with specified tab
- Failure to fetch a link preview will now simply log a verbose message instead
  of an error
- Reimplement configuration guard options as Maps to allow for volatile state
- Fully remove the renderers's dependency on Node.js's path module to prepare
  for fully sandboxing the window code; instead polyfill the required functions,
  testing them against the module's behavior
- Completely sandbox renderers
- Switched the popover logic away from deprecated plugin syntax to child
  components with `Teleport` (#4663)
- No more JavaScript: With this update, the entire code base (sans build
  scripts) is written in TypeScript.
- Migrated from Electron's deprecated clipboard API to the native Browser API
- Migrated the entire main window store state from Vuex to Pinia
- Fixed an issue with the FSALCache provider where we accidentally stored the
  descriptors as strings, increasing the complexity of loading the cache values
  (see #4269)
- The internal Markdown-to-HTML converter now respects (potentially significant)
  whitespace in the Markdown source to construct the HTML
- The TableEditor now parses any table directly from the underlying parser to
  ensure that the representation is (almost) identical to the parse state and
  reduce complexity when parsing the table; several edge cases remain
- Removed a check for whether certain commands exist; instead we now attempt to
  run them, and if they do not succeed, we catch that error instead; removed
  `commandExists` as it appears to have a few minor issues on Windows installs
- The config provider now allows specifying options that will cause an event to
  be emitted instructing every open MainEditor to reload itself; this can be
  used to change options that affect non-reloadable components such as the
  parser without having to manually close and re-open affected editors, or
  forcing a reload of the entire main window
- MainEditors can now be programmatically instructed by the main process to
  reload themselves with the broadcast event `reload-editors`
- Added the commands `shortcut:install` and `shortcut:uninstall` to add develop
  shortcuts on Linux systems, allowing the simple launching of a binary compiled
  from source (rather than the provided binaries)
- Fixed an issue with showing the appropriate `platformVersion` in the about
  debug info tab
- Move `preventNavigation` utility function into the lifecycle handlers to
  reduce boilerplate code and make the app more secure
- Switched to the new YAML parser (`@codemirror/lang-yaml`)
- Improved linting to include plain JavaScript files, but exclude type checking
- Add build number (= git commit hash) to the debug info of the about dialog
- Simplify exporter types
- Retire the `test-gui` command; instead now the `start` command does the same;
  similarly, `start` won't touch any existing Zettlr configuration anymore
- Simplify CodeMirror theming, retire the `themeManager` and replace it with a
  simpler, more general `darkTheme` extension
- Disallow fuzzy matching during updates of translation files; previously this
  has led to inaccurate results (see, e.g., #5042)
- All renderer processes (= all windows) now have access to Pinia
- Markdown AST parser is now its own module
- Removed `openDirectory` functionality completely from the documents manager;
  instead it is now again managed entirely by using the config provider,
  removing tons of superfluous code
- Properly unmount CodeMirror instances when the `MainEditor` is unmounted
- Reinstated ability to style tags individually again; by targeting classes with
  the format `.cm-zkn-tag-<tagName>` (#4589)
- Fixed a bug that would prevent rendering of citations in certain edge cases
  (#5069)
- The citation parser is now more strict when it comes to `@Author [p. 123]`
  citations: Now only spaces are allowed between the citation key and the suffix
- Improved the i18n runs over the software, improving translatability (#5122)

# 3.0.5

## Dropping Support for macOS 10.13 and 10.14

Due to Zettlr's underlying Electron framework dropping support for macOS 10.13
(High Sierra) and 10.14 (Mojave), Zettlr drops support for these operating
systems as well. To continue to use Zettlr on a Mac, ensure to update to at
least macOS 10.15 (Catalina).

## Linux ARM builds functionally again

Since Zettlr v3.0.0, Linux users on ARM-machines had the issue that they could
not run the app, as a dependency has been compiled for the wrong architecture.
Thanks to efforts by @LaPingvino, this has now been finally fixed and you should
be able to run the app again just fine on ARM computers with Linux.

## GUI and Functionality

- Fix: Segmentation faults in Wayland environments (#4877)
- Fix Linux ARM builds (#4910)

## Under the Hood

- Update Electron from v25 to the latest available release (`v28.2.1`); this
  fixes segmentation fault issues in Wayland environments (#4877) and ensures
  that Zettlr keeps running a supported Electron version, which is especially
  pressing for the Arch Linux repository (see #4887; thanks to @alerque for
  bringing this to our attention), but also means that macOS 10.13 and 10.14 are
  no longer supported
- Switched to Zig compiler to enable successful compilation for Linux ARM
  targets (#4910)

# 3.0.4

## Security patch -- Please Update immediately

Dear users,

a security researcher has brought to our attention an issue that can lead to a
potential remote code execution (RCE) attack utilizing Zettlr's binary. This
issue has been first discovered and exploited in 2023. It is unlikely that you
have been affected, since the effort for this exploit is comparatively high and
it requires you to take some non-trivial actions. However, since we are
committed to making the app as safe as humanely possible to use, and the
corresponding fix was pretty easy to implement, we decided to offer this
security release that includes the same functionality as Zettlr v3.0.3, but with
the added security patch included.

A CVE (Common Vulnerabilities and Exposures) number has been applied for at
MITRE, but not yet issued. Once we know the number, we will publish a postmortem
on our blog and include some background as well as details about what this issue
exactly implied, how it could have been exploited, and how we have mitigated the
issue in this patch.

## GUI and Functionality

Nothing changed.

## Under the hood

- Update Electron to the last version 25 update (`v25.9.8`)
- Add Electron fuses support and disable those that allow certain debug commands
  to be sent to the binary (e.g., `--inspect`). This can be abused by malicious
  actors for remote code execution (RCE) attacks (CVE number applied for at
  MITRE; not yet issued; please see the Zettlr blog for updates)

# 3.0.3

## A Note on Custom CSS

This update includes a full refactor of the theming: The editor themes (Berlin,
Frankfurt, Bielefeld, Karl-Marx-Stadt, and Bordeaux) have now moved to their own
theme files and do not come with standard CSS anymore. This heavily un-clutters
the codebase, but it may impact your Custom CSS, should you use this feature. We
have ensured that no class names change and that the styling is mostly the same,
but the possibility of having to adapt the Custom CSS may arise for some of you.

## GUI and Functionality

- Fixed a visual issue that would handle overly long window titles improperly
- Fixed `Tab` not indenting/unindenting code in the CodeEditors (snippets,
  profiles, etc.)
- Fixed a precedence issue that would make it impossible to use autocomplete
  while filling in a snippet; now, accepting a potential autocomplete has a
  higher precedence than moving to the next tabstop of a snippet, making working
  with snippets more ergonomic
- Images now render more appropriately in inline-contexts
- Updated the German translation
- Fixed the keyboard shortcut for inserting footnotes on Windows and Linux
- Removed the accent color setting: now the accent color will always be the
  system accent color on macOS and Windows, and Zettlr's brand green on Linux;
  themes do not provide an accent color anymore
- Restored syntax highlighting for inline math code
- Fixes an issue that would frequently may make the cursor appear to jump or a
  dialog appearing warning of external changes (#4729; #4732)
- Added some translations
- Generating link previews no longer downloads the entire link target if the
  content is not preview-able
- Improved layout of link previews
- Overly long summaries of link previews are now shortened
- Project properties now adequately resolve the readers and writers of the
  existing profiles, enabling the usage of profiles with extended
  readers/writers (#4699)
- GraphView's labels are now rendered filled instead of stroked, to make it
  easier to read the labels.
- The GraphView does now support multi-window, so clicking a link will open it
  in the last focused window. If the file is already open in a leaf, that file
  will be in that leaf, otherwise it will open the file in the last focused
  leaf.
- `Alt+Click` in GraphView will force the document to be opened in a new tab.
- Zettelkasten links and tags will now be output by our custom Markdown-to-HTML
  parser (i.e., in various places in the app as well as on Copy with Style)


## Under the Hood

- Moved all themes from the `*.less`-files into proper theme plugins for
  CodeMirror v6; this means that they will not provide any global styles
  anymore; any applicable styling has been moved to more appropriate places
  (CodeMirror plugins as well as the WindowChrome and the various remaining
  `*.less` files). We tested the changes out and in our settings, no changes
  were necessary; sometimes you may need to adapt class definitions
- Remove unused color variable definitions
- Move gray color palette to the Window Chrome component
- Fixed an issue where the font definitions were borked and required usage of
  `!important` to make them work (#4719)
- Upgraded all available CodeMirror components to the most recent version
- Replaced `fs.unlink` with `fs.rm` in `safeDelete` to support recursive removal
  of directories
- `fsal-directory::removeChild` now calls `pathExists` instead of `isFile` to
  make sure directories also are removed in removeChild
- `pathExists` wraps `fs.promises.access`.
- (CodeMirror) Move plugin-specific base styles from the main override as well
  as from the themes to the respective plugin files
- Bump Pandoc to version `3.1.9`
- Fixed a weird layouting issue with the code block backgrounds
- DocumentManager's `openFile` does now handle the case when windowId and leafId
  is undefined, by keeping track on the last used editor.

# 3.0.2

## GUI and Functionality

- Fixed a bug that would not parse plain-text links at the end of a line
  completely
- Added two heuristics to plain link parser: (a) if the matched link ends with a
  period, exclude the period; (b) if the matched link ends with a closing
  bracket that does not match an open bracket, exclude the closing bracket
  (remember that you can explicitly define the start and end of plain links by
  wrapping them in `<` and `>`)
- Fixed an issue that could lead to data loss if "Always load remote changes"
  was checked in the settings
- Improved the Czech translation (#4688)
- Fixed an issue that would import Markdown files as LaTeX instead of simply
  copying the file
- If multiple candidate profiles to import files are found, the user can now
  choose the correct one
- Cmd/Ctrl-Clicking on non-rendered Markdown links will now have the same effect
  as directly clicking on the URL part of the link: follow the link
- The link renderer is now native in that it simply hides formatting characters
  instead of rendering a widget in place of the link; making inline formatting
  easier. NOTE: When copying a link as HTML, inline formatting in the
  descriptions is not yet parsed to HTML due to a limitation in the AST parser

## Under the Hood

- Increased the "immediate" save delay from 250 to 500ms to give slower systems
  more time to persist changes to disk
- Replaced direct `access` and `stat` calls for files and directories in the
  FSAL with a wrapper that will later on allow us to keep different file systems
  (e.g., WebDav versus local filesystem) opaque to the user
- Fixed a potentially (?) horrible bug where directory modification times were
  accidentally set to `ctime` instead of `mtime`, leaving any changes to the
  directory that do not also update `ctime` hidden from the FSAL
- Fixed a misalignment of the `InlineCode` element for the Pandoc attribute
  parser
- Upgrade Electron to v25.8.4, mitigating CVE-2023-5217

# 3.0.1

## GUI and Functionality

- Monospaced elements such as inline code elements are now rendered in monospace
  font again
- Fixed a bug preventing assigning colors and descriptions to tags in the tag
  manager
- Magic Quotes detect forward and backward slashes (/ and \\) as non-word
  characters, behind which a starting Magic Quote can begin
- Zettlr now properly uses a proper filename extension on export even when using
  extensions
- The generic text input context menu shows proper labels (#4655)
- Improved the French translation
- Improved the Japanese translation
- Improved the Catalan translation
- Fixed link previews for short notes
- Updated the notification and menubar (Windows/Linux) icons to the new logo
- Fixed a bug that would prevent changing the directory sorting order (#4654)
- Fixed a bug that would sometimes cause the autocomplete pop-up not showing
  when editing an existing Zettelkasten link (#4653)
- Fixed a bug that would sometimes cause the last active tab(s) to not be
  remembered correctly on launch
- Improved calendar view layout
- Fixed a visual bug that would make a distraction-free editor overlay even
  pop-overs
- Fixed a small glitch that would prevent proper visual indented alignment of
  images when inside of list items
- Replace the long "Open image externally" message with an icon on prerendered
  images and move it to the title; also make the message translatable

## Under the Hood

- Fixed the `plainPandocReaderWriter` utility function to properly extract the
  plain reader/writer in all possible configurations
- Improved performance of the math equation parser
- Improved performance of the footnote parser
- Improved performance of the plain link parser
- Renamed the Catalan translation file from `ca-CA` to `ca-ES`
- Moved the notification provider to a utility function
- Refactored Popover logic to use props instead of data for initialization to
  ensure the data is available upon component instantiation, making the logic
  less brittle
- Refactored a hacky solution that would not remember the previous editor state
  when entering distraction free mode and led to various other issues and bugs
- Update Electron to v25.8.1 to mitigate CVE-2023-4863

# 3.0.0

## READ THIS FIRST!

This update brings a host of changes and new features. If you're upgrading from
an older version of Zettlr, you will have to re-do a few things because due to
the extensive changes, we had to adapt how your data is persisted. Here's the
quick list:

1. Your open documents will have to be re-opened once. Regardless of which files
   were open previously, they will all be closed after the update.
2. There are no more unsaved in-memory files.
3. Two default settings have changed in order to maximize benefits from the new
   features: Avoid new tabs is now set to false (since split-panes also allows
   you to spread out your open documents across several panes and windows), and
   Always reload remote changes is now set to true by default.
4. The defaults system has changed. You will see new export options that weren't
   there before, and you will see some weird `export.format.yaml` and
   `import.format.yaml` export options. These are the "old" profiles we have
   kept in case you made modifications. We suggest you copy over all changes to
   the new profiles and then delete them, or rename those old ones to more
   memorable names. Read more below.
5. The TableEditor has received a better save strategy to prevent data loss. As
   it is impossible to fully control the data flow from the visual table element
   into the underlying Markdown document, this data flow is now explicit: Tables
   now feature a save button (with a disk icon) at the top of the table. Its
   background will be green as long as the table has not been modified. Once it
   it modified, the background will turn red. Click the button to apply all
   changes to the document.
6. Quicklook windows are completely gone now.
7. Footnote editing has changed: Instead of editing the footnote in-place by
   `Cmd/Ctrl`-clicking it, there is now an "Edit" button inside the footnote
   preview which, upon clicking, will bring you to the footnote context. This
   has the benefit that you will have full syntax highlighting support as well
   as any shortcuts and commands you may need.
8. We have deprecated the Zettelkasten link start and end configuration
   settings. Both are now fixed to `[[` and `]]` respectively. We have figured
   that nobody needs to configure this, and it makes many parts of our code
   easier.

## Correcting Ordered List Numbers on Move

Moving lines that are part of an ordered list using 'Alt-UpArrow'/'Alt-DownArrow' 
will now also correct the list numbers of any affected lists after the move.

## New Icons on Windows and Linux

For 3.0, we decided that it's time to give our app icons a facelift. For the
past six years, Zettlr sported working, but relatively bland icons to convey its
existence on the taskbar to its users. The new icons still convey the same
message, but you will notice that they now integrate much better into the new
Windows 11 Fluent UI.

We decided to exchange the icons on Linux as well. They may not seamlessly
integrate into your specific UI, but we feel they will definitely look more
modern than the previous iteration of icons.

With this move, the Windows and Linux experience of Zettlr finally moves on par
to the macOS experience, which has received an updated icon with the release of
Zettlr 2.0.

## Split-Panes and Multiple Windows

A long awaited feature has made it into this version: Now you can open multiple
windows and you can split the editor area in every window into multiple parts,
so-called editor _panes_ (sometimes we may call them "leafs" since internally
they are represented as a tree structure. Feel free to remind us in that case
that we're talking to humans, not our code). This means you can now open as many
files as you wish at the same time, and you can spread them out across multiple
windows. This will especially benefit workflows that rely on having open
multiple files side by side to copy information or to read them. However, if you
are happy with the old ways, you can of course opt not to use them. Here's how
it works:

* You can open a new window by choosing the corresponding menu item in the
  Windows submenu, or by pressing `Cmd/Ctrl+Shift+N`.
* You can now drag document tabs not just within the tab bar, but also onto the
  editor area. If you move a document tab to the borders of the editor, a
  shimmer will appear that indicates that you can split the editor to that side.
  If you drop the file on one of the four borders of the editor, this will split
  the corresponding editor in two along the specified direction (left, right,
  top, bottom) and also move the file into that new pane.
* You can also move document tabs between multiple panes by simply dropping them
  in the center of an editor pane. As long as there's no shimmer, the file will
  be moved instead. You can also drop a file onto a tabbar of one of the
  editors, which will have the same effect (but it will be indicated with the
  same blue shimmer as when you are splitting an editor).
* After you have closed the last file inside such a pane, it will automatically
  close itself. If the pane was part of a split, the other pane will then occupy
  the place of the now closed editor pane. To create the pane again, simply drag
  another file to the correct border of an existing editor pane.
* You can resize the panes at will. Unlike the sidebar and file manager, we have
  not implemented any size limits, so with a little bit of care, you can create
  your unique mosaic of files.
* Since we are now not limited to one active file and one set of open files per
  window, these notions have changed their meaning. Now, every editor pane has
  one set of open files and one active file. Each window also remembers which
  pane was last active so that global features (such as the sidebar) can show
  you information based on the most recently focused editor pane's active file.
* Most contextual information (table of contents, list of references, etc.) will
  now update based on the most recently focused editor. In order to make those
  places show information relating to one of the open editors, simply click with
  your mouse inside to focus them.

## New Defaults/Profile File System

This update introduces a new way to work with defaults files. At a glance,
here's what has changed:

* Zettlr now understands the `reader` and `writer` properties of defaults files
* It uses those properties to determine if a file can be used for importing or
  exporting, and displays the appropriate files in the relevant places for you
  to choose
* You can now create new defaults files, rename existing ones, or remove them
* When changing the `writer` or `reader` for such a file, this change will be
  recognized by Zettlr and be treated accordingly
* This also means that Zettlr will from now on only ship with a minimum set of
  profiles; but any additional import/export formats can be created by you with
  just one click
* Additionally, because of this, you are now able to export LaTeX files directly
  without running them through a Markdown interpreter first, allowing you to,
  e.g., create beamer slides or write plain TeX files within Zettlr
* Furthermore, we have dropped our internal reveal.js exporter, since Pandoc
  supports everything we did out of the box (and better) than our exporter

## Tag Manager Update

The tag manager has received a necessary face lift. Now, the tag manager shows
all your tags and allows you to assign/un-assign colors and descriptions. This
makes it easier to assign colors to certain tags without having to remember the
tag first. Additionally, it gives you a better overview over your tags. The info
is now being propagated better across the app, with more places showing the
assigned colors for tags.

Additionally, you now have a better way to consolidate your tags: Within the
tag manager, you can now rename tags in order to clean up your tagging system.

### Splash Screen

As more and more users have increasingly large workspaces, we receive an
increasing amount of feedback that the app start seems sluggish. To indicate
that nothing is wrong and Zettlr simply needs time to recreate the cache, we
have implemented a splash screen that shows if the file loading isn't finished
after one second and displays the boot process to show what is happening behind
the hood.

### Migration Guide

There are two instances where you will want to migrate something.

#### Old defaults files

Since Zettlr will never remove any data without asking, it will keep the
previous files in your defaults directory. Now that their filename is also
meaningful, you can see them by their naming structure: `import.format.yaml` and
`export.format.yaml`. You are free to remove them or rename and keep them.

Zettlr ships with a set of new files that are now additionally appropriately
named. Those files are "protected". Protected files have a small lock icon next
to their name. Protected means that if you delete or rename them, they will
automatically be recreated. You can use this to your advantage: By deleting such
a file, you are effectively resetting it to factory default (good if you forgot
what you changed). By renaming such a file, you can effectively make a copy to
have several versions of the same settings depending on your needs.

#### Reveal.js Presentations

Since we have now dropped our internal reveal.js exporter, there are a few
changes you have to make to your existing reveal.js presentations. First, the
theme must now be defined in a YAML frontmatter instead of via the dropdown. A
minimal working YAML frontmatter will look like this:

```markdown
---
theme: league
---

... the rest of the file
```

Supported theme values are:

* `beige`
* `black` (the default, in this case you can omit the `theme` variable)
* `blood`
* `league`
* `moon`
* `night`
* `serif`
* `simple`
* `sky`
* `solarized`
* `white`

Then, in order to get a working reveal.js presentation, you have to make sure
that the property `standalone: true` is inside the profile (this is the
default). In order to additionally copy everything into the HTML file to create
a truly self-contained presentation, set the property `self-contained: true`.

All other things should work as before, but may require a small tweak here or
there.

## GUI and Functionality

- **New Feature**: You can now open multiple main windows, each with their own
  files loaded
- **New Feature**: You can now arbitrarily split the editor area into multiple
  editor panes to keep open as many files at the same time as you wish
- **New Feature**: After a long time, you can now again drag and drop entries in
  the table of contents in the sidebar to rearrange sections of your file
- **New Feature**: Overhauled, improved, and streamlined the defaults file
  system used by the importer and exporter
- **New Feature**: You can now pin tabs, which prevents them from being closed
- **New Feature**: The editor will now check your Markdown for potential style
  issues (can be disabled in the preferences)
- **New Feature**: In the combined filemanager mode, you can now see writing
  targets as a ring progress bar in the position of the file icon
- **New Feature**: Zettlr can now automatically update internal links (Wiki/
  Zettelkasten style) if you rename a file
- **New Feature**: When you hover over a link, you can now get a link preview
- **New Feature**: Zettlr now features a LanguageTool integration. You can turn
  it on in the Spellchecker settings and even provide your LanguageTool username
  and an API key to unlock premium features
- **New Feature**: You can now activate a statusbar that shows some context-
  specific information for each editor pane you have open; this statusbar also
  shows you information for code editor panels, e.g., in the assets manager
- **New Feature**: Changing a certain set of configuration options will make
  Zettlr ask you whether you wish to restart the app for the changes to take
  effect
- **New Feature**: While modifying import and export profiles, Zettlr will now
  check them for validity, and inform you of any potential errors
- **New Feature**: You can now specify the Pandoc working directory in a file's
  frontmatter with the property `pandoc_working_dir` within the `zettlr`
  object
- **New Feature**: Right-clicking on a file or directory now also gives you the
  option to copy the absolute file or folder path to the clipboard
- **New Feature**: There is now a new menu item that allows you to conveniently
  clear the FSAL cache in case of some errors
- **New Feature**: A new gutter to the left side of the editor will now display
  arrow buttons next to footnote reference bodies that will select the
  corresponding footnote reference up in the text upon click
- **New Feature**: Add splash screen to indicate FSAL loading progress
- Note preview tooltips now display a sanitized HTML version of the note's
  Markdown contents
- **New Feature**: Both entire YAML documents (including both profiles and
  regular files) as well as YAML frontmatter sections in Markdown documents are
  now linted, providing a visual indication that a piece of YAML code contains
  syntax errors that prevents, e.g., Zettlr from detecting the file's title or
  Pandoc from properly reading the metadata of the document
- Removed the "Get LaTeX" menu item since (hopefully) now the advice in the docs
  and in the tutorial are sufficient
- Replaced the old Markdown-to-HTML and HTML-to-Markdown converter with more up-
  to-date modules. This should not change how pasting from HTML or copying as
  HTML work, but it could.
- The TableEditor now has a clear data saving strategy: Whenever you change a
  table, you need to manually click the disk icon at the top of the table to
  apply all your changes to the document so that it can then be saved
- Quicklook windows are gone completely now, since they can be more than
  replaced by the new split views and multiple windows
- The windows now finally correctly remember their positions, fixing an old bug
- Improved the link tooltip inside the editor; it will show faster now and is
  easier to access
- Zettlr now recognizes Quarto Markdown files (`*.qmd`)
- Code files (e.g. `*.tex` or `*.json`) now have line numbers enabled and the
  margins of the main editor removed by default
- The sidebar tabs are now static at the top, meaning you don't have to scroll
  up within a long list just to see the tabbar
- Lists (especially in the assets manager) now also allow you to remove entries
  with a right click
- Fixed the Simple PDF, Textbundle, and Textpack exporters
- Added new variables for snippets:
  - `CURRENT_ID`: Holds the currently assigned Zettelkasten ID to the file
  - `FILENAME`: Holds the filename of the current file
  - `DIRECTORY`: Holds the directory path for the current file
  - `EXTENSION`: Holds the file extension for the current file
- Fixed inability to move the text cursor while renaming files in the file tree
- Fixed ability to case-sensitively rename files
- Fixed an incredibly dangerous bug that would lead to data loss if the app was
  being shut down before the statistics provider has been booted up; in which
  case the provider would overwrite sometimes several years worth of statistics
  with empty data
- Added the ability to use mouse buttons 4 and 5 for forward/backward navigation
- Fixed a visual glitch on Linux where in dark mode the active tab would have no
  colored bottom border
- Added a third exporter option: You can now have Zettlr ask you everytime where
  it should store an exported file
- In case of an error, the error dialog will now also present the Pandoc error
  code
- Fixed a minor bug in toolbar toggle controls that necessitated clicking them
  twice to bring them into the "active" state (holds especially true for the
  sidebar toggle)
- Fixed faulty updates on Windows: Now the downloaded file should be opened
  without any errors
- Middle-mouse clicks on the collapse/uncollapse indicators in the file tree
  should no longer trigger scrolling behavior on Windows
- File tree items now show their absolute path on mouse hover
- Clicking a directory will now also uncollapse it without having to click on
  the arrow
- The graph view now uses as labels YAML frontmatter titles, first headings
  level 1, or a filename without extension based on the preferences
- Fixed a usability issue on macOS where if you wanted to select a BibTeX file
  for your citations you had to click through intransparent buttons before being
  able to; now you can immediately select both CSL JSON and BibTeX files
- Parsed links will now show the correctly resolved link as titles
- The file tree now properly cuts too long file and directory names, indicating
  these with an ellipsis, rather than simply cutting off the text mid-letter
- Pressing `Cmd/Ctrl+S` while a TableEditor is focused, this will now trigger an
  update that applies the changes to the underlying document. In other words,
  when editing a table, you can press `Cmd/Ctrl+S` twice to first apply any
  changes from the table to the document and second save the document itself.
- The editor now recognizes Pandoc attribute syntax (e.g., `{.unnumbered}`)
- Added `lua` syntax highlighting support
- Improved the tutorial to make use of the new split views
- Citation keys in the autocomplete dropdown are now sorted by number of
  occurrences in the text
- Fixed the readability mode color gradient (red -> purple -> blue -> green)
- The "Save changes" dialog is now simpler and easier to understand
- The main editor is finally properly styled and looks more natural to work with
- Pre-rendered citations within Zettlr now respect the composite flag, meaning
  that `Some sentence by @Author2015` renders as
  `Some sentence by Author (2015)` instead of `Some sentence by (Author 2015)`
- Tags now include a measure of informativeness or uniqueness, called Inverse
  Document Frequency (IDF); the higher this value the more informative a tag is.
  This number is shown in the tag manager, and tags are ordered by this in some
  places
- The file autocomplete now also includes links to not-yet-existing files. This
  enables you to define links to files that you may want to create at another
  point in time and ensure that all files that link to this file include the
  correct link
- The editor now uses the built-in search panel from CodeMirror
- Added support for COBOL syntax highlighting
- Zettlr can now recognize changes to the Zettlr directory files (where things
  such as sorting and project settings are stored), which means that, if you
  have Zettlr open on two computers and synchronize your files, changes you make
  in one app should be picked up by the other
- Zettlr can now detect changes to the status of a directory as a git repository
  during runtime
- The "Characters without spaces" info is no longer present in the toolbar
  counter widget; the "characters" count now represents always the count without
  spaces across the app
- Mermaid charts now dynamically switch themes between `default` and `dark`
  depending on the app's display
- In various parts of the app, URLs will now be displayed in a shortened format
  if they are long and the space is limited
- If you make use of glob-patterns to filter which files will be exported during
  project exports, you will now get a visible error message if your glob-
  patterns have removed all files so that none remain to be exported
- Clicking on the "Project Properties" button in a directory properties popup
  with activated project functionality now closes the popup
- Redid the emphasis renderer to work on the SyntaxTree directly, which makes
  the emphasis render more properly and now works much faster than before
- Users on macOS can now disable window vibrancy
- Non-existing citekeys in the document no longer cause the list of references
  to be empty
- Dark mode is now set to `system` by default for all operating systems, not
  just macOS/Windows
- A new "match whole word" setting allows to control whether AutoCorrect can
  also correct partial words
- The tutorial is now available in Dutch as well.
- The combined file tree is now more verbose when it comes to icons: Folders
  now always have icons to indicate that they're folders (can be overridden with
  a project icon or a custom icon), and Markdown files have a more distinct icon
- Made the code block autocomplete more resilient in interaction with European
  keyboard layouts' dead key mechanism
- Contrain tooltips to a reasonable size, mainly to prevent overly long lines
  that are uncomfortable to read when the tooltip spans an entire fullscreen
  window

## Under the Hood

- Refactored the main editor component further
- Refactored the Sidebar panels into their own respective components
- Upgrade Electron to `25.x.x`
- Upgrade Pandoc to `3.1.6.2`
- Pandoc is now also available natively for Apple Silicon (darwin arm64)
- Upgrade Chart.js to `4.x.x`
- Upgrade CodeMirror to version 6
- Upgrade to Yarn v2
- Exchange `electron-devtools-installer` with `electron-devtools-assembler`, as
  the former appears to be unmaintained
- Moved from Electron Builder to Electron Forge for building Debian and RPM-
  packages, since Electron Builder seems to produce a few errors which Forge
  doesn't
- Switch from deprecated `@clr/icons` to `@cds/core`
- Pandoc logs are now logged in every case
- Improve the display and functionality of log messages
- Switched the configuration file management for the different service providers
  from the previously very bodged methods to the unified and new
  PersistentDataContainer
- Changed the default ports for the logging server to 9001 to avoid collisions
  with PHP fpm installations on development systems
- The yaml frontmatter title property is now its own property on file
  descriptors to centralize the extraction logic and save some code on the
  renderer's side
- Extracted the ID extraction functionality to its own utility function
- Fixed a bug that would incorrectly detect Python comments or C++ pragmas as
  tags
- Removed all `Meta` descriptors; now all descriptors are unified across main
  and renderer processes
- Documents are now no longer managed by the editor leafs. Instead, they are
  managed by the document provider
- Completely removed all instances of `hash`; the FSAL cache now is being called
  with absolute file paths. Hashed paths are only used to determine the shard.
- Exchanged `nspell` with `nodehun` so that we can load any Hunspell-compatible
  dictionary file in Zettlr, including the previously too-complex ones such as
  the Italian or Portuguese dictionaries
- Fixed the build pipeline so that native Node modules are now code-signed and
  work on macOS and Windows, meaning that `chokidar` should not need to fall
  back to CPU intensive polling anymore
- Sandbox print preview window iframe elements
- The update check will no longer block the boot cycle, making start up times
  fast even in degraded Wifi contexts where there is a connection, but extremely
  slow
- Zettlr now attempts to extract the version strings for supported external
  programs (such as Pandoc, Git, and Quarto) and displays them in the About panel
- Exchanged Zettlr Translate system with `gettext`
- Removed the translation provider, since its remaining functionality to list
  available dictionary files and translations has now been moved to the main
  command hub
- Removed the `Zettlr` class; the last remnant of the old, class-based system
- Remove deprecated modules `svg-inline-loader`, `raw-loader`, and `file-loader`
- Removed unused Markdown Syntax Tree tags
- Separate frontmatter detection and inner (YAML) parse responsibilities
- Remove the `info` property from YAML frontmatter blocks in Markdown AST

# 2.3.0

## GUI and Functionality

- **New Feature**: You can now customize the toolbar and add or remove buttons
  as you see fit
- **New Feature**: You can now navigate the file tree with the arrow buttons
  after activating the quick filter; use up and down to visually move through
  the visible items and left/right to collapse/uncollapse a directory; use Enter
  to "click" that item
- **New Feature**: The document tabbar now features buttons so you can easily
  scroll horizontally through many tabs
- Added "Copy filename", "Copy path", and "Copy ID" items to document tabs
  context menus (thanks to @kyaso)
- Added "New File", "Next File", and "Previous File" buttons to the toolbar
- The query input now gets blurred when starting a global search in order to
  prevent the dropdown from showing up, especially during auto-searches
- Added keyword/tag CSS class names to YAML frontmatter tags
- Added the last modification date to the file list, even if the additional info
  setting is turned off
- The "restrict to directory" field will now be empty by default
- Pressing `Tab` while the query input is focused will now directly focus the
  restrict-to-dir input
- The table of contents in the sidebar now shows the title of the currently
  active file, if applicable
- Removed the less-than-helpful file and folder removal shortcuts
- Fixed the recent documents menu on Windows
- Fixed wrong character count if counting without spaces
- Fixed wrong word count for indented lists
- Fixed wrong keyword/tag CSS class names
- Fixed jumping of the code editor in the assets manager
- Fixed wrongly positioned tabstops during snippets autocomplete
- Fixed an error that would erroneously render citations in footnote previews or
  copied text with styling

## Under the Hood

- Ignore `IDEA`-related files
- Update Pandoc to `2.18`
- Refactored the main window's store to be more modular for the upcoming
  additional changes
- Added an additional check for frontmatter values in code files

# 2.2.6

## GUI and Functionality

- A malformed directory settings file now does not prevent loading the
  directory; instead the malformed file is now removed
- Fixed a small visual glitch on Linux where the selected file was not
  highlighted in the file list in the thin or expanded file manager modes
- Fixed heading ID links not working with, e.g., accents
- Fixed heavy latency when working on a file with many related files

## Under the Hood

- Simplify the codeblock class hook again to significantly improve typing speed
- Updated all dependency packages to the respective latest versions

# 2.2.5

## GUI and Functionality

- Localized Previous/next file menu items
- Fixed selection of words on right-click in the editor
- Editor word selection on right-click now accepts both `'` and `’`
- Add Fortran syntax highlighting (keyword `fortran`)
- Fix a bug that could lead to data loss when changing documents while a table
  has focus
- Added an extra check so that unexpected values of `openDirectory` would not
  prevent Zettlr from starting
- Make the vim command line visible and style it according to the Zettlr themes
- Clicking on the toolbar now doesn't steal the focus from other elements,
  making it more comfortable to drag the window and immediately continue writing
- Added slight transparency to the inline code background color so that block
  cursors are visible inside that code
- Resizing an image upon pasting from clipboard now works better, since the
  aspect ratio will only be recalculated once you leave the input field (i.e. by
  tabbing into another input); this way you can just type in a specific number
- Disabling "render task lists" will now also disable the application of task
  lists; this helps speed up editing long documents with many tasks
- The main editor search now no longer automatically searches
- When opening the main editor search, anything in the search input will now be
  selected
- Fix unintended global search start
- Highlight results from global search in the main editor text
- The code editor in the assets manager now scales with the size of the window
- Added an option to prevent Zettlr from checking for updated translations

## Under the Hood

- Switched to the new code signing certificate for the windows installers
- Write errors which are logged properly to disk
- Display errors in the log viewer
- Added the default Homebrew installation directory for Apple Silicon Macs in
  order for Zettlr to find Pandoc installed via brew.
- Improve global search typings

# 2.2.4

This update changes the scroll effect on the document tab bar to be smooth
instead of snappy. To revert to the old behavior, you can use the following
Custom CSS:

```
body div#tab-container {
  scroll-behavior: auto;
}
```

## GUI and Functionality

- **New Feature**: You can now switch between zooming the whole GUI or just the
  editor font size when using the zoom menu items/shortcuts
- Restores the display of links in the related files section of the sidebar
- Differentiate between inbound, outbound, and bidirectional links in the
  related files section
- Fix related files display and link reporting
- Added a smooth scrolling effect for the tab bar
- Added classes in order to conditionally style the related files section based
  on the type of relation, the classes are `tags` if the relation is based on
  keywords, `inbound` for incoming links, `outbound` for outgoing links, and
  `bidirectional` for links from and to the said file
- Clicking on math now places the cursor correctly, reducing friction
- Select the image markup when clearing a rendered image by clicking on it
- Image captions do not disappear anymore while you are editing it, even if you
  move the mouse out of the image area
- Improve icon alignment in the related files section
- Relaxed conditions for emphasis rendering by just excluding word-characters
- Tab characters are no longer detected as spelling errors
- You can now choose to indent using tab characters instead of spaces
- Do not close the file left to a new usaved file upon saving the file
- Fixed a weird race condition in which the file manager would remain ignorant
  of an in-memory file after it has been saved to disk
- Changes to your files should now be detected immediately also on macOS
- Fixed a bug that would disable both types of magic quotes (single + double)
  if you disabled only one type
- Improve styling of progress bars on all platforms

## Under the Hood

- Resolve links on-demand in the link provider
- Factor out the `clickAndClear` functionality to its own helper
- Improve editor image CSS
- Factor out the checks to see if we can render some element to unify behavior
  across rendering plugins
- Update most pure Node scripts from CommonJS to ESM in order to support the new
  versions of csso, chalk, and got
- FINALLY managed to get fsevents to run! After about three years or so.
- Add support for JabRef `fileDirectory`-style comments

# 2.2.3

## GUI and Functionality

- The graph view now only updates when the underlying link structure has in fact
  changed
- Fixed an issue that would break project exports since we accidentally passed
  not just Markdown and code files, but also everything else in that directory
  to pandoc (including, but not limited to, PDFs, HTMLs, images, etc.)
- The graph view now supports displaying labels permanently; useful for smaller
  graphs
- Better graph sizing
- You can now highlight specific vertices based on text matching on its path
- The graph view scrolling has now been replaced by moving zoom, i.e. wherever
  your mouse cursor is when you zoom, the graph will zoom in ever so slightly
  onto that position
- Tags/keywords in a YAML frontmatter are now properly lowercased
- Massively improve the speed of graph building
- Fixed an error that would prevent the creation of new directories
- Fixed a bug that would always export a revealJS presentation using the black
  stylesheet
- Fixed commented entries in the YAML frontmatter being detected as headings
- The file tree now remembers which directories are opened for longer
- Make the emphasis rendering plugin less aggressive

## Under the Hood

- Remove the dependency on the LinkProvider within the FSAL
- The LinkProvider now only updates when necessary; easing the load on the graph

# 2.2.2

This update includes a long-awaited feature: Graph views. This brings Zettlr on
par with other apps such as logseq or Obsidian. You will find the graph view in
the stats window, which you can open as usual by clicking the statistics button
on the toolbar. The graph will re-render as soon as something in the link
structure of your notes changes. Rendering may take some time, however -- not
because constructing or displaying the actual graph takes so much time, but
rather, because resolving internal links (which can be either IDs or filenames)
takes a long time.

Within the graph view, you can interact with it in a few ways:

* You can tick the checkbox to exclude isolates from rendering, that is: files
  which are not linked to any other note
* With the `+` and `-`-buttons, you can zoom in and out of the graph
* Using the dropdown menu, you can restrict rendering to a single component.
  These clusters of files are ordered by size, so the first components in the
  list are the biggest in your network of files. Note that isolates are excluded
  from this list
* By utilizing the trackpad or scrollwheel of your mouse, you can scroll both
  vertically and horizontally; dragging does not work yet
* Clicking the target button resets the view on the graph to its origin if you
  have scrolled someplace else
* Clicking on a note will open it in the main window just as if you had clicked
  on the note in the file manager

Note that the graph view is still in its early stages. It works as advertised,
but since networks can be very tricky, there is a lot of room for improvement.
You will notice that we publish this new feature using a patch release (2.2.2
instead of 2.3.0). The reason is that we cannot finalize this feature in any way
without the feedback from the community. So for this feature, we would like to
invite you to provide feedback -- not just about potential bugs, but about
things we should improve in the visual feedback the graph view gives you.

See this as an opportunity: Whereas the graph views of Roam, logseq or Obsidian
are pretty much in a final stage, Zettlr's graph view is still a blank canvas
upon which you can project your ideas that help us all make sense of the chaos
that is the network of our files!

## GUI and Functionality

- **New Feature**: Zettlr now finally offers a graph view of all notes in the
  statistics window; clicking on a vertex opens the file in the main editor, and
  you can choose to hide isolates
- The full-text search doesn't skip files whose title and/or tags match the
  search terms anymore
- Hovering the mouse over a document tab now shows the full path of the file
- Ensure that in-memory files which are saved outside the workspaces are still
  added as root files
- Use a more appropriate cursor for resizing the split views

## Under the Hood

- Add d3 as a fixed dependency in `package.json`; lock to the version from
  mermaid
- Fix a dependency race condition in the service container
- Make error messages more meaningful
- Enable renderers to search for files using an internal link

# 2.2.1

## GUI and Functionality

- Fixed an error that would under certain circumstances crash the application on
  start
- Fix an error that would make some actions unusable if a faulty translation was
  provided
- Fixed an issue where sometimes moving the cursor to the beginning of a list
  item would misbehave
- Zettlr now detects if a directory is a git repository and displays this
  information in the directory properties
- Zettlr can now also preview emphasis such as italic or bold text
- Using an absolute path as the default image location will ensure that pasted
  images will be inserted using absolute paths as well.
- Sometimes, something goes wrong when you start the application; now you will
  receive an informative message box if that happens, so that reporting problems
  will be easier

## Under the Hood

- Other files are now stored in the `children` array; the `attachments` array is
  now gone for good
- Removed old remnants of the experimental WYSIWYG mode, since Zettlr now offers
  this via the ensemble of all rendering plugins in the main editor
- Incorporate the logic to disambiguate ID and filename links into
  `FSAL::findExact()`
- Improve findObject utility function
- Resolve outbound links directly in the link provider

# 2.2.0

**Attention**: This update switches one preference in the exporters' defaults:
`file-scope` is now removed. Remove this line from your defaults files, or reset
them to the (new) default, if you'd like to use this in your exports as well.
See for more info [this issue](https://github.com/Zettlr/Zettlr/issues/3103).

## GUI and Functionality

- Tags and keywords within a YAML frontmatter are now clickable
- AutoCorrect values are no longer detected as spelling mistakes
- Fix an issue with false detection of footnote reference texts
- Fix link resolving: Now files dropped onto the editor will be easier to detect
  as files (rather than weblinks)
- Fixed reloading issues with very large citation databases
- Fixed a visual glitch when choosing to "Open in a new tab" in a note preview
- Fix a regression that inserting pasted image paths into the editor didn't work
- Fix wrong display of citations if there was an error rendering the citation
- The tutorial is now also available after the first start; you can reopen it
  any time from the Help menu
- The autocompletion popup doesn't disappear anymore if you completely remove
  anything already written to begin anew
- Fix a bug that would with some installations result in a blank main window.
- Fixed a bug that would sometimes not update the tag autocompletion
- Ensure documents are saved when renaming a directory
- Do not show "Open Image Externally" if loading a data URL
- Improve styling for the "No results" message on file tree filtering
- Newly created files now always open in a new tab
- Fixed a bug where you would receive two "paste image" dialogs if you had text
  selected when pasting an image onto the editor
- Fixed conflicting text decorations between strikethrough and spellchecking
- Fixed a bug where a YAML frontmatter beginning and end would also be
  recognized even if it was not valid. A valid YAML frontmatter must be
  delimited by exactly three dashes/dots on their own line, and *not more*

## Under the Hood

- Update Pandoc to 2.17.1.1
- Activate watchdog polling for the citeproc provider. This should reduce issues
  with very large citation databases.
- If the error message upon a failed database reload indicates that the file was
  simply incomplete, the citeproc provider now attempts a second reload after a
  delay of 5 seconds
- Moved the workspace and root file opening logic into their own command
- Make the ZettlrCommand base class abstract and require constraints on derived
- Remove all calls to `global` in the renderer processes; instead properly type
  the API provided via the window object
- Refactor the main process:
  - Move the FSAL, the WindowManager, and the DocumentManager into the service
    provider realm
  - Factor out all commands into a new CommandProvider
  - Use singleton dependency injection to provide services to each other,
    utilizing an AppServiceContainer
  - Remove (almost) every dependency on the `global` object
  - Move the littered code from the Zettlr main class into their corresponding
    service providers
  - Fixed the dependency hell within the FSAL
- The app doesn't attempt to download the Vue3 devtools in production anymore
- The date formatter now takes everything as parameters and has unit tests

# 2.1.3

## GUI and Functionality

- Display inline math using monospaced font
- Right-clicking citations doesn't select parts of it anymore
- Inline-equations are now properly syntax highlighted
- Fixed a bug that caused unintentional pastes when closing a tab using the
  middle mouse button on Linux
- Heavily improved the full text search: Previously, certain files that should
  have been returned for specific search terms were not considered a match, and
  multiple results per line were mostly not reported; additionally, search
  results are now ordered by relevancy and the search results are marked more
  visibly
- Heavily improved the table editor user interface: Now the table editor will on
  certain actions write all changes back to the document so that the possibility
  of data loss involves a single table cell at most in case the user forgets to
  un-focus the table. Furthermore, the table editor will now not be removed from
  the document when it loses focus, and instead the table will be updated
  silently
- The log viewer now only displays errors and warnings initially
- Fix a small visual glitch on macOS for toolbar searches
- Added "Open in new Tab" button to link preview tooltip, when user has
  preference "Avoid Opening Files in New Tabs" set to true
- Fix `Use the CodeMirror default actions for Home and End` preference not
  working on MacOS
- Fix task item strikethrough appearing laggy
- Fix task item strikethrough covering the preceding whitespace
- On macOS, file tree icons are now displayed using the theme/system color. On
  all platforms, you can customize the appearance using the selector
  `body .tree-item clr-icon.special` (including platform/mode selectors)
- Improve the readability mode: Now it will not render a YAML frontmatter and it
  will additionally treat sentences smarter than before
- Fixed an issue that would sometimes break images when you edited the caption
  in the rendered image caption.
- Enable resetting of the custom Zettelkasten directory
- The default value for "Use system accent color" is now off for all platforms
  except macOS
- The app now remembers if you had the sidebar open, and which tab you selected
- The app now remembers your recent global searches
- The file tree now expands when you are filtering for files/directories
- Translate the auto dark mode start/end setting strings
- The ToC now displays the currently active section
- Fix file manager always showing word count, even if user selected character
  count in preferences
- When clicking on a heading in the ToC, the cursor is now set to that heading
  and the editor is focused immediately
- Fix recent documents items not being clickable in Linux
- Fix drag & drop of files onto the editor
- Fix some bugs in the link opener

## Under the Hood

- Update Pandoc to 2.17
- Removed the unused PDF settings from the config
- Removed the unused `pandoc` and `xelatex` config options
- Convert all MarkdownEditor hooks and plugins to TypeScript
- Tests now simply transpile without type checking
- Move service provider types to the new types directory
- Provide `@dts` as an alias to retrieve typings
- Move FSAL types to the new types directory
- Convert the remaining utility functions to TypeScript
- Polyfill the `path` module in renderer processes
- Convert the MainSidebar component to TypeScript
- Move out the statistics calculation from the FSAL
- The `yarn package` and `yarn test-gui` commands now skip typechecking,
  reducing build time by a large margin

# 2.1.2

## GUI and Functionality

- **New Feature**: You now have more fine-grained control over how your files
  are displayed: You can now select if the filename is always used or a title
  or first heading level 1 is used (if applicable)
- **New Feature**: You can now also fold nested lists
- **New Feature**: You can now choose to display the file extensions of Markdown
- **New Feature**: You can now choose to always only link using filenames
- The Vim input mode of the editor started working again, so we are re-enabling
  it with this update
- Fixed an error that would cause the global search to malfunction if you
  followed a link which then started a global search while the file manager was
  hidden
- Removed an unused preference
- Rearranged some preferences
- On Windows, tabbed windows will automatically hide their labels if the window
  becomes too narrow
- Reinstated the info on what variables you could use in the Zettelkasten
  generator
- Zettlr displays info text below some preferences again
- Citations are now first-class citizens and got their own preferences tab
- Fixed a small error that would close additional files when you renamed a file
  that was also currently open
- Fixed the context menu not showing during a full text search on macOS
- When something goes wrong during opening of a new workspace or root file, the
  error messages will now be more meaningful
- Small improvement that will not detect Setext headings level 2 without a
  following empty line. This prevents some instances of data loss where users
  forget this empty line and thus accidentally create a valid simple table
- Fixed an issue where the indentation of wrapped lines would look off after
  changing the theme or modifying the editor font via custom CSS
- Fixed the vim mode cursor being barely visible in dark mode
- Done task list items will now be stroked out faster

## Under the Hood

- Convert the MarkdownEditor to ES modules and TypeScript
- Make the `dot-notation` rule optional

# 2.1.1

## GUI and Functionality

- **New Feature**: Zettlr now accounts for backlinks to the currently active
  file, which means it now displays files which link to the current file in the
  sidebar
- New setting: You can now choose to hide the toolbar while in distraction-free
  mode
- Improved placement of the popup displayed by the Input Method Editor (IME) for
  writing non-alphabetic characters (e.g. Chinese, Japanese, or Korean)
- During drag&drop, you can now rest over a collapsed directory for longer than
  two seconds to have it automatically uncollapse -- this way you can reach
  deeper nested directories without having to stop the operation
- Clicking a search result in the global search sidebar will now highlight it
  in the sidebar
- The search now also starts when you press Enter while the restriction input is
  focused
- If you abort moving a file by dropping it onto its source directory, Zettlr
  will silently abort the move without nagging you about the fact that the
  target directory obviously already contains a file of the same name
- Renaming root-directories will now ensure the new path of the directory is
  persisted to the configuration
- Fix a rare error that would incapacitate the Math equation renderer
- Fixed an error that would sometimes prevent the autocomplete popup to close
  until the main window was closed and reopened (or the app is restarted)
- Fixed an error that would prevent a global search if no directory is selected
- Fixed a bug that disabled the table insertion toolbar button in the previous
  version
- Fixed an issue preventing updates of lists in the preferences
- Fixed an issue not displaying the currently selected theme in the preferences

## Under the Hood

- Update to Electron 16
- Make sure to de-proxy the tag database before sending it to the MdEditor
- Remove the `openDocuments` array from the Vue component data
- Convert the MainEditor component to TypeScript
- Added a `@providers` alias for easy referencing of service providers

# 2.1.0

## GUI and Functionality

- **New Feature**: Implemented "forward" and "back" actions, which are
  especially useful for people managing a Zettelkasten and frequently follow
  links: Now you can go back and forth between opened files (shortcuts:
  `Cmd/Ctrl+[` and `Cmd/Ctrl+]`) so you can more quickly navigate your files
- Fixed an error in the link filtering process that would throw an error when
  you attempted to remove internal links completely upon export
- Fixed `Cmd/Ctrl-Click`-behavior on footnotes
- Dragging and dropping files (both from the desktop and the sidebar) now always
  inserts relative paths
- More reactive updating of the related files section
- Improvements during insertion of snippets
- The footnote editor now has a consistent background color in dark mode
- You can now open linked files from within the preview tooltips
- Removed the shortcut to rename directories since that was rarely used and
  could confuse users since it was not obvious where the directory is in the
  file manager
- Moved the file renaming process via shortcut to the document tabs since it's
  much more visible there
- Fix a very rare bug in which selections inside headings would look off
- Fixed an error that would fail the print preview if you had images with
  relative paths in your document
- Internal links to files that contain a period should work now (except what
  follows exactly matches an allowed Markdown file extension)
- Scrollbars on Windows and Linux should now switch colors according to the
  app's dark mode setting
- Zettlr doesn't detect links to other headings in the form of `[link](#target)`
  as tags anymore
- Reinstated the ability to use pure number tags or hexadecimal numbers as tags
- Using the shortcut `Ctrl-Shift-V` to paste something as plain text will no
  longer paste it twice on Windows and Linux
- Zettlr can now be started minimized (in the tray/notification area) by passing
  the CLI flag `--launch-minimized`, which means the main window will not be
  shown after launching the app
- On single-file export, unsaved changes are now also exported
- MagicQuotes can now surround selections
- File duplication will now make sure to always create new files instead of
  overwriting existing ones
- Attempt to scroll back to the correct position after applying remote changes
- Adapt styles on Windows
- You can now specify a TeX template and an HTML template for projects
- Fix double titlebars on Windows and Linux when displaying modals
- Following internal links now also works for systems in which the ID is part of
  the file name
- Updated the display name in the Add/Remove Programs entry for Windows
- Task list items in the editor are now correctly spaced again
- Fixed a bug that would render it impossible to open images and files with non-
  ASCII characters within their path
- You can now copy the underlying equation code for LaTeX equations

## Under the Hood

- Added a further check to the filter copying. Since the filters that ship with
  Zettlr are bound to the inner workings of the app, we should always overwrite
  them if applicable (to ensure they are updated with the app), unlike the
  defaults which people should be able to modify without us messing with them
- Sanitized and standardized all Vue component names and app entry points
- Fix a whole bunch of linter warnings
- Remove the custom event system (`$on`, `$off`, and `$once`) in preparation for
  Vue 3
- Switched to Vue 3 (incl. Vuex 4, vue-loader 16, vue-virtual-scroller 2)
- The state is now being instantiated using a function which adds reactivity
- The modified documents are now updated in such a way that attached watchers
  are notified
- The snippet insertion process is now much more precise and allows snippets to
  be inserted at any point within non-empty lines without any quirks
- Update Pandoc to 2.16.2
- The VS Code debugger now uses the `test-gui` configuration and not the regular
  (potentially critical) main configuration; NOTE that this means you must run
  the `test-gui` command first to generate that data-dir in the first place
  before starting the debugger
- Cleaned up the handler for rendering task-list items
- Switched the windows update, tag-manager, stats, quicklook, project-properties,
  print, paste-image, log-viewer, error, assets, preferences, and about to
  TypeScript
- `extractYamlFrontmatter` does not require the linefeed anymore
- Remove the `openFile` method from the main Zettlr object. Use
  `getDocumentManager().openFile` instead to open a file
- Add an automatic updater for `CITATION.cff`
- Zettlr now extracts outlinks from a file and adds them to descriptors
- Added `@common` as a shorthand alias for importing files within the `common`-
  directory
- The file autocompletion database now uses the full paths to index files

# 2.0.3

## GUI and Functionality

- **Default changed**: The exporter's HTML defaults have now `self-contained: true`
  instead of previously `self-contained: false` -- make sure to update your
  settings accordingly!
- The editor dropdown list now won't be wider than the window, even if you have
  very long citations or keywords
- Removed the leading `#` in the tag cloud
- Allow tags to be sorted by name or count
- Re-introduce the project properties window, since the place within the popover
  was very limited and people have begun calling for more features, so we need
  the space of a dedicated window
- Image caption changes are now also saved when the text field loses focus
- Reworded "night mode" to "dark mode" consistently
- Fix a minor design glitch
- Removed the previous HTML template; now Zettlr uses Pandoc's default
- Fix a small visual glitch that would show link tooltips in unexpected
  locations
- Fixed a small bug that would make Zettlr treat numbers at the beginning of a
  line as a list too often. Now typing, e.g., "21.12.2021" will not yield a
  "22." on the next line
- Changing heading levels using the context menu on heading markers will no
  longer insert the new heading level at arbitrary positions in the document
- Fixed the accessibility to screen readers of toolbar search controls

## Under the Hood

- Update Pandoc to 2.16.1
- Improve sorting behavior of directories on creation and renaming of files
- Removed custom middle-click paste code for Linux, cf. #2321
- Fixed a floating-point to integer conversion failure error
- Fix potential errors in the updater window with additional sanity checks
- Project properties are now persisted to disk only if they actually changed

# 2.0.2

## GUI and Functionality

- Linking files by dragging them onto the editor from the file manager works
  again.
- Text input is automatically focused on global search (`Ctrl+Shift+F`).
- Previously, when you saved an in-memory file to disk, the dialog would begin
  in some random directory, but never the currently selected directory. This is
  now fixed.
- Added syntax highlighting for Octave (Matlab), keyword: `octave`
- The sidebar now refreshes also whenever it is shown, preventing wrong messages
  such as "No citations in document" when a document with citations is open.
- Modal windows now have a title bar
- Slightly increased the status bar height
- Fixed the image size calculator during image pastes
- Fixed a bug that sometimes caused the editor to randomly jump when entering a
  newline
- The updater has received a face lift: It should now be more responsive and
  easier to handle. We now filter out files which wouldn't work on the given
  platform either way, making it harder to accidentally download the Intel-
  packages when you're on ARM (or vice versa).

## Under the Hood

- Switched the Linux middle-mouse-paste code to listen to mouseup events instead
  of mousedown events in response to issue #2321
- Update Pandoc to 2.15
- Refactor the `UpdateProvider` so that it now has a unified state and a better
  error reporting. It should work much better without unrecoverable states and
  is more responsive. Additionally, removed a lot of old and dead code from it.

# 2.0.1

No stable release works without bugs, and thanks to our community, we found them
quickly! This patch fixes those initial bugs.

## GUI and Functionality

- Previously, list items were rendered as if they were code blocks if they were
  indented by at least four spaces, which was not supposed to happen. Thanks to
  @Redsandro for fixing this!
- The autocomplete dropdowns in the editor now only show the top 50 matches. Any
  more wouldn't be visible either way, and additionally, we have had reports
  that databases with more than 10,000 items made those lists somewhat slow.

## Under the Hood

- Switched to providing necessary information to `BrowserWindow` instances via
  `URLSearchParam`s instead of utilizing the `additionalArguments` property on
  the window constructor, since on Windows, Electron injects an additional
  property `prefetch:1` afterwards, rendering it pure luck to retrieve the
  correct information across all Platforms.
- Switched the `Sidebar` and the `SplitView` components from `v-show`-directives
  to `v-if` directives to prevent rendering while they are not in view.

# 2.0.0

Since the last release, 1.8.9, there have been 1,921 commits and 823 files
inside the codebase have changed (plus one or two commits after editing this
changelog and bumping the version string). Thus, the changelog this time does
not contain a meticulous list of every change. Rather, we focus on notable
changes here. If you would like to see the full list of every change, please
follow [this link](https://github.com/Zettlr/Zettlr/compare/v1.8.9...v2.0.0).

## 32bit Builds Are Discontinued

We do not ship any more 32bit builds. From 2.0.0 onwards, only 64bit builds
(both Intel and ARM) are supported. For Windows ARM builds, Pandoc is not
available, so to export and import files on Windows ARM you must install Pandoc
manually, if possible.

## New Configuration Options

Several existing configuration options have changed their format. This means
that changes to these won't be recognised and they will reset to their default.
In this case, you may have to re-adapt your preferences in several places.
Please have a look at your settings after updating and see if they still are set
the way you like.

## Writing Targets Must Be Re-Applied

Due to a change in the underlying data structure, this version of Zettlr will
not recognise any writing target set by a Zettlr version 1.x. This means: Please
note down the important writing targets you have set before updating and then
once re-apply them. We would like to apologise for this inconvenience, but
believe its benefits by far outweigh the single additional migration effort on
your side.

## No More Transitive Files / New Browser-Like Behavior

The idea of "transitive files" we implemented in previous iterations of Zettlr
proved to be counter-intuitive to many people. We now removed that feature
in favor of a much better tab-management. By default, Zettlr will now try to
avoid opening new tabs and instead attempt to replace existing tabs whenever you
open any new file. You can force Zettlr to open a file in a new tab instead by
either middle-clicking, or right-clicking the file and choosing "Open in a new
tab." If you generally do not want tabs to be closed in favor of other files,
you can uncheck the option "Avoid opening new tabs." Files with unsaved changes
will never be replaced. This behavior is very closely aligned with how modern
browsers handle links.

## Autosave Is Now A Setting

A few years ago we implemented auto-saving after a delay of five seconds with no
change to the current file. However, some people mentioned that they'd like to
choose what to do. Now you can switch between three modes of autosaving. "Off"
disables autosave and you have to manually save using `Cmd/Ctrl+S`.
"Immediately" saves files after a very short delay of 250ms, that is basically
whenever you stop typing. "After a delay" (default) will save files after the 5s
delay you know from previous versions of Zettlr.

## PDF-Preferences Are Discontinued

The PDF-Preferences window has been removed in favor of the new "assets
manager." While it did prove to be a nice reminiscence of how LibreOffice or
Word handled layout, it was not a scalable solution. Instead, we have now
switched to defaults files, which are a little more complex than this dialog,
but provide much more functionality and flexibility.

## New Dialog: Assets Manager

Instead of the old PDF-Preferences window, Zettlr now contains a so-called
"assets manager." This is a new preferences window that allows you to customize
settings which are stored in individual files. The first two tabs feature
exporting and importing settings using so-called defaults files. Defaults files
are written using YAML and provide Pandoc with sensible defaults for every
export. We will shortly after the release of 2.0 include extensive documentation
for how these work. The defaults we provide should work well for most users.

The third tab contains the custom CSS, and the fourth tab contains the new
snippets feature.

## Custom CSS Has Moved

The Custom CSS can now be edited directly in the assets manager instead of in
its own dialog.

## Zoom Functionality Has Changed

Previously, you could increase and decrease the editor's font size using the
zoom shortcuts. Now, the zoom shortcuts will zoom the complete user interface.
This is an accessibility feature, since several people with visual impairments
as well as people with large external displays have mentioned they would like
the user interface itself to be scalable.

The editor's font size can now directly be edited with a new setting in the
editor settings tab.

Scroll-to-zoom has been removed, because too many people have accidentally held
down `Cmd/Ctrl` while using the scrollwheel, causing many accidental zoom
operations.

## The Pandoc Command Has Been Removed

In the past, you had the ability to modify the command that Zettlr would run to
export your files. However, several times we had to adapt the command, which
lead to frustration among users because we had to manually inform everyone of
these changes and they had to manually "reset" the command. Now that we have
switched to defaults files, the command that will be run in every case is
`pandoc --defaults "/path/to/defaults.yaml"`. Instead of modifying the CLI
arguments, you can now adapt the defaults Pandoc will be run with, which is
possible because every CLI argument has a corresponding setting in defaults
files, which can be edited in the assets manager.

## Native User Interface

Another notable change is that now we have switched to a native user interface.
This means that Zettlr does not have a completely custom design anymore, but
rather orients itself at the various interface guidelines published by Apple,
Microsoft, and the GNOME team. Thus, on macOS and Windows Zettlr now follows the
Big Sur style and the Metro style respectively. On Linux, we have attempted to
model the GNOME interface but had to make a few changes due to the fact that
there are numerous different window managers with different aesthetics.

## Two PDF Export Options

You will notice that there are now two different PDF exporting options, one is
called "PDF Document", the other "PDF (LaTeX)". The first option enables you to
export a document to PDF without the help of a LaTeX distribution. This way you
can have PDF exports without installing such a distribution. The second option
allows you to export to PDF as you know it from previous versions of Zettlr.

## Project Settings Have Moved

With the introduction of defaults files, there is less necessity to ship a full
dialog just to edit a project's settings. Instead, the project settings have
been moved to the novel "Properties" dialog of directories, which you can access
via the context menu.

## GUI and Functionality

- **Feature**: Switched to using defaults files in the exporter. Additionally,
  the exporter is now modular, allowing for more extensions in the future.
- **Feature**: You can now define snippets, reusable pieces of text that allow
  you to save some time when writing
- **Feature**: The "global search" has been renamed "full text search" and has
  moved to its own sidebar panel -- you can switch between the file manager and
  the full text search using the three-way toggle in the toolbar
- **Feature**: A new sidebar tab shows you related files
- **Feature**: Added a calendar view to the stats dialog, showing you what
  you've written over the year
- **Feature**: The macOS version of Zettlr now boasts a new application icon,
  adapted to fit the style of the Big Sur operating system. It was provided by
  Marc Oliver Orth (@marc2o) – thank you!
- **Feature**: Zettlr now supports bibliography files on a per-file basis. Just
  set the wanted bibliography in your YAML frontmatter, within the
  `bibliography`-property.
- **Feature**: The tag cloud now offers you "suggested tags" for the current
  file. Tag suggestions are words equalling tags found inside your file which
  are not yet prepended with a hash-character. You can modify the list of
  suggestions and insert them at once. Zettlr will insert them into the
  frontmatter so that the actual text will remain untouched. If there are any
  tag suggestions, the tag cloud icon will feature a small red dot.
- **Feature**: Now Zettlr can export to PDF even without any LaTeX-distribution
  installed on the system.
- **Feature**: The footnote editing logic has been improved. Now, multiline
  footnotes are handled appropriately, and you can safely use multi-line
  footnotes alongside the in-place editing feature.
- **Feature**: You can now customize the data directory using the
  `--data-dir="/path/to/directory"` switch. This allows portable installations.
- **Feature**: In addition to the "Glass" sound you can now also have the
  Pomodoro timer play a "Chime" or a "Digital Alarm" after each step
- **Feature**: The filter now not only filters the file list but also the file
  tree
- **Feature**: New "Properties" popouts give you access to information about
  your files and folders via the context menu
- **Feature**: Projects can now be exported into multiple formats at once,
  allowing you to choose from every available format
- **Feature**: You can now further filter which files will be exported using
  glob patterns
- **Feature**: A new update dialog improves the updating experience
- 32bit AppImages and Windows builds are no longer supported.
- Double-dollar equations are now rendered in display mode.
- Removed the Pandoc installation item from the help menu.
- Moved the Pandoc and XeLaTeX settings to the export tab in preferences.
- Updated the tutorial instructions to install Pandoc
- Fixed a bug that would delete file if it got renamed as itself.
- All languages will now be downloaded by the CI workflow. Updates will still be
  pulled via the application on boot.
- Removed the ability for the translation provider to arbitrarily request
  languages that have not been installed in order to remove that fragile
  feature. All languages will now be provided from the application immediately.
- All windows will now remember their last position.
- Some components of the renderer elements will now respect a given accent
  color set by your operating system (only available for macOS and Windows).
  You can choose between a theme's accent color and the operating system's in
  the display settings.
- You can now close files by middle-clicking their tabs
- MDX supported as a type of markdown file
- New File and Edit File can now fast rename without selecting the extension
- Add a tray to the system notification area, off by default. To activate, see
  Preferences → Advanced → "Leave app running in the notification area" (or
  "Show app in the notification area" when using MacOS).
- Fixed a bug that would mark some quotation marks as misspelled
- Fix the visibility problems under night mode mentioned in issue #1845
- Enabled syntax higlighting for fenced code blocks that use attribute lists as
  per issue #2259
- Added the SIL Open Font License to the About dialog

## Under the Hood

- Removed support for 32 bit AppImages on the CI.
- Migrated the exporter to TypeScript.
- Completely rewritten the exporter in order to be able to use defaults files
  and enable much more flexibility.
- Removed the Pandoc command.
- Add typings for external modules, remove the internal custom ones for `bcp-47`
  and `nspell`.
- Reenabled the Pandoc and XeLaTeX options in preferences.
- Removed the generic IPC call from the config provider and replaced it with
  consistent checks as to which options have actually changed. This increases
  the performance after configuration saves.
- Migrated the config provider to TypeScript.
- Migrated the Citeproc Provider to TypeScript, and cleaned the provider up:
    - The provider has now the capability to load multiple databases at once and
      switch between them.
    - Furthermore, the provider now needs much less variables, the logic is much
      simpler, and many unnecessary ipc calls have been removed.
- Migrated many utility functions and other scripts to TypeScript.
- The translations are now loaded by the `trans` helper to make sure it will
  always work.
- Migrated the complete GUI to Vue.js, using a reusable component system.
- The window chrome is no longer controlled by the window registration handler.
- Now tests can be run as JavaScript or as TypeScript files (use `.js` or
  `.spec.ts` files respectively).
- Generalised the window state management so that all windows are now able to
  remember their positions easily.
- Zettlr is now completely jQuery-free.
- Migrated the FSAL cache from unstable Objects to Maps and Sets.
- Migrated the TagProvider to a Map as well.
- Added an assets provider responsible for maintaining the various files Zettlr
  now uses
- Completely sandboxed the renderer processes. Now, even if an attacker gains
  access to a browser window, the chances of them causing any damage is greatly
  reduced
- Moved all static assets to their own directory
- Fixed font, image, and resource loading in general via webpack
- Fixed the debug capabilities; now everyone should be able to debug both the
  main process as well as the renderer processes using VS Code
- Added "recommended extensions" to the VS Code setup, allowing for easier
  interoperability across code contributors
- Switched to the native "recent documents" functionality on macOS and Windows
- Switched to a new, completely GDPR compliant API for updates. No piece of data
  will be transferred anymore (except the update information from our server to
  the apps)

# 1.8.9

## HOTFIX FOR JPCERT#90544144

> Read our Postmortem on this issue and the last one on our blog.

This is a hotfix that fixes a potentially severe security-issue, reported to us
by the Japanese cybersecurity organisation JPCERT/CC. It was reported that due
to insecure iFrame handling on our side, malicious actors could take over users'
computers using specially crafted iFrame-embed codes or Markdown-documents
containing such an iFrame.

This release closes this vulnerability. Specifically, the following precautions
were taken:

1. Now, whenever Zettlr renders an iFrame, it will omit all attributes except
   `src` -- in the security disclosure, the attribute `srcdoc` has been used to
   maliciously access the test system. While this means that certain features
   are not supported during preview (e.g., `allowfullscreen`), remember that the
   attributes will still be exported so that in HTML exports, they will work.
2. We have added a global whitelist that by default only contains the hostnames
   of YouTube and Vimeo players so that those embeds work out of the box. For
   all other hostnames, rendering of iFrames will be blocked by default.
   Instead, you will be presented with a warning and be asked whether or not you
   want to render content from the given hostname. You can then choose to render
   it _once_, or permanently add the named hostname to the whitelist.

> Note that you can completely disable any iFrame pre-rendering in your display preferences.

We would like to apologise for the inconvenience. If you are interested in how
it came to this situation, please read our Postmortem on this issue.

# 1.8.8

## HOTFIX FOR ELECTRON CVEs

This is a hotfix that updates a vulnerable Electron version to a safe one. This
is in response to a row of CVEs that have been detected in the source code of
Chromium in the past days. With an outdated Electron-version (<12.0.6), it was
possible for an attacker to take over your computer via Zettlr using a crafted
HTML webpage.

This release fixes Zettlr 1.8.7, which was vulnerable to this kind of attack. It
upgrades Electron from a vulnerable 11.x.x-version to the safe version 12.0.6.

> **DO NO LONGER USE ZETTLR 1.8.7! RELEASES PRIOR TO 1.8.8 MUST BE REGARDED AS UNSAFE!**

# 1.8.7

## GUI and Functionality

- On Linux systems, the application icon should now show up again.
- Fixed an issue where your text would "jump" irradically when you were writing in the last line of the file.

## Under the Hood

- Restored the generic folder path in the `electron-builer.yaml` config.

# 1.8.6

## GUI and Functionality

- Your typing speed is now as fast as previously again, even for long paragraphs and files (thanks to @mattj23 for implementing the fixes in the multiplexer).
- You can now also switch to sub-directories using the file list navigation; it is not limited to files only anymore.
- Fixed a bug that would show a wrong path as the current one on pasting image data onto the editor.
- Fixed a bug that would make dragging items from the file list impossible.
- Fixed odd behaviour that would make dragging and dropping items in the file tree (especially in combined mode of the file manager) hard.
- Fixed a logical bug that would open a dialog notifying of remote changes for every detected change, rather than just once per file.
- Added RMarkdown files (`.Rmd`) to the list of supported file extensions for which Zettlr can be registered as a default handler.
- Fix a regression error that has rendered citation exporting impossible.

## Under the Hood

- Fixed a performance sink in the multiplexer module which introduced noticeable lag while writing long paragraphs and documents (implemented by @mattj23).
- Implemented a global event listener that prevents any arbitrary navigation away from the loaded URL that occurs within webContents. So this way we do not need to sanitize any anchors or take care about setting `window.location`, because all of these events will be captured and navigation will be prevented. For opening local files and directories, make sure to prepend the path with `safe-file://`, which is recognized by this listener.
- Implemented a global event listener that makes sure any call to `console.log` is also received in the main process so that we can intercept those and add them to our global logging interface as well. This way, debugging errors in the renderer process can be debugged together with users as well. _Messages from the renderers are indicated by a [R] including the window identifier (e.g. "[Main Window]")._
- Migrated the Tags Provider to TypeScript. Cleaned up the IPC calls.
- Moved electron-builder configuration to `electron-builder.yml`.
- Removed no longer necessary scripts.
- Moved most type annotations to corresponding types files. The structure is currently: All `node_modules` without type support reside within `./source`, whereas the service provider types are stored in `./source/app/service-providers/assets`.
- Removed generic IPC calls for the CSS Provider and migrated that to the provider class.
- Zettlr now detects a potential downloaded Pandoc in the resources directory during development.
- Fixed a logical error in calculating the application uptime.
- The application now exits forcefully if an error is produced during boot.

# 1.8.5

## Apple Silicon Support

This version provides native Apple Silicon/M1 support, a.k.a. the darwin/arm64 architecture. Make sure to download the correct update file (either x64 for Intel-based Macs or arm64 for the new Apple Silicon chips).

## A Note to Apple Silicon users

If you possess one of the new Apple devices sporting Apple's M1 chip, please see whether or not the application is able to run the built-in pandoc (which is still compiled for 64 bit). If your bundled exporter fails, please report an issue.

## A Note to Windows ARM users

As of the current development build, Microsoft has finished support for running 64 bit applications on ARM computers. However, this is not yet officially released, so the bundled Pandoc might not work and you have to return back to the system-wide installation. However, if the bundled 64 bit Pandoc _does_ work on your ARM computer, please notify us so we know that we can officially support Windows ARM again!

## Drag Behaviour Fixes

Due to efforts within the file manager structure, we could re-enable the functionality to drag files out of the app without having to press any modification key before actually dragging something.

## GUI and Functionality

- **Feature**: 64bit applications will now run the built-in Pandoc. To see whether your application runs using the bundled Pandoc, open the developer logs and look for "pandoc." If Zettlr has used the built-in Pandoc for an export, the pandoc command will not begin with "pandoc" but with the full, absolute path to the bundled Pandoc binary. **If your application does use the bundled Pandoc, you can uninstall any system-wide Pandoc installationn; Zettlr should still be able to export. If not, please report a bug**!
- **Feature**: macOS-users can now use horizontal scrolling instead of using the arrow button to toggle between the file tree and the file list (only available in thin file manager mode; this behaves exactly like back and forth navigating in browsers such as Safari and Chrome).
- **Enhancement**: Added a new option to allow spaces during autocompletion (of tags, citations, or internal links).
- **Enhancement**: Added a configuration option to programmatically set the editor's base font size. Additionally, the zooming now works reliably. (This setting is independent of the base font size above.)
- **Enhancement**: Values from the AutoCorrect replacement table will now also be indicated as correct, so you don't have to add them to your user dictionary anymore.
- **Enhancement**: Added an option to prevent auto-searches when following Zettelkasten-links.
- **Enhancement**: Zettlr now recognizes the `tags` frontmatter property. _Please note that Pandoc does not recognize the `tags`-property, so if you need tags to be processed by Pandoc, consider using the `keywords`-property._
- **Enhancement**: The File System Abstraction Layer (FSAL) now spits out a few descriptive statistics collected across all loaded files and folders.
- Made the dialogs' tab lists more accessible for screen readers.
- Fixed the other files's extension icons in the sidebar -- they now also display in dark mode.
- Fixes to the stylesheets.
- Fix too dark colours for some variables in CodeMirror.
- Added a new CSS variable that allows you to set the font-size of the whole application, `--base-font-size`. You can set it in your custom CSS to increase or decrease the overall font-size of everything persistently. Remember to apply it to the `:root`-pseudo element.
- Fixed a race condition in the dictionary provider that would render spellchecking unfunctional in certain edge cases.
- Revamped the about dialog's other project tab.
- Removed the deprecation warning for deprecated installations.
- Improved the preferences explanations with regard to AutoCorrect modes and the Magic Quotes section (some require adaptions by the users in the corresponding translations!)
- Re-built the QuickLooks. Now they share even more code with the rest of the app, should react more snappy, and are more responsive then ever.
- Fixed a few logical bugs where the meaning of the "Overwrite file?"-dialog's buttons were swapped, overwriting a file if you chose "Cancel" and not overwriting a file if you chose "Ok."
- Fixed a bug that would mistakenly show a file twice in the file manager if a file rename or the creation of a new file would overwrite a file that was already present.
- Added a switch in the export options to choose whether to use the internal Pandoc or the system wide application.
- Messages can now be filtered in the log viewer.
- Windows can now be regularly closed using the `Cmd/Ctrl+W`-shortcut without interfering with the open tabs in the main window anymore.
- On macOS, Zettlr will not force-show the main window anymore when you click on its Dock icon, but rather restore the default behaviour on macOS.
- You can now zoom both Quicklook editors and the main editor independently using the zoom shortcuts.
- Unlocked the ability to select "Follow Operating System" in the auto dark mode settings. _Please note that this setting might have no effect on certain linuxoid Operating Systems._
- Improved tag/keyword detection in frontmatters. Comma-separated lists should now also work.
- Fixed a bug making it impossible to open Markdown files from the menu.

## Under the Hood

- Removed jQuery UI from the dialog classes completely.
- Removed jQuery from the editor controller.
- Removed jQuery from the updater.
- Removed jQuery from the tag cloud dialog.
- Removed jQuery from the stats dialog.
- Removed jQuery from PDF preferences.
- Removed jQuery from the CSS dialog.
- Removed jQuery from the file manager.
- Removed jQuery from the Pomodoro counter.
- Fix a bug in the error handler during update checks.
- Removed the timeout on the dictionary provider, as the dictionaries are likely to be loaded prior either way.
- Force `electron-packager` to 15.2.0 to enable darwin/arm64 (Apple Silicon) builds.
- Zettlr now detects Byte Order Marks (BOM) if present in a file.
- The LogViewer got a new paint job: It's now based on Vue, much less resource-heavy and it includes filters to only show certain log levels.
- Moved the log window creation to the Window Manager.
- The window registration procedure now supports handling the toolbar which now also doubles as a title bar (if you don't want a toolbar).
- Migrated the Quicklook windows to Vue.js.
- Overhauled the print window.
- Changed function name `askOverwriteFile` to `shouldOverwriteFile` to make it semantically more correct.
- Aligned the exact behaviour of the `file-rename` and `file-new` commands to be the same when it comes to overwriting files.
- Began implementing another new menu functionality: A `shortcut` property will send a shortcut-message to the currently focused window.
- Migrated the Appearance Provider to TypeScript.
- Renamed `darkTheme` to `darkMode`.
- Migrated the Target Provider to TypeScript.
- Transform the zoom-commands to shortcuts.
- Move the `loadIcons` function to a more central place in the window registration module.
- Moved the tree view functionality to its dedicated Vue component.
- Fixed a regression error from updating LESS.
- Moved the file list functionality to its dedicated Vue component.
- Unified ES6 syntax within the file manager components.
- Migrated the Vuex store to TypeScript.

# 1.8.4

## Deprecating 32 bit builds

This version ships with a debug notification that will inform users of deprecated operating systems about that fact. This debug notification cannot be turned off, but will be removed in Zettlr 1.8.5, which will use the bundled Pandoc version first of all. Beginning with Zettlr 1.9.0, we will no longer support 32 bit applications, so you have to make sure your operating system supports 64 bit. If your Windows is still 32 bit, there is a _very high chance_ that your processor actually supports 64 bit. Please check this, if you want to continue using Zettlr.

## GUI and Functionality

- **Enhancement**: Navigating the file list has just become easier. Now when you navigate the list **files will not be opened immediately**! Rather, they are being marked as "active," making the navigation much less cumbersome. To open an activated file, simply hit **Enter**.
- Visual improvements to the quick filter. The "back"-arrow now appears below the input.
- The quick filter now searches for all search terms (delimited by space) separately.
- The editor will now be focused whenever the containing document is changed.
- The cursor will now be of the correct height no matter whether you are on a heading class or within a normal-height text line.
- Pandoc will now be pre-bundled with 64 bit installers.
- Fixed a bug that the TableEditor would oftentimes "swallow" table cell content, making it almost unusable.
- Fixed a logical error that would display `.tex`-files as if they were directories in the file manager's tree view.
- Added two more variables, `%y` and `%X` for Zettelkasten-IDs, which allow you to use a two-digit year or the unix epoch (seconds since Jan 1st, 1970) in your IDs (thanks to @cdaven for implementing).
- RMarkdown files (`.rmd`) are now supported in general.

## Under the Hood

- The statistics controller is now the Stats Provider.
- Migrated the Stats Provider to TypeScript.
- ASAR support reinstated
- Switched GitHub Actions CI to use Node 14.x.
- Prepared everything so that Pandoc can be bundled with Zettlr at every time. However, the corresponding code is not yet active to provide for a transition phase where we still ship 32 bit builds.
- Fixed the TableEditor. The two major changes are that it does not depend on jQuery anymore, and that now all changes are always applied to the AST, not the DOM element. The DOM element is always rebuilt after the AST has changed so that the single source of truth is always the AST.
- Made sure that environmentally necessary directories are now created recursively.
- Added a `prompt`-passthrough to the main Zettlr class.
- Fix function signatures in the FSAL.
- Fix function signatures in the WindowManager.
- Migrate the command infrastructure to TypeScript.
- The regular expressions are now unified within the `./source/common/regular-expressions.js`-file (thanks to @Kangie for implementing).
- The recent docs provider is now written in TypeScript.
- Removed conditional RMarkdown checks.
- Remove empty strings, if applicable.

# 1.8.3

## GUI and Functionality

- **New Feature**: Added a quick filter to the file list that will filter the directory contents much more quickly than a full text search. Currently, it does not account for typos. It will attempt to match the filename, YAML frontmatter title, and first heading level 1 according to your preferences. If you simply type a `#`-symbol, the list will be filtered for files containing tags. Add a full tag behind it and the files containing that tag will be shown.
- Fixed broken link rendering from 1.8.2.
- The default PDF template of Zettlr is now compatible with Pandoc 2.11. This means it won't work with Pandoc 2.10 or less anymore. (Thanks to @Kangie for implementing.)
- Renaming files from the context menu of the document tabs now contains the original file name.
- Code files now have monospace fonts applied consistently.
- You have an additional option now to direct Zettlr to remove an object irreversibly, if moving it to trash fails due to some reason.
- Citations are now easier than ever as you do not have to put square brackets around them – Zettlr will do this automatically for you.
- Fixed another error where empty `title`-attributes inside YAML frontmatter would break down the complete file tree within which such a "malicious" file resides, resulting in the whole tree being offloaded and unusable.
- Fix a BibTex attachment parsing error.

## Under the Hood

- Migrated sorting functions into the FSAL module and converted them to TypeScript.
- Changed the FSAL parsing logic to separate the Markdown and code file logics.
- Fix a hidden error with the continuelist addon.
- Improved logging when certain files and directories take a significant amount of time to load.
- Fixed an ID problem where the ID `file-manager` was given twice.
- Updated dependencies:
    - @typescript-eslint/eslint-plugin `4.10.0`
    - @typescript-eslint/parser `4.10.0`
    - fork-ts-checker-webpack-plugin `6.0.7`

# 1.8.2

## Support for Pandoc 2.11

The default Pandoc command now targets Pandoc 2.11 and above. **In order to use the new command, make sure to "reset" it once, or (if it contains customisations) replace `$citeproc$` with `--citeproc --bibliography "$bibliography$" $cslstyle$`.** However, you can retain compatibility with older versions by replacing the new part `--citeproc` with `--filter pandoc-citeproc`. The new `$bibliography$` variable will be replaced with `/path/to/your/library.json`. Furthermore, the `$cslstyle$`-variable will be replaced with `--csl /path/to/your/style.json`, if applicable.

## GUI and Functionality

- The file search popup now retains your last search again.
- The global search now lets you select all text again.
- Removed deprecated Pandoc command variable `$citeproc$` and added the two variables `$bibliography$` and `$cslstyle$`.
- Began implementing better screen reader support for Zettlr. Now, a certain amount of elements has received correct labels according to the ARIA guidelines so that screenreader are now better in handling the app:
    - The toolbar is now being recognised as such, the toolbar buttons themselves have correct labels
    - The editor tabs are recognised as a tabbar and you can easily switch tabs now.
    - The sidebar buttons are now being correctly identified as tabs.
    - Added region landmark roles to a few of the components in order to facilitate quicker voice over navigation.
    - The icons in the file manager now have `role="presentation"` set to not have the screen reader name all of those "unlabelled images" one by one.
- Fixed some relative links to files on your system not being resolved correctly.
- Fix weird indentation rendering in the syntax code highlighting blocks.
- Fixed an issue that sometimes did not fully shut down the application before exit. This lead to numerous issues, the most visible of which was that sometimes configuration changes were not persisted.
- Fixed an issue in which user dictionary-entries were not actually removed when removed from the preferences.
- The citation engine now also supports loading CSL YAML files as bibliographies.
- Fixed some issues with the citeproc provider.
- Fixed multi-cursor placement.
- Fix duplicate IDs when linking files whose filename contains the ID with the setting "Always link with filename."
- Fix a few visual link rendering oddities.
- Fix the ToC navigation sometimes not working.

## Under the Hood

- Migrated the UpdateProvider to TypeScript.
- Migrated the DictionaryProvider to TypeScript.
- TextMarkers are now bound to the Document instances, not the editor overall. This increases the speed of document switching.
- Updated dependencies:
    - @clr/icons `4.0.8`
    - adm-zip `0.5.1`
    - archiver `5.1.0`
    - bcp-47 `1.0.8`
    - citeproc `2.4.52`
    - codemirror `5.58.3`
    - got `11.8.1`
    - mermaid `8.8.4`
    - semver `7.3.4`
    - uuid `8.3.2`
    - vuex `3.6.0`
    - fsevents `2.2.1`
    - @electron-forge/cli `6.0.0-beta.54`
    - @electron-forge/plugin-webpack `6.0.0-beta.54`
    - @teamsupercell/typings-for-css-modules-loader `2.4.0`
    - @typescript-eslint/eslint-plugin `4.9.1`
    - @typescript-eslint/parser `4.9.1`
    - cross-env `7.0.3`
    - css-loader `5.0.1`
    - csso `4.2.0`
    - electron `11.1.0`
    - electron-bundler `22.9.1`
    - eslint `7.15.0`
    - eslint-config-standard `16.0.2`
    - eslint-plugin-standard `5.0.0`
    - eslint-plugin-vue `7.2.0`
    - file-loader `6.2.0`
    - fork-ts-checker-webpack-plugin `6.0.6`
    - less `3.13.0`
    - less-loader `7.1.0`
    - mocha `8.2.1`
    - style-loader `2.0.0`
    - ts-loader `8.0.12`
    - typescript `4.1.3`
    - vue-loader `15.9.5`
- Removed dependency `v8-compile-cache`

# 1.8.1

## GUI and Functionality

- Fixed the non-working reveal.js exports.
- Add support for chemical formulae in KaTeX (thanks to @likeadoc for implementing).
- Design fix for the color swatches in the tag manager.
- Fix preferences not opening on the corresponding menu item (Windows/Linux).
- Fix the parent menu not closing on a click in the child menu (submenu).
- Fixed rendering of footnote references.
- Jumping to specific headings now places those headings at the top of the viewport, instead of simply pulling it into view.
- Fix an edge condition where tags within code blocks would be detected if they contained an odd number of `-characters.
- Re-instated the directory rescanning functionality.
- Disable VIM editor input mode until further notice.

## Under the Hood

- The release tags will now be created with a prefix "v" again. This should fix various issues around the assumption of the "v" being the correct GitHub tag.
- Fix all linter errors. PRs should now receive a nice green checkmark instead of the error symbol (unless there are new errors in the PR itself).
- Remove asynchronous initialisation logic from the main object's constructor.
- Added a footnote testing file.
- Significantly increase document loading times by deferring text marking functions to idle times in the browser's event loop, using `requestIdleCallback`. This induces a small visual lag, but the documents load much faster, and arguably, it's better this way because one doesn't have to wait until the document has fully rendered before one can start to write. (Some testing with regard to long-term writing performance might make sense.)
- Add debug logging to the configuration provider to check errors on config save and load.

# 1.8.0

## Breaking Changes

- Renamed the **sidebar** to **file manager**. We finally decided on better terminology for distinguishing the right from the left sidebar. This means: The left sidebar, formerly known only as "sidebar," is now the "file manager." The right sidebar, formerly known as "attachment sidebar," is now "the" sidebar. This change was introduced to reduce user confusion and provide a better user experience.
- The shortcut for opening the developer tools on Windows and Linux is now `Ctrl+Alt+I` (was: `Ctrl+Shift+I`) to resolve a conflict with the shortcut `Ctrl+Shift+I` (insert images).
- Renamed **Root Directories** to **Workspaces**. The term "root" is rather technical, and for most people, it makes most sense to think of those roots as workspaces, albeit other than being opened at the root level of the application, they have no difference to regular directories.
- The shortcut `Cmd/Ctrl+O`, which previously would let you open _workspaces_, now opens files. To open a workspace, use `Cmd/Ctrl+Shift+O`. This is now in line with many other programs.

## GUI and Functionality

- **New Feature**: Typewriter mode. By pressing `Cmd/Ctrl+Alt+T`, you can activate the typewriter mode, which will keep the current line in the editor always centered so that you have to move your eyes less while editing a text. This also works in combination with the distraction free mode so that you can fully focus on what you're editing right at the moment.
- **New Feature**: The sidebar (formerly attachment sidebar) is now tabbified. That means you have three distinct tabs to choose from with regard to displaying important information: the non-markdown files in your currently selected directory, the references in the current file, and the table of contents of the current file.
- **New Feature**: When hovering over links, they now appear in a separate tooltip to click them without holding down Ctrl/Cmd.
- **New Feature**: The QuickLook windows now share the main editor including its appearance. The same options apply for Quicklook windows as they are set in the global preferences (e.g. if you turned off image previewing, images would also not be displayed in the Quicklooks, etc).
- **New Feature**: Now you have an additional option in the "Advanced" preferences to choose between a "native" appearance of all Zettlr Windows (that is, a frameless window with inset traffic lights on macOS, and standard window decorations on Windows and Linux) or a custom built-in appearance (that is, for all platforms a frameless window with custom drawn menu and window control buttons, which mimick the Windows 10 design).
- **New Feature**: The heading tag elements (those `h1` to `h6`-tags replacing the Markdown heading characters) finally serve a purpose: Clicking on them reveals a small menu which lets you quickly choose a different heading level.
- **New Feature**: Improvement in the citation rendering capabilities: Both when copying Markdown as HTML, and when viewing footnote tooltips, any citation will be correctly rendered by the citeproc provider.
- **New Feature**: The TableEditor now pre-renders table cells so that it looks more like it will when you export it!
- **New Feature**: A selection of notifications will now be displayed using your operating system's notification service (if available), for instance export messages, errors, and updates. All notifications will still be displayed in the main window, so if you do not like this behaviour, you can turn notifications off for Zettlr within your operating system settings.
- **New Feature**: Whenever you begin a code block (`\`\`\``), Zettlr now offers you to autocomplete the syntax highlighting language.
- Added syntax highlighting modes (with keywords):
    - **diff**: `diff`
    - **Dockerfile**: `docker`/`dockerfile`
    - **TOML**: `toml`/`ini`
- Fixed the fold-gutter being too close to the text.
- The editor link autocompletion now respects the setting to use headings level 1 instead of YAML frontmatter titles where possible.
- The paste image dialog now also provides the original image size as a default value, so that you simply can use the arrow buttons on the field to adjust the image size.
- Fixed a rare bug where changes would be discarded if you renamed the modified file quickly enough.
- HTML export should now centre both figures and figure captions.
- Sorting files by name now takes into account possible settings such as using headings of level 1 or YAML frontmatter titles so that sorted files now correspond to their display again.
- You can now select rendered references from the right sidebar.
- The file tabs now have their own, dedicated menu, containing a new "Close all tabs" command to close all open file tabs (thanks to @anoopengineer for implementing).
- The file info now displays the selection information, if there is any. The popup that opens when you click the counter then lists all selections within your document.
- When you initiate a keyword search from the tag cloud by clicking on a tag, it'll be automatically enclosed in quotes, enabling searches for keywords with spaces in them.
- The image paste dialog now shows you the resolved path of the directory into which the image you are about to paste will be saved to.
- Fixed a missing translatable string from the paste image dialog.
- Fixed the width of the word counter in order to make the toolbar more "stiff."
- Enabled Dart syntax highlighting (thanks to @Kangie for implementing).
- Reduced the added margins for overflowing dialog windows from 15 % to 2 %, making the visible gap on smaller screens smaller.
- Remove the intermediary `.ztr-project`-migration code, which means you should update to Zettlr 1.7.x before updating to 1.8.x, if you still use an older version of Zettlr.
- Fixed (= monkeypatched) a weird bug that would cause selections on specially indented lines (e.g. wrapped blockquotes, list items, etc.) to be padded by precisely four pixels, making the selection not look like a box.
- Double clicks on file tabs now make files intransient (if they were transient before).
- The editor is now in a non-editable mode if no file is open. If the editor is read-only, the Zettlr logo will display in the background to indicate that fact. Empty files, on the other hand, will not yield the feather logo anymore. This should now meet up with users' expectations about file editing better.
- The last opened file will now reliably open whenever you start the application again.
- File loading (especially on boot) is now much faster, because the opened tabs won't be switched through during load anymore. Only the relevant, last file will be opened and displayed.
- Fixed a bug that would prevent you from exporting standalone files.
- Non-breaking spaces (NBSP) are now considered word delimiters in the spellchecker.
- Fixed a bug that would not close all tabs when the corresponding entry was selected from the tab context menu.
- Fixed a bug where checkboxes of tasks would be strangely hidden on undo/redo operations that checked/unchecked those checkboxes.
- Fixed a bug that would throw errors and not actually remove the file if said file was a root.
- Fixed broken shortcuts `Cmd/Ctrl+Shift+E` (focus the editor) and `Cmd/Ctrl+Shift+T` (focus the file list).
- Markdown links to local files that are absolute are now attempted to be opened internally, without recurring to external programs.
- The various rendering methods now only update anything that is within the viewport, thereby increasing the performance vastly. This is especially noticable for large documents.
- Fixed a bug that led to the exporter ignoring custom templates and always reverting to the default.
- Fixed the date formatter, as the moment.js locales are not found when compiling using `electron-forge`.
- Fixed a bug that would mess up the tag-tooltip on files under certain circumstances.
- Fixed a bug that would throw errors instead of exporting, if the export-directory is set to the current working directory and a non-root file is being exported.
- Fixed a bug which would not let you create duplicates of root files. Now, you can and the duplicate is being placed in the currently selected directory.
- Fixed a rendering edge condition where if you wanted to retain multiple single-line breaks with backslashes, the backslashes positioned on the line would have had alternating colours.
- Collocated the time-display and time-sorting settings for files to reduce confusion if users _display_ the modification time but sort using the creation time, or vice versa.
- Improved the layouting of the display settings tab.
- The context menu is now a custom one, making the experience more seamless.
- If you change the display settings for the editor, the editor will now also remove rendered elements that you do not wish to be rendered anymore.
- Footnote tooltips are now interactive, which means you can select text from them, and also click on any link to visit it without having to scroll to the bottom and do the same action there.
- You can now forcefully open a file non-transient by either middle-clicking it, or holding down Ctrl/Cmd.
- If you use YAML frontmatters demarcated by only dashes (`---`), for instance for compatibility with Jeckyll, these will not render as tables anymore.
- Switched to reveal.js 4 and fixed an occasional error on export.
- The tutorial is now also available in German.
- The application menu now displays many more shortcuts which were already available albeit not visible.
- Checkboxes are now disabled in Quicklooks.
- Fixed a bug that caused files dropped onto the editor from the file manager not to be linked when the file manager is in combined mode.
- Custom protocols for links (e.g. `zettlr://`, `thunderlink://`) can now be up to 100 characters long to be recognized by Zettlr.
- Fixed an issue that Zettlr would sometimes attempt to open a link to a local file in the browser instead of the correct app.
- Finally fixed the document tabs using the wrong font in the Frankfurt and Bielefeld theme.
- Fixed a display glitch in the combined file manager in dark mode.
- Now both Quicklook windows and the main window remember their last position. As long as the configuration of displays did not change, they will appear at the same positions as the last time they were open.
- Menu items in the application menu that can have a "checked" state (indicated by, e.g., a checkmark) now remember their correct state if other settings change consistently.
- Non-image files being dropped onto the editor are now being linked.
- Files that are dropped from the outside onto the editor are now linked using a relative path.
- Fixed a behaviour that would lead to the autocomplete to stop working completely until a full refresh of the window.
- Fix a bug that prevent non-existing documents to be created upon following a link despite the option being activated.
- Added `F11` as an accelerator for fullscreen on Windows.
- Fixed a display bug (= the window would reload itself) when there were no tags in the tag manager.
- Fixed the padding of dialog buttons and input fields also in dark mode.
- Fix pasting on Windows 10 (thanks to @graphixillusion for fixing).
- Fixed a sometimes weird behaviour when linking files.
- Following Zettelkasten-links should now be way faster.
- Fixed an issue with number-only frontmatter keywords.
- Clean up the application menus on Linux and Windows: Now all preferences live under a shared menu item.
- Prevent multiple cursors while following internal links.
- Fix display glitches on the sorters.

## Under the Hood

- Moved (almost) all window functionality to a dedicated `WindowManager` module. The added benefits of this are:
    - Centralised window functionality
    - A correct place for `window-controls`-commands
    - Sleeker design
    - Enable a much better window handling: (1) Now all windows are closed automatically before the main window is being closed; (2) When someone requests a Quicklook/Print/Main window, an existing window is being searched first and made visible, instead of (re)creating it.
    - New window types can be added much faster.
- Switched to Electron forge (thanks to @tobiasdiez for implementing).
- Bumped dependencies:
  - @clr/icons `4.0.4`
  - @electron-forge/cli `6.0.0-beta.53`
  - @electron-forge/plugin-webpack `6.0.0-beta.53`
  - @teamsupercell/typings-for-css-modules-loader `2.3.0`
  - @typescript-eslint/eslint-plugin `4.5.0`
  - @typescript-eslint/parser `4.5.0`
  - archiver `5.0.2`
  - astrocite `0.16.4`
  - chokidar `3.4.3`
  - citeproc `2.4.48`
  - codemirror `5.58.2`
  - chart.js `2.9.4`
  - copy-webpack-plugin `6.1.0`
  - electron `10.1.5`
  - eslint `7.8.1`
  - eslint-config-standard-with-typescript `19.0.1`
  - eslint-plugin-import `2.22.1`
  - eslint-plugin-standard `4.0.2`
  - eslint-plugin-vue `7.0.0-beta.3`
  - file-loader `6.1.1`
  - fork-ts-checker-webpack-plugin `5.1.0`
  - fsevents `2.1.3`
  - got `11.8.0`
  - joplin-turndown `4.0.30`
  - md5 `2.3.0`
  - mermaid `8.8.2`
  - mocha `8.2.0`
  - moment `2.29.1`
  - node-loader `1.0.2`
  - nspell `2.1.4`
  - raw-loader `4.0.2`
  - reveal.js `4.1.0`
  - tippy.js `6.2.7`
  - ts-loader `8.0.7`
  - typescript `4.0.3`
  - uuid `8.3.1`
  - vue `2.6.12`
  - vue-template-compiler `2.6.12`
- Removed dependencies:
  - uglify-js
  - on-change
- Added a new Handlebars templating helper function, `i18n_value` that allows you to translate something passing a value to the translation helper (e.g. `{{i18n_value 'trans.identifier' someValue}}`).
- Refactored the main build Workflow file. Now it doesn't run on a matrix, but due to the many dissimilar steps involved, there are three distinct jobs. Other than that, we switched to `yarn` everywhere and cleaned up the code.
- Removed the now unused script `afterSign.js`.
- Finally removed the verbose IPC calls from the logs.
- Migrated the toolbar logic from jQuery to vanilla JS.
- Migrated the main renderer from jQuery to vanilla JS.
- Migrated the popup class from jQuery to vanilla JS.
- (Mostly) migrated the dialog classes from jQuery to vanilla JS (tabs are still done using jQueryUI).
- Added a popup provider for easy creation of popups across the main renderer process.
- Added an update provider for easy access to specific updating functionality (such as downloading an update, and automatically running it).
- Migrated any popups that were defined inline into their respective handlebars template files.
- The TableEditor is now finally a module.
- Outsourced the CSS computations from the main module of the TableEditor.
- Migrated the CodeMirror editor instantiation into its own module (MarkdownEditor).
- Transformed all event listeners on the CodeMirror instance to "hooks" to reflect the fact that they are plugins, except they are not run like parameterless commands but hook into certain events of the application.
- Moved the CodeMirror assets from the old folder into the MarkdownEditor module.
- Moved some general utility functions to the `common/util`-folder.
- The rendering plugins have been optimized. They now take less time to run and also don't keep an additional array of all the textmarkers in memory, decreasing the computational load especially for big documents.
- The app now saves the last opened file again.
- Moved the Turndown and Showdown converters to two utility functions, md2html and html2md.
- Moved the regular expression for detecting image files by extension into the global RegExp module.
- Moved the `moveSection` helper function to the `common/util`-folder.
- Documentation fix for `safeAssign`.
- Fixes in the tests.
- Completely refurbished the test command. Now, a full-fledged testing directory will be set up to test features within the GUI without endangering your regular configuration in case you use Zettlr regularly.
- Better handling of the custom paths for both the Pandoc and the XeLaTeX executables in the advanced preferences.
- Migrated the FSAL to TypeScript so that the different descriptors can be better handled. Also, this showed countless logical errors, which are now mostly fixed.
    - Furthermore, the responsibilities have been readjusted: The FSAL is now responsible for emitting events whenever the internal state changes. This is not being done by the commands anymore.
    - The actions are now proper methods on the FSAL class in order to enable better tracking of the function arguments and to help ESLint fix possible signature errors.
    - Moved every piece of state logic from the commands to the FSAL.
    - Now, the general way anything regarding the files works is as follows: User --> one of the commands --> an action on the FSAL --> emits which part of the state has changed --> the application main class receives these notifications --> triggers potential updates in the renderer.
    - Additionally, now the distinction between the meta objects which can be serialized and sent to the renderer and the tree objects within the FSAL is made more clear: Metadata files can have content attached to them (in order to save new content to a file), whereas the full objects, which are never getting sent to the renderer, do not contain a content property anymore.
    - Also, we managed to fix errors regarding remote change detection.
- The log provider now also outputs on the console, if the app runs unpacked (`app.isPackaged === false`).
- Updated all service providers. They are now loaded immediately after application boot (right after the `ready`-event fires on the `app`-object) and not when the Zettlr main class loads.
- Created a new directory `app` which provides functionality that pertains only to the lifecycle of the application itself, such as boot and shutdown functionalities. Service providers have been migrated to there.
- Fixed the issue that only the `en-US`-language of the CSL styles was loaded for the citation provider.
- CSL locales and CSL styles are now bundled with the app as `native_modules`.
- Began providing first global interfaces which the service providers make use of in order to enable ESLint to detect errors.
- Provide a test library, which you can load to debug citeproc-related issues and test the provider.
- Converted the CSS Provider to TypeScript.
- Converted the Log Provider to TypeScript.
- Migrated the Quicklook and Print window classes to Typescript.
- Added a utility function to quickly broadcast arbitrary IPC messages to all open Zettlr windows.
- Migrated many functionalities that are important for all windows on the renderer side to a dedicated TypeScript module (`register-window`).
- Divided the menu template into templates for macOS and Windows (+ all other platforms).
- Simplified the menu building process.
- Added classes and event listeners to show custom built menus within frameless BrowserWindow instances.
- Deprecate the `remote`-module.
- The md2html-function can now make anchors renderer-safe, so that they don't open within the main window anymore.
- The menu handler is now a service provider.
- Added a notification provider for better notification management, and to further reduce the main IPC classes.
- The tag list on file list items is now only shown when there are actually coloured tags available, and hidden otherwise. This enables a better UX for the users as the tag-list-tooltip will then consistently pop up, not being hidden behind an invisible div.
- Removed the Watchdog service provider, as it is no longer being used.
- The Window Manager now saves the positions of each window (main and Quicklooks), persists them on disk and ensures the windows are displayed properly. The corresponding settings have been removed from the configuration service provider.
- The menu provider now keeps track of the state of those checkbox menu items which are not controlled externally by a configuration setting, but rather always begin unchecked when the application starts.
- Moved the typo-logic to their respective places in the renderer.
- The dictionary provider now listens on the correct channel and is additionally based on `fs.promises` thoroughly.
- The app bundle now contains all language files; the i18n-modules have been moved.
- "Fixed" the high CPU usage of Zettlr when having many files and directories open in the app.
- Fixed the force-open command. It now only searches for an exact filename-match, if the given argument (the contents of the link) do not look like an ID. This way we save at least one full file-tree search, which improves the speed notably especially with large setups.
- Re-ordered the filetypes array so that expensive functions will attempt to match those extensions first which are more likely to occur.
- Moved the ID regular expression generation into the corresponding file.

# 1.7.5

## GUI and Functionality

- Fixed a bug where opening RMarkdown files with Zettlr not open would throw an error.
- Fixed a bug where the app would not process inline images during export, leading to missing images.
- HTML Export now centres figure captions underneath figures (thanks to @Kangie for implementing).
- Zettlr finally allows alternative/title texts in images to be specified, making it possible to preview images with a title, and have them properly export even with relative filenames.
- Fix wrong design of the sorters in combined sidebar file trees.
- Fixed a bug where adding more and more list-characters in front of a list item would make the left gutter "swallow" these due to an extreme amount of negative indent. Now the line indentation for soft-wrapped lists (or anything indented) should work as expected.
- Fixed a behaviour that would sometimes lead to the editor inserting `tab`-characters instead of spaces.
- Added UX improvements to the fold gutter and the global search bar (thanks to @doup for implementing).
- Fixed non-centered button icons and made some UI elements a little bit bigger.
- You can now abort searching in Quicklook windows by pressing escape while the search field is highlighted.
- Fixed a rare error where codeblocks would not be indented correctly in HTML outputs.
- Zettlr now renders linked images.
- Restored the security question when you are about to overwrite an already existing file.
- Made URLs in references into clickable links that open in the system's browser (thanks to @maxedmands for implementing).
- The context menu on directories within the file list now correctly shows you project options, if the directory is one.
- The file tree has been cleaned up. Now, the children toggle (if a directory has any) as well as any additional icon will be displayed aligned with each other.
- Fixed a bug that would not display the filename but a heading level 1 that has been removed from the file.
- Single inline image inserts are now handled without adding newline characters.

## Under the Hood

- Added an additional check for directory exports to check that they indeed have an attached project.
- Removed all legacy WebHostingHub-Glyph references and switch fully to Clarity.
- Removed unused legacy code from the Quicklook windows.
- Replaced `getTokenAt` with `getTokenTypeAt`, hopefully achieving performance gains on documents littered with renderable elements.

# 1.7.4

## GUI and Functionality

- Removed a verbose debug notification which was added in order to test for persistence of bug #746.

## Under the Hood

- Fixed missing CSS styles (#1141).

# 1.7.3

## GUI and Functionality

- Fixed a bug causing project exports to fail.
- The `Cmd/Ctrl+K`-shortcut now works with most domains and protocols (i.e. no matter which URL is in the clipboard, it should insert it now).
- Fixed a serious bug that would lead to file descriptors never updating their metadata and cause thousands of remote notifications where they shouldn't be. Due to this, Zettlr was thinking that the file hasn't been updated by a save.
- The application is now also available as an Windows ARM 64bit release.

## Under the Hood

- Upgraded `joplin-turndown` which should result in better HTML-to-Markdown conversion on pasting.
- In case Pandoc produces any output (such as warnings or other useful info) but runs successfully, this output will be logged so that you can troubleshoot even non-fatal warnings.

# 1.7.2

## GUI and Functionality

- The NSIS installer (Windows) now contains customized, branded images for the sidebar and header of the various pages visible during the setup process.
- Added syntax highlighting modes (with keywords):
    - **Clojure**: `clojure`
    - **LaTeX**: `latex`/`tex`
- Fixed a bug where the trailing `---` of a YAML frontmatter would mistakenly be identified by the renderer as ATX-headings in readability mode, resulting in weird display of the last YAML frontmatter line.
- Added feedback if there was no directory selected, but one is needed to do a certain task.
- Multiline math equations now feature syntax highlighting.
- Fixed a bug that would sometimes render parts of multiline equations as headings.
- Added an option to tell Zettlr to use the first heading level 1 of a file to display instead of the filename (however, a frontmatter title will override this).
- YAML frontmatter ending characters should not trigger AutoCorrect anymore.
- The exporter now respects values from a YAML frontmatter, if (and where) applicable.
- You should now be able to fold Markdown sections from anywhere within their section text.
- Fixed a rare bug where Zettlr would attempt to render an internal link as a citation.
- Creating files using a case-sensitive extension name should now work.
- Set desktop Linux desktop icon in BrowserWindow config.
- `reveal.js`-presentations now do not have standalone-flags during export.
- The "Import"-option now also lets you select Markdown and text files. However, instead of running them through Pandoc, they are directly copied into the target directory.
- Fixed a bug that would cause the global search to stop working in certain situations, e.g. after renaming a file.
- The middle mouse button now closes tabs (thanks to @Kaan0200 for implementing).

## Under the Hood

- Added the logo source files to source control. Please make sure to read the accompanying README file in the `icons`-directory before using!!
- The AutoCorrect replacement now checks for the actual mode at both range endings before actually performing a replacement.
- The importer is now a module.
- Fixed a logical error in the FSAL change detection, which would lead to the FSAL not being able to process additions of assets.
- The application now uses `app.getVersion()` instead of requiring the `package.json`-file (thanks to @Aigeruth for implementing).
- CodeMirror is now required directly within the plugins and is independent of the location of `node_modules`.
- Zettlr is now also available for ARM64 Windows (thanks to @smitec for implementing).

# 1.7.1

## GUI and Functionality

- Fixed a race condition that would cause the renderer to become completely unresponsive when creating uncomplete Zettelkasten links (e.g. `[[contents]` or `[contents]]`).
- The interactive tutorial is now also available in French (thanks to @framatophe for their translation!).
- The sidebar now shows single-citekeys (without square brackets) in the references list again.
- Added syntax highlighting modes (with keywords):
    - **Smalltalk**: `smalltalk`/`st`

## Under the Hood

- Updated dependencies:
  - @zettlr/citr `1.2.0`
  - @clr/icons `3.1.4`
  - joplin-turndown `4.0.28`
  - citeproc `2.4.6`
  - electron `9.0.5`
  - electron-notarize `1.0.0`
  - mocha `8.0.1`
  - chalk `4.1.0`
  - got `11.4.0`
  - tippy.js `6.2.4`
  - moment `2.27.0`
  - uuid `8.2.0`
  - v8-compile-cache `2.1.1`
  - eslint `7.4.0`
  - eslint-plugin-import `2.22.0`
  - eslint-plugin-vue `7.0.0-alpha.9`
  - electron-devtools-installer `3.1.0`
  - webpack-cli `3.3.12`
  - uglify-js `3.10.0`
  - vue-loader `15.9.3`
  - css-loader `3.6.0`
  - mermaid `8.5.0`

# 1.7.0

## Breaking Changes

This release contains several breaking changes to 1.6 due to heavy internal refactoring.

* Your virtual directories will be gone after installing.
* Projects will be incorporated into the `.ztr-directory`-files, which means that you need to extract these files (or backup them) if you plan to roll back to 1.6 or earlier, lest you will lose the project settings.
* `Cmd/Ctrl+W` will now attempt to close open tabs first before closing the window. To close the main window directly, use `Cmd/Ctrl+Shift+W`.
* Now you will need to either `Cmd+Click` (macOS) or `Ctrl+Click` (other platforms) on internal and external links as well as on tags in order to follow the link/start a search.
* `Cmd/Ctrl+[1-9]` now **do no longer toggle recent documents** -- rather they select the corresponding tab!

## GUI and Functionality

- **New Feature**: Zettlr now supports (theoretically) unlimited open documents and orders them in tabs at the top of the editor instance.
    - The tabs display the frontmatter title, if applicable, or the filename.
    - On hover, you can get additional info about the documents.
    - Drag and drop the tabs to re-sort their order.
    - Get going where you left of the day before: Open files are persisted during restarts of the application.
    - **Transiency**: Tabs are opened transient, which means if you do not modify their contents, they will be replaced with another file that you open. This way you can quickly stroll through search results without having to close hundreds of tabs afterwards!
- **New Feature**: RTL support! Now whether you are writing in Hebrew, Persian, Urdu or any other right-to-left writing system, you can do so now. We've added support for the respective options of CodeMirror in the "Preferences -> Editor" tab.
- **New Feature**: You can now direct Zettlr to automatically create new files if you click on an internal link that does not match a file. Thanks to @halcyonquest for their contribution!
- **New Feature**: Vim and Emacs insertion modes are now supported! You can switch persistently between these two and the "normal" insertion mode using the preferences. Thanks to @JorySchossau for implementing this feature!
- **New Feature**: Directory icons. From now on you can select an arbitrary icon to further visually distinguish certain directories from the others. This has no other than a purely visual effect and may help identify specific directories within a longer list reliably.
- **New Feature**: Many apps feature it already, Zettlr joins them now. An interactive tutorial will be opened on the first start of the app.
- If available, a title from a YAML frontmatter will be appended to the displayed file entry when linking files.
- Copying images from the Explorer/Finder/file browser now offers to insert them into the document, copying them over to the assets directory.
- The popups are now more resilient against accidental closing, just like the dialogs.
- When focus-selecting the global search bar (pressing the mouse button in the input and using it to select some text immediately) works as in other inputs now.
- Added the week-number as a variable for filenames and the Zettelkasten IDs (use `%W`).
- Changes to the Pomodoro timer: Now the sound will play each time you release the mouse button on the volume slider to check how loud it is. Furthermore, the mute button has been removed in favor of a volume indication, with 0% equalling the former mute setting.
- When the tag cloud is filtered, "Copy Tags" will only copy the filtered tags, and no longer all tags. To copy all tags, reset the filter. Furthermore tags will now be copied to clipboard including the leading hashtag.
- Re-enabled double-dollar equations for rendering and syntax highlighting.
- HTML-style comments (`<!-- Lorem Ipsum -->`) are now also exempt from the word counting.
- Fixed an error in the Table Editor that would assume empty rows to be header rows, leading to false behavior when trying to display a completely empty table.
- The Table Editor can now also parse and display simple and grid tables, and a wider range of pipe tables, as described in the Pandoc manual.
- Fixed a small mistake where literal blocks would be wrongly offset as the editor treated them as list items.
- Fixed artefacts with spellchecking errors. Thanks to @ryota-abe for proposing the correct selector!
- The Table Editor now remembers what the source table looked like and tries to recreate that when it applies the changes to the DOM.
- Added verbose error reporting and improved the error handling during citeproc boot. Now, Zettlr will (a) remove error-throwing CiteKeys so that the rest of the library loads just fine and (b) display the exact errors as reported by citeproc-js so that users can immediately identify the bad keys and know where to look.
- The global search bar's autocomplete will now also work for non-western scripts such as Japanese, Korean, Chinese, or any other.
- Virtual directories have been discontinued. Parts of their functionality will be re-implemented in different ways.
- On Linux, we've restored the default window decorations -- that is, the burger menu button is gone, and the menu will be displayed wherever the window manager decides.
- Fixed a small bug that could lead to errors during autocomplete selection if no frontmatter is present in the file.
- Added syntax highlighting modes (with keywords):
    - **Elm**: `elm`
    - **F#**: `f#`/`fsharp`
    - **Haskell**: `hs`/`haskell`
    - **VB.net**: `vb.net`/`vb`/`visualbasic`
    - **HTML**: `html`
    - **XML**: `xml`
    - **Markdown**: `markdown`/`md`
    - **Julia**: `julia`/`jl`
    - **Turtle**: `turtle`/`ttl`
    - **SPARQL**: `sparql`
    - **Verilog**: `verilog`/`v`
    - **SystemVerilog**: `systemverilog`/`sv`
    - **VHDL**: `vhdl`/`vhd`
    - **Tcl**: `tcl`
    - **CommonLisp**: `clisp`/`commonlisp`
    - **Scheme**: `scheme`
    - **PowerShell**: `powershell`
- Fix the colours of the heatmap search list.
- Fixed a logical error in the detection of remote changes of attachment files.
- Fenced code blocks, delimited by three backticks have a customizable box background. The colour (and different styles) can be customized by targeting the `code-block-line`-CSS class.
- The font size of mathematics was decreased a bit to align it better with the size of normal text. Thanks to @tobiasdiez.
- Support fenced code blocks surrounded by tildes (`~`) instead of backticks.
- The About dialog of the application now also holds a tab with debug information about both the binary, the system, and the current environment.
- Tags with diacritics are now also removed on export (with the respective setting turned on), so that the removed tags match the tags which are highlighted in the editor.
- Fixed searches behaving irrationally if you search again while the previous search has not yet ended.
- Switched to using the [Clarity Design](https://clarity.design/icons) icon set where possible.
- Sort buttons now show how the directory is currently sorted. One shows and toggles what is being sorted by (name or time). The other shows and toggles what direction is being sorted ine (ascending or descending).
- Modified display settings are now applied on configuration changes (not just after clicking somewhere in the document).
- Modals now also apply a dark theming if in dark mode.
- Fixed image exports.
- Fixed correct exporting of images when exporting to Textbundle and Textpack.
- Fixed revealJS presentations which now display Math.
- Fixed the autocomplete behaviour, especially with cursor movement.
- If there is a selection in the document, its contents are used to fill in the search field now. Furthermore, the occurrences of the search term are now already highlighted without you having to search first.
- If there is a selection in the document, its contents fill up the global search field on focus, if the global search field does not have any contents.
- Fixed wrong display of project property table of content evaluation level.
- When linking files, Zettlr will now present you those files that match with at least one tag with the currently active file, making cross-linking of notes as easy as typing the link-start and hitting the arrow down-key. Bonus: It'll present you these options even if the files reside in a completely different root directory.
- Fixed behaviour of nested checkboxes.
- Fixed escaping of special TeX characters in input value fields (e.g. project properties).
- Finally fixed the parenthesis-link-problem. This means: For each Markdown link, the algorithm will parse the full detected URL and see if all opening parentheses have closing ones. If there are more opening parentheses than closing ones, the algorithm will push the link further in an attempt to fully resolve all parentheses. If this is not possible (because the link itself contains more opening than closing parentheses to begin with), you need to encode one opening parenthesis using `%28` for the algorithm to successfully render the link.
- Dragging search results like normal files is now possible.
- When switching directories while a search result list is displayed, this search is now performed at the other directory immediately after switching.
- Reversing a MagicQuote can now be performed by pressing backspace after a replacement has taken place, in order to restore the default double (") or single (') quote.
- Math doesn't render in comments anymore.
- Opening files with Zettlr when the app is not running will now correctly open them.
- Zooming on Windows and Linux can now be facilitated by scrolling while holding down the control-key.
- Use `Cmd/Ctrl+Shift+L` to copy the active file's ID to the clipboard.
- You can now also use `F2` to trigger a file rename for the current file.
- Improve the detection and rendering of Setext-headings.
- Dropping files from the file list onto the editor now inserts a valid Zettelkasten-link to that file into the editor.
- Images will now also render in-line.
- The "Window" submenu is now not confined to macOS applications anymore, but available to all platforms.
- URLs in Markdown links will not be rendered anymore.
- Enabled the context menu now also for both directories in the file list and the empty space in the file list (if there is some).
- You can now open directories externally (read: in Finder/Explorer/your Linux file browser) in the context menu now.
- Zettlr now attempts to set the cursor back to the place where it has been after programmatically updating the document content, e.g. after a remote change.
- Added a setting to control the sensitivity of Zettlr checking for remote file notifications on certain systems.
- Prevent multiple cursors when performing a special action (following a link, clicking a tag, etc.)
- Now both the current cursor position and the word count are displayed side by side. No need to right-click again to toggle!
- Citations in comments are now no longer rendered.

## Under the Hood

- **FSAL Refactor**: This release includes a huge refactor of the file system core of the application. In general terms, the rewritten core enables Zettlr to handle the file system more efficiently, uses up less RAM and has some other goodies that make the whole File System Abstraction Layer (FSAL) much more scalable for future feature implementations. More precisely:
    - **From OOP to Functional**: While previously files and directories were heavily object-oriented with one full object being instantiated for each and every file including a whole prototype chain, the new core switches to a functional approach, removing the memory-intensive prototype chains. Instead, files and directories are now represented by a **descriptor** which includes the all meta-information packages, but no function bodies. Instead, the new FSAL calls functions to which it passes one or more descriptors in order to enable the function to modify the descriptor itself. This also makes state management easier, as the whole FSAL only works with object pointers and does not re-instantiate most descriptors every time a function modifies them.
    - **Improved state management**: Now the state is not littered across the main process code base, but instead is centrally managed by the FSAL core class, which emits events every time anything in the state changes. This keeps the functional logic of the application much simpler. As opposed to before, the Zettlr main application class only accesses the FSAL state, and furthermore makes use of three events -- directory replacement, file replacement, and full file tree update -- to propagate any changes to the renderer process.
    - **File Caching for faster boot**: The FSAL additionally includes a [sharded](https://searchoracle.techtarget.com/definition/sharding) file cache which approximately halves the boot time. Furthermore, this enables the app to be much more resource-friendly for your storage, as the number of file accesses is reduced heavily -- at most, one hundred files will be opened during boot, instead of up to 10,000 or more, depending on the amount of open files you had.
    - **Improved remote change detection**: As a result of the descriptor-system and improved central state management, detecting and managing state changes induced remotely much easier. The whole logic of the watchdog has been cut down to its essential parts to make its business logic more manageable.
    - **Improved debugging**: Also as a result of implementing the new FSAL core as a self-contained EventEmitter module, it's much easier to locate logical errors, as due to improved state management missing state updates in the graphical user interface most likely emanate from exactly there, and not the FSAL. This has already helped identify several very small and almost unnoticeable bugs that did not update the renderer's state as wanted.
- Improvements to image dragging and dropping from the attachment sidebar.
- Switched the string variable replacer from vanilla JavaScript to moment.js, which simplified the function considerably.
- The `export` module is now really a module.
- Switched to cTime internally as the representation for modification time, because it'll capture more changes than mTime.
- Updated insecure dependencies.
- `.git`-directories are now ignored.
- Applying the CSS line classes for Markdown headings should now be less computationally intensive.
- Switched to Gulp for LESS compilation (thanks to @tobiasdiez for implementing).
- The command autoloader now logs potential errors during command loading.
- You can now pass a temporary configuration file to Zettlr, e.g. for testing purposes. Simply start Zettlr from the command line and pass `--config /your/config/file.json`. It can also only be a stub (e.g. only containing certain selected configuration parameters), as Zettlr will set all missing properties to their respective defaults. If the path is relative, Zettlr will attempt to find the file either at the repository root, if `app.isPackaged` is `false`, or at the current executable's directory.
- Added a test command for GUI testing. It creates a small directory structure so that you can test the GUI without having to sacrifice your files or your mental health for that issue. Run `yarn test-gui` to run Zettlr in that test environment, and do to the files whatever you want!
- The targets class is now a service provider.
- Fixed the `flattenDirectoryTree` utility function. I have no idea why it worked for eleven months, but when it started throwing errors on the `FSAL` I realized it did a lot of things but it should've never worked. JavaScript is magic. Update: Found a newer and more optimized utility function, `objectToArray`, so I'm trashing it for good.
- The Pandoc-command is now logged in its resolved state immediately before actually being run.
- Windows installers are finally signed.
- Switched back to the `package.json` configuration for electron-builder, because, well, Electron.
- Fix a lot of unused and weirdly coded code.
- Added a flag to determine if the Zettlr version has changed, indicating an update (or downgrade). Based on this, the FSAL will clear its cache on boot.
- Added command-line flag `--clear-cache` to programmatically clear the FSAL cache on startup.
- Moved the `forceOpen`-functionality to a command.
- Refactored the autocompletion logic and moved it out into its own designated class to reduce the size of the `ZettlrEditor` class.
- Refactored the logic for building the bibliography in an attempt to further reduce the size of the `ZettlrEditor` class.
- Include the `codemirror.css` into the geometry styles so we have one less dependency to include on startup.
- Switched to Electron 9.0.0.
- Set the `standalone` flag for Pandoc on all non-special exports.
- Image rendering now also supports base64-encoded inline images.
- Improvements to the detection of tags, internal links and footnotes. The algorithm is now more efficient and stable in various situations.

# 1.6.0

**The macOS-build of Zettlr is now code-signed and notarized, which means you will be able to open it without having to explicitly add an exception in your security preferences.**

## Breaking Changes

- If you want to enable the newly added MathJax CDN support for equation rendering, make sure to add the `--mathjax`-flag to your Pandoc command. If you did not modify the Pandoc command, you can "restore" the (new) default value, which will add the MathJax support for you.

## GUI and Functionality

- **New Feature**: [Mermaid](https://mermaid-js.github.io/mermaid/#/) chart support! Now you can add code blocks with the keyword "mermaid" (i.e. "```mermaid")to your document and use the Mermaid chart language to create charts!
- **New Feature**: Zettlr is now able to open file attachments for citations in your files. Simply right-click a citation, go to "Open Attachment" and select the cite-key for which you want to open the file attachment. Got multiple? Here's how Zettlr chooses which one to open: All attachments are listed and then the PDF files are sorted on top of the list. Then, Zettlr will open whatever attachment is the first in the list.
- **New Feature**: You now have an additional setting that allows you to determine if, and when, the filename will be automatically added to your link. "Never" means that the file name will never be added, "Only with ID" means that the file name will only be added, if the link is constructed using the ID, and "always" (the default) means that the file name will always be added, possibly duplicating it.
- **New Feature**: NOT search operator. Now you can use an exclamation mark (!) before the term in your global search to exclude certain search terms. If any NOT-condition is satisfied, the file will no longer be considered a candidate. You can combine the NOT-operator with both exact matches (`!"an exact phrase"`) and single terms (`!word`).
- Added TypeScript syntax highlighting. Keywords: `typescript`, `ts`.
- Added `Windows 32bit` build.
- Switched from `showdown` to `turndown` for converting HTML to Markdown on pasting contents. This makes pasting HTML formatted text much better than prior. Thanks to @Zverik for implementing!
- Pressing `Alt-Up` and `Alt-Down` will now swap lines in the editor window up or down.
- Cleaned up the shortcuts. Until now, `Ctrl+B` would also make text bold on macOS. Now, only `Cmd+B` will work, while `Ctrl+B` will only work on non-Apple systems.
- Improved the Math equation detection again. Now it's simpler, faster and will work more reliable. Escaping dollar signs should most of the time not be necessary anymore.
- Added syntax highlighting to inline and block Math equations. Now they're displayed in monospace to make it easier for you to write them.
- Title and tag matching of search terms during global search is now performed case insensitive.
- Added an option to copy the filename of files to the clipboard via the context menu.
- Exact search terms in the global search are no longer trimmed (trailing and leading whitespace is not removed) to maintain the meaning of "exact".
- The AutoCorrect option can now be activated and deactivated as intended.
- Added German secondary guillemets to the MagicQuotes settings.
- Better citation detection: Now, standalone-citations at the beginning of line will also be rendered.
- Improved the contextmenu behaviour.
- When creating a new file, the editor is re-focused again so that you can immediately begin writing.
- Task items are now rendered irrespective of the list-type-character they use, i.e. the following examples will all be rendered correctly: `- [ ]`, `+ [ ]`, and `* [ ]`.
- The "Empty directory"-message is now translatable and available in several languages.
- Headings will no longer be considered tags
- Fix `Ctrl+F`-shortcut on macOS.
- When linking a file using the Zettelkasten links, the prompt will now include *all files from the whole root*, not just the files from within the current directory.
- Made the dialogs more resilient. Now you can select text somewhere on dialogs, and regardless of whether you accidentally moved too far (out of the dialog), it will not close anymore, when you release the mouse.
- The front matter is now disregarded when counting words or chars.
- In case of renaming a directory, the containing directory is now re-sorted everytime so that changes are reflected immediately.
- The HTML template now includes a switch to include MathJax (CDN) in order to display equations in HTML exports and the print preview (only works with Pandoc installed).
- Improved placement of Input Method Editors (IME) for non-western input sources (e.g., Japanese or Korean typeset). Thanks to @ryota-abe for implementing!
- The file linking autocomplete will now respect your choice of Zettelkasten link starting characters, if they differ from `[[`.
- The formatting of Zettelkasten-links is now according to other formattings (such as emphasis or bold text), slightly transparent.
- On autocompleting Zettelkasten-links, the closing characters for the links are now added in case they are not already present (due to autoclosing, or else).
- The automplete-dropdown for Zettelkasten-links does not appear anymore if editing a footnote.
- Added overall days statistics to the stats dialog.
- Image-Paths correction for Windows systems.
- Setext headers are now rendered in the correct size, in line with the ATX headers.
- Abstracts in the YAML frontmatter are now considered on PDF exports.
- Fixed a rare bug, which would cause the edit flag on the main process to remain even though the renderer reports the editor is clean (that is, no changes to the document).
- Fixed an error where a completely empty custom CSS (e.g. when the user simply selects and deletes all content in the dialog or in the file) would cause the dialog generation to crash until a restart of the app.
- Fixed a rare error where an error would be thrown during export of extremely small projects.
- Fixed an error where the writing target popup would close itself via click on an option on Windows systems.
- Fixed "Select All" context menu item for text selection.
- Allow spaces in header delimiting rows.
- revealJS-presentations now have a basic syntax highlighting (Solarized theme).
- HTML exports now have a basic syntax highlighting (Solarized theme).

## Under the Hood

- Fixed a small bug that would display a non-intuitive message when checking for updates and the update server is not available.
- Fixed wrong error logging in the Citeproc provider.
- Added the necessary `cslenvironment` to Zettlr's default TeX template so that Pandoc >2.8 does not throw errors. Thanks to @frederik-elwert for implementing!
- Cleaned up the keymap for CodeMirror. It's now centralised within `generate-keymap.js` and not scattered in all the plugins anymore.
- Rewrote the i18n loading logic, resulting in huge performance gains on startup. Thanks to @BAKFR for implementing!
- Exchanged deprecated API calls in the `AppearanceProvider` class.
- The default DMG height for macOS installers now again shows the disclaimer at the bottom of the archive window.
- Fixed a logical bug with zoom levels bigger than 40x.
- Fixed the welcome log message, because whatever it was, it did not read こんにちは (Hello).
- Now during startup all files that do not exist anymore in the `openPaths`-property will be removed (because only directories can be "dead").
- Wrote script to automatically update the CSL styles and locales that are shipped with the app. Also, updated the CSL styles and locales.
- The YAML mode within frontmatters is now correctly detected by all plugins, so that e.g. AutoCorrect does not apply within YAML-frontmatters and quotes are the "correct" ones (no need to disable MagicQuotes temporarily to write frontmatters).
- Added an additional check to make sure to differ between explicit and implicit paste events in the CodeMirror instance.
- Finally fixed the weird glitches of the file list. Now it will correctly scroll files into view, not break, and be not empty for a fraction of a second.
- Overhauled the QuickLook windows. Now they react to much more finetuned configuration changes, are more responsive, and in general react faster to changes.
- Switch to Electron 8.
- Fix Pandoc error logging.
- Detach Popup event listeners on close.
- Add configuration files for Visual Studio Code to simplify coding. Thanks to @tobiasdiez for implementing.

# 1.5.0

## GUI and Functionality

- **New Feature**: AutoCorrect! Zettlr can now automatically replace certain characters with special symbols. For instance, by default it will replace `-->` with `→`, `!=` with `≠` or perform certain default replacements, such as transforming hyphens and fullstops with their typographically correct symbols (`...` -> `…` and `--` -> `–`). You can edit the replacement table in the preferences and adapt them to your own needs. _Please note_ that this feature will only be active when you are outside of codeblocks. This is meant to prevent unintended replacements, especially with certain languages such as R, where ASCII arrows are part of assignment operations.
- **New Feature**: Magic Quotes! Together with AutoCorrect, we've implemented the ability of Zettlr to use magic quotes. That means, whenever you type `"` (double quote) or `'` (single quote), it will instead insert the typographically correct characters of your choice, for instance `„…“` for German, or `« … »` for French. Even `「…」` for Japanese are supported! _Please note_ that this feature will only be active when you are outside of codeblocks. This is meant to prevent unintended replacements, as most languages require the ASCII quotes. Note also that having this feature active will deactivate the automatic bracket matching for quotes.
- YAML Frontmatters now receive the correct syntax highlighting.
- YAML Frontmatters do now have influence on the appearance of files: If a `title` is given, Zettlr will use this instead of the filename in the file list. If an array of `keywords` is given, Zettlr will add them to the rest found within the file.
- Codeblocks are now excluded from both tag extraction and ID search algorithms, so for example `#include` (used in C++ code) will no longer be recognised as a tag.
- Fixed a bug that would ignore the page size set in your PDF preferences when using the default template.
- Fixed a bug that prevented you from moving files and folders in combined sidebar mode.
- Fixed the broken footnote in-place preview and editing support when using named references.
- Improved the design of wrongly spelled words -- now the dotted line is closer to the actual words.
- Fixed `Alt`-clicking files in the combined sidebar mode. Now this will also open QuickLooks.
- Added the shortcuts `Cmd/Ctrl+Shift+E` to focus the editor and `Cmd/Ctrl+Shift+T` to focus the file list.
- On macOS, you can now also `Cmd-Click` links and tags to open/follow them.
- Added the variable `%uuid4` to use Universally Unique Identifiers version 4 (random UUID) within certain strings in the app.
- Improve "Copy as HTML" to also provide fallback Markdown.
- Fixed paste detection (if there's only HTML in the clipboard)
- Changed the Support-link to link to Patreon.
- Added a new error message informing you of malformed citation keys.
- Fixed the print preview.
- Removed the quotes from the matchbrackets-configuration.
- Fixed link rendering and the opening of links.
- Added the shortcut `Cmd/Ctrl+T` to create a task list. Thanks to @jeffgeorge for implementing!
- The blockquote character `>` is not treated as a list-item anymore, meaning you don't have to `Shift-Enter` into the next line anymore to prevent the blockquote from expanding unnecessarily.
- Implemented a "fat" cursor for the insert mode of Windows, so that when you press the `Ins`-key to toggle between inserting and replacing, Zettlr will graphically announce that you'll now be replacing characters rather than inserting. _Please note that this will only look good for monospaced fonts -- the other themes will have characters that are bigger than the cursor._
- Improve the tabs display for long titles (e.g. in the preferences dialog).
- The link detection algorithm is now less aggressive.
- On HTML exports (both revealJS presentations and regular HTML files), image paths will _not_ be absolute anymore, but relative.

## Under the Hood

- Switched to Electron 7.
- Added v8 code caching for better startup performance.
- Added a global logging interface for better error and bug handling.
- Relaxed the policy on wrong citation keys: One wrong key won't stop the loading of the rest of the database anymore, only the wrong key won't be included.
- Moved out the markdownOpenLink-function from the editor class to the utilities.
- Added much better heuristics to resolve paths linked to in markdown documents. Except a few edge cases, the algorithm should be able to open most varieties of links.
- The exporter now escapes the templates to account for potential spaces in the template path.
- Increased efficiency and cleanliness for loading the fenced code highlighting modes. Thanks to @BAKFR for implementing!
- Added support for building AppImage releases using the command `yarn release:app-image` (or `npm run release:app-image`). Thanks to @yashha for implementing!

# 1.4.3

## GUI and Functionality

- The word counter does not count files with newlines as having words anymore.
- The regular expression search functionality treats expressions containing forward slashes correctly.
- When the file list is focused, it only captures arrow key presses and does not prevent other shortcuts from working.
- Tags are now added and removed to and from the tag dropdown selector during runtime.
- Fixed a rare error that could occur during tag cloud searches.
- Fixed the scheduling mode for the automatic dark mode switching. It now also works with overnight schedules where the start time is bigger than the end time (such as 21:00-06:00).
- Added sponsors-list to the About-dialog.

## Under the Hood

- Began work on unit tests.
- The `localiseNumber()` helper is now capable of localising negative and floating numbers as well.
- Rewrote the exporting engine to be more modular.
- Removed the Handlebars runtime from VCS.
- Switched from `adm-zip` to `archiver` for zipping Textpack-files.
- Updated Electron to `6.1.2`.

# 1.4.2

## GUI and Functionality

- Removed the last remnants of Clusterize.js
- Fixed a bug that would cause the app to crash when you search for `//`.
- The default editor search is now case-insensitive.
- Added highlighting, which can be applied either with `==highlight==` or `::highlight::`.
- The EdgeButtons of the table editors won't cover the toolbar anymore. Additionally, their movement is now smoother.
- If there are untranslated strings in your language, Zettlr will now try to show you the meaningful English ones first, before falling back to the translation identifiers, making the user experience better.
- Minor design improvements.
- Fixed the sidebar toggle.
- Added a context menu item to show a file in Finder/Explorer/your file browser.
- Added a notification when opening a new root directory to announce that the process of opening a directory may take some time. Zettlr will notify you once the new root directory has been fully loaded.
- When you close a root directory which also happened to be the currently selected one, Zettlr will try to select the previous or next root directory before actually closing the directory so that you will always have one directory selected.
- Fixed a small error that would count italics at the beginning of a line as a list item when applying a block-formatting style.

## Under the Hood

- Made sure the default languages do not appear twice in the preferences.
- Zettlr will now detect files it can open case-insensitively (so: `.md` === `.MD`).
- Images in export should work again.
- Remedy a small error on some Linux launchers.

# 1.4.1

## GUI and Functionality

- Added a security check when you are about to overwrite an already existing file.
- Overwriting files in a directory now doesn't leave an empty space in the file list.

## Under the Hood

- Fixed Electron's dialog signature handling.
- Small fixes to the core.

# 1.4.0

## GUI and Functionality

**This update will reset your sidebar mode to the initial value of thin.**

**From this update on, you will need to hold either the `Alt`-key or the `Ctrl`-key on your keyboard, if you plan to move a file out of the app.**

- **New Feature**: Table management has just become easier. With the new table helper plugin, Zettlr enables you to circumvent manually having to edit Markdown tables. All you need to do now is keep the table helper active in the settings and just edit your tables as you would do in any other application. The table helper offers the following keyboard navigation shortcuts:
    - **Tab**: Move to the next cell, or the first cell on the next row, if the cursor is in the last column. Adds a new table row, if the cursor is in the last row.
    - **Shift-Tab**: Move to the previous cell, or the last cell on the previous row, if the cursor is in the first column.
    - **Return**: Move to the same column on the next row. Adds a new table row, if the cursor is in the last row.
    - **Arrow Up**: Move to the same cell in the previous row.
    - **Arrow Down**: Move to the same cell in the next row.
    - **Arrow Left**: If the cursor is at the beginning of the cell, move to the previous cell. Moves to the last cell on the previous row, if the active cell is in column 1.
    - **Arrow Right**: If the cursor is at the end of the cell, move to the next cell. Moves to the first cell on the next row, if the active cell is in the last column.
    - **Buttons**:
        - **Alignment-Buttons** (top-left): Aligns the currently active column left, center, or right.
        - **Removal-Buttons** (top-right): Removes either the current row or the current column. Does not remove the last row or column.
        - **Add-Buttons**: Adds rows or columns to the top, left, bottom or right hand side of the currently active cell, depending on the button.
- **New Feature**: 1.4 introduces a **readability mode** that you can turn on. It will try to highlight your sentences based on four possible algorithms, where green means that it's readable and red means that the sentence is difficult to read. You can turn on the mode in the toolbar. Thanks to @wooorm at this point for providing the incentive of implementing the algorithm!
- **New Feature**: The Translatr-API is now integrated into the app. This means: All translations will automatically be kept updated. Additionally, you can comfortably download all available languages (completed at least 50 percent) from the preferences dialog.
- The app will boot much faster now.
- Root directories that have not been found on app start, or are removed during runtime, are indicated as "dead" in your directory tree. If they reside on a removable medium, you can now simply plug the medium into the computer and rescan the directory. You don't have to manually open it anymore.
- Citations in your text are now always updated, you don't have to type anything for this to work.
- Inserting tasklists is now possible via context menu and formatting toolbar.
- New Theme: **Karl-Marx-Stadt**.
- Now you can choose which time to use for sorting and for displaying in the file meta: It's either the last modification time of the files or the creation time.
- Directory sorting is now persisted during reboots.
- Clicking on tags now initiates a search for the given tag.
- Added three new optional variables to pass to external exporter programs: `$infile_basename$` (input filename without directory), `$outfile_basename$` (output filename without directory) and `$indir$` (the input file's directory)
- You can now change the number of spaces to indent by in the preferences.
- Images can now be put inside links on the condition that they are (a) the only element inside the link's description and (b) relative links won't work during preview.
- You can now activate RMarkdown file support in the advanced preferences.
- You can now tell Zettlr to count characters instead of words (e.g. for Chinese).
- Custom CSS is now also rendered in the QuickLook windows.
- The preview image colour is now adapted to the active theme.
- You can now choose the formatting characters that should be used by the formatting commands.
- You can now change the pattern used for generating new file names, and omit being asked for filenames in general.
- Zettlr now tries to escape the input you provide for options that are directly passed into LaTeX documents.
- When you have open two or more root files with the same filename, Zettlr will display the containing directory's name as well.
- French-style guillemets are now supported for auto closing.
- Image display in HTML exports fixed.
- The About dialog contributors' tab now displays the date when the translation was last updated at.
- The dates and times all across the app are now correctly localised.
- When initiating a replace command with a regular expression search, you can now use variables in your replacement value so that you can re-use capturing groups from the search regular expression:
  - `$1` in the replacement value will be replaced with the first capturing group
  - `$2` with the second capturing group
  - ... and so forth.
- Zettlr now automatically downloads updates to the translations, if available.
- The editor now has a light background image in case it is empty.
- Fixed a bug with certain types of keyboards on macOS conflicting with internal CodeMirror commands.
- Prevent opening of a user's home directory.
- The citation rendering plugin won't render the domain parts of Emails anymore.
- Markdown links in braces won't include the closing brace anymore.
- The search's heatmaps now use the theme's colour as a base to indiciate the relevancy instead of always green.
- The image regular expression is now a little bit less restrictive, allowing for some spaces before and after the image.
- Fixed a small bug during checking and unchecking of task list items that would prevent the updating of the underlying Markdown text.
- When you enter an ID and choose the ID from the popup list, the filename belonging to that ID will also be inserted after the ID.
- You can now filter the tags in the tag cloud.
- You can now duplicate files within a given directory.
- The tag selection dropdown will not appear anymore, if you type a `#` somewhere within a word or a link. It must either be at the beginning of a line, or preceded by a space for the tag dropdown to appear.
- If there are two or more root directories open with the same name, Zettlr will now display the containing directory just like with root files.
- Added a line:column indicator mode to the word counter (switch modes with right-click).
- You can now move through the file-list with the arrow buttons in steps:
  - Arrow down: Select next file
  - Arrow up: Select previous file
  - Shift key: Move up or down by ten files
  - Command or Control: Move to the bottom or the top.
- Added a table generator.
- Fixed a small bug that would not correctly sort newly created files.

## Under the Hood

- Massive rewrite of the underlying mechanism of loading the directory trees into the app. It's now asynchronous and the app starts up way faster than before.
- Replaced the citation engine with `Citr` for more accurate results in previewing citations.
- The `Citeproc` engine is now a service provider.
- Switched internally to CSS-variables for all colours.
- Moved all Zettlr CodeMirror modes to their respective files.
- Moved all helper functions to their own files.
- Translations located in the `lang`-directory in the user data folder now take precedence over the shipped translations.
- Moved all local find functionality to a new class `EditorSearch` and did some fixing.
- Massive rewrite of the watchdog logic. Now the app is blazingly fast, there's no up-to-five-seconds-delay anymore when you add/remove any files and the app should generally feel smoother to handle.
- Fixed duplicate dictionary entries and saving of the dictionary preferences function.
- Moved the comment detection in the link rendering command further back to speed up performance significantly.
- Added a clipboard inspection dialog to inspect the contents of the clipboard and make sure copy & paste operations work as expected.
- Updated the `make.sh` script to automatically infer the version to use from the source's `package.json`.
- Simplified the process of maintaining the revealJS templates, added a few other goodies. The command `reveal:build` will now re-build the full revealJS templates with the installed revealJS version.
- The Citeproc-provider now logs all errors that prevent a successful boot to the console.
- Replaced the sidebar with a Vue.js component.
- The configuration setting for the `sidebarMode` is finally called as such.
- Removed `ZettlrWindow::setTitle()`.
- ESLint is now added to the `devDependencies` so that everyone can use the same code style.
- Add activation for opening external links on macOS.
- Switched to `Electron 6`.

# 1.3.0

## GUI and Functionality

**Attention, this update breaks three shortcuts: To view the file list, the tree view, and the attachment sidebar, you need to use `Cmd/Ctrl+!` (for toggling the sidebar), and `Cmd/Ctrl+?` for toggling the attachments. The shortcuts for `Cmd/Ctrl+[number]` are now reserved for recent documents!**

**Attention: Due to changes in the configuration, this update resets your setting concerning text snippets. They are now called "file information" and the corresponding setting will be set to "Show", regardless of your current setting.**

- **New Feature**: Zettlr can now automatically switch between light and dark mode either based on a fixed schedule or, if you are using macOS or Windows, based on the appearance of the operating system.
- **New Feature**: Add words to the user defined dictionary. You can remove words by removing them in the "Editor" tab in the preferences.
- **New Feature**: You can now provide a default path for images that you paste onto the editor in the preferences. If you provide a relative path, it'll be relative to the file.
- **New Feature**: In the preferences you can now switch between the three themes of the app:
  - _Berlin_: A modern sans-serif theme, the default.
  - _Frankfurt_: A clean serif-based theme with royal blue highlights.
  - _Bielefeld_: For Markdown purists, this theme features creme colours and a monospaced font.
- **New Feature**: Rearrange sections in your documents by dragging the headings in the Table of Contents popup around (_Note: Only works with ATX-Style headings!_). Please note that the last section will always count until the very last line, therefore including footnotes and references.
- **New Feature**: You can now also load BibTex files into Zettlr.
- Popup redesign: Now the popups aren't semi-transparent anymore, have rounded edges and are much more crisp. Therefore it's even easier to read them.
- Display contributors tab on the about dialog containing the names of all authors of the translation files.
- You can now customize the pandoc command to your liking using several variables.
- Added syntax highlighting for
  - Go (keyword: "go")
  - Kotlin (keyword: "kotlin")
- Add shortcuts for easier access to the recent documents.
- HTML export now relies on Pandoc, if available, and only falls back to Showdown if Pandoc hasn't been found on the system.
- You can now edit Math formulae by clicking on them.
- The tag count is now shown next to the tags in the tag cloud.
- During global search, the search results will include all files once at most, so files within virtual directories, for example, will be excluded to prevent duplicate files.
- The preview images when pasting an image from clipboard load faster.
- Formatting marks at the beginning or end of a misspelled word are now excluded from the selection.
- Now, if trying to follow a link without a protocol (e.g. `www.google.com` instead of `https://www.google.com`), Zettlr will automatically assume `https` as the protocol to make sure it can be opened by the web browser. Correctly configured servers should automatically redirect you to `http`, if applicable.
- Zettlr now highlights the full link when you right-click it to give visual feedback that the context menu options "Copy Link" or "Open Link" will indeed use the full link, and not just a part of it.
- The dictionary selection is now more compact than before.
- The editor automatically selects the word under cursor on requesting a context menu, making both the code more clean and enabling you to simply right-click a word to make it, for instance, bold.
- Now you can comment out selections of text using the new shortcut `Cmd/Ctrl+Shift+C`.
- You can now also link to files on your local filesystem from within Markdown files. Zettlr will try to open them. The following algorithm is applied internally: First, try to open the link just like that. Second, try to open the current file's folder plus the link. Third, try to open https://\<link\>. If all three methods don't yield a result, Zettlr will show you a notification.
- The GUI is not locked anymore while a popup is shown.
- The tag preferences have been updated.
- CodeMirror by default sets the cursor to the beginning or end of a whole line (with line wrapping). You can now change that behaviour, so that the `Home` and `End` buttons bring you to the beginning and end of the _visible_ lines, not the logical lines.
- Zettlr now counts completed pomodoros.
- The image path of pictures pasted from clipboard will now always be relative.
- You can now drag & drop attachments onto the editor.
- The full path to an attachment will now be shown on mouse over.
- You can now turn off the dialog asking you to load remote changes into the editor by checking the corresponding checkbox in the preferences or in the dialog.
- The file list now shows the full filename after a 1 second delay if you keep your mouse over the name of a file.
- You can middle mouse click on editor-tabs to close them.

### Fixes

- Fixed a bug that would, on certain actions, lead to unwanted behaviour when using the menu items for these actions instead of the shortcut.
- The last opened file will now be added to the recent documents on start up.
- The window's title will now only contain the currently opened file's name, and never the full path, even for root files.
- The dictionary loading mechanism works far more reliably now.
- Fixed a bug with checking and unchecking task items in the editor.
- Fixed an error in option validation.
- Fixed the translations for the pagenumbering sections in the PDF preferences and project settings.
- Fixed a small bug concerning case insensitive searching.
- Fix for single-letter Math preview.
- Fixed the "remove from virtual directory" command.
- Design fix for dialog tabs on small screens.
- Fix automatic rendering of Markdown links containing brackets (especially a problem for Wikipedia links)
- Improved performance during window resizing and moving.
- Removed all inline-javascript from the `index.htm` and moved it to a new `main.js` in the renderer process.
- Links will not be rendered within comments anymore so that you can escape Markdown links as expected using backticks.
- Fixed wrong cursor positioning after the headings have been altered.
- Finally exchanged all mentions of "snippets" with "File metadata" or information, respectively, to reflect the fact that text fragments (a.k.a. "snippets") have been ditched several months ago.
- Fixed an issue that prevented from re-creating writing targets after deleting them without a restart of the app.
- Fixed inconsistent behaviour with the document search.
- When trying to close the main window immediately after modifying the open document, you will now not be prompted to save the document anymore. All changes will be saved automatically.
- Now files with more than one tag will have tag indicators more consistent to files with only one tag.
- On rare occasions, Zettlr instances run on Windows can enter a zombie state where the main process is still running albeit the main window has been closed. Trying to run Zettlr anew will fail with an error due to the (now non-existing) window being accessed during the `on-second-instance` event. This fix makes sure a window will be opened in any case if there is none prior to restoring Zettlr.
- Fixed the placement of the popups, so they should now be visible.
- Fixed the context menu on files that have visible tags.
- Fixed wrong citation suggestions after a change of the library file.
- Fixed a bug causing the attachment extensions to be checked case-sensitive, instead of case-insensitive.
- Fixed the search not saving the strings you were searching for after re-showing the popup.

## Under the Hood

- Re-throw errors during command run in Zettlr main class.
- Moved the dictionary to its own dedicated provider for more versatility and improved upon its functionality.
- Created an appearance provider which takes care of switching the Zettlr theming based upon user choices.
- Switched from the `build`-property `electron-build` toolchain to the API.
- Switched to `Electron 5.0.0`.
- Some CSS cleanup, again.
- Changed the way popups are closed from an invisible barrier div to a simple click detection handler.
- Added Table and Strikethrough support to the copy & paste operations.
- Moved the Table-of-Contents-popup to the ZettlrBody class.
- Removed excess debug code.

# 1.2.3

## GUI and Functionality

- Restore the "New Directory …" functionality.
- Fixed an error when trying to run the app on some Linux distributions.
- Added a link to download more translations for the app.

## Under the Hood

- Made sure a popup will always be displayed, even if the pivot element cannot be found.
- Bump dependencies.
- Apply `chmod`-fix to the Linux distribution (see #134 for more information).

# 1.2.2

## GUI and Functionality

- Fixed a bug preventing you from creating Writing Targets.
- Allow all unicode characters to be part of a tag.
- The Scrollbars are now bigger.
- The change between dark and light mode is now much smoother.
- Fixed the "Paste as Plain text" command behaviour when CodeMirror is focused.
- Dialogs now fit better on smaller screens.
- Added icons to the export options HTML, PDF, DOCX, and ODT.

## Under the Hood

- Fixed a logical error in a failcheck if there was no writing target assigned to a file previously.
- Switched to the Zettlr API for update checks to avoid hitting the GitHub rate limits.

# 1.2.1

## GUI and Functionality

- Removed the Quicklook overlay windows. Quicklooks now directly become standalone windows.
- General improvements to the default PDF template.
- On Windows and macOS, Zettlr now also fills up the recent document list in the Taskbar/Dock.
- Huge UX improvements.
- Improvements to the spellchecking engine. Now, it won't check inline code.
- We're removed the "Create new Directory" button from the toolbar, and made the "Create new File" button more visible by replacing the icon with a huge "Plus" sign.
- The Pomodoro timer now sends out notifications when a task has ended so that you'll always know what's up next!
- The find popup detects when you start to type a regular expression. If it's a valid regular expression, it will switch to a monospaced font, helping you to write the expression correctly.
- The find popup now remembers your search term on a per-session basis.
- Fixed the position of the popups. Now they won't cover the toolbar.
- Fixed the misbehaving markdown shortcuts in the formatting toolbar. Now block formats are replaced, not left in place when changing the formatting of a paragraph.
- Fixed a small bug in the PDF template that would render emphasised text underlined instead of italic in exported PDF files.
- Fixed the links inside footnote tooltips. Now they are readable and don't break out of the tooltip anymore.
- Fixed an error that prevented Zettlr from being able to automatically import language files.
- Fixed a bug causing emails not to render.
- Fixed a bug preventing you from clicking the "Print" icon on Windows.
- Fixed double-clicking the Quicklook and Print window title bar on macOS and Linux.

## Under the Hood

- Bumped dependencies. **Switched to `Electron 5` Beta**.
- The Quicklook-windows will now also load the correct CodeMirror-plugins from the autoload file.
- Moved out the recent files to its own provider.
- Design cleanup. Many variables have been renamed to make it possible to create new themes based upon the Berlin theme.
- The renderer does not constantly query the main process for up-to-date citations anymore, which both reduces CPU power and increases battery life.
- The popups can now be told if their contents have changed so that they re-place themselves correctly.

# 1.2.0

## GUI and Functionality

- **New Feature**: Zettlr can now import and export both `textbundle` and `textpack` files. Refer to [textbundle.org](http://textbundle.org/) for more information.
- Removed the Speech submenu from Windows and Linux, as it is only used on macOS.
- **Attention**: The recent documents submenu is now to be found in the `File` menu! It resides no longer in the toolbar.
- Added an "Inspect Element" context menu item if the debug mode is enabled.
- The context menu doesn't show up on directory items in the file list anymore, which it wasn't supposed to anyway.
- Fixes in the math rendering. Now the app will correctly render all equations, be they inline or multiline.
- Added a flag to let the app know if you want to receive beta release notifications. If you tick the checkbox, Zettlr will also present you with beta releases, so that you can stay up to date.
- When importing files, the "All Files" filter is now at the top and should be selected by default.
- Fixed a small bug that would render exporting of standalone files impossible.
- Rendered Markdown links now retain the outer formatting (e.g., if you wrapped the whole link inside bold or emphasis).
- The Zettlr default `tex`-template now doesn't break checkbox exports by including the `amsmath` and `amssymb`-packages.
- New shortcuts: Pressing `Ctrl+Enter` will insert a new line below the one in which you are currently, placing your cursor there. Pressing `Ctrl+Shift+Enter` will do the same but above the current line.
- Added context menu entries to copy mail addresses and links to clipboard.
- For compatibility reasons with some Linux distributions that reserve the `Alt`-key for dragging windows around it is now also possible to press the control key to follow links and initiate searches.
- Removed a bug that would allow multiple dialogs to be shown as some kind of "overlays" on top of each other.
- Updates to the design of the editor. Now the margins of the editor don't resize as soon as you change the font size.
- Updates to the zooming of the editor's font: Now it'll stop at both 30 percent and 400 percent for lower and upper limits. Exceeding these may yield very weird errors.
- The cursor over the Quicklook windows' window controls is now the default, not the dragging.
- Added `shell` syntax highlighting (using keyword: `shell` or `bash` [for compatibility with Highlight.js]).
- Adapted the styles - now the filenames stay readable even during global searches.
- If you drag a file out of the app and cross a directory, it won't retain its highlighted state after you finish your drag&drop-operation.
- Tags, internal links and normal links now only have a pointer cursor when one of the meta keys (currently: `Alt` or `Ctrl`) is pressed.
- Implemented formatting support for HTML paste operations. If there's HTML in the clipboard as you paste, it will be converted to Markdown so that the formatting is retained. If you do not want to keep the formatting, simply hold down `Shift` before you paste, so that the formatting will not be kept.
- Removed the minimum window size constraint so that the application window will be resizable to half a screen even on smaller devices.
- Restored the window maximise/minimise-functionality by double-clicking on the toolbar.
- Fixed a small bug that would throw errors on Windows and Linux if you would open a file in Zettlr by double-clicking it in the file browser while Zettlr was already running.
- Links are now correctly detected by the preview algorithm.
- Fixed a bug that would make it impossible to export Markdown files with strikethrough text using the Zettlr default template.

## Under the Hood

- Fixed a small logical error in the menu buildup process.
- The context menu in the `ZettlrBody` class is now always instantiated anew.
- Rewrote the logic of detecting and rendering mathematical equations.
- Updated the `KaTeX.css` stylesheet to the newest version and removed some errors (thanks to @Wieke for doing this).
- Rewrote the complete command structure of the app and branched it out into standalone files. Thereby the system becomes extremely modular and new commands can be written with ease. Additionally, it becomes possible to create shortcuts for certain commands.
- Fixed a small possibility of running into an error while performing a global search.
- Exchanged the variables for usage in `TeX`-templates with Pandoc-Style $-variables. Additionally, now all occurrences will be replaced with the correct value.
- Moved the JavaScript bits out of the Handlebars templates and added them to the Dialog handler classes.
- Code cleanup.
- Removed the complete KaTeX dist files from the Zettlr source and switched to using the shipped files provided by the KaTeX module, reducing the binary sizes, maintenance effort and code clutter at once.
- The Custom CSS is now a service provider.
- The configuration is now a service provider.
- The tags handler class is now a service provider.
- Removed the superfluous `getLocale`-functions from `ZettlrBody` and `ZettlrRenderer`.
- Pulled in the URL regular expression from the GFM CodeMirror mode so that the pre-rendered links by the command are the same as those detected by the GFM mode.
- Added the `ulem`-package to enable export of strikethrough and underline text.

# 1.1.0

## GUI and Functionality

- **Attention!** Installing this update will reset the application language to the detected system locale and reset all spellcheck choices (i.e. you will have to re-select the dictionaries using the preferences window). The reason for this is that Zettlr is now compliant with the regulations for language codes as laid out in the Best Current Practices No. 47 ([BCP 47](https://tools.ietf.org/html/bcp47)). To achieve this, all mechanisms of finding and loading translation files and dictionary files had to be modified.
- **New Feature: Paste Images**. From now on it is possible to copy images directly to the clipboard, then press `Cmd/Ctrl+V` in the editor and Zettlr will ask how to proceed. By pressing `Return` the default action will be taken: The image will be saved into the currently selected directory using either the original filename or a simple hash (for instance if you took a screenshot and there's no associated URL available), and it will be inserted at the current cursor position as a standard Markdown image tag, using the filename as title. If you don't press `Return` directly, you can adapt some options, such as the file size and the filename, and also choose a custom directory alternatively.
- **New Feature: Set writing targets**. You can set writing targets for files by right-clicking them in the preview list. Each file that has a writing target will display its progress in the snippets section. **Set an existing target to 0 to remove it.**
- **New Feature: Print support**. Just press `Cmd/Ctrl+P` to open the print preview, which is essentially an exported HTML file. Click the printer icon in the titlebar to print it!
- **New Feature: Custom CSS**. Beneath your tag preferences, you now have a new menu option that lets you override certain styles of the app to customise it even further! From now on, the sky really is the only limit for customising the app.
- **Huge updates to the statistics dialog**. We've added a lot of functionality to the statistics dialog. If you click the `More …` button in the statistics popup, the resulting dialog now presents you with a overhauled interface. Now you'll be able to filter your data by week, month, and year. Additionally, you can choose to compare the timeframe with the previous one (either week, month, or year). This way you'll be able to track your writing habits much more differentiated.
- Tags are now only rendered as such and detected by the internal engine, if they are preceeded by a newline or a space. This will prevent page anchors inside links (e.g. `example.com/page#anchor-name`) or words with hashes in them from being detected as tags.
- Switched from `Droid Mono` to `Liberation Mono` for displaying monospaced code and comment blocks because of better support for glyphs in the latter font.
- Fixed an issue with the titles of the exporting buttons for HTML, docx, odt and PDF.
- Fixed a small bug that made it unable to open standalone files from the directory list.
- Small fix to the margins of switches. General fixes to the colours of the input controls in dark mode.
- Fixed a bug that led to files reporting the same tags more than once.
- Search results are now readable even in dark mode.
- Fixed a bug that would not correctly transform the links of images dragged from the attachment sidebar onto the editor, causing errors by pandoc when trying to export the file.
- Task list items are now rendered directly after you leave the formatting. You don't have to leave the line anymore.
- Special tags that you've assigned a colour to are now displayed distinct from other tags in the tag dropdown list.
- Now changing dictionaries during runtime yields the expected effects: The full word buffer will be invalidated so that formerly-wrong and formerly-correct words are checked against the new dictionaries.
- Fixed a small bug that would cause users with French localisation to not be able to use the preferences dialog as it was intended.
- Fixed a bug that made it impossible to load new dictionaries from the user directory.
- Fixed a small issue that would display the full translation strings for dictionaries and languages that were not translated in the currently loaded translation, instead of just the language codes.
- Fixed a small bug that would, on some Linux distributions, lead to the operating system opening up loads of file explorer windows when the "Open Directory"-button in the attachments sidebar was clicked.
- Now it's not possible anymore to try to create files and directories within virtual directories.
- The cursor blinks now smoothly.
- Changes to the word-count chart: Now numbers are localised and the date is not in the ugly ISO format anymore.
- You can now easily search for a file to link with the newly implemented autocompletion list that will pop up if you begin writing an internal link (i.e. type `[[`). After accepting an autocomplete suggestion, Zettlr will either put the ID between the brackets, or the filename, if there is no ID.
- Fixed a bug that would throw an error if updating the config with no dictionary loaded on app boot.
- Fixed a bug that would move a file to a random directory instead of enabling you to actually copy said file outside the app, if you dragged the file out of the app and passed the directory list.
- Fixed the highlighting effect on drag operations. Now even if you use the thin sidebar mode, the directories where you can drop files will receive the highlighting shimmer.
- Added an option to hide the heading characters and replace them with a small tag indicating the heading level (`h1`, `h2`, etc). Off by default.
- Refined the rendering of links. Now, inline elements will be also rendered correctly inside rendered links.
- The app will now correctly scroll to the selected file again (if any).
- Added an option to hide directories from the preview list while performing a global search.
- Fixed a small error that would strip false positive tags on export (i.e. that would also strip escaped tags).
- Massive updates to the notification service provider. If a message is too long, it will be truncated when it is first shown to you. If you then click on the notification, it will expand itself so that you can read the full message. Click on it again to hide it. Additionally, the notifications are now the same height and move smoothly as soon as new notifications arrive or old ones get removed.
- Gave the exporter an update: Now, if Pandoc experiences an error during export, you will be presented with a better error dialog which even lets you select portions of the error message for you to google them.

## Under the Hood

- Moved the input styling to the geometry section and only left the colouring in place.
- Added a `data-default-action` support for Dialogs. Now there can be a button with the attribute `data-default-action="data-default-action"` (repetition necessary for ensuring a correct DOM structure) in each dialog that will be focused on instantiation of the dialog, thereby enabling a simple "default action".
- Small changes to the translation files to remove some duplicates.
- Added `md5` for generating simple hashes.
- The `ZettlrDictionary`-class is now an `EventEmitter` and emits `update`-events whenever the composition of the loaded dictionaries changes.
- Renamed the default theme to its correct name: **Berlin**.
- Small changes to enable on-the-fly theme CSS replacement.
- Better escaping of some feedback strings in the preferences template.
- **The app is now BCP 47 compatible. This means that it should be possible to load every translation file and every dictionary folder using the correct language tag, instead of having to fall back to the crude xx_XX-type Zettlr used until now.**
- Moved the editor-specific `getWordCount` function out as a helper function.
- Added an `updateFile` method to the `global.ipc` to enable files to update themselves silently if something changed.
- Moved the calculating functionality of the `ZettlrStatsView` class to the main process's `ZettlrStats` class.
- Removed the `ZettlrStatsView` class and moved the triggering functionality to the `ZettlrBody` class accordingly with the other popups/dialogs.
- Branched out the `ZettlrDialog` class so that all functionality is now provided by specialised dialog classes that inherit from the base class.
- Rearranged the options within the "Advanced" tab in the preferences dialog.
- Moved out all CodeMirror `require()` to a new file called `autoload.js` in the assets directory to save space in the main `ZettlrEditor` class.
- Added a security pass to the droppable directories to make sure they don't accidentally accept the file and direct the main process to move it out of the app instead of moving it to themselves.
- **Switched back to `electron 3` for the time being, as `electron 4` still has a nasty bug that renders the toolbar unusable when exiting fullscreen on macOS (see https://github.com/electron/electron/issues/16418 ).**
- Switched to `nspell` for spellchecking, as the correction-finding algorithm works smoother and the repository is not as old as `Typo.js`.
- `makeExport` now returns a Promise instead of the Exporter object. The exporter is now only returned if it's call succeeded (by passing it to `resolve`).
- There is now the yarn command `yarn less:extract` available which extracts the CSS class names and IDs from the prebuilt styles. _Please note that you must run the `yarn less` command beforehand._

# 1.0.0

## GUI and functionality

- Added a written reason for why some preferences options failed validation and need to be corrected.
- Moved the attachment options to the "Advanced"-tab in the preferences window.
- Fixed a bug that threw errors when you tried to `Alt`-click a virtual directory.
- Fixed the bug that virtual directories got duplicated on the creation of new files.
- Added a "Donate" menu entry to the help menu.
- The startup overlay is now gone.
- Dictionaries can be selected and deselected at runtime.
- Fixed a bug that did not remove the file's ID in the preview list, after it has been deleted from the file itself.
- Added an option to deactivate the automatic closing of pairs of matching characters in the editor.
- The app now supports code folding! Now you can click the new, small arrows left to Markdown headings to collapse everything below it!
- Removed the customised word processor templates. Zettlr now uses the default reference docs provided by Pandoc.
- Projects can now also be exported to odt, docx, and HTML.
- Added tag autocomplete. Now when you start typing a `#`-character, you are presented with a list of tags you already use inside your files, so you don't use similar (but not same) tags in different files.
- Added `citeproc-js` integration: Now you can point Zettlr to a JSON CSL-file (ideally generated by Zotero) and it will automatically enable you to put `@BibTex-ID`s or even complex Pandoc citations in your text, which will not only be automatically replaced by a correct citation (only Chicago supported, because it is only a preview), but also renders a preview bibliography! Additionally, if you point Zettlr to a CSL Style file in the settings of a project, it will use this file to generate your citations!
- Added an option to change the `sansfont` property of `LaTeX`-documents, used mainly for headings.
- The Pomodoro timer now remembers your settings on a per-session basis.
- Added an additional check to see whether or not a huge number of words has been pasted into the editor. If so, the word counter won't count these towards the overall counter. So if you need to paste in whole documents, this won't raise your word counter absurdly high.
- Fixed a bug that rendered unwanted Math previews.
- Added file-open buttons. Now, whenever you are required to select a normal file, Zettlr provides you with a button that lets you choose the file comfortably.
- Zettlr now features an additional "Display" preferences tab, which lets you control all things that define Zettlr's appearance.
- You can now constrain the maximum size of images in the editor, separated by maximum width and maximum height.
- Updated the about dialog to now feature a tabbed interface containing main projects with licenses for the four big projects Zettlr use (Electron, Node.js, CodeMirror, and CitationStyleLanguage), all complementary projects, and the license of Zettlr itself.
- Now only escaping characters are formatted, not the characters following them.
- Fixed a bug that would prevent you from being able to modify an already loaded image without restarting Zettlr, because it would cache the image and not reload the modified version of it.
- Updated the styling of form elements: Now ranges and radio buttons are also displayed in the Zettlr design.
- Added an option to set a custom TeX template for PDF exports both in the general PDF preferences as well as on a per-project setting.
- Restored the functionality to quickly navigate the files in the preview container using the arrow keys `Up` and `Down`. Also you can once again jump to the end of the list by pressing an arrow key while holding `Cmd/Ctrl`.
- Zettlr now sorts your files based on a natural sorting order. You can restore the ASCII-sorting (the sorting as it has been until now) in the settings.
- Tags can now be escaped with a backslash (`\`) to make sure they won't show up in the tag dropdown list and also won't render as tags.
- Keyboard navigation is much more reliable.
- Fixed creation of new files while writing in the editor with no file open.
- The search functionality in both editor and Quicklook windows has been enhanced. It is now faster and you have to explicitly request a regular expression search by typing it literally. This means: Searching for `/\w/` will select all words inside the editor, while `\w` will literally search for that string.
- Zettlr now supports internal links. If you place a pandoc-compatible identifier inside a markdown link, it will try to jump to the respective line. E.g., the identifier `#tangos-photography-and-film` will match the heading `# Tangos, Photography, and Film`. Simply use a standard Markdown link: `[Go to Tangos, Photography, and Film](#tangos-photography-and-film)`.
- Zettlr keeps some margin between the cursor where you are writing and the window edges, i.e. it won't touch the window edges anymore, but keep a nice distance.
- Quicklook windows can now be "popped out" so that they are no longer bound to the main window but can be dragged onto different displays, etc.
- Windows and Linux windows now follow macOS in having no native window frame, but instead they employ the same strategy as macOS: The toolbar is the top element inside the main window of Zettlr, featuring window controls and, additionally, a button to open the application menu from the toolbar.
- Zettlr correctly selects words containing apostrophs so that you can correct them adequately without the app "forgetting" the l' or 'll-part (or similar) of the word.
- There's now an option to copy a file's ID to clipboard, if the file has one.
- We've updated the Zettlr icon! It now matches the brand colour and has a modern look.
- The image size constrainers look nicer and more intuitive now.
- Added controls to determine which elements are rendered inside Markdown documents.
- Simplified the attachment file handling and enabled dragging the paths of the files into the editor (e.g., to insert images).
- Now the ID- and tag-search is case-insensitive.
- Changes to the ID generation: Now if you press `Cmd/Ctrl+L`, the generated ID will be pasted wherever your cursor is currently (e.g. inside all text fields). Zettlr tries to back up your clipboard's contents and restore them afterwards.
- Zettlr recognises IDs inside the name of a file. **If the ID pattern returns a match in the file name, this ID takes precedence over any ID that may be in the file's content!**
- Added context menu entry to open link in the browser.
- Images can now be dragged from the attachment pane onto the editor and will automatically be converted into valid Markdown links.
- The tooltip that displays footnote texts when you hover over footnote references now displays formatted text, and not raw Markdown.
- The zoom level of the editor's text is not lost on toggling the distraction-free mode anymore.
- Update to the citeproc search. If you type an `@` and begin searching for a work to cite, you can now also search through the title and don't necessarily have to know the ID anymore!
- Added basic tag cloud functionality. You have now a new button in your toolbar that shows you all the tags that you've used somewhere in your files. You can also copy the full list into the clipboard!
- Updates to the search functionality: Now the AND operator works as a requirement again (until now files have also reported search results if one or two of the search terms have matched, even if they were all required). Additionally, the tag search within files now accounts for a hashtag in front of the search term.

## Under the hood

- Documentation update in `ZettlrValidation`.
- Updated the `.dmg`-installer file with a better background image.
- Consolidated the `package.json` build fields.
- **Warning: The app ID has changed from `com.zettlr.www` to `com.zettlr.app`.** [For the implications please check this link](https://www.electron.build/configuration/nsis#guid-vs-application-name) -- the change only affects Windows users.
- Refactored the complete menu logic to make it more accessible.
- Added a global `notify()` method in the renderer process for convenience.
- Added an option to make footnotes inside files unique prior to project exports.
- Moved the dictionary functions to the main process for asynchronous background loading.
- Began using `tern.js` for better autocompletion.
- **Fundamental Core Update**: Now on each request for a new file tree (using the command `paths-update`) not the whole object is sent towards the renderer because of app crashes arising from the use of synchronous messages via the new `typo`-channel. Instead, a dummy list is sent containing only the properties that the renderer accesses anyway. This way not only the amount of data is reduced quite significantly, but also the app does not crash on file and directory operations.
- Removed an additional openPaths-update during the renaming of root files.
- Now the current directory is re-set correctly after renaming the current directory.
- Refactored the context menu to resemble the same structure as the application menu.
- Switched to the `handlebars.js` templating engine.
- The `askSaveFile()`-dialog is now non-blocking.
- `ZettlrFile` objects won't forcefully try to move a file to trash while handling watchdog events anymore.
- `ZettlrRendererIPC` and `ZettlrIPC` now access the `ipc`-modules consistent with all other classes.
- Generalised the `askFile()` function in `ZettlrWindow` for further purposes.
- The `ZettlrConfig` now acts as an event emitter and emits `update`-events, whenever the configuration object changes. It can be subscribed to using `global.config.on` (to unsubscribe use `global.config.off`).
- Added a `global.ipc.notify`-function to easily send notifications to the renderer.
- Added a "cachebreaker" to the preview images in Zettlr.
- Moved a lot of files around: The CSS, Fonts, JavaScript and the template files are now in the `common` directory, so that it makes sense that there can be multiple windows that share those files.
- **ATTENTION: We've stopped committing the compiled Handlebars templates and CSS files to the repository, so even if you don't develop styles or templates, you now need to run `yarn/npm less` and `yarn/npm handlebars` before you run the application!**
- Removed a bunch of superfluous pass-through functions from the `ZettlrRenderer` class.
- Bugfixes in the `ZettlrExport` class.
- Switched to documentation.js for generating the API documentation.

# 0.20.0

## GUI and functionality

- Fixed a bug during import that resulted in crashing the app if no Pandoc was found.
- Updated the styling of the app to make it feel more modern.
- To open a file directly by typing its name into the search bar you don't have to get the capitalisation correct anymore.
- It is now possible to traverse the file tree directly by clicking on the directories inside the preview pane. Use a single click to make that directory your current one, or use an `Alt`-click to traverse back up to its parent directory.
- Now the "Save changes before quitting?"-Dialog won't appear — all your files will be saved immediately before quitting.
- Zettlr now remembers your last opened file and the last selected directory and restores them on each restart (if they still exist).
- Images can now also have pandoc attributes assigned (in curly brackets after the image tag) and will both render correctly inside Zettlr and work as intended on export.
- The app will now remember its size and position on screen and restore it after a restart.
- Changes to the design of the dark mode. It's now a little bit blue-ish and the colours are finally adapted to the brand.
- The directory list is now way less cluttered and looks way better than before.
- Dropping images onto the app is now possible!
- Added the long-commented-out blockquote command to the context menu.
- iframes will now be rendered as well (such as the embed codes by YouTube or Vimeo). Note that only `<iframe>`-tags will be rendered, so Twitter embed won't work, for example.
- Removed a small bug that would use the text selection cursor over directories after you've dragged a file.
- Zettlr now remembers the last directories you were in when you successfully imported a file or opened a directory.
- Added `Droid Sans Mono` as monospaced font family and updated the fonts around the app.
- The Zettelkasten ID doesn't need to be in the format `@ID:<your-id>` anymore. Also the zkn-links can be customised.
- The generation of IDs is now up to your creativity.
- Made the search progress indication better. Now, instead of the background filling up with sometimes ugly colours, a circle just as for the Pomodoro timer is used.
- The file snippets now hold additional information, such as the ID of the given file or the amount of tags. Additionally, if you hover over the number of tags, a popup will tell you *which* tags the file holds. Directories also now show their number of children elements (both directories and files).
- The text snippets have been removed from the app.
- The Quicklook windows now follow the application's theme.
- Fixed a bug that generated a falsy first search cursor and prevented case insensitive searching.
- Added extended statistics. Now you can exactly see when you've written how many words by clicking the new button in the small statistics popup.
- You may now use `#`-characters inside tags.
- macOS users now have an inset titlebar to make the app feel more immersive while not in fullscreen as well.
- QuickLook windows now display the headings in the correct size again.
- On smaller displays, Zettlr now has smaller margins and paddings so that each display size's space is used best.
- Removed the `ID`-button from the toolbar. The command is still present in the menu and still works using the shortcut `Cmd/Ctrl+L`.
- Fixed the bug that the attachment pane tooltip was partially hidden.
- Quicklook windows are now constrained to the body area, and cannot be dragged over the toolbar.
- Added validation to the settings so that you can't accidentally set wrong values.
- The default buttons for dialogs are now reactivated, so you can remove files and folders by simply hitting `Return` to confirm the removal.
- Anything markdown-specific (links, tasks, images) won't be rendered in any mode other than markdown anymore. So you can now rest assured that your links won't be converted and comments won't be displayed the size of headings in comment blocks or something.
- Indented tasks are now rendered.
- The table of contents now ignores comments in comment-blocks (no matter which language) and also has a better detection for the level of these.
- Fixed a bug that threw errors on moving directories around.
- Added Math inline-rendering.

## Under the hood

- Implemented the try/catch construct around `ZettlrImport` to actually catch the errors that were thrown by this function.
- Added globally accessible config getters and setters so that the `ZettlrConfig`-object is now reachable from within all classes in the app.
- Changes to `ZettlrWindow` to create windows using programmatical boundaries.
- Updated the image finding regex again.
- Reorganised the font families in the less resources.
- The popup is now much simpler to call.
- Removed instantiation from both ZettlrImport and ZettlrExport.
- All Zettlr installations now receive a unique UUID.
- Using `global.config.get` it is now possible in the renderer to access the configuration programmatically without the need to send events.
- Replaced all renderer configuration requests with the new, faster and synchronous method.
- Fixed a missing dependency in `ZettlrAttachment`.
- Updated to `electron` 3.
- Changed `app.makeSingleInstance` to `app.requestSingleInstanceLock` as recommended by the docs.
- Updated dependencies to the newest versions.
- Image preview rendering is now independent of `path`.
- Refactored the complete configuration setting process.
- Explicitly set `defaultId` on confirmation dialogs.
- `detach()` is now called only after the move operation of a `ZettlrDir` has been completed to remove the `parent`-pointer.

# 0.19.0

## GUI and functionality

- **Import functionality**: Now you can import from nearly all file types pandoc supports into Zettlr. Simply select the desired target directory and select File -> Import files!
- Added a lot of **exporting** options. More are still to come!
- **Export Markdown files as reveal.js presentations**: From 0.19.0 on, Zettlr will support the export of reveal.js-presentations. Also, there's theme support built in!
- If you insert a footnote, the cursor is not moved throughout the document so that the writing flow is more immersive.
- The text field used to edit a footnote reference text is now automatically focused.
- The editor will now directly mute lines when in full screen as soon as you change the preference setting for this. You don't have to move the cursor anymore for this.
- Fixed a bug that showed a dedicated _file_ menu when right-clicking directory ribbons and then threw errors if you clicked on anything in the menu.
- Fixed the strange behaviour of Zettlr telling you there are no suggestions for a word, although you did not right-click a wrongly spelled word.
- Inline links rendered inside headers are now always the correct size.
- Email-addresses are now correctly identified and will be rendered as clickable links as well. If you `Alt`-click on them, they will open the default email option (i.e. they are the same as clicking on any website's email addresses).
- Fixes to the project feature.
- Made the dictionaries finally independent from the four default translations.
- Added about 70 languages to the four default translations. This means: If you now include a custom dictionary or a custom translation, chances are high that it will be detected and translated automatically!
- Added a bunch of dictionaries that now come shipped with the app.
- Finally found & fixed the bug that kept detecting whole swathes of text as links and inserted them on link insert or didn't detect any link at all.
- Transferred the download page in the updater to the new download landing page at zettlr.com/download.
- Clicking on marked tags in the preview list will now trigger a search for these tags.
- Added support for `TeX`-files. So in case you want to export something to PDF, you can add custom `LaTeX` statements in their respective file to amend the styling Zettlr applies.
- You can now rest assured that on export of projects with nested files all images, even relative ones, will successfully be rendered in your PDF output.
- Changes to the HTML exporting template. Now, images should always fit on screen.
- You can now create `LaTeX` files by using the extension `.tex` when creating new files.
- Better Pomodoro counter.

## Under the hood

- Changes to the `runCommand` method in `ZettlrEditor`.
- Changes to the `insertFootnote` command.
- Changes to the `_editFootnote()` method in `ZettlrEditor`.
- Changed the event type the editor is listening to when you finished editing a footnote from `keyup` to `keydown`.
- Moved the inline and block element rendering functions to their own commands to reduce the file size of `ZettlrEditor`.
- Fixed the task recognition regex to prevent ugly errors logged to the console if you entered on an empty line a task list item directly followed by braces (such as `- [ ](some text)`).
- Additional security checks while building the context menu.
- Amended the regex for rendering links. Also provided a callback option for CodeMirror to be able to port the plugin fully externally and integrate it into other instances.
- Added `ZettlrImport` class for handling file imports.
- Removed the unnecessary PDF exporting LaTeX template from the pandoc directory.
- Added another newline character when gluing Markdown files together on project exports.
- Fixed a bug that would not read in a saved project config on restart.
- Huge changes to the selection and retrieval of dictionaries for the spellchecking algorithm.
- Made the regular expression detecting links in the clipboard non-global and limited it to only detecting single links in the clipboard.
- The download page will now count all updates by users to keep track of how many users are using the app (only the click is counted, no personal information is collected). To avoid detection of you updating, simply visit zettlr.com/download manually.
- Amended `ZettlrRenderer` by a function to programmatically trigger global searches.
- Added `.tex` to the list of supported file types. Added a mode switch to `ZettlrEditor`s `open()` method.
- Small fix to the toolbar CSS for not having a hover effect on the Pomodoro button in dark mode.
- Change to the `less.js` script. It now minimises the CSS output to further optimise the styling.
- Spell checking is now off by default in fresh installations to speed up the first start.
- Amendments to `ZettlrProject`, `ZettlrFile` and `ZettlrExport` to ensure relative image paths are accurately converted into absolute ones on exporting them.
- Streamlined setting the `ZettlrWindow` title. `Zettlrwindow::setTitle()` is now deprecated.

# 0.18.3

## GUI and functionality

- Now the list design and all other colours and syntax highlighting should be fixed again.
- `ALT`-clicking files now opens them as QuickLook windows.
- Now Quicklook windows render the content automatically as the main editor does. Only the previewable elements will not be rendered.
- Fixed a bug that allowed you to try to create files, folders and virtual directories although no directory is selected.

## Under the hood

- Cleaned up the mess inside the LESS resource files and removed the global pollution with CSS styles that led to strange rendering behaviour.
- Replaced the `net` command to check for updates with the better package `got`, thereby reducing the amount of requests to one only. Therefore, `is-online` also has been removed.
- Updated dependencies. Switched to electron `2.0.8`.
- Changes to the `_gen()` and `select()` methods in `ZettlrPreview`.

# 0.18.2

## GUI and functionality

- Minor fix to the style of `code`-blocks in modals.
- Fixed a bug that prevented you from immediately re-selecting the previous file by simply clicking it again, after you opened an external markdown file in Zettlr, which then was selected automatically.
- Fixed an error thrown if a root file was removed remotely.
- Fixed Zettlr always asking to replace a file although it hasn't been modified remotely.
- Fixed a missing translation for changed files.
- Fixed the threshold for being close to surpassing average from 50 words below average to the half of average. 50 words were definitely too narrow for anyone to really see the intermediary message.
- Fixed some design rules.
- Reallowed arbitrary text selection inside the editor (mainly necessary for macOS's quick lookup functionality).
- Added styling for horizontal rulers (`* * *`) and escaped characters (e.g. `\*`).
- Fixes to the new tooltips. Now all tags receive the nicer tooltips on mouse over.
- Replaced the old footnote tooltip bubble, which did not look nice, with the much better `tippy.js`-bubbles.
- Added HTML syntax highlighting.
- Fixed an error on the export of Markdown files with code blocks.
- Added syntax highlighting capabilities in fenced code blocks for the following languages (use the words in brackets after the beginning of a code block, i.e. `\`\`\`javascript`):
    - C (c)
    - C# (csharp)
    - C++ (cpp)
    - CSS (css)
    - Java (java)
    - JavaScript (javascript)
    - LESS (less)
    - Objective C (objectivec)
    - PHP (php)
    - Python (python)
    - R (r)
    - Ruby (ruby)
    - SQL (sql)
    - Swift (swift)
    - YAML (yaml)

## Under the hood

- Added an additional check to definitely determine if chokidar has choked or the file has indeed been modified remotely.
- Lots of documentation has been added to the source code.
- Moved the `tippy()` function from the `ZettlrRenderer` to the correct classes (`ZettlrToolbar` and `ZettlrPreview`).
- Changes to the link detection regex in `ZettlrEditor`.
- Changes to the `export.tex` LaTeX export template. It now provides the `Shaded`-environment Pandoc requires on exporting files containing fenced code blocks.
- Added some amount of `HTML` syntax highlighting.
- Added a multiplex mode that can highlight fenced code blocks.
- Changed signature documentation of `ZettlrRenderer`'s `setCurrentFile` method to reflect the actual process (it is being passed a hash, not a file object).
- Changes to the `_tags`-array in `ZettlrPreview`. Now, the array is never completely regenerated, but resized according to the actual `_data`-array. The changes have affected the functionality of the functions `_gen()` and `refresh()` in this class.
- Added a `remove()` method to `Zettlr` for root files wanting to delete themselves.

# 0.18.1

## GUI and functionality

- Now it's possible to download and install custom translations for Zettlr! If you want to use a translation that is not (yet) officially bundled with the app, simply import the translation JSON-file into Zettlr using the respective option. It will immediately be available for selection within your preferences (but a restart to apply the change is still necessary). The language file must be in the format `aaa_AAA.json` so that the app can detect the language by looking at the file name.
- Numbers are now localised with the correct delimiters.
- Zettlr now automatically indents text using four spaces to better work with other Markdown parsers.
- Changed resizing constraints: Editor can now have 90 percent width at maximum.
- Fixed a small bug that lets you open non-markdown files as roots.
- You can now copy selected Markdown text as HTML! Just press `Cmd/Ctrl+Alt+C` instead of `Cmd/Ctrl+C`.
- Added an online-check. From now on, if you are offline, Zettlr won't show you ugly error messages, but a simple notification that you are, in fact, offline and Zettlr can't check for updates.
- Improved footnote placement.
- Improved the placement of images in exported PDF files.
- Increased search speed and fixed internal errors in displaying search results.

## Under the hood

- Changes to `getSupportedLangs()`: The function now returns a dynamically generated array of all available translations. This also includes language files that are placed inside the app's data directory (in the subdirectory `lang`).
- Changes to `i18n.js` to reflect the fact that a language could also be located inside the application data directory (it now first tries to load the file from within the app, and if this fails searches for the file in the app data directory).
- Zettlr now preserves the linefeeds of a file on saving.
- Refactored the app's LESS and style handling.
- Simplified the theme toggling.
- Consolidated CSS styles.
- Updated dependencies. Switched to Electron `2.0.6`.
- Removed `package-lock.json`, because nobody uses them anyway and yarn `1.9.2` just complained about them.
- Changed resizing constraints: Editor can now have 90 percent width at maximum.
- Fixed a logical error in `ZettlrConfig` that allowed non-markdown-files to be opened as root files.
- Buffered the update check with an online-check. Renamed the original `check()` to `_fetchReleases()`.
- Fixes to the footnote placement.
- Removed an unused function from `ZettlrEditor`.
- Removed excess `console.log` from `ZettlrBody`.
- Added an additional security check before marking results in the editor instance.

# 0.18.0

## GUI and functionality

- Added the project feature: Now you can convert directories into "projects" (via context menu). A project is simply the possibility for you to adjust PDF options for a set of files differently than in your general PDF settings and tweak the generation a little bit more. It is thought especially for exporting many files into a single PDF file, and has options to generate a table of contents or a title page. _All files in the project directory and all of its sub-directories are concatenated in the same way as the preview list does it. Directories themselves are ignored. Then all these files are simply glued together and exported using the special settings you've given the project._
- Included tag preferences. These allow you to assign colours to specific tags, so that you can see in the preview list directly which files contain specific tags (such as, e.g., `#todo` or `#in-progress`) to have an overview over the work you need to do or categorise your files.
- Now the editor should correctly resize itself if the window itself changes its size.
- Now, if you use the combined view, Zettlr recognises a second click on an already selected directory and switches to the preview list instead. If you do so while the expanded mode is active, nothing will happen.
- I finally found the bug that was showing `NaN` instead of real numbers in the stats view. Now it should work on all systems just fine. (It only happened when there were less than thirty days of recorded statistical history available.)
- Adjusted the placement of the dialogs. Now they should definitely be placed in the center, if they are smaller than the window and should never result in a scrollable window.
- The dialog windows should pop up much faster now.
- Changed the styles of all dialog windows, and made pretty especially the PDF preferences windows.
- Replaced the system default's title popups with nicer looking popups.
- Changed image preview rendering. Now, images smaller than the viewport will not scale up to fill the full width, but remain smaller than the viewport width.
- Added a preview rendering of task items with checkboxes.
- Now Zettlr will directly react to you clicking with your mouse into the window and doesn't require you to click a second time after the app has been focused again.
- Snippets are now off by default.
- Fixed a small error that led to the editor behaving strange after resizing the sidebar.
- There is now no lag anymore on saving files. As a side effect, the global search is not exited when you change a little bit and then save the file.
- Changed PDF export.
- Small fix to the ZKN tag detection.
- Added additional error handling in the updater (so you know _why_ Zettlr couldn't tell you why no update check is possible).
- Renaming files is now faster.
- If you now begin to drag a file, after you have stopped dragging the file (i.e. either you dropped it onto a directory or you dropped it somewhere else to cancel the move), the preview pane will be shown again.
- Now it is possible to drag out Markdown files from Zettlr into other apps.
- Clicking on the "No open files or folders"-notification when there are no open folders or files in the directory tree will automatically show the open-dialog.
- Fixed the theming in the QuickLook windows. Now they will be the same theme as the app itself.

## Under the hood

- Finally renamed the `strong` element in the file tiles in the preview list to a simple `p` to re-gain semantic correctness there.
- Lots of LESS-code added, several other files have been changed.
- Added an event listener to Window resizes to change the editor's width accordingly with the `resizable` activated.
- Changes to `requestDir()` function in `ZettlrRenderer`.
- Changes to the Statistics viewer.
- Changes to `ZettlrDialog`.
- Changes to `ZettlrRenderer`. Now the translation strings will be copied into the memory of the renderer process directly. This results in better overall performance, especially in dialogs, for which a lot of such strings are needed.
- Updated development dependencies: `electron` is now `2.0.4`, `electron-builder` is now `20.19.2` and `less.js` is now `3.5.3`.
- Changes to `ZettlrBody`-proceed function.
- Added `tippy.js` to the list of dependencies; replaced standard system titles with Tippy titles.
- Added the `acceptFirstMouse` option to the creation of new `BrowserWindow`s.
- Now refreshing the editor instance after dragstop of the divider between combiner and the editor.
- Removed an unnecessary if-statement in `ZettlrToolbar`.
- Added a method to only update the current file in the renderer process, which speeds up saving *a lot*.
- Additional check in `ZettlrVirtualDirectory`.
- Changes to the `LaTeX` export template.
- Replaced the complicated and unreliable tag recognition to a much simpler regular expression.
- Error handling in `ZettlrUpdater`.
- Changes to the process of renaming files. Now the renaming process should be reflected quicker in the renderer, because we don't send a complete new path object, but only the specific, renamed file.
- Fixes and changes to the dragging behaviour in the renderer.
- Added a dragging event, so that the main process automatically enables dragging out of the app.
- Added the `getRenderer()`-function to `ZettlrDirectories`, so that the `EmptyPaths`-object can send the respective event to the main process.
- Combined the `setContent()` and `save()`-functions in `ZettlrFile`, because there was simply no need to have them separated. Also, removed the `modified`-flag from the file.

# 0.17.1

## GUI and functionality

- **Combined preview and directory pane**. Now only one of both is visible, never both, but also never none. Pressing `Cmd/Ctrl+1` and `Cmd/Ctrl+2` will still toggle visibility of both preview and directory pane, but not in parallel anymore. So hiding the preview pane will automatically show the directory pane and vice versa. Also, if you are on the preview pane, moving with your mouse to the top of the pane will show an arrow that lets you enter the directory pane again. Zettlr will automatically switch to the preview pane in a number of cases: Selection of a directory, searches, and renaming of files.
- Added syntax highlightning for Markdown tables.
- Resizing of combined tree view and preview pane as well es the editor is now possible.
- Changes to the HTML export template. Now tables are better integrated, as well as blockquotes.
- Added an option to choose whether or not the combined view or the regular, old view should be used for preview and tree view.

## Under the hood

- Removed some unnecessary toggle-functions.
- Changes to the styles of preview and directory panes.
- Changes to the main template.
- Markdown table detection is now handled by the ZKN-mode.
- Changes to the styles for enabling both extended and narrow sidebar mode.
- Added another check for popup height in `ZettlrPopup` to ensure popups can be displayed on screen and don't end up being cut off by the window.

# 0.17.0

## GUI and functionality

- Added full stops after TOC-ordinals.
- The `HTML`-export (e.g., for printing) does not rely on `pandoc` to be present on the system anymore. In other words: `HTML`-export is now working everywhere and has no prerequisites anymore. _Attention: As we do not rely on pandoc for HTML exports anymore, this means that the HTML format is likely to suffer from some inconsistencies, as the rendering engine is way less advanced than pandoc. Yet, this should not pose a problem, as the HTML-export is intended to be for quick previews and prints only._
- Added a bunch of options for exporting files, such as:
    - Choose whether to save the exported files in the temporary directory (which is expunged on each restart of the system) or in your current working directory (meaning they are persistent across system reboots and are also accessible normally through your file explorer).
    - Strip Zettelkasten-IDs (such as `@ID:yyyymmddhhmmss`).
    - Strip tags (in the format `#tag`).
    - Completely remove internal Zettelkasten-links (e.g. `[[<link-text>]]`).
    - Only unlink internal Zettelkaten-links (i.e. transform `[[<link-text>]]` to `<link-text>`).
- Switched to the better `xelatex` engine to render PDF documents.
- Added a great number of PDF export customization options. More will be coming in the future (depending on necessities and user wishes).
- Added a feature that search results now also are shown on the scrollbar so that you know exactly where the matches reside in your document.
- Replaced the ugly find-in-file dialog with a Zettlr-style popup and added a replace-function as well. Simply press `Return` while inside the replacement-field to replace the next occurrence of your search term, or press `ALT`+`Return`, to replace *all* occurrences at once. **The search is case-insensitive**.
- Introducing a **distraction free mode**, which can be toggled by pressing `Cmd/Ctrl+J`. This makes the editor fullscreen and mutes all lines except the one in which you are currently working.
- Added option to recall up to ten recently used documents.
- Hashtags are now not rendered, when they are not preceded by a space or are at the start of a line. This prevents links with anchor-names being displayed wrongly.
- Added a shortcut for inserting footnotes: `Ctrl+Alt+F` (Windows+Linux) or `Cmd+Alt+R` (macOS).

## Under the hood

- Moved all exporting functionality to a separate class, `ZettlrExport`.
- Removed unnecessary CodeMirror plugins.
- Removed unnecessary styles and some unnecessary (b/c unused) functionality.

# 0.16.0

## GUI and functionality

- Introducing **Virtual Directories**. Now it is possible to add "ghost" directories to your directories that act as a subset of these directories. They are not actually present on disk (but are persistent with a so-called dot-file named `.ztr-virtual-directory`) and therefore can be used to create collections of files by manually adding files to them. _You can only add files to these virtual directories that are present in the containing directory. Also, you cannot move them because they are bound to their parent directories._
- Fixed a bug that threw an error every time you tried to delete a directory with no file open currently.
- Fixes to the inline commands. Now, when you press `Cmd/Ctrl+I` or `Cmd/Ctrl+B` a second time after you finished writing your strong/emphasised text, Zettlr will actually "exit" the bold/italic markings and not try to insert them a second time. (_Note that it will still insert the end-markings if the characters directly after the current cursor position are not the end-markings_).
- Fixed a bug that threw errors if you were to rename a non-opened file.
- Fixed a bug that threw errors if you were to rename a directory, while none was selected.
- Prevent arbitrary selection in the app to make it feel even more native.
- Huge performance boost on selecting directories and files.
- Translated remotely triggered file- and directory-events.
- Finally fixed the bug that the end-search button disappeared and the input field went in disarray when the window size was too small.
- Re-introduced feature that Zettlr asks the user to replace the current editor content, if the current file has been changed remotely.
- Now, if the current file is removed remotely, Zettlr automatically closes the file in the editor as well.
- On updates, the download URL to GitHub now opens on the system's browser.

## Under the hood

- Removed an excess `console.log`.
- Implemented `indentlist` plugin directly in Zettlr core.
- Continued work on virtual directories.
- Small changes to `Zettlr` and `ZettlrDir` classes.
- Small changes to the markdown shortcut plugin.
- Fixed a small error in `Zettlr` class.
- Removed a huge bottleneck in the directory selection logic (now the Zettlr main process will not send the complete `ZettlrDir`-object to the renderer, but just the hash, because the renderer has a full copy of the objects in memory).
- Removed the same, big bottleneck in the file selection logic.
- Updated all dependencies to their latest version. Thereby we've switched to Electron 2.0.3.

# 0.15.5

## GUI and functionality

- Additions to the search functionality. If you begin typing in the global search field, Zettlr will autocomplete your typings with exact name matches. This way you can directly open respective files from your searchbar by simply confirming the file to be opened with the `RETURN`-key.
- Zettlr will now automatically try to force open a file when you commence a global search, if there is a file containing the typed name somewhere in the system.
- If you click a link without the `ALT`-key now, the cursor will be automatically placed and you can edit the link exactly where you clicked without having to click the position twice.
- Fixes to the attachment pane — now opening a directory will always work.
- Now the vertical scrollbar in the editor uses the default cursor, not the text cursor.
- Fixes to the generation and placement of popups. Now a bigger margin to the edges of the window is ensured, and the popups are now a little bit wider to reduce the possibilities of ugly line-breaks.
- Small fix to the color of directory ribbons in dark mode.
- The attachment pane now refreshes on new attachments without the need to switch to another directory and then switch back. Also, after every watchdog run the renderer receives a new list of objects now in memory.

## Under the hood

- Small changes to the `_renderLinks()`-function in `ZettlrEditor`.
- Calling `_act()` in `ZettlrAttachments` even if there are no attachments to be able to still open the directory in these cases.
- Changes to `_place()` in `ZettlrPopup`.
- Changes to the `ZettlrToolbar` and `ZettlrRenderer` classes.
- Design-fixes.
- Removed an unnecessary check for the now non-existent `projectDir` option in the configuration constructor.
- Added a security check for additional `PATH`-variables in `ZettlrConfig`.
- Additional security-check in `ZettlrConfig`s `set()`-function to only add valid options. Now `set()` will return either `true` or `false` depending on whether the option was successfully set.
- Removed deprecated code from `ZettlrWindow` class.
- Added a security check in `ZettlrWindow`s `prompt()` function.
- Removed some unnecessary code from `ZettlrDir` class.
- Small changes to `ZettlrDir` constructor.
- Began first work on `ZettlrFilter` and `ZettlrVirtualDirectory`.
- Changes to `Zettlr` and `ZettlrRenderer` classes.

# 0.15.4

## GUI and functionality

- Zettlr saves a file prior to exporting to make sure you export what you see (WYSIWYE).
- Now Zettlr is more performant especially in documents containing a lot of links. Also, clicking a link _without_ the `ALT`-key pressed will now remove the link and make it editable, as intended.
- Design fix: Now the sorters in the preview pane don't alter the size of the directory field.
- Design change for Windows users: Now Zettlr on Windows uses the system's default font "Segoe UI", because as of strange font-smoothing effects, Lato is barely readable on Windows machines.
- Fixed a logical error in the script, so now Zettlr will remember where you were in a document and restore that view on every opening of a file (not persistent, i.e. if you close and re-open Zettlr itself, the positions will be reset).

## Under the hood

- Added `export` to the `CLOSING_COMMANDS`.
- Updates in `package.json`, updated dependencies.
- Fixed a wrongly placed `continue` in `_renderLinks()` in the `ZettlrEditor` class.
- Moved the saving of scrolling info from the `open()` function to the `close()` function in `ZettlrEditor`.

# 0.15.3

## GUI and functionality

- Removed some displaying of numbers during search.
- Added more file info - when you click on the word count, a small popup containing info about the characters, characters without spaces and also the selection is shown.
- Added a heatmap that shows you the relevance of the search results by adding a background color to the individual file ribbons. The more green and bright they get, the more relevant the file showed up in the results. **Important**: Files that do not match any of the selectors will be hidden as always, e.g. even grey files will at least fulfill the criteria!
- Removed directory ribbons while in search mode.
- Search mode will automatically be exited when selecting a different directory.
- Also, now when a search is done, the opened file will have all results marked in text so you can easily discern them from the rest of the text.
- Small design fixes.

## Under the hood

- Removed an unnecessary `paths-update` event.
- Augmented `getWordCount()` function to return the wordcount of any given string.
- Removed some strange artifacts from the search.
- Huge improvements to the search functionality.
- Finally implemented the new license in the files

# 0.15.2

## GUI and functionality

- Switched the directory indicator with the collapse indicator on root directories, so that the first always stays first.
- Huge performance increase in rendering the preview list.
- Small fix to the word count. Now an empty editor does not show that there's a word written.
- Removed the `Zoom` menu entry from the Window menu on macOS.
- The Reload-shortcut in debug-mode is now `F5`.
- Small fix to the Tag-recognition (now a `#` sign immediately followed by a delimiter character (e.g. spaces, line breaks or apostrophes) will not render a tag formatting).
- The Attachment pane will now scroll if there are too many attachments in it.
- Added an option to open the currently selected directory in the system's file browser (e.g. Finder on macOS or Explorer on Windows). The respective button resides next to the attachment pane's header.
- Small fix to the context menu: It will popup where the click occurred, and not where the mouse is when the menu is actually shown (noticeable especially when right-clicking a misspelled word).
- Augmented the autoclose-pairs with the default German quotes `„` and `“`.
- Changed the save function so that it does not save immediately, but gracefully implements a way to save changes any time a potentially file-closing command is issued (such as selecting another file).
- Changes to the design of the preview list.
- Removed the save-button from the toolbar and now Zettlr will not show you an indicator whether or not there are unsaved changes, because normally everything should be saved. In case changes are *not* saved under strange circumstances, Zettlr will still prompt you to save them if they would be lost.
- Fixed a small error that led Zettlr to believe that it doesn't need to reorder the opened root files and directories, although it should have, thereby having newly opened files pop up not at the top of the directories' list but at random positions somewhere in the directories.

## Under the hood

- Switched Preview-list rendering to `Clusterize.js` to keep huge lists renderable and reduce loading times.
- Removed the now unnecessary `ListView` and `ListViewItem` classes.
- Removed the unnecessary `file-revert` command handler in `ZettlrIPC`.
- Removed a `console.log` in `ZettlrPreview`.
- Added a `isModified()` function in `ZettlrRenderer`.
- Changes to `ZettlrRendererIPC` to accomodate graceful saving procedure.
- Upgraded dependencies.
- Coloured the output of the less compiler script so that it's easy to discern whether or not an error or a warning occurred.

# 0.15.1

## GUI and functionality

- **Switched license from MIT to GNU GPL v3. This also includes all prior releases!**
- Now if there is a valid URL in the clipboard it will be inserted as the URL on all images and links created, not just if there's nothing selected.
- Fixed a bug that prevented the opening of links if clicked with `Alt`-key pressed.
- Added the code indicators (backticks) to the list of auto-complete pairs.
- Fixed the rendering of internal links.
- Small changes to the design of file IDs.
- Moved the resize handles of quicklook windows completely out of the windows themselves so that they are more easy to reach and don't block the scrollbar.
- Fixed the colours of the directory sorters in dark mode.
- Translated the formattings.
- Updates to the readme.
- ID generation now also works if there is something selected.
- More generally: All CodeMirror commands (such as changing the formatting of a selection) will retain the selection you have made (i.e. they will save them, run the command and afterwards re-select what was selected previously).
- Fixed a small bug that could lead to errors while searching using the OR-operator.
- Updater now shows your current version in the update window.
- Small fixes to the styling of the update dialog.

## Under the hood

- Small change to the zkn-link regular expression (was greedy, now it is lazy) to prevent huge misrenderings in case two links were on one line.
- Removed the unnecessary `_sort()`-function in the `ZettlrDirectories`-class.

# 0.15.0

## GUI and functionality

- Fixed the button text color in popups.
- More shadow under the popups (makes them stick out more in the white mode).
- Now it is possible to open Markdown files directly with Zettlr by double clicking them or dragging them onto the app. Dropping also works for directories (#3).
- Zettlr now tells the Operating System that it is capable of handling `.md`- and `.markdown` files.
- Small fixes to the translations.
- Added an about dialog.
- Now Zettlr also converts "standalone" links (e.g. simple detected URLs without Markdown formatting around them) into clickable links. **Attention: Clicking now works with ALT instead of Shift!**
- Added a small popup to view some stats on your writing.
- Fixes to the word count (now also splits along line breaks).
- Moved all formattings to a small popup (indicated by the carriage return symbol). Also added other formatting possibilities, such as code, headings and blockquotes.
- Fixes to the formatting commands.
- Added an attachment pane (#6).
- Added an option to sort directories chronologically or according to name (#4).
- Begun adding zkn-functionality to Zettlr:
  - Now it is possible to use `@ID:<your-ID>` to give an ID to a file (generate one using the Toolbar Button or by pressing `Cmd/Ctrl+L`). If multiple IDs are defined in such a way, the first found will take precedence.
  - You can now tag your files using the Twitter-like syntax: `#hashtag`. Alt-Clicking on them will trigger a search for the tag.
  - You can now link searches in your files. If you type `[[search terms]]` this will trigger a directory-wide search for the search terms. If the link contains an ID in the format `[[@ID:<your-ID>]]`, Zettlr will try to get an exact match. If there is a file using that ID, it will be immediately opened. Also, a directory-wide search for all files referencing this ID will be conducted.

## Under the hood

- Fixed a small bug in the `ZettlrWatchdog` that prevented remotely added directories from being detected by the app.
- Given the classes `ZettlrFile` and `ZettlrDir` more authority over what happens with them. Now they're handling all events by themselves.
- Made the paths mandatory on creation of new `ZettlrFile` and `ZettlrDir` instances.
- Added `isFile()` and `isDir()` helper functions to check if paths actually denote a valid file or directory.
- Added `openPaths` configuration option to hold all opened paths and re-open them on every start.
- Small fix to the loading mechanism of the configuration to allow flexible arrays (needed for the `openPaths` option).
- Found **A LOT** of unnecessary and duplicate code in the `Zettlr` main class and removed it.
- Handle open events in `main.js` and make Zettlr definitively a single app instance.

# 0.14.3

## GUI and functionality

- Fixed a bug that prevented deletion of files and folders.
- Removed the now defunct autosave option in preferences.

## Under the hood

- Fixed a type error in `ZettlrWindow` that passed `undefined` instead of the window to the `showMessageBox` function.

# 0.14.2

## GUI and functionality

- Fixed input text color in popups (e.g., for new files and directories).
- Removed the autosave functionality. Now Zettlr automatically saves all changes "completely."

## Under the hood

- Updated `less.js` (dev-dependency) to latest version.
- Updated `chokidar` to latest version.
- Updated `electron-builder` (dev-dependency) to latest version.
- Removed all autosave-functions.
- `ZettlrWatchdog` can now add multiple paths to watch
- `ZettlrFile` can now also be root (e.g. have the `Zettlr`-object as parent)

# 0.14.1

## GUI and functionality

- Finally got rid of the horizontal scrollbar in the editor, that was visible on Windows and Linux systems
- Also, customized the scrollbar style to be more decent
- Major fixes to the User Interface (now looks way more modern and less cluttered)
- Fixed an error that did not update the snippet of a file on remote change

## Under the hood

- Added other files and directories to the ignore dirs of `chokidar`
- Fixed a small bug in the `poll()`-function

# 0.14.0

## GUI and functionality

- Now Zettlr can detect relative image paths (i.e. relative to the file in which they are referenced) and show these images successfully
- Fixed a bug that did not update the modification time of a file on save.
- Fixed the non-selection of the current file on directory selection
- Fixed a small bug that sometimes could throw an error when moving directories within the app
- Now a quicklook window can be brought to front by simply clicking its title
- Hid the textarea by default, so that on startup the editor field is clean
- Design improvements

## Under the hood

- Begun another code rewrite. This time, the focus is on two parts: First, prevent any access of object properties from other objects than `this`. Instead, use public functions (also, prevent calling of private functions from the outside). Second: Try to, again, move out some functionality from the Zettlr main class to shorten it.
- Removed unnecessary function calls in the renderer.
- Also added support for the [yarn package manager](https://yarnpkg.com/)

# 0.13.0

## GUI and functionality

- Fixed a bug that could lead to errors and misbehaviour if a huge number of directories and files was added
- Added toolbar button descriptions. Simply hover over a button with your mouse to learn about its functionality
- Added an autosave feature. Now, Zettlr keeps automatic saves of your current file.
- Added a reversion feature. With the revert button you can restore the editor content to the last saved state.
- Added an automatic check for updates. It is run on every start of Zettlr and can be called programmatically by clicking Help -> Check for Updates
- Fixed an error that disabled the end-search button in the searchbar.
- Fixed an error that did not refresh the preview list when a new file was created by saving an empty file.
- Fixed an error that did not select newly created directories in the tree view, although they were selected as could be seen in the preview pane.
- Small changes in the system integration.
- Additional check whether or not Pandoc and LaTeX are installed on the system.
- Added menu entries for downloading LaTeX and Pandoc.

## Under the hood

- Added the `ignoreDir` and `ignoreFile` helper functions to check whether or not a specific path should be excluded or not. This applies to directories and the watchdog. Ignored directory patterns (as regular expressions) reside in `source/common/data.json`.
- Ignoring the `jquery-ui.min.js` file on docs generation.
- Improved the documentation of the main classes.
- Updated to Electron 1.8.3.
- Updated Electron builder to 20.4.0.
- Forgot to update the dependencies for export last time.
- Moved the polling interval into `data.json`
- Added class `ZettlrUpdater` with barebone functionality.
- Added `additional_paths` in `source/common/data.json` to automatically append to electron's PATH as to make sure the additional fields in the preferences are no longer needed (unless in special cases).

# 0.12.0

## GUI and functionality

- *New feature*: Integrated dynamically generated **Table of Contents**! Simply click the hashtag symbol and a popup will appear that lets you quickly navigate through all headings in your file.
- *New feature*: Now **images are automatically displayed**, if they are on a single line (only the image, no other text)!
- *New feature*: Now **links are automatically rendered**! Simply shift-click on them! (closes #12)
- Improved the markdown shortcuts. Now, if nothing is selected, when you trigger the bold or italics option, the cursor will automatically be placed inside the formatting marks, so that you can start typing without having to worry about the placement of the cursor.
- Now, if there is a valid URL in the clipboard when you trigger the insert link/image commands, it will be taken automatically as the linking target, so that you only have to type in the text it should link to.
- Added Open-button to the toolbar to select a new directory (closes #2)
- Switched the icon font from fontawesome to the [WebHostingHub-Glyphs](http://www.webhostinghub.com/glyphs)
- Small UI fix in the preview listing
- Small UI fix: Now Zettlr auto-closes the following pairs of characters: `() [] {} '' "" »« “” ‘’ ** __`.

## Under the hood

- Moved supported filetypes to unified file `source/common/data.json`
- Documentation for all files added.
- `ESDoc`-support integrated for API documentation. Simply run `npm run docs:build` to generate a full documentation in `resources/docs`
- Moved the `handleEvent()` functions from the main objects to the IPC classes.
- Moved the toolbar buttons to `source/renderer/assets/toolbar/toolbar.json` as in the example of Electron Menu, to have more dynamic control over the generation of the toolbar.
- Updated dev-dependencies

# 0.11.0

## GUI and functionality

- Introducing a **pomodoro** counter! Now you can simply click on the circle at the right end of the toolbar to start a pomodoro counter. It alternates task-phases of 25 Minutes with short breaks of five minutes and, after every fourth task-phase, a longer break of twenty minutes. It also notifies you when a phase is over with a small notification and a soft sound. Head over to [the official website](https://francescocirillo.com/pages/pomodoro-technique) to get to know what this technique is about.
- Switched to default Lato font on all platforms (embedded the font in the app)
- Additional check whether or not a file/directory already exists at the target location when moving by drag'n'drop
- Some fixes to the Quicklook-windows
- Moved some development functions into a "debug" mode that can be activated in the preferences.
- Now the zoom in/out menu commands only zoom the editor itself, not the whole application
- Added a small little button to end a search (and thereby make visible again all files)
- Switched most dialogs to the smaller (and really nice) popups
- Moved the Exporting options directly to the new share button
- Now Zettlr shows default context menus for text fields
- Fixed an issue on opening new project directories that provided you with the current directory's path instead of the project directory
- Reversed direction of the changelog to display most recent changes at the top of the file.

## Under the hood

- Included jQuery and CodeMirror as npm packages for easier updating
- Added a `ZettlrPopup`-class for easy displaying of small forms and info texts, this will replace most `ZettlrDialog`-forms, because we don't need such a massive dialog box for a single text field (or something else)
- Updated electron to version `1.8.2`, updated other dependencies.
- Updated scripts section. Now the available commands are:
- `npm run start`: Start the development environment
- `npm run less`: Same command as previous, now only with more output
- `npm run build:quick`: Quick'n'dirty unpacked release for current platform
- `npm run release:this`: Build and pack the app for the current platform
- `npm run release:mac`: Build and pack for macOS x64 as DMG
- `npm run release:win`: Build and pack for Win x64 as NSIS installer
- `npm run release:linux`: Build and pack for Linux x64 both as deb and rpm

# 0.10.0

## GUI and functionality

- Fixed a small bug that did not remove the file list if the open directory was removed from the file system. Now, if the current directory is deleted, Zettlr will automatically select the parent directory.
- Small fix to the translations.
- Added a toolbar button that also triggers the export dialog.
- Fixed an issue that prevented you from autocorrecting misspelled words.
- Fixed the sorting of directories (now case insensitive)
- Fixed an error that didn't update the ID of a file on renaming
- Fixed an issue that threw errors sometimes while moving directories

## Under the hood

- Massive rewrite of the logic behind the preview pane. Now only necessary changes are actually re-rendered (and not, as was the case until now, everything), which decreases the locking-potential of the application as well as the average energy impact. Additionally, now it is possible simply to spit out one updated paths-object from main to simply trigger a (possible) re-render.
- Also massive rewrite of the logic behind the tree view. The changes have the same effects as those in the preview pane.

# 0.9.2

## GUI and functionality

- Changed paper format in the odt-template from "Letter" to "DIN A4."
- Now dialogs are correctly positioned (centered)
- Implemented notifications that can be used variously
- Watchdog now monitors changes to the file system
- Small fixes in functionality and translations

## Under the hood

- Added notification service (can be triggered by sending a `notify`-event to the renderer or call `notify()` on a body element.)

# 0.9.1

## GUI and functionality

- Fixed broken PDF export in 0.9.0
- Small improvement in the HTML export template. Now if you want to print out the HTML file, it should look way better than before.

## Under the hood

- Updated dependencies to electron 1.7.11 to react to exploit [CVE-2018-1000006](https://cve.mitre.org/cgi-bin/cvename.cgi?name=CVE-2018-1000006). [See the electron project's blog for more information](https://electronjs.org/blog/protocol-handler-fix).

# 0.9.0

## GUI and functionality

- Fixed a bug that did not show the exact word count of 1.000 words in the toolbar.
- Translated the word counter into de_DE, en_US, en_GB and fr_FR
- The preview pane now does not scroll to its top on saving if it does not contain the current file
- Heavily improved footnote placement and removement
- Footnotes now show on hover to ease previewing.
- Fixed a small error that threw errors on deleting file with no file selected
- Fixed selection accuracy in Quicklook windows after they have been resized.
- Added modification time of files in the file preview.
- Modified the night mode and snippets toggler to display the status as checkmark (also amended the translations respectively)

## Under the hood

- Updated development dependencies
- Additional security check in the `trans()` method
- Footnote plugin now features way better RegEx recognition and works reliably.
- Also, made the footnote placements and deletions to only create one single history event (so that you don't have to press `Cmd/Ctrl+Z` twice to remove the footnote/re-add the footnote)
- Added basic watchdog functions. Not very sophisticated by now but it works.
- Now package.json does not trigger a rebuild of all modules when electron-builder is called (as we only rely on those already prebuilt)
- Again some rewrites to slimline the app
- Renamed events (now dir and file are prepended for easier identification)
- Now the renderer is completely autarc concerning configuration as darkTheme and snippets. This means the renderer can now be reloaded in dev mode without screwing up the config in main. (`afterWindowStart()` has been removed and set in the renderer)
- Wrapped the menu generation into a class (making it possible to set menu items based on configuration options)

# 0.8.1

**This is an emergency patch**. It fixes an error on Windows and Linux systems that disabled the complete main menu, making it unable to execute commands from the menu (e.g., opening a new root folder).

- Fixes a bug that rendered the whole application menu unusable
- Minor localization fixes

# 0.8.0

## GUI and functionality

- Context menu over a erroneous word now gives you suggestions on possible replacements; selecting them will replace the word.
- Fixed a small rendering bug that caused the editor not to correctly select text after hide/unhide of either the tree view or file preview pane.
- Included a toolbar and moved the global search out of the preview pane
- Fixed a small bug in which the title of the main window still showed the title of the currently opened file after it has been deleted
- Fixed a bug that made it impossible to export to PDF on Windows when Zettlr was installed to the `Program Files`-directory
- Fixed a bug that did not close the overlay if there were no dictionaries selected for spell checking
- Finally implemented the make/unmake itemized or numbered list function
- Also, finally added an easy way to insert and remove footnotes.
- - Fixed an error in which you could not save "empty" files on the fly if you just started typing into the editor without any file open.

## Under the hood (i.e.: technical stuff)

- Replaced npm package `trash` with electron internal `shell.moveItemToTrash()`
- Hardened the translation package against potential errors and accounted for also probably missing translations

# 0.7.0

- Included Spellchecking (en_US, en_GB, fr_FR, de_DE, more languages on request)
- Translated app into English, German and French.
- Introducing **Quicklook**: Right-click on any note and click "Quicklook" to open the file in a small overlay window. This enables you to keep open a file while simultaneously reading (and copying text) from different files.
- Fixed a minor error with the detection of clickable links
- Fixed an error that prevented searching for exact phrases
- Added a short check that Zettlr does not try to move a directory into a subdirectory.
- Multiple minor fixes and improvements
- Preview pane and directory tree view can now be hidden via `Cmd/Ctrl+1` and `Cmd/Ctrl+2`

# 0.6.0

- Now the file lists are automatically sorted on renaming files to immediately reflect a possibly changed order.
- The global search now also includes the name of the file
- Fixed a small error that prevented Zettlr from searching the first file in the preview pane
- Fixed an error in the inter-process communication (IPC) that led to unexpected behavior when using Shortcuts.
- Fixed an error that prevented renaming of directories if a file was selected.
- And behind the scene: We've rewritten the whole code base and made it more efficient — that's why the version has switched to 0.6.0

# 0.5.1

- Fixed a bug that disabled the creation of new directories and instead threw errors
- Fixed an error that was thrown by pandoc on each PDF export.

# 0.5.0

- Improved drag and drop of directories
- Moving files now works via drag'n'drop as well
- Fixed a bug that led to undefined errors while trying to rename directories
- Much cleaner arrow-key navigation through the preview pane — now failsafe.
- Now you can navigate to top or bottom in the preview list by holding Cmd or Ctrl while pressing the arrow key.
- Global search is now non-blocking and provides a progress indicator
- Now Shift-click on URLs opens these in external browser.
- Implemented preferences.

# 0.4.0

- Color theme unified (now less colors, more consistency)
- More generally, adaptions in design
- Included directories into preview list pane to mark where directories begin and end
- Now files and directories are automatically sorted, whenever a new gets added
- Renaming of files and directories is possible now.
- Moving of directories via drag'n'drop is now possible.
- Dark Theme configuration stays also after quit and restart.
- Minor bug fixes and improvements (especially failsafes)
- Context menu
- Auto closing of brackets and quotes

# 0.3.0

- The search dialog for the currently opened document now does not close on Enter but enables you to repeatedly press `Enter` instead of `Cmd/Ctrl-G` to `findNext`
- Added several shortcuts for comfortable editing: `Cmd/Ctrl-B` boldens a selected text (or inserts bold-markers at cursor position). Accordingly, `Cmd/Ctrl-I` emphasizes, `Cmd/Ctrl-K` converts the selection into a link and `Cmd/Ctrl-Shift-I` inserts an image.
- Added support for HTML, DOCX, ODT and PDF export using Pandoc and LaTeX

# 0.2.0

- Rewritten version with again several major code rewrites that have been done before this SVN began.

# 0.1.0

- Initial Version w/ several code rewrites that are not documented here.<|MERGE_RESOLUTION|>--- conflicted
+++ resolved
@@ -21,19 +21,10 @@
 
 ## Under the Hood
 
-<<<<<<< HEAD
-- Update Electron to `v32.0.1`
-- Update Pandoc to `v3.3`
-- Switched to ESLint v9.x, thereby replacing the "old" `.eslintrc.json` config
-  with what ESLint calls "flat" configs
-- The MainEditor component will now execute shortcuts also when the focused
-  element is anywhere within the EditorView instance
-=======
 - Update Electron to `v32.1.0`
 - Update Pandoc to `v3.4`
 - Switched to ESLint v9.x, thereby replacing the "old" `.eslintrc.json` config
   with what ESLint calls "flat" configs
->>>>>>> 8a9e9d58
 - Bumped various dependencies
 
 # 3.2.0
