# Upcoming

## GUI and Functionality

- Monospaced elements such as inline code elements are now rendered in monospace
  font again
- Fixed a bug preventing assigning colors and descriptions to tags in the tag
  manager
- Magic Quotes detect forward and backward slashes (/ and \\) as non-word
  characters, behind which a starting Magic Quote can begin
- Zettlr now properly uses a proper filename extension on export even when using
  extensions
- The generic text input context menu shows proper labels (#4655)
- Improved the French translation
- Improved the Japanese translation
- Improved the Catalan translation
- Fixed link previews for short notes
- Updated the notification and menubar (Windows/Linux) icons to the new logo
- Fixed a bug that would prevent changing the directory sorting order (#4654)
<<<<<<< HEAD
- GraphView's labels are now rendered filled instead of stroked, to make it
  easier to read the labels. 
- The GraphView does now support multi-window, so clicking a link will open it in
  the last focused window. If the file is already open in a leaf, that file will
  be in that leaf, otherwise it will open the file in the last focused leaf.
- Shift+Click in GraphView will force the document to be opened in a new tab.
=======
- Fixed a bug that would sometimes cause the autocomplete pop-up not showing
  when editing an existing Zettelkasten link (#4653)
- Fixed a bug that would sometimes cause the last active tab(s) to not be
  remembered correctly on launch
- Improved calendar view layout
- Fixed a visual bug that would make a distraction-free editor overlay even
  pop-overs
- Fixed a small glitch that would prevent proper visual indented alignment of
  images when inside of list items
- Replace the long "Open image externally" message with an icon on prerendered
  images and move it to the title; also make the message translatable
>>>>>>> a5eaf8ad

## Under the Hood

- Fixed the `plainPandocReaderWriter` utility function to properly extract the
  plain reader/writer in all possible configurations
- Improved performance of the math equation parser
- Improved performance of the footnote parser
- Improved performance of the plain link parser
- Renamed the Catalan translation file from `ca-CA` to `ca-ES`
- Moved the notification provider to a utility function
- Refactored Popover logic to use props instead of data for initialization to
  ensure the data is available upon component instantiation, making the logic
  less brittle
<<<<<<< HEAD
- DocumentManager's `openFile` does now handle the case when windowId is undefined
- The WindowProvider keeps now track of the latest focus window, to support
  DocumentManager's behavior. `getFirstMainWindow` will first go through the
  focus order, before falling back to it's previous behavior.
=======
- Refactored a hacky solution that would not remember the previous editor state
  when entering distraction free mode and led to various other issues and bugs
>>>>>>> a5eaf8ad

# 3.0.0

## READ THIS FIRST!

This update brings a host of changes and new features. If you're upgrading from
an older version of Zettlr, you will have to re-do a few things because due to
the extensive changes, we had to adapt how your data is persisted. Here's the
quick list:

1. Your open documents will have to be re-opened once. Regardless of which files
   were open previously, they will all be closed after the update.
2. There are no more unsaved in-memory files.
3. Two default settings have changed in order to maximize benefits from the new
   features: Avoid new tabs is now set to false (since split-panes also allows
   you to spread out your open documents across several panes and windows), and
   Always reload remote changes is now set to true by default.
4. The defaults system has changed. You will see new export options that weren't
   there before, and you will see some weird `export.format.yaml` and
   `import.format.yaml` export options. These are the "old" profiles we have
   kept in case you made modifications. We suggest you copy over all changes to
   the new profiles and then delete them, or rename those old ones to more
   memorable names. Read more below.
5. The TableEditor has received a better save strategy to prevent data loss. As
   it is impossible to fully control the data flow from the visual table element
   into the underlying Markdown document, this data flow is now explicit: Tables
   now feature a save button (with a disk icon) at the top of the table. Its
   background will be green as long as the table has not been modified. Once it
   it modified, the background will turn red. Click the button to apply all
   changes to the document.
6. Quicklook windows are completely gone now.
7. Footnote editing has changed: Instead of editing the footnote in-place by
   `Cmd/Ctrl`-clicking it, there is now an "Edit" button inside the footnote
   preview which, upon clicking, will bring you to the footnote context. This
   has the benefit that you will have full syntax highlighting support as well
   as any shortcuts and commands you may need.
8. We have deprecated the Zettelkasten link start and end configuration
   settings. Both are now fixed to `[[` and `]]` respectively. We have figured
   that nobody needs to configure this, and it makes many parts of our code
   easier.

## New Icons on Windows and Linux

For 3.0, we decided that it's time to give our app icons a facelift. For the
past six years, Zettlr sported working, but relatively bland icons to convey its
existence on the taskbar to its users. The new icons still convey the same
message, but you will notice that they now integrate much better into the new
Windows 11 Fluent UI.

We decided to exchange the icons on Linux as well. They may not seamlessly
integrate into your specific UI, but we feel they will definitely look more
modern than the previous iteration of icons.

With this move, the Windows and Linux experience of Zettlr finally moves on par
to the macOS experience, which has received an updated icon with the release of
Zettlr 2.0.

## Split-Panes and Multiple Windows

A long awaited feature has made it into this version: Now you can open multiple
windows and you can split the editor area in every window into multiple parts,
so-called editor _panes_ (sometimes we may call them "leafs" since internally
they are represented as a tree structure. Feel free to remind us in that case
that we're talking to humans, not our code). This means you can now open as many
files as you wish at the same time, and you can spread them out across multiple
windows. This will especially benefit workflows that rely on having open
multiple files side by side to copy information or to read them. However, if you
are happy with the old ways, you can of course opt not to use them. Here's how
it works:

* You can open a new window by choosing the corresponding menu item in the
  Windows submenu, or by pressing `Cmd/Ctrl+Shift+N`.
* You can now drag document tabs not just within the tab bar, but also onto the
  editor area. If you move a document tab to the borders of the editor, a
  shimmer will appear that indicates that you can split the editor to that side.
  If you drop the file on one of the four borders of the editor, this will split
  the corresponding editor in two along the specified direction (left, right,
  top, bottom) and also move the file into that new pane.
* You can also move document tabs between multiple panes by simply dropping them
  in the center of an editor pane. As long as there's no shimmer, the file will
  be moved instead. You can also drop a file onto a tabbar of one of the
  editors, which will have the same effect (but it will be indicated with the
  same blue shimmer as when you are splitting an editor).
* After you have closed the last file inside such a pane, it will automatically
  close itself. If the pane was part of a split, the other pane will then occupy
  the place of the now closed editor pane. To create the pane again, simply drag
  another file to the correct border of an existing editor pane.
* You can resize the panes at will. Unlike the sidebar and file manager, we have
  not implemented any size limits, so with a little bit of care, you can create
  your unique mosaic of files.
* Since we are now not limited to one active file and one set of open files per
  window, these notions have changed their meaning. Now, every editor pane has
  one set of open files and one active file. Each window also remembers which
  pane was last active so that global features (such as the sidebar) can show
  you information based on the most recently focused editor pane's active file.
* Most contextual information (table of contents, list of references, etc.) will
  now update based on the most recently focused editor. In order to make those
  places show information relating to one of the open editors, simply click with
  your mouse inside to focus them.

## New Defaults/Profile File System

This update introduces a new way to work with defaults files. At a glance,
here's what has changed:

* Zettlr now understands the `reader` and `writer` properties of defaults files
* It uses those properties to determine if a file can be used for importing or
  exporting, and displays the appropriate files in the relevant places for you
  to choose
* You can now create new defaults files, rename existing ones, or remove them
* When changing the `writer` or `reader` for such a file, this change will be
  recognized by Zettlr and be treated accordingly
* This also means that Zettlr will from now on only ship with a minimum set of
  profiles; but any additional import/export formats can be created by you with
  just one click
* Additionally, because of this, you are now able to export LaTeX files directly
  without running them through a Markdown interpreter first, allowing you to,
  e.g., create beamer slides or write plain TeX files within Zettlr
* Furthermore, we have dropped our internal reveal.js exporter, since Pandoc
  supports everything we did out of the box (and better) than our exporter

## Tag Manager Update

The tag manager has received a necessary face lift. Now, the tag manager shows
all your tags and allows you to assign/un-assign colors and descriptions. This
makes it easier to assign colors to certain tags without having to remember the
tag first. Additionally, it gives you a better overview over your tags. The info
is now being propagated better across the app, with more places showing the
assigned colors for tags.

Additionally, you now have a better way to consolidate your tags: Within the
tag manager, you can now rename tags in order to clean up your tagging system.

### Splash Screen

As more and more users have increasingly large workspaces, we receive an
increasing amount of feedback that the app start seems sluggish. To indicate
that nothing is wrong and Zettlr simply needs time to recreate the cache, we
have implemented a splash screen that shows if the file loading isn't finished
after one second and displays the boot process to show what is happening behind
the hood.

### Migration Guide

There are two instances where you will want to migrate something.

#### Old defaults files

Since Zettlr will never remove any data without asking, it will keep the
previous files in your defaults directory. Now that their filename is also
meaningful, you can see them by their naming structure: `import.format.yaml` and
`export.format.yaml`. You are free to remove them or rename and keep them.

Zettlr ships with a set of new files that are now additionally appropriately
named. Those files are "protected". Protected files have a small lock icon next
to their name. Protected means that if you delete or rename them, they will
automatically be recreated. You can use this to your advantage: By deleting such
a file, you are effectively resetting it to factory default (good if you forgot
what you changed). By renaming such a file, you can effectively make a copy to
have several versions of the same settings depending on your needs.

#### Reveal.js Presentations

Since we have now dropped our internal reveal.js exporter, there are a few
changes you have to make to your existing reveal.js presentations. First, the
theme must now be defined in a YAML frontmatter instead of via the dropdown. A
minimal working YAML frontmatter will look like this:

```markdown
---
theme: league
---

... the rest of the file
```

Supported theme values are:

* `beige`
* `black` (the default, in this case you can omit the `theme` variable)
* `blood`
* `league`
* `moon`
* `night`
* `serif`
* `simple`
* `sky`
* `solarized`
* `white`

Then, in order to get a working reveal.js presentation, you have to make sure
that the property `standalone: true` is inside the profile (this is the
default). In order to additionally copy everything into the HTML file to create
a truly self-contained presentation, set the property `self-contained: true`.

All other things should work as before, but may require a small tweak here or
there.

## GUI and Functionality

- **New Feature**: You can now open multiple main windows, each with their own
  files loaded
- **New Feature**: You can now arbitrarily split the editor area into multiple
  editor panes to keep open as many files at the same time as you wish
- **New Feature**: After a long time, you can now again drag and drop entries in
  the table of contents in the sidebar to rearrange sections of your file
- **New Feature**: Overhauled, improved, and streamlined the defaults file
  system used by the importer and exporter
- **New Feature**: You can now pin tabs, which prevents them from being closed
- **New Feature**: The editor will now check your Markdown for potential style
  issues (can be disabled in the preferences)
- **New Feature**: In the combined filemanager mode, you can now see writing
  targets as a ring progress bar in the position of the file icon
- **New Feature**: Zettlr can now automatically update internal links (Wiki/
  Zettelkasten style) if you rename a file
- **New Feature**: When you hover over a link, you can now get a link preview
- **New Feature**: Zettlr now features a LanguageTool integration. You can turn
  it on in the Spellchecker settings and even provide your LanguageTool username
  and an API key to unlock premium features
- **New Feature**: You can now activate a statusbar that shows some context-
  specific information for each editor pane you have open; this statusbar also
  shows you information for code editor panels, e.g., in the assets manager
- **New Feature**: Changing a certain set of configuration options will make
  Zettlr ask you whether you wish to restart the app for the changes to take
  effect
- **New Feature**: While modifying import and export profiles, Zettlr will now
  check them for validity, and inform you of any potential errors
- **New Feature**: You can now specify the Pandoc working directory in a file's
  frontmatter with the property `pandoc_working_dir` within the `zettlr`
  object
- **New Feature**: Right-clicking on a file or directory now also gives you the
  option to copy the absolute file or folder path to the clipboard
- **New Feature**: There is now a new menu item that allows you to conveniently
  clear the FSAL cache in case of some errors
- **New Feature**: A new gutter to the left side of the editor will now display
  arrow buttons next to footnote reference bodies that will select the
  corresponding footnote reference up in the text upon click
- **New Feature**: Add splash screen to indicate FSAL loading progress
- Note preview tooltips now display a sanitized HTML version of the note's
  Markdown contents
- **New Feature**: Both entire YAML documents (including both profiles and
  regular files) as well as YAML frontmatter sections in Markdown documents are
  now linted, providing a visual indication that a piece of YAML code contains
  syntax errors that prevents, e.g., Zettlr from detecting the file's title or
  Pandoc from properly reading the metadata of the document
- Removed the "Get LaTeX" menu item since (hopefully) now the advice in the docs
  and in the tutorial are sufficient
- Replaced the old Markdown-to-HTML and HTML-to-Markdown converter with more up-
  to-date modules. This should not change how pasting from HTML or copying as
  HTML work, but it could.
- The TableEditor now has a clear data saving strategy: Whenever you change a
  table, you need to manually click the disk icon at the top of the table to
  apply all your changes to the document so that it can then be saved
- Quicklook windows are gone completely now, since they can be more than
  replaced by the new split views and multiple windows
- The windows now finally correctly remember their positions, fixing an old bug
- Improved the link tooltip inside the editor; it will show faster now and is
  easier to access
- Zettlr now recognizes Quarto Markdown files (`*.qmd`)
- Code files (e.g. `*.tex` or `*.json`) now have line numbers enabled and the
  margins of the main editor removed by default
- The sidebar tabs are now static at the top, meaning you don't have to scroll
  up within a long list just to see the tabbar
- Lists (especially in the assets manager) now also allow you to remove entries
  with a right click
- Fixed the Simple PDF, Textbundle, and Textpack exporters
- Added new variables for snippets:
  - `CURRENT_ID`: Holds the currently assigned Zettelkasten ID to the file
  - `FILENAME`: Holds the filename of the current file
  - `DIRECTORY`: Holds the directory path for the current file
  - `EXTENSION`: Holds the file extension for the current file
- Fixed inability to move the text cursor while renaming files in the file tree
- Fixed ability to case-sensitively rename files
- Fixed an incredibly dangerous bug that would lead to data loss if the app was
  being shut down before the statistics provider has been booted up; in which
  case the provider would overwrite sometimes several years worth of statistics
  with empty data
- Added the ability to use mouse buttons 4 and 5 for forward/backward navigation
- Fixed a visual glitch on Linux where in dark mode the active tab would have no
  colored bottom border
- Added a third exporter option: You can now have Zettlr ask you everytime where
  it should store an exported file
- In case of an error, the error dialog will now also present the Pandoc error
  code
- Fixed a minor bug in toolbar toggle controls that necessitated clicking them
  twice to bring them into the "active" state (holds especially true for the
  sidebar toggle)
- Fixed faulty updates on Windows: Now the downloaded file should be opened
  without any errors
- Middle-mouse clicks on the collapse/uncollapse indicators in the file tree
  should no longer trigger scrolling behavior on Windows
- File tree items now show their absolute path on mouse hover
- Clicking a directory will now also uncollapse it without having to click on
  the arrow
- The graph view now uses as labels YAML frontmatter titles, first headings
  level 1, or a filename without extension based on the preferences
- Fixed a usability issue on macOS where if you wanted to select a BibTeX file
  for your citations you had to click through intransparent buttons before being
  able to; now you can immediately select both CSL JSON and BibTeX files
- Parsed links will now show the correctly resolved link as titles
- The file tree now properly cuts too long file and directory names, indicating
  these with an ellipsis, rather than simply cutting off the text mid-letter
- Pressing `Cmd/Ctrl+S` while a TableEditor is focused, this will now trigger an
  update that applies the changes to the underlying document. In other words,
  when editing a table, you can press `Cmd/Ctrl+S` twice to first apply any
  changes from the table to the document and second save the document itself.
- The editor now recognizes Pandoc attribute syntax (e.g., `{.unnumbered}`)
- Added `lua` syntax highlighting support
- Improved the tutorial to make use of the new split views
- Citation keys in the autocomplete dropdown are now sorted by number of
  occurrences in the text
- Fixed the readability mode color gradient (red -> purple -> blue -> green)
- The "Save changes" dialog is now simpler and easier to understand
- The main editor is finally properly styled and looks more natural to work with
- Pre-rendered citations within Zettlr now respect the composite flag, meaning
  that `Some sentence by @Author2015` renders as
  `Some sentence by Author (2015)` instead of `Some sentence by (Author 2015)`
- Tags now include a measure of informativeness or uniqueness, called Inverse
  Document Frequency (IDF); the higher this value the more informative a tag is.
  This number is shown in the tag manager, and tags are ordered by this in some
  places
- The file autocomplete now also includes links to not-yet-existing files. This
  enables you to define links to files that you may want to create at another
  point in time and ensure that all files that link to this file include the
  correct link
- The editor now uses the built-in search panel from CodeMirror
- Added support for COBOL syntax highlighting
- Zettlr can now recognize changes to the Zettlr directory files (where things
  such as sorting and project settings are stored), which means that, if you
  have Zettlr open on two computers and synchronize your files, changes you make
  in one app should be picked up by the other
- Zettlr can now detect changes to the status of a directory as a git repository
  during runtime
- The "Characters without spaces" info is no longer present in the toolbar
  counter widget; the "characters" count now represents always the count without
  spaces across the app
- Mermaid charts now dynamically switch themes between `default` and `dark`
  depending on the app's display
- In various parts of the app, URLs will now be displayed in a shortened format
  if they are long and the space is limited
- If you make use of glob-patterns to filter which files will be exported during
  project exports, you will now get a visible error message if your glob-
  patterns have removed all files so that none remain to be exported
- Clicking on the "Project Properties" button in a directory properties popup
  with activated project functionality now closes the popup
- Redid the emphasis renderer to work on the SyntaxTree directly, which makes
  the emphasis render more properly and now works much faster than before
- Users on macOS can now disable window vibrancy
- Non-existing citekeys in the document no longer cause the list of references
  to be empty
- Dark mode is now set to `system` by default for all operating systems, not
  just macOS/Windows
- A new "match whole word" setting allows to control whether AutoCorrect can
  also correct partial words
- The tutorial is now available in Dutch as well.
- The combined file tree is now more verbose when it comes to icons: Folders
  now always have icons to indicate that they're folders (can be overridden with
  a project icon or a custom icon), and Markdown files have a more distinct icon

## Under the Hood

- Refactored the main editor component further
- Refactored the Sidebar panels into their own respective components
- Upgrade Electron to `25.x.x`
- Upgrade Pandoc to `3.1.6.2`
- Pandoc is now also available natively for Apple Silicon (darwin arm64)
- Upgrade Chart.js to `4.x.x`
- Upgrade CodeMirror to version 6
- Upgrade to Yarn v2
- Exchange `electron-devtools-installer` with `electron-devtools-assembler`, as
  the former appears to be unmaintained
- Moved from Electron Builder to Electron Forge for building Debian and RPM-
  packages, since Electron Builder seems to produce a few errors which Forge
  doesn't
- Switch from deprecated `@clr/icons` to `@cds/core`
- Pandoc logs are now logged in every case
- Improve the display and functionality of log messages
- Switched the configuration file management for the different service providers
  from the previously very bodged methods to the unified and new
  PersistentDataContainer
- Changed the default ports for the logging server to 9001 to avoid collisions
  with PHP fpm installations on development systems
- The yaml frontmatter title property is now its own property on file
  descriptors to centralize the extraction logic and save some code on the
  renderer's side
- Extracted the ID extraction functionality to its own utility function
- Fixed a bug that would incorrectly detect Python comments or C++ pragmas as
  tags
- Removed all `Meta` descriptors; now all descriptors are unified across main
  and renderer processes
- Documents are now no longer managed by the editor leafs. Instead, they are
  managed by the document provider
- Completely removed all instances of `hash`; the FSAL cache now is being called
  with absolute file paths. Hashed paths are only used to determine the shard.
- Exchanged `nspell` with `nodehun` so that we can load any Hunspell-compatible
  dictionary file in Zettlr, including the previously too-complex ones such as
  the Italian or Portuguese dictionaries
- Fixed the build pipeline so that native Node modules are now code-signed and
  work on macOS and Windows, meaning that `chokidar` should not need to fall
  back to CPU intensive polling anymore
- Sandbox print preview window iframe elements
- The update check will no longer block the boot cycle, making start up times
  fast even in degraded Wifi contexts where there is a connection, but extremely
  slow
- Zettlr now attempts to extract the version strings for supported external
  programs (such as Pandoc, Git, and Quarto) and displays them in the About panel
- Exchanged Zettlr Translate system with `gettext`
- Removed the translation provider, since its remaining functionality to list
  available dictionary files and translations has now been moved to the main
  command hub
- Removed the `Zettlr` class; the last remnant of the old, class-based system
- Remove deprecated modules `svg-inline-loader`, `raw-loader`, and `file-loader`

# 2.3.0

## GUI and Functionality

- **New Feature**: You can now customize the toolbar and add or remove buttons
  as you see fit
- **New Feature**: You can now navigate the file tree with the arrow buttons
  after activating the quick filter; use up and down to visually move through
  the visible items and left/right to collapse/uncollapse a directory; use Enter
  to "click" that item
- **New Feature**: The document tabbar now features buttons so you can easily
  scroll horizontally through many tabs
- Added "Copy filename", "Copy path", and "Copy ID" items to document tabs
  context menus (thanks to @kyaso)
- Added "New File", "Next File", and "Previous File" buttons to the toolbar
- The query input now gets blurred when starting a global search in order to
  prevent the dropdown from showing up, especially during auto-searches
- Added keyword/tag CSS class names to YAML frontmatter tags
- Added the last modification date to the file list, even if the additional info
  setting is turned off
- The "restrict to directory" field will now be empty by default
- Pressing `Tab` while the query input is focused will now directly focus the
  restrict-to-dir input
- The table of contents in the sidebar now shows the title of the currently
  active file, if applicable
- Removed the less-than-helpful file and folder removal shortcuts
- Fixed the recent documents menu on Windows
- Fixed wrong character count if counting without spaces
- Fixed wrong word count for indented lists
- Fixed wrong keyword/tag CSS class names
- Fixed jumping of the code editor in the assets manager
- Fixed wrongly positioned tabstops during snippets autocomplete
- Fixed an error that would erroneously render citations in footnote previews or
  copied text with styling

## Under the Hood

- Ignore `IDEA`-related files
- Update Pandoc to `2.18`
- Refactored the main window's store to be more modular for the upcoming
  additional changes
- Added an additional check for frontmatter values in code files

# 2.2.6

## GUI and Functionality

- A malformed directory settings file now does not prevent loading the
  directory; instead the malformed file is now removed
- Fixed a small visual glitch on Linux where the selected file was not
  highlighted in the file list in the thin or expanded file manager modes
- Fixed heading ID links not working with, e.g., accents
- Fixed heavy latency when working on a file with many related files

## Under the Hood

- Simplify the codeblock class hook again to significantly improve typing speed
- Updated all dependency packages to the respective latest versions

# 2.2.5

## GUI and Functionality

- Localized Previous/next file menu items
- Fixed selection of words on right-click in the editor
- Editor word selection on right-click now accepts both `'` and `’`
- Add Fortran syntax highlighting (keyword `fortran`)
- Fix a bug that could lead to data loss when changing documents while a table
  has focus
- Added an extra check so that unexpected values of `openDirectory` would not
  prevent Zettlr from starting
- Make the vim command line visible and style it according to the Zettlr themes
- Clicking on the toolbar now doesn't steal the focus from other elements,
  making it more comfortable to drag the window and immediately continue writing
- Added slight transparency to the inline code background color so that block
  cursors are visible inside that code
- Resizing an image upon pasting from clipboard now works better, since the
  aspect ratio will only be recalculated once you leave the input field (i.e. by
  tabbing into another input); this way you can just type in a specific number
- Disabling "render task lists" will now also disable the application of task
  lists; this helps speed up editing long documents with many tasks
- The main editor search now no longer automatically searches
- When opening the main editor search, anything in the search input will now be
  selected
- Fix unintended global search start
- Highlight results from global search in the main editor text
- The code editor in the assets manager now scales with the size of the window
- Added an option to prevent Zettlr from checking for updated translations

## Under the Hood

- Switched to the new code signing certificate for the windows installers
- Write errors which are logged properly to disk
- Display errors in the log viewer
- Added the default Homebrew installation directory for Apple Silicon Macs in
  order for Zettlr to find Pandoc installed via brew.
- Improve global search typings

# 2.2.4

This update changes the scroll effect on the document tab bar to be smooth
instead of snappy. To revert to the old behavior, you can use the following
Custom CSS:

```
body div#tab-container {
  scroll-behavior: auto;
}
```

## GUI and Functionality

- **New Feature**: You can now switch between zooming the whole GUI or just the
  editor font size when using the zoom menu items/shortcuts
- Restores the display of links in the related files section of the sidebar
- Differentiate between inbound, outbound, and bidirectional links in the
  related files section
- Fix related files display and link reporting
- Added a smooth scrolling effect for the tab bar
- Added classes in order to conditionally style the related files section based
  on the type of relation, the classes are `tags` if the relation is based on
  keywords, `inbound` for incoming links, `outbound` for outgoing links, and
  `bidirectional` for links from and to the said file
- Clicking on math now places the cursor correctly, reducing friction
- Select the image markup when clearing a rendered image by clicking on it
- Image captions do not disappear anymore while you are editing it, even if you
  move the mouse out of the image area
- Improve icon alignment in the related files section
- Relaxed conditions for emphasis rendering by just excluding word-characters
- Tab characters are no longer detected as spelling errors
- You can now choose to indent using tab characters instead of spaces
- Do not close the file left to a new usaved file upon saving the file
- Fixed a weird race condition in which the file manager would remain ignorant
  of an in-memory file after it has been saved to disk
- Changes to your files should now be detected immediately also on macOS
- Fixed a bug that would disable both types of magic quotes (single + double)
  if you disabled only one type
- Improve styling of progress bars on all platforms

## Under the Hood

- Resolve links on-demand in the link provider
- Factor out the `clickAndClear` functionality to its own helper
- Improve editor image CSS
- Factor out the checks to see if we can render some element to unify behavior
  across rendering plugins
- Update most pure Node scripts from CommonJS to ESM in order to support the new
  versions of csso, chalk, and got
- FINALLY managed to get fsevents to run! After about three years or so.
- Add support for JabRef `fileDirectory`-style comments

# 2.2.3

## GUI and Functionality

- The graph view now only updates when the underlying link structure has in fact
  changed
- Fixed an issue that would break project exports since we accidentally passed
  not just Markdown and code files, but also everything else in that directory
  to pandoc (including, but not limited to, PDFs, HTMLs, images, etc.)
- The graph view now supports displaying labels permanently; useful for smaller
  graphs
- Better graph sizing
- You can now highlight specific vertices based on text matching on its path
- The graph view scrolling has now been replaced by moving zoom, i.e. wherever
  your mouse cursor is when you zoom, the graph will zoom in ever so slightly
  onto that position
- Tags/keywords in a YAML frontmatter are now properly lowercased
- Massively improve the speed of graph building
- Fixed an error that would prevent the creation of new directories
- Fixed a bug that would always export a revealJS presentation using the black
  stylesheet
- Fixed commented entries in the YAML frontmatter being detected as headings
- The file tree now remembers which directories are opened for longer
- Make the emphasis rendering plugin less aggressive

## Under the Hood

- Remove the dependency on the LinkProvider within the FSAL
- The LinkProvider now only updates when necessary; easing the load on the graph

# 2.2.2

This update includes a long-awaited feature: Graph views. This brings Zettlr on
par with other apps such as logseq or Obsidian. You will find the graph view in
the stats window, which you can open as usual by clicking the statistics button
on the toolbar. The graph will re-render as soon as something in the link
structure of your notes changes. Rendering may take some time, however -- not
because constructing or displaying the actual graph takes so much time, but
rather, because resolving internal links (which can be either IDs or filenames)
takes a long time.

Within the graph view, you can interact with it in a few ways:

* You can tick the checkbox to exclude isolates from rendering, that is: files
  which are not linked to any other note
* With the `+` and `-`-buttons, you can zoom in and out of the graph
* Using the dropdown menu, you can restrict rendering to a single component.
  These clusters of files are ordered by size, so the first components in the
  list are the biggest in your network of files. Note that isolates are excluded
  from this list
* By utilizing the trackpad or scrollwheel of your mouse, you can scroll both
  vertically and horizontally; dragging does not work yet
* Clicking the target button resets the view on the graph to its origin if you
  have scrolled someplace else
* Clicking on a note will open it in the main window just as if you had clicked
  on the note in the file manager

Note that the graph view is still in its early stages. It works as advertised,
but since networks can be very tricky, there is a lot of room for improvement.
You will notice that we publish this new feature using a patch release (2.2.2
instead of 2.3.0). The reason is that we cannot finalize this feature in any way
without the feedback from the community. So for this feature, we would like to
invite you to provide feedback -- not just about potential bugs, but about
things we should improve in the visual feedback the graph view gives you.

See this as an opportunity: Whereas the graph views of Roam, logseq or Obsidian
are pretty much in a final stage, Zettlr's graph view is still a blank canvas
upon which you can project your ideas that help us all make sense of the chaos
that is the network of our files!

## GUI and Functionality

- **New Feature**: Zettlr now finally offers a graph view of all notes in the
  statistics window; clicking on a vertex opens the file in the main editor, and
  you can choose to hide isolates
- The full-text search doesn't skip files whose title and/or tags match the
  search terms anymore
- Hovering the mouse over a document tab now shows the full path of the file
- Ensure that in-memory files which are saved outside the workspaces are still
  added as root files
- Use a more appropriate cursor for resizing the split views

## Under the Hood

- Add d3 as a fixed dependency in `package.json`; lock to the version from
  mermaid
- Fix a dependency race condition in the service container
- Make error messages more meaningful
- Enable renderers to search for files using an internal link

# 2.2.1

## GUI and Functionality

- Fixed an error that would under certain circumstances crash the application on
  start
- Fix an error that would make some actions unusable if a faulty translation was
  provided
- Fixed an issue where sometimes moving the cursor to the beginning of a list
  item would misbehave
- Zettlr now detects if a directory is a git repository and displays this
  information in the directory properties
- Zettlr can now also preview emphasis such as italic or bold text
- Using an absolute path as the default image location will ensure that pasted
  images will be inserted using absolute paths as well.
- Sometimes, something goes wrong when you start the application; now you will
  receive an informative message box if that happens, so that reporting problems
  will be easier

## Under the Hood

- Other files are now stored in the `children` array; the `attachments` array is
  now gone for good
- Removed old remnants of the experimental WYSIWYG mode, since Zettlr now offers
  this via the ensemble of all rendering plugins in the main editor
- Incorporate the logic to disambiguate ID and filename links into
  `FSAL::findExact()`
- Improve findObject utility function
- Resolve outbound links directly in the link provider

# 2.2.0

**Attention**: This update switches one preference in the exporters' defaults:
`file-scope` is now removed. Remove this line from your defaults files, or reset
them to the (new) default, if you'd like to use this in your exports as well.
See for more info [this issue](https://github.com/Zettlr/Zettlr/issues/3103).

## GUI and Functionality

- Tags and keywords within a YAML frontmatter are now clickable
- AutoCorrect values are no longer detected as spelling mistakes
- Fix an issue with false detection of footnote reference texts
- Fix link resolving: Now files dropped onto the editor will be easier to detect
  as files (rather than weblinks)
- Fixed reloading issues with very large citation databases
- Fixed a visual glitch when choosing to "Open in a new tab" in a note preview
- Fix a regression that inserting pasted image paths into the editor didn't work
- Fix wrong display of citations if there was an error rendering the citation
- The tutorial is now also available after the first start; you can reopen it
  any time from the Help menu
- The autocompletion popup doesn't disappear anymore if you completely remove
  anything already written to begin anew
- Fix a bug that would with some installations result in a blank main window.
- Fixed a bug that would sometimes not update the tag autocompletion
- Ensure documents are saved when renaming a directory
- Do not show "Open Image Externally" if loading a data URL
- Improve styling for the "No results" message on file tree filtering
- Newly created files now always open in a new tab
- Fixed a bug where you would receive two "paste image" dialogs if you had text
  selected when pasting an image onto the editor
- Fixed conflicting text decorations between strikethrough and spellchecking
- Fixed a bug where a YAML frontmatter beginning and end would also be
  recognized even if it was not valid. A valid YAML frontmatter must be
  delimited by exactly three dashes/dots on their own line, and *not more*

## Under the Hood

- Update Pandoc to 2.17.1.1
- Activate watchdog polling for the citeproc provider. This should reduce issues
  with very large citation databases.
- If the error message upon a failed database reload indicates that the file was
  simply incomplete, the citeproc provider now attempts a second reload after a
  delay of 5 seconds
- Moved the workspace and root file opening logic into their own command
- Make the ZettlrCommand base class abstract and require constraints on derived
- Remove all calls to `global` in the renderer processes; instead properly type
  the API provided via the window object
- Refactor the main process:
  - Move the FSAL, the WindowManager, and the DocumentManager into the service
    provider realm
  - Factor out all commands into a new CommandProvider
  - Use singleton dependency injection to provide services to each other,
    utilizing an AppServiceContainer
  - Remove (almost) every dependency on the `global` object
  - Move the littered code from the Zettlr main class into their corresponding
    service providers
  - Fixed the dependency hell within the FSAL
- The app doesn't attempt to download the Vue3 devtools in production anymore
- The date formatter now takes everything as parameters and has unit tests

# 2.1.3

## GUI and Functionality

- Display inline math using monospaced font
- Right-clicking citations doesn't select parts of it anymore
- Inline-equations are now properly syntax highlighted
- Fixed a bug that caused unintentional pastes when closing a tab using the
  middle mouse button on Linux
- Heavily improved the full text search: Previously, certain files that should
  have been returned for specific search terms were not considered a match, and
  multiple results per line were mostly not reported; additionally, search
  results are now ordered by relevancy and the search results are marked more
  visibly
- Heavily improved the table editor user interface: Now the table editor will on
  certain actions write all changes back to the document so that the possibility
  of data loss involves a single table cell at most in case the user forgets to
  un-focus the table. Furthermore, the table editor will now not be removed from
  the document when it loses focus, and instead the table will be updated
  silently
- The log viewer now only displays errors and warnings initially
- Fix a small visual glitch on macOS for toolbar searches
- Added "Open in new Tab" button to link preview tooltip, when user has
  preference "Avoid Opening Files in New Tabs" set to true
- Fix `Use the CodeMirror default actions for Home and End` preference not
  working on MacOS
- Fix task item strikethrough appearing laggy
- Fix task item strikethrough covering the preceding whitespace
- On macOS, file tree icons are now displayed using the theme/system color. On
  all platforms, you can customize the appearance using the selector
  `body .tree-item clr-icon.special` (including platform/mode selectors)
- Improve the readability mode: Now it will not render a YAML frontmatter and it
  will additionally treat sentences smarter than before
- Fixed an issue that would sometimes break images when you edited the caption
  in the rendered image caption.
- Enable resetting of the custom Zettelkasten directory
- The default value for "Use system accent color" is now off for all platforms
  except macOS
- The app now remembers if you had the sidebar open, and which tab you selected
- The app now remembers your recent global searches
- The file tree now expands when you are filtering for files/directories
- Translate the auto dark mode start/end setting strings
- The ToC now displays the currently active section
- Fix file manager always showing word count, even if user selected character
  count in preferences
- When clicking on a heading in the ToC, the cursor is now set to that heading
  and the editor is focused immediately
- Fix recent documents items not being clickable in Linux
- Fix drag & drop of files onto the editor
- Fix some bugs in the link opener

## Under the Hood

- Update Pandoc to 2.17
- Removed the unused PDF settings from the config
- Removed the unused `pandoc` and `xelatex` config options
- Convert all MarkdownEditor hooks and plugins to TypeScript
- Tests now simply transpile without type checking
- Move service provider types to the new types directory
- Provide `@dts` as an alias to retrieve typings
- Move FSAL types to the new types directory
- Convert the remaining utility functions to TypeScript
- Polyfill the `path` module in renderer processes
- Convert the MainSidebar component to TypeScript
- Move out the statistics calculation from the FSAL
- The `yarn package` and `yarn test-gui` commands now skip typechecking,
  reducing build time by a large margin

# 2.1.2

## GUI and Functionality

- **New Feature**: You now have more fine-grained control over how your files
  are displayed: You can now select if the filename is always used or a title
  or first heading level 1 is used (if applicable)
- **New Feature**: You can now also fold nested lists
- **New Feature**: You can now choose to display the file extensions of Markdown
- **New Feature**: You can now choose to always only link using filenames
- The Vim input mode of the editor started working again, so we are re-enabling
  it with this update
- Fixed an error that would cause the global search to malfunction if you
  followed a link which then started a global search while the file manager was
  hidden
- Removed an unused preference
- Rearranged some preferences
- On Windows, tabbed windows will automatically hide their labels if the window
  becomes too narrow
- Reinstated the info on what variables you could use in the Zettelkasten
  generator
- Zettlr displays info text below some preferences again
- Citations are now first-class citizens and got their own preferences tab
- Fixed a small error that would close additional files when you renamed a file
  that was also currently open
- Fixed the context menu not showing during a full text search on macOS
- When something goes wrong during opening of a new workspace or root file, the
  error messages will now be more meaningful
- Small improvement that will not detect Setext headings level 2 without a
  following empty line. This prevents some instances of data loss where users
  forget this empty line and thus accidentally create a valid simple table
- Fixed an issue where the indentation of wrapped lines would look off after
  changing the theme or modifying the editor font via custom CSS
- Fixed the vim mode cursor being barely visible in dark mode
- Done task list items will now be stroked out faster

## Under the Hood

- Convert the MarkdownEditor to ES modules and TypeScript
- Make the `dot-notation` rule optional

# 2.1.1

## GUI and Functionality

- **New Feature**: Zettlr now accounts for backlinks to the currently active
  file, which means it now displays files which link to the current file in the
  sidebar
- New setting: You can now choose to hide the toolbar while in distraction-free
  mode
- Improved placement of the popup displayed by the Input Method Editor (IME) for
  writing non-alphabetic characters (e.g. Chinese, Japanese, or Korean)
- During drag&drop, you can now rest over a collapsed directory for longer than
  two seconds to have it automatically uncollapse -- this way you can reach
  deeper nested directories without having to stop the operation
- Clicking a search result in the global search sidebar will now highlight it
  in the sidebar
- The search now also starts when you press Enter while the restriction input is
  focused
- If you abort moving a file by dropping it onto its source directory, Zettlr
  will silently abort the move without nagging you about the fact that the
  target directory obviously already contains a file of the same name
- Renaming root-directories will now ensure the new path of the directory is
  persisted to the configuration
- Fix a rare error that would incapacitate the Math equation renderer
- Fixed an error that would sometimes prevent the autocomplete popup to close
  until the main window was closed and reopened (or the app is restarted)
- Fixed an error that would prevent a global search if no directory is selected
- Fixed a bug that disabled the table insertion toolbar button in the previous
  version
- Fixed an issue preventing updates of lists in the preferences
- Fixed an issue not displaying the currently selected theme in the preferences

## Under the Hood

- Update to Electron 16
- Make sure to de-proxy the tag database before sending it to the MdEditor
- Remove the `openDocuments` array from the Vue component data
- Convert the MainEditor component to TypeScript
- Added a `@providers` alias for easy referencing of service providers

# 2.1.0

## GUI and Functionality

- **New Feature**: Implemented "forward" and "back" actions, which are
  especially useful for people managing a Zettelkasten and frequently follow
  links: Now you can go back and forth between opened files (shortcuts:
  `Cmd/Ctrl+[` and `Cmd/Ctrl+]`) so you can more quickly navigate your files
- Fixed an error in the link filtering process that would throw an error when
  you attempted to remove internal links completely upon export
- Fixed `Cmd/Ctrl-Click`-behavior on footnotes
- Dragging and dropping files (both from the desktop and the sidebar) now always
  inserts relative paths
- More reactive updating of the related files section
- Improvements during insertion of snippets
- The footnote editor now has a consistent background color in dark mode
- You can now open linked files from within the preview tooltips
- Removed the shortcut to rename directories since that was rarely used and
  could confuse users since it was not obvious where the directory is in the
  file manager
- Moved the file renaming process via shortcut to the document tabs since it's
  much more visible there
- Fix a very rare bug in which selections inside headings would look off
- Fixed an error that would fail the print preview if you had images with
  relative paths in your document
- Internal links to files that contain a period should work now (except what
  follows exactly matches an allowed Markdown file extension)
- Scrollbars on Windows and Linux should now switch colors according to the
  app's dark mode setting
- Zettlr doesn't detect links to other headings in the form of `[link](#target)`
  as tags anymore
- Reinstated the ability to use pure number tags or hexadecimal numbers as tags
- Using the shortcut `Ctrl-Shift-V` to paste something as plain text will no
  longer paste it twice on Windows and Linux
- Zettlr can now be started minimized (in the tray/notification area) by passing
  the CLI flag `--launch-minimized`, which means the main window will not be
  shown after launching the app
- On single-file export, unsaved changes are now also exported
- MagicQuotes can now surround selections
- File duplication will now make sure to always create new files instead of
  overwriting existing ones
- Attempt to scroll back to the correct position after applying remote changes
- Adapt styles on Windows
- You can now specify a TeX template and an HTML template for projects
- Fix double titlebars on Windows and Linux when displaying modals
- Following internal links now also works for systems in which the ID is part of
  the file name
- Updated the display name in the Add/Remove Programs entry for Windows
- Task list items in the editor are now correctly spaced again
- Fixed a bug that would render it impossible to open images and files with non-
  ASCII characters within their path
- You can now copy the underlying equation code for LaTeX equations

## Under the Hood

- Added a further check to the filter copying. Since the filters that ship with
  Zettlr are bound to the inner workings of the app, we should always overwrite
  them if applicable (to ensure they are updated with the app), unlike the
  defaults which people should be able to modify without us messing with them
- Sanitized and standardized all Vue component names and app entry points
- Fix a whole bunch of linter warnings
- Remove the custom event system (`$on`, `$off`, and `$once`) in preparation for
  Vue 3
- Switched to Vue 3 (incl. Vuex 4, vue-loader 16, vue-virtual-scroller 2)
- The state is now being instantiated using a function which adds reactivity
- The modified documents are now updated in such a way that attached watchers
  are notified
- The snippet insertion process is now much more precise and allows snippets to
  be inserted at any point within non-empty lines without any quirks
- Update Pandoc to 2.16.2
- The VS Code debugger now uses the `test-gui` configuration and not the regular
  (potentially critical) main configuration; NOTE that this means you must run
  the `test-gui` command first to generate that data-dir in the first place
  before starting the debugger
- Cleaned up the handler for rendering task-list items
- Switched the windows update, tag-manager, stats, quicklook, project-properties,
  print, paste-image, log-viewer, error, assets, preferences, and about to
  TypeScript
- `extractYamlFrontmatter` does not require the linefeed anymore
- Remove the `openFile` method from the main Zettlr object. Use
  `getDocumentManager().openFile` instead to open a file
- Add an automatic updater for `CITATION.cff`
- Zettlr now extracts outlinks from a file and adds them to descriptors
- Added `@common` as a shorthand alias for importing files within the `common`-
  directory
- The file autocompletion database now uses the full paths to index files

# 2.0.3

## GUI and Functionality

- **Default changed**: The exporter's HTML defaults have now `self-contained: true`
  instead of previously `self-contained: false` -- make sure to update your
  settings accordingly!
- The editor dropdown list now won't be wider than the window, even if you have
  very long citations or keywords
- Removed the leading `#` in the tag cloud
- Allow tags to be sorted by name or count
- Re-introduce the project properties window, since the place within the popover
  was very limited and people have begun calling for more features, so we need
  the space of a dedicated window
- Image caption changes are now also saved when the text field loses focus
- Reworded "night mode" to "dark mode" consistently
- Fix a minor design glitch
- Removed the previous HTML template; now Zettlr uses Pandoc's default
- Fix a small visual glitch that would show link tooltips in unexpected
  locations
- Fixed a small bug that would make Zettlr treat numbers at the beginning of a
  line as a list too often. Now typing, e.g., "21.12.2021" will not yield a
  "22." on the next line
- Changing heading levels using the context menu on heading markers will no
  longer insert the new heading level at arbitrary positions in the document
- Fixed the accessibility to screen readers of toolbar search controls

## Under the Hood

- Update Pandoc to 2.16.1
- Improve sorting behavior of directories on creation and renaming of files
- Removed custom middle-click paste code for Linux, cf. #2321
- Fixed a floating-point to integer conversion failure error
- Fix potential errors in the updater window with additional sanity checks
- Project properties are now persisted to disk only if they actually changed

# 2.0.2

## GUI and Functionality

- Linking files by dragging them onto the editor from the file manager works
  again.
- Text input is automatically focused on global search (`Ctrl+Shift+F`).
- Previously, when you saved an in-memory file to disk, the dialog would begin
  in some random directory, but never the currently selected directory. This is
  now fixed.
- Added syntax highlighting for Octave (Matlab), keyword: `octave`
- The sidebar now refreshes also whenever it is shown, preventing wrong messages
  such as "No citations in document" when a document with citations is open.
- Modal windows now have a title bar
- Slightly increased the status bar height
- Fixed the image size calculator during image pastes
- Fixed a bug that sometimes caused the editor to randomly jump when entering a
  newline
- The updater has received a face lift: It should now be more responsive and
  easier to handle. We now filter out files which wouldn't work on the given
  platform either way, making it harder to accidentally download the Intel-
  packages when you're on ARM (or vice versa).

## Under the Hood

- Switched the Linux middle-mouse-paste code to listen to mouseup events instead
  of mousedown events in response to issue #2321
- Update Pandoc to 2.15
- Refactor the `UpdateProvider` so that it now has a unified state and a better
  error reporting. It should work much better without unrecoverable states and
  is more responsive. Additionally, removed a lot of old and dead code from it.

# 2.0.1

No stable release works without bugs, and thanks to our community, we found them
quickly! This patch fixes those initial bugs.

## GUI and Functionality

- Previously, list items were rendered as if they were code blocks if they were
  indented by at least four spaces, which was not supposed to happen. Thanks to
  @Redsandro for fixing this!
- The autocomplete dropdowns in the editor now only show the top 50 matches. Any
  more wouldn't be visible either way, and additionally, we have had reports
  that databases with more than 10,000 items made those lists somewhat slow.

## Under the Hood

- Switched to providing necessary information to `BrowserWindow` instances via
  `URLSearchParam`s instead of utilizing the `additionalArguments` property on
  the window constructor, since on Windows, Electron injects an additional
  property `prefetch:1` afterwards, rendering it pure luck to retrieve the
  correct information across all Platforms.
- Switched the `Sidebar` and the `SplitView` components from `v-show`-directives
  to `v-if` directives to prevent rendering while they are not in view.

# 2.0.0

Since the last release, 1.8.9, there have been 1,921 commits and 823 files
inside the codebase have changed (plus one or two commits after editing this
changelog and bumping the version string). Thus, the changelog this time does
not contain a meticulous list of every change. Rather, we focus on notable
changes here. If you would like to see the full list of every change, please
follow [this link](https://github.com/Zettlr/Zettlr/compare/v1.8.9...v2.0.0).

## 32bit Builds Are Discontinued

We do not ship any more 32bit builds. From 2.0.0 onwards, only 64bit builds
(both Intel and ARM) are supported. For Windows ARM builds, Pandoc is not
available, so to export and import files on Windows ARM you must install Pandoc
manually, if possible.

## New Configuration Options

Several existing configuration options have changed their format. This means
that changes to these won't be recognised and they will reset to their default.
In this case, you may have to re-adapt your preferences in several places.
Please have a look at your settings after updating and see if they still are set
the way you like.

## Writing Targets Must Be Re-Applied

Due to a change in the underlying data structure, this version of Zettlr will
not recognise any writing target set by a Zettlr version 1.x. This means: Please
note down the important writing targets you have set before updating and then
once re-apply them. We would like to apologise for this inconvenience, but
believe its benefits by far outweigh the single additional migration effort on
your side.

## No More Transitive Files / New Browser-Like Behavior

The idea of "transitive files" we implemented in previous iterations of Zettlr
proved to be counter-intuitive to many people. We now removed that feature
in favor of a much better tab-management. By default, Zettlr will now try to
avoid opening new tabs and instead attempt to replace existing tabs whenever you
open any new file. You can force Zettlr to open a file in a new tab instead by
either middle-clicking, or right-clicking the file and choosing "Open in a new
tab." If you generally do not want tabs to be closed in favor of other files,
you can uncheck the option "Avoid opening new tabs." Files with unsaved changes
will never be replaced. This behavior is very closely aligned with how modern
browsers handle links.

## Autosave Is Now A Setting

A few years ago we implemented auto-saving after a delay of five seconds with no
change to the current file. However, some people mentioned that they'd like to
choose what to do. Now you can switch between three modes of autosaving. "Off"
disables autosave and you have to manually save using `Cmd/Ctrl+S`.
"Immediately" saves files after a very short delay of 250ms, that is basically
whenever you stop typing. "After a delay" (default) will save files after the 5s
delay you know from previous versions of Zettlr.

## PDF-Preferences Are Discontinued

The PDF-Preferences window has been removed in favor of the new "assets
manager." While it did prove to be a nice reminiscence of how LibreOffice or
Word handled layout, it was not a scalable solution. Instead, we have now
switched to defaults files, which are a little more complex than this dialog,
but provide much more functionality and flexibility.

## New Dialog: Assets Manager

Instead of the old PDF-Preferences window, Zettlr now contains a so-called
"assets manager." This is a new preferences window that allows you to customize
settings which are stored in individual files. The first two tabs feature
exporting and importing settings using so-called defaults files. Defaults files
are written using YAML and provide Pandoc with sensible defaults for every
export. We will shortly after the release of 2.0 include extensive documentation
for how these work. The defaults we provide should work well for most users.

The third tab contains the custom CSS, and the fourth tab contains the new
snippets feature.

## Custom CSS Has Moved

The Custom CSS can now be edited directly in the assets manager instead of in
its own dialog.

## Zoom Functionality Has Changed

Previously, you could increase and decrease the editor's font size using the
zoom shortcuts. Now, the zoom shortcuts will zoom the complete user interface.
This is an accessibility feature, since several people with visual impairments
as well as people with large external displays have mentioned they would like
the user interface itself to be scalable.

The editor's font size can now directly be edited with a new setting in the
editor settings tab.

Scroll-to-zoom has been removed, because too many people have accidentally held
down `Cmd/Ctrl` while using the scrollwheel, causing many accidental zoom
operations.

## The Pandoc Command Has Been Removed

In the past, you had the ability to modify the command that Zettlr would run to
export your files. However, several times we had to adapt the command, which
lead to frustration among users because we had to manually inform everyone of
these changes and they had to manually "reset" the command. Now that we have
switched to defaults files, the command that will be run in every case is
`pandoc --defaults "/path/to/defaults.yaml"`. Instead of modifying the CLI
arguments, you can now adapt the defaults Pandoc will be run with, which is
possible because every CLI argument has a corresponding setting in defaults
files, which can be edited in the assets manager.

## Native User Interface

Another notable change is that now we have switched to a native user interface.
This means that Zettlr does not have a completely custom design anymore, but
rather orients itself at the various interface guidelines published by Apple,
Microsoft, and the GNOME team. Thus, on macOS and Windows Zettlr now follows the
Big Sur style and the Metro style respectively. On Linux, we have attempted to
model the GNOME interface but had to make a few changes due to the fact that
there are numerous different window managers with different aesthetics.

## Two PDF Export Options

You will notice that there are now two different PDF exporting options, one is
called "PDF Document", the other "PDF (LaTeX)". The first option enables you to
export a document to PDF without the help of a LaTeX distribution. This way you
can have PDF exports without installing such a distribution. The second option
allows you to export to PDF as you know it from previous versions of Zettlr.

## Project Settings Have Moved

With the introduction of defaults files, there is less necessity to ship a full
dialog just to edit a project's settings. Instead, the project settings have
been moved to the novel "Properties" dialog of directories, which you can access
via the context menu.

## GUI and Functionality

- **Feature**: Switched to using defaults files in the exporter. Additionally,
  the exporter is now modular, allowing for more extensions in the future.
- **Feature**: You can now define snippets, reusable pieces of text that allow
  you to save some time when writing
- **Feature**: The "global search" has been renamed "full text search" and has
  moved to its own sidebar panel -- you can switch between the file manager and
  the full text search using the three-way toggle in the toolbar
- **Feature**: A new sidebar tab shows you related files
- **Feature**: Added a calendar view to the stats dialog, showing you what
  you've written over the year
- **Feature**: The macOS version of Zettlr now boasts a new application icon,
  adapted to fit the style of the Big Sur operating system. It was provided by
  Marc Oliver Orth (@marc2o) – thank you!
- **Feature**: Zettlr now supports bibliography files on a per-file basis. Just
  set the wanted bibliography in your YAML frontmatter, within the
  `bibliography`-property.
- **Feature**: The tag cloud now offers you "suggested tags" for the current
  file. Tag suggestions are words equalling tags found inside your file which
  are not yet prepended with a hash-character. You can modify the list of
  suggestions and insert them at once. Zettlr will insert them into the
  frontmatter so that the actual text will remain untouched. If there are any
  tag suggestions, the tag cloud icon will feature a small red dot.
- **Feature**: Now Zettlr can export to PDF even without any LaTeX-distribution
  installed on the system.
- **Feature**: The footnote editing logic has been improved. Now, multiline
  footnotes are handled appropriately, and you can safely use multi-line
  footnotes alongside the in-place editing feature.
- **Feature**: You can now customize the data directory using the
  `--data-dir="/path/to/directory"` switch. This allows portable installations.
- **Feature**: In addition to the "Glass" sound you can now also have the
  Pomodoro timer play a "Chime" or a "Digital Alarm" after each step
- **Feature**: The filter now not only filters the file list but also the file
  tree
- **Feature**: New "Properties" popouts give you access to information about
  your files and folders via the context menu
- **Feature**: Projects can now be exported into multiple formats at once,
  allowing you to choose from every available format
- **Feature**: You can now further filter which files will be exported using
  glob patterns
- **Feature**: A new update dialog improves the updating experience
- 32bit AppImages and Windows builds are no longer supported.
- Double-dollar equations are now rendered in display mode.
- Removed the Pandoc installation item from the help menu.
- Moved the Pandoc and XeLaTeX settings to the export tab in preferences.
- Updated the tutorial instructions to install Pandoc
- Fixed a bug that would delete file if it got renamed as itself.
- All languages will now be downloaded by the CI workflow. Updates will still be
  pulled via the application on boot.
- Removed the ability for the translation provider to arbitrarily request
  languages that have not been installed in order to remove that fragile
  feature. All languages will now be provided from the application immediately.
- All windows will now remember their last position.
- Some components of the renderer elements will now respect a given accent
  color set by your operating system (only available for macOS and Windows).
  You can choose between a theme's accent color and the operating system's in
  the display settings.
- You can now close files by middle-clicking their tabs
- MDX supported as a type of markdown file
- New File and Edit File can now fast rename without selecting the extension
- Add a tray to the system notification area, off by default. To activate, see
  Preferences → Advanced → "Leave app running in the notification area" (or
  "Show app in the notification area" when using MacOS).
- Fixed a bug that would mark some quotation marks as misspelled
- Fix the visibility problems under night mode mentioned in issue #1845
- Enabled syntax higlighting for fenced code blocks that use attribute lists as
  per issue #2259
- Added the SIL Open Font License to the About dialog

## Under the Hood

- Removed support for 32 bit AppImages on the CI.
- Migrated the exporter to TypeScript.
- Completely rewritten the exporter in order to be able to use defaults files
  and enable much more flexibility.
- Removed the Pandoc command.
- Add typings for external modules, remove the internal custom ones for `bcp-47`
  and `nspell`.
- Reenabled the Pandoc and XeLaTeX options in preferences.
- Removed the generic IPC call from the config provider and replaced it with
  consistent checks as to which options have actually changed. This increases
  the performance after configuration saves.
- Migrated the config provider to TypeScript.
- Migrated the Citeproc Provider to TypeScript, and cleaned the provider up:
    - The provider has now the capability to load multiple databases at once and
      switch between them.
    - Furthermore, the provider now needs much less variables, the logic is much
      simpler, and many unnecessary ipc calls have been removed.
- Migrated many utility functions and other scripts to TypeScript.
- The translations are now loaded by the `trans` helper to make sure it will
  always work.
- Migrated the complete GUI to Vue.js, using a reusable component system.
- The window chrome is no longer controlled by the window registration handler.
- Now tests can be run as JavaScript or as TypeScript files (use `.js` or
  `.spec.ts` files respectively).
- Generalised the window state management so that all windows are now able to
  remember their positions easily.
- Zettlr is now completely jQuery-free.
- Migrated the FSAL cache from unstable Objects to Maps and Sets.
- Migrated the TagProvider to a Map as well.
- Added an assets provider responsible for maintaining the various files Zettlr
  now uses
- Completely sandboxed the renderer processes. Now, even if an attacker gains
  access to a browser window, the chances of them causing any damage is greatly
  reduced
- Moved all static assets to their own directory
- Fixed font, image, and resource loading in general via webpack
- Fixed the debug capabilities; now everyone should be able to debug both the
  main process as well as the renderer processes using VS Code
- Added "recommended extensions" to the VS Code setup, allowing for easier
  interoperability across code contributors
- Switched to the native "recent documents" functionality on macOS and Windows
- Switched to a new, completely GDPR compliant API for updates. No piece of data
  will be transferred anymore (except the update information from our server to
  the apps)

# 1.8.9

## HOTFIX FOR JPCERT#90544144

> Read our Postmortem on this issue and the last one on our blog.

This is a hotfix that fixes a potentially severe security-issue, reported to us
by the Japanese cybersecurity organisation JPCERT/CC. It was reported that due
to insecure iFrame handling on our side, malicious actors could take over users'
computers using specially crafted iFrame-embed codes or Markdown-documents
containing such an iFrame.

This release closes this vulnerability. Specifically, the following precautions
were taken:

1. Now, whenever Zettlr renders an iFrame, it will omit all attributes except
   `src` -- in the security disclosure, the attribute `srcdoc` has been used to
   maliciously access the test system. While this means that certain features
   are not supported during preview (e.g., `allowfullscreen`), remember that the
   attributes will still be exported so that in HTML exports, they will work.
2. We have added a global whitelist that by default only contains the hostnames
   of YouTube and Vimeo players so that those embeds work out of the box. For
   all other hostnames, rendering of iFrames will be blocked by default.
   Instead, you will be presented with a warning and be asked whether or not you
   want to render content from the given hostname. You can then choose to render
   it _once_, or permanently add the named hostname to the whitelist.

> Note that you can completely disable any iFrame pre-rendering in your display preferences.

We would like to apologise for the inconvenience. If you are interested in how
it came to this situation, please read our Postmortem on this issue.

# 1.8.8

## HOTFIX FOR ELECTRON CVEs

This is a hotfix that updates a vulnerable Electron version to a safe one. This
is in response to a row of CVEs that have been detected in the source code of
Chromium in the past days. With an outdated Electron-version (<12.0.6), it was
possible for an attacker to take over your computer via Zettlr using a crafted
HTML webpage.

This release fixes Zettlr 1.8.7, which was vulnerable to this kind of attack. It
upgrades Electron from a vulnerable 11.x.x-version to the safe version 12.0.6.

> **DO NO LONGER USE ZETTLR 1.8.7! RELEASES PRIOR TO 1.8.8 MUST BE REGARDED AS UNSAFE!**

# 1.8.7

## GUI and Functionality

- On Linux systems, the application icon should now show up again.
- Fixed an issue where your text would "jump" irradically when you were writing in the last line of the file.

## Under the Hood

- Restored the generic folder path in the `electron-builer.yaml` config.

# 1.8.6

## GUI and Functionality

- Your typing speed is now as fast as previously again, even for long paragraphs and files (thanks to @mattj23 for implementing the fixes in the multiplexer).
- You can now also switch to sub-directories using the file list navigation; it is not limited to files only anymore.
- Fixed a bug that would show a wrong path as the current one on pasting image data onto the editor.
- Fixed a bug that would make dragging items from the file list impossible.
- Fixed odd behaviour that would make dragging and dropping items in the file tree (especially in combined mode of the file manager) hard.
- Fixed a logical bug that would open a dialog notifying of remote changes for every detected change, rather than just once per file.
- Added RMarkdown files (`.Rmd`) to the list of supported file extensions for which Zettlr can be registered as a default handler.
- Fix a regression error that has rendered citation exporting impossible.

## Under the Hood

- Fixed a performance sink in the multiplexer module which introduced noticeable lag while writing long paragraphs and documents (implemented by @mattj23).
- Implemented a global event listener that prevents any arbitrary navigation away from the loaded URL that occurs within webContents. So this way we do not need to sanitize any anchors or take care about setting `window.location`, because all of these events will be captured and navigation will be prevented. For opening local files and directories, make sure to prepend the path with `safe-file://`, which is recognized by this listener.
- Implemented a global event listener that makes sure any call to `console.log` is also received in the main process so that we can intercept those and add them to our global logging interface as well. This way, debugging errors in the renderer process can be debugged together with users as well. _Messages from the renderers are indicated by a [R] including the window identifier (e.g. "[Main Window]")._
- Migrated the Tags Provider to TypeScript. Cleaned up the IPC calls.
- Moved electron-builder configuration to `electron-builder.yml`.
- Removed no longer necessary scripts.
- Moved most type annotations to corresponding types files. The structure is currently: All `node_modules` without type support reside within `./source`, whereas the service provider types are stored in `./source/app/service-providers/assets`.
- Removed generic IPC calls for the CSS Provider and migrated that to the provider class.
- Zettlr now detects a potential downloaded Pandoc in the resources directory during development.
- Fixed a logical error in calculating the application uptime.
- The application now exits forcefully if an error is produced during boot.

# 1.8.5

## Apple Silicon Support

This version provides native Apple Silicon/M1 support, a.k.a. the darwin/arm64 architecture. Make sure to download the correct update file (either x64 for Intel-based Macs or arm64 for the new Apple Silicon chips).

## A Note to Apple Silicon users

If you possess one of the new Apple devices sporting Apple's M1 chip, please see whether or not the application is able to run the built-in pandoc (which is still compiled for 64 bit). If your bundled exporter fails, please report an issue.

## A Note to Windows ARM users

As of the current development build, Microsoft has finished support for running 64 bit applications on ARM computers. However, this is not yet officially released, so the bundled Pandoc might not work and you have to return back to the system-wide installation. However, if the bundled 64 bit Pandoc _does_ work on your ARM computer, please notify us so we know that we can officially support Windows ARM again!

## Drag Behaviour Fixes

Due to efforts within the file manager structure, we could re-enable the functionality to drag files out of the app without having to press any modification key before actually dragging something.

## GUI and Functionality

- **Feature**: 64bit applications will now run the built-in Pandoc. To see whether your application runs using the bundled Pandoc, open the developer logs and look for "pandoc." If Zettlr has used the built-in Pandoc for an export, the pandoc command will not begin with "pandoc" but with the full, absolute path to the bundled Pandoc binary. **If your application does use the bundled Pandoc, you can uninstall any system-wide Pandoc installationn; Zettlr should still be able to export. If not, please report a bug**!
- **Feature**: macOS-users can now use horizontal scrolling instead of using the arrow button to toggle between the file tree and the file list (only available in thin file manager mode; this behaves exactly like back and forth navigating in browsers such as Safari and Chrome).
- **Enhancement**: Added a new option to allow spaces during autocompletion (of tags, citations, or internal links).
- **Enhancement**: Added a configuration option to programmatically set the editor's base font size. Additionally, the zooming now works reliably. (This setting is independent of the base font size above.)
- **Enhancement**: Values from the AutoCorrect replacement table will now also be indicated as correct, so you don't have to add them to your user dictionary anymore.
- **Enhancement**: Added an option to prevent auto-searches when following Zettelkasten-links.
- **Enhancement**: Zettlr now recognizes the `tags` frontmatter property. _Please note that Pandoc does not recognize the `tags`-property, so if you need tags to be processed by Pandoc, consider using the `keywords`-property._
- **Enhancement**: The File System Abstraction Layer (FSAL) now spits out a few descriptive statistics collected across all loaded files and folders.
- Made the dialogs' tab lists more accessible for screen readers.
- Fixed the other files's extension icons in the sidebar -- they now also display in dark mode.
- Fixes to the stylesheets.
- Fix too dark colours for some variables in CodeMirror.
- Added a new CSS variable that allows you to set the font-size of the whole application, `--base-font-size`. You can set it in your custom CSS to increase or decrease the overall font-size of everything persistently. Remember to apply it to the `:root`-pseudo element.
- Fixed a race condition in the dictionary provider that would render spellchecking unfunctional in certain edge cases.
- Revamped the about dialog's other project tab.
- Removed the deprecation warning for deprecated installations.
- Improved the preferences explanations with regard to AutoCorrect modes and the Magic Quotes section (some require adaptions by the users in the corresponding translations!)
- Re-built the QuickLooks. Now they share even more code with the rest of the app, should react more snappy, and are more responsive then ever.
- Fixed a few logical bugs where the meaning of the "Overwrite file?"-dialog's buttons were swapped, overwriting a file if you chose "Cancel" and not overwriting a file if you chose "Ok."
- Fixed a bug that would mistakenly show a file twice in the file manager if a file rename or the creation of a new file would overwrite a file that was already present.
- Added a switch in the export options to choose whether to use the internal Pandoc or the system wide application.
- Messages can now be filtered in the log viewer.
- Windows can now be regularly closed using the `Cmd/Ctrl+W`-shortcut without interfering with the open tabs in the main window anymore.
- On macOS, Zettlr will not force-show the main window anymore when you click on its Dock icon, but rather restore the default behaviour on macOS.
- You can now zoom both Quicklook editors and the main editor independently using the zoom shortcuts.
- Unlocked the ability to select "Follow Operating System" in the auto dark mode settings. _Please note that this setting might have no effect on certain linuxoid Operating Systems._
- Improved tag/keyword detection in frontmatters. Comma-separated lists should now also work.
- Fixed a bug making it impossible to open Markdown files from the menu.

## Under the Hood

- Removed jQuery UI from the dialog classes completely.
- Removed jQuery from the editor controller.
- Removed jQuery from the updater.
- Removed jQuery from the tag cloud dialog.
- Removed jQuery from the stats dialog.
- Removed jQuery from PDF preferences.
- Removed jQuery from the CSS dialog.
- Removed jQuery from the file manager.
- Removed jQuery from the Pomodoro counter.
- Fix a bug in the error handler during update checks.
- Removed the timeout on the dictionary provider, as the dictionaries are likely to be loaded prior either way.
- Force `electron-packager` to 15.2.0 to enable darwin/arm64 (Apple Silicon) builds.
- Zettlr now detects Byte Order Marks (BOM) if present in a file.
- The LogViewer got a new paint job: It's now based on Vue, much less resource-heavy and it includes filters to only show certain log levels.
- Moved the log window creation to the Window Manager.
- The window registration procedure now supports handling the toolbar which now also doubles as a title bar (if you don't want a toolbar).
- Migrated the Quicklook windows to Vue.js.
- Overhauled the print window.
- Changed function name `askOverwriteFile` to `shouldOverwriteFile` to make it semantically more correct.
- Aligned the exact behaviour of the `file-rename` and `file-new` commands to be the same when it comes to overwriting files.
- Began implementing another new menu functionality: A `shortcut` property will send a shortcut-message to the currently focused window.
- Migrated the Appearance Provider to TypeScript.
- Renamed `darkTheme` to `darkMode`.
- Migrated the Target Provider to TypeScript.
- Transform the zoom-commands to shortcuts.
- Move the `loadIcons` function to a more central place in the window registration module.
- Moved the tree view functionality to its dedicated Vue component.
- Fixed a regression error from updating LESS.
- Moved the file list functionality to its dedicated Vue component.
- Unified ES6 syntax within the file manager components.
- Migrated the Vuex store to TypeScript.

# 1.8.4

## Deprecating 32 bit builds

This version ships with a debug notification that will inform users of deprecated operating systems about that fact. This debug notification cannot be turned off, but will be removed in Zettlr 1.8.5, which will use the bundled Pandoc version first of all. Beginning with Zettlr 1.9.0, we will no longer support 32 bit applications, so you have to make sure your operating system supports 64 bit. If your Windows is still 32 bit, there is a _very high chance_ that your processor actually supports 64 bit. Please check this, if you want to continue using Zettlr.

## GUI and Functionality

- **Enhancement**: Navigating the file list has just become easier. Now when you navigate the list **files will not be opened immediately**! Rather, they are being marked as "active," making the navigation much less cumbersome. To open an activated file, simply hit **Enter**.
- Visual improvements to the quick filter. The "back"-arrow now appears below the input.
- The quick filter now searches for all search terms (delimited by space) separately.
- The editor will now be focused whenever the containing document is changed.
- The cursor will now be of the correct height no matter whether you are on a heading class or within a normal-height text line.
- Pandoc will now be pre-bundled with 64 bit installers.
- Fixed a bug that the TableEditor would oftentimes "swallow" table cell content, making it almost unusable.
- Fixed a logical error that would display `.tex`-files as if they were directories in the file manager's tree view.
- Added two more variables, `%y` and `%X` for Zettelkasten-IDs, which allow you to use a two-digit year or the unix epoch (seconds since Jan 1st, 1970) in your IDs (thanks to @cdaven for implementing).
- RMarkdown files (`.rmd`) are now supported in general.

## Under the Hood

- The statistics controller is now the Stats Provider.
- Migrated the Stats Provider to TypeScript.
- ASAR support reinstated
- Switched GitHub Actions CI to use Node 14.x.
- Prepared everything so that Pandoc can be bundled with Zettlr at every time. However, the corresponding code is not yet active to provide for a transition phase where we still ship 32 bit builds.
- Fixed the TableEditor. The two major changes are that it does not depend on jQuery anymore, and that now all changes are always applied to the AST, not the DOM element. The DOM element is always rebuilt after the AST has changed so that the single source of truth is always the AST.
- Made sure that environmentally necessary directories are now created recursively.
- Added a `prompt`-passthrough to the main Zettlr class.
- Fix function signatures in the FSAL.
- Fix function signatures in the WindowManager.
- Migrate the command infrastructure to TypeScript.
- The regular expressions are now unified within the `./source/common/regular-expressions.js`-file (thanks to @Kangie for implementing).
- The recent docs provider is now written in TypeScript.
- Removed conditional RMarkdown checks.
- Remove empty strings, if applicable.

# 1.8.3

## GUI and Functionality

- **New Feature**: Added a quick filter to the file list that will filter the directory contents much more quickly than a full text search. Currently, it does not account for typos. It will attempt to match the filename, YAML frontmatter title, and first heading level 1 according to your preferences. If you simply type a `#`-symbol, the list will be filtered for files containing tags. Add a full tag behind it and the files containing that tag will be shown.
- Fixed broken link rendering from 1.8.2.
- The default PDF template of Zettlr is now compatible with Pandoc 2.11. This means it won't work with Pandoc 2.10 or less anymore. (Thanks to @Kangie for implementing.)
- Renaming files from the context menu of the document tabs now contains the original file name.
- Code files now have monospace fonts applied consistently.
- You have an additional option now to direct Zettlr to remove an object irreversibly, if moving it to trash fails due to some reason.
- Citations are now easier than ever as you do not have to put square brackets around them – Zettlr will do this automatically for you.
- Fixed another error where empty `title`-attributes inside YAML frontmatter would break down the complete file tree within which such a "malicious" file resides, resulting in the whole tree being offloaded and unusable.
- Fix a BibTex attachment parsing error.

## Under the Hood

- Migrated sorting functions into the FSAL module and converted them to TypeScript.
- Changed the FSAL parsing logic to separate the Markdown and code file logics.
- Fix a hidden error with the continuelist addon.
- Improved logging when certain files and directories take a significant amount of time to load.
- Fixed an ID problem where the ID `file-manager` was given twice.
- Updated dependencies:
    - @typescript-eslint/eslint-plugin `4.10.0`
    - @typescript-eslint/parser `4.10.0`
    - fork-ts-checker-webpack-plugin `6.0.7`

# 1.8.2

## Support for Pandoc 2.11

The default Pandoc command now targets Pandoc 2.11 and above. **In order to use the new command, make sure to "reset" it once, or (if it contains customisations) replace `$citeproc$` with `--citeproc --bibliography "$bibliography$" $cslstyle$`.** However, you can retain compatibility with older versions by replacing the new part `--citeproc` with `--filter pandoc-citeproc`. The new `$bibliography$` variable will be replaced with `/path/to/your/library.json`. Furthermore, the `$cslstyle$`-variable will be replaced with `--csl /path/to/your/style.json`, if applicable.

## GUI and Functionality

- The file search popup now retains your last search again.
- The global search now lets you select all text again.
- Removed deprecated Pandoc command variable `$citeproc$` and added the two variables `$bibliography$` and `$cslstyle$`.
- Began implementing better screen reader support for Zettlr. Now, a certain amount of elements has received correct labels according to the ARIA guidelines so that screenreader are now better in handling the app:
    - The toolbar is now being recognised as such, the toolbar buttons themselves have correct labels
    - The editor tabs are recognised as a tabbar and you can easily switch tabs now.
    - The sidebar buttons are now being correctly identified as tabs.
    - Added region landmark roles to a few of the components in order to facilitate quicker voice over navigation.
    - The icons in the file manager now have `role="presentation"` set to not have the screen reader name all of those "unlabelled images" one by one.
- Fixed some relative links to files on your system not being resolved correctly.
- Fix weird indentation rendering in the syntax code highlighting blocks.
- Fixed an issue that sometimes did not fully shut down the application before exit. This lead to numerous issues, the most visible of which was that sometimes configuration changes were not persisted.
- Fixed an issue in which user dictionary-entries were not actually removed when removed from the preferences.
- The citation engine now also supports loading CSL YAML files as bibliographies.
- Fixed some issues with the citeproc provider.
- Fixed multi-cursor placement.
- Fix duplicate IDs when linking files whose filename contains the ID with the setting "Always link with filename."
- Fix a few visual link rendering oddities.
- Fix the ToC navigation sometimes not working.

## Under the Hood

- Migrated the UpdateProvider to TypeScript.
- Migrated the DictionaryProvider to TypeScript.
- TextMarkers are now bound to the Document instances, not the editor overall. This increases the speed of document switching.
- Updated dependencies:
    - @clr/icons `4.0.8`
    - adm-zip `0.5.1`
    - archiver `5.1.0`
    - bcp-47 `1.0.8`
    - citeproc `2.4.52`
    - codemirror `5.58.3`
    - got `11.8.1`
    - mermaid `8.8.4`
    - semver `7.3.4`
    - uuid `8.3.2`
    - vuex `3.6.0`
    - fsevents `2.2.1`
    - @electron-forge/cli `6.0.0-beta.54`
    - @electron-forge/plugin-webpack `6.0.0-beta.54`
    - @teamsupercell/typings-for-css-modules-loader `2.4.0`
    - @typescript-eslint/eslint-plugin `4.9.1`
    - @typescript-eslint/parser `4.9.1`
    - cross-env `7.0.3`
    - css-loader `5.0.1`
    - csso `4.2.0`
    - electron `11.1.0`
    - electron-bundler `22.9.1`
    - eslint `7.15.0`
    - eslint-config-standard `16.0.2`
    - eslint-plugin-standard `5.0.0`
    - eslint-plugin-vue `7.2.0`
    - file-loader `6.2.0`
    - fork-ts-checker-webpack-plugin `6.0.6`
    - less `3.13.0`
    - less-loader `7.1.0`
    - mocha `8.2.1`
    - style-loader `2.0.0`
    - ts-loader `8.0.12`
    - typescript `4.1.3`
    - vue-loader `15.9.5`
- Removed dependency `v8-compile-cache`

# 1.8.1

## GUI and Functionality

- Fixed the non-working reveal.js exports.
- Add support for chemical formulae in KaTeX (thanks to @likeadoc for implementing).
- Design fix for the color swatches in the tag manager.
- Fix preferences not opening on the corresponding menu item (Windows/Linux).
- Fix the parent menu not closing on a click in the child menu (submenu).
- Fixed rendering of footnote references.
- Jumping to specific headings now places those headings at the top of the viewport, instead of simply pulling it into view.
- Fix an edge condition where tags within code blocks would be detected if they contained an odd number of `-characters.
- Re-instated the directory rescanning functionality.
- Disable VIM editor input mode until further notice.

## Under the Hood

- The release tags will now be created with a prefix "v" again. This should fix various issues around the assumption of the "v" being the correct GitHub tag.
- Fix all linter errors. PRs should now receive a nice green checkmark instead of the error symbol (unless there are new errors in the PR itself).
- Remove asynchronous initialisation logic from the main object's constructor.
- Added a footnote testing file.
- Significantly increase document loading times by deferring text marking functions to idle times in the browser's event loop, using `requestIdleCallback`. This induces a small visual lag, but the documents load much faster, and arguably, it's better this way because one doesn't have to wait until the document has fully rendered before one can start to write. (Some testing with regard to long-term writing performance might make sense.)
- Add debug logging to the configuration provider to check errors on config save and load.

# 1.8.0

## Breaking Changes

- Renamed the **sidebar** to **file manager**. We finally decided on better terminology for distinguishing the right from the left sidebar. This means: The left sidebar, formerly known only as "sidebar," is now the "file manager." The right sidebar, formerly known as "attachment sidebar," is now "the" sidebar. This change was introduced to reduce user confusion and provide a better user experience.
- The shortcut for opening the developer tools on Windows and Linux is now `Ctrl+Alt+I` (was: `Ctrl+Shift+I`) to resolve a conflict with the shortcut `Ctrl+Shift+I` (insert images).
- Renamed **Root Directories** to **Workspaces**. The term "root" is rather technical, and for most people, it makes most sense to think of those roots as workspaces, albeit other than being opened at the root level of the application, they have no difference to regular directories.
- The shortcut `Cmd/Ctrl+O`, which previously would let you open _workspaces_, now opens files. To open a workspace, use `Cmd/Ctrl+Shift+O`. This is now in line with many other programs.

## GUI and Functionality

- **New Feature**: Typewriter mode. By pressing `Cmd/Ctrl+Alt+T`, you can activate the typewriter mode, which will keep the current line in the editor always centered so that you have to move your eyes less while editing a text. This also works in combination with the distraction free mode so that you can fully focus on what you're editing right at the moment.
- **New Feature**: The sidebar (formerly attachment sidebar) is now tabbified. That means you have three distinct tabs to choose from with regard to displaying important information: the non-markdown files in your currently selected directory, the references in the current file, and the table of contents of the current file.
- **New Feature**: When hovering over links, they now appear in a separate tooltip to click them without holding down Ctrl/Cmd.
- **New Feature**: The QuickLook windows now share the main editor including its appearance. The same options apply for Quicklook windows as they are set in the global preferences (e.g. if you turned off image previewing, images would also not be displayed in the Quicklooks, etc).
- **New Feature**: Now you have an additional option in the "Advanced" preferences to choose between a "native" appearance of all Zettlr Windows (that is, a frameless window with inset traffic lights on macOS, and standard window decorations on Windows and Linux) or a custom built-in appearance (that is, for all platforms a frameless window with custom drawn menu and window control buttons, which mimick the Windows 10 design).
- **New Feature**: The heading tag elements (those `h1` to `h6`-tags replacing the Markdown heading characters) finally serve a purpose: Clicking on them reveals a small menu which lets you quickly choose a different heading level.
- **New Feature**: Improvement in the citation rendering capabilities: Both when copying Markdown as HTML, and when viewing footnote tooltips, any citation will be correctly rendered by the citeproc provider.
- **New Feature**: The TableEditor now pre-renders table cells so that it looks more like it will when you export it!
- **New Feature**: A selection of notifications will now be displayed using your operating system's notification service (if available), for instance export messages, errors, and updates. All notifications will still be displayed in the main window, so if you do not like this behaviour, you can turn notifications off for Zettlr within your operating system settings.
- **New Feature**: Whenever you begin a code block (`\`\`\``), Zettlr now offers you to autocomplete the syntax highlighting language.
- Added syntax highlighting modes (with keywords):
    - **diff**: `diff`
    - **Dockerfile**: `docker`/`dockerfile`
    - **TOML**: `toml`/`ini`
- Fixed the fold-gutter being too close to the text.
- The editor link autocompletion now respects the setting to use headings level 1 instead of YAML frontmatter titles where possible.
- The paste image dialog now also provides the original image size as a default value, so that you simply can use the arrow buttons on the field to adjust the image size.
- Fixed a rare bug where changes would be discarded if you renamed the modified file quickly enough.
- HTML export should now centre both figures and figure captions.
- Sorting files by name now takes into account possible settings such as using headings of level 1 or YAML frontmatter titles so that sorted files now correspond to their display again.
- You can now select rendered references from the right sidebar.
- The file tabs now have their own, dedicated menu, containing a new "Close all tabs" command to close all open file tabs (thanks to @anoopengineer for implementing).
- The file info now displays the selection information, if there is any. The popup that opens when you click the counter then lists all selections within your document.
- When you initiate a keyword search from the tag cloud by clicking on a tag, it'll be automatically enclosed in quotes, enabling searches for keywords with spaces in them.
- The image paste dialog now shows you the resolved path of the directory into which the image you are about to paste will be saved to.
- Fixed a missing translatable string from the paste image dialog.
- Fixed the width of the word counter in order to make the toolbar more "stiff."
- Enabled Dart syntax highlighting (thanks to @Kangie for implementing).
- Reduced the added margins for overflowing dialog windows from 15 % to 2 %, making the visible gap on smaller screens smaller.
- Remove the intermediary `.ztr-project`-migration code, which means you should update to Zettlr 1.7.x before updating to 1.8.x, if you still use an older version of Zettlr.
- Fixed (= monkeypatched) a weird bug that would cause selections on specially indented lines (e.g. wrapped blockquotes, list items, etc.) to be padded by precisely four pixels, making the selection not look like a box.
- Double clicks on file tabs now make files intransient (if they were transient before).
- The editor is now in a non-editable mode if no file is open. If the editor is read-only, the Zettlr logo will display in the background to indicate that fact. Empty files, on the other hand, will not yield the feather logo anymore. This should now meet up with users' expectations about file editing better.
- The last opened file will now reliably open whenever you start the application again.
- File loading (especially on boot) is now much faster, because the opened tabs won't be switched through during load anymore. Only the relevant, last file will be opened and displayed.
- Fixed a bug that would prevent you from exporting standalone files.
- Non-breaking spaces (NBSP) are now considered word delimiters in the spellchecker.
- Fixed a bug that would not close all tabs when the corresponding entry was selected from the tab context menu.
- Fixed a bug where checkboxes of tasks would be strangely hidden on undo/redo operations that checked/unchecked those checkboxes.
- Fixed a bug that would throw errors and not actually remove the file if said file was a root.
- Fixed broken shortcuts `Cmd/Ctrl+Shift+E` (focus the editor) and `Cmd/Ctrl+Shift+T` (focus the file list).
- Markdown links to local files that are absolute are now attempted to be opened internally, without recurring to external programs.
- The various rendering methods now only update anything that is within the viewport, thereby increasing the performance vastly. This is especially noticable for large documents.
- Fixed a bug that led to the exporter ignoring custom templates and always reverting to the default.
- Fixed the date formatter, as the moment.js locales are not found when compiling using `electron-forge`.
- Fixed a bug that would mess up the tag-tooltip on files under certain circumstances.
- Fixed a bug that would throw errors instead of exporting, if the export-directory is set to the current working directory and a non-root file is being exported.
- Fixed a bug which would not let you create duplicates of root files. Now, you can and the duplicate is being placed in the currently selected directory.
- Fixed a rendering edge condition where if you wanted to retain multiple single-line breaks with backslashes, the backslashes positioned on the line would have had alternating colours.
- Collocated the time-display and time-sorting settings for files to reduce confusion if users _display_ the modification time but sort using the creation time, or vice versa.
- Improved the layouting of the display settings tab.
- The context menu is now a custom one, making the experience more seamless.
- If you change the display settings for the editor, the editor will now also remove rendered elements that you do not wish to be rendered anymore.
- Footnote tooltips are now interactive, which means you can select text from them, and also click on any link to visit it without having to scroll to the bottom and do the same action there.
- You can now forcefully open a file non-transient by either middle-clicking it, or holding down Ctrl/Cmd.
- If you use YAML frontmatters demarcated by only dashes (`---`), for instance for compatibility with Jeckyll, these will not render as tables anymore.
- Switched to reveal.js 4 and fixed an occasional error on export.
- The tutorial is now also available in German.
- The application menu now displays many more shortcuts which were already available albeit not visible.
- Checkboxes are now disabled in Quicklooks.
- Fixed a bug that caused files dropped onto the editor from the file manager not to be linked when the file manager is in combined mode.
- Custom protocols for links (e.g. `zettlr://`, `thunderlink://`) can now be up to 100 characters long to be recognized by Zettlr.
- Fixed an issue that Zettlr would sometimes attempt to open a link to a local file in the browser instead of the correct app.
- Finally fixed the document tabs using the wrong font in the Frankfurt and Bielefeld theme.
- Fixed a display glitch in the combined file manager in dark mode.
- Now both Quicklook windows and the main window remember their last position. As long as the configuration of displays did not change, they will appear at the same positions as the last time they were open.
- Menu items in the application menu that can have a "checked" state (indicated by, e.g., a checkmark) now remember their correct state if other settings change consistently.
- Non-image files being dropped onto the editor are now being linked.
- Files that are dropped from the outside onto the editor are now linked using a relative path.
- Fixed a behaviour that would lead to the autocomplete to stop working completely until a full refresh of the window.
- Fix a bug that prevent non-existing documents to be created upon following a link despite the option being activated.
- Added `F11` as an accelerator for fullscreen on Windows.
- Fixed a display bug (= the window would reload itself) when there were no tags in the tag manager.
- Fixed the padding of dialog buttons and input fields also in dark mode.
- Fix pasting on Windows 10 (thanks to @graphixillusion for fixing).
- Fixed a sometimes weird behaviour when linking files.
- Following Zettelkasten-links should now be way faster.
- Fixed an issue with number-only frontmatter keywords.
- Clean up the application menus on Linux and Windows: Now all preferences live under a shared menu item.
- Prevent multiple cursors while following internal links.
- Fix display glitches on the sorters.

## Under the Hood

- Moved (almost) all window functionality to a dedicated `WindowManager` module. The added benefits of this are:
    - Centralised window functionality
    - A correct place for `window-controls`-commands
    - Sleeker design
    - Enable a much better window handling: (1) Now all windows are closed automatically before the main window is being closed; (2) When someone requests a Quicklook/Print/Main window, an existing window is being searched first and made visible, instead of (re)creating it.
    - New window types can be added much faster.
- Switched to Electron forge (thanks to @tobiasdiez for implementing).
- Bumped dependencies:
  - @clr/icons `4.0.4`
  - @electron-forge/cli `6.0.0-beta.53`
  - @electron-forge/plugin-webpack `6.0.0-beta.53`
  - @teamsupercell/typings-for-css-modules-loader `2.3.0`
  - @typescript-eslint/eslint-plugin `4.5.0`
  - @typescript-eslint/parser `4.5.0`
  - archiver `5.0.2`
  - astrocite `0.16.4`
  - chokidar `3.4.3`
  - citeproc `2.4.48`
  - codemirror `5.58.2`
  - chart.js `2.9.4`
  - copy-webpack-plugin `6.1.0`
  - electron `10.1.5`
  - eslint `7.8.1`
  - eslint-config-standard-with-typescript `19.0.1`
  - eslint-plugin-import `2.22.1`
  - eslint-plugin-standard `4.0.2`
  - eslint-plugin-vue `7.0.0-beta.3`
  - file-loader `6.1.1`
  - fork-ts-checker-webpack-plugin `5.1.0`
  - fsevents `2.1.3`
  - got `11.8.0`
  - joplin-turndown `4.0.30`
  - md5 `2.3.0`
  - mermaid `8.8.2`
  - mocha `8.2.0`
  - moment `2.29.1`
  - node-loader `1.0.2`
  - nspell `2.1.4`
  - raw-loader `4.0.2`
  - reveal.js `4.1.0`
  - tippy.js `6.2.7`
  - ts-loader `8.0.7`
  - typescript `4.0.3`
  - uuid `8.3.1`
  - vue `2.6.12`
  - vue-template-compiler `2.6.12`
- Removed dependencies:
  - uglify-js
  - on-change
- Added a new Handlebars templating helper function, `i18n_value` that allows you to translate something passing a value to the translation helper (e.g. `{{i18n_value 'trans.identifier' someValue}}`).
- Refactored the main build Workflow file. Now it doesn't run on a matrix, but due to the many dissimilar steps involved, there are three distinct jobs. Other than that, we switched to `yarn` everywhere and cleaned up the code.
- Removed the now unused script `afterSign.js`.
- Finally removed the verbose IPC calls from the logs.
- Migrated the toolbar logic from jQuery to vanilla JS.
- Migrated the main renderer from jQuery to vanilla JS.
- Migrated the popup class from jQuery to vanilla JS.
- (Mostly) migrated the dialog classes from jQuery to vanilla JS (tabs are still done using jQueryUI).
- Added a popup provider for easy creation of popups across the main renderer process.
- Added an update provider for easy access to specific updating functionality (such as downloading an update, and automatically running it).
- Migrated any popups that were defined inline into their respective handlebars template files.
- The TableEditor is now finally a module.
- Outsourced the CSS computations from the main module of the TableEditor.
- Migrated the CodeMirror editor instantiation into its own module (MarkdownEditor).
- Transformed all event listeners on the CodeMirror instance to "hooks" to reflect the fact that they are plugins, except they are not run like parameterless commands but hook into certain events of the application.
- Moved the CodeMirror assets from the old folder into the MarkdownEditor module.
- Moved some general utility functions to the `common/util`-folder.
- The rendering plugins have been optimized. They now take less time to run and also don't keep an additional array of all the textmarkers in memory, decreasing the computational load especially for big documents.
- The app now saves the last opened file again.
- Moved the Turndown and Showdown converters to two utility functions, md2html and html2md.
- Moved the regular expression for detecting image files by extension into the global RegExp module.
- Moved the `moveSection` helper function to the `common/util`-folder.
- Documentation fix for `safeAssign`.
- Fixes in the tests.
- Completely refurbished the test command. Now, a full-fledged testing directory will be set up to test features within the GUI without endangering your regular configuration in case you use Zettlr regularly.
- Better handling of the custom paths for both the Pandoc and the XeLaTeX executables in the advanced preferences.
- Migrated the FSAL to TypeScript so that the different descriptors can be better handled. Also, this showed countless logical errors, which are now mostly fixed.
    - Furthermore, the responsibilities have been readjusted: The FSAL is now responsible for emitting events whenever the internal state changes. This is not being done by the commands anymore.
    - The actions are now proper methods on the FSAL class in order to enable better tracking of the function arguments and to help ESLint fix possible signature errors.
    - Moved every piece of state logic from the commands to the FSAL.
    - Now, the general way anything regarding the files works is as follows: User --> one of the commands --> an action on the FSAL --> emits which part of the state has changed --> the application main class receives these notifications --> triggers potential updates in the renderer.
    - Additionally, now the distinction between the meta objects which can be serialized and sent to the renderer and the tree objects within the FSAL is made more clear: Metadata files can have content attached to them (in order to save new content to a file), whereas the full objects, which are never getting sent to the renderer, do not contain a content property anymore.
    - Also, we managed to fix errors regarding remote change detection.
- The log provider now also outputs on the console, if the app runs unpacked (`app.isPackaged === false`).
- Updated all service providers. They are now loaded immediately after application boot (right after the `ready`-event fires on the `app`-object) and not when the Zettlr main class loads.
- Created a new directory `app` which provides functionality that pertains only to the lifecycle of the application itself, such as boot and shutdown functionalities. Service providers have been migrated to there.
- Fixed the issue that only the `en-US`-language of the CSL styles was loaded for the citation provider.
- CSL locales and CSL styles are now bundled with the app as `native_modules`.
- Began providing first global interfaces which the service providers make use of in order to enable ESLint to detect errors.
- Provide a test library, which you can load to debug citeproc-related issues and test the provider.
- Converted the CSS Provider to TypeScript.
- Converted the Log Provider to TypeScript.
- Migrated the Quicklook and Print window classes to Typescript.
- Added a utility function to quickly broadcast arbitrary IPC messages to all open Zettlr windows.
- Migrated many functionalities that are important for all windows on the renderer side to a dedicated TypeScript module (`register-window`).
- Divided the menu template into templates for macOS and Windows (+ all other platforms).
- Simplified the menu building process.
- Added classes and event listeners to show custom built menus within frameless BrowserWindow instances.
- Deprecate the `remote`-module.
- The md2html-function can now make anchors renderer-safe, so that they don't open within the main window anymore.
- The menu handler is now a service provider.
- Added a notification provider for better notification management, and to further reduce the main IPC classes.
- The tag list on file list items is now only shown when there are actually coloured tags available, and hidden otherwise. This enables a better UX for the users as the tag-list-tooltip will then consistently pop up, not being hidden behind an invisible div.
- Removed the Watchdog service provider, as it is no longer being used.
- The Window Manager now saves the positions of each window (main and Quicklooks), persists them on disk and ensures the windows are displayed properly. The corresponding settings have been removed from the configuration service provider.
- The menu provider now keeps track of the state of those checkbox menu items which are not controlled externally by a configuration setting, but rather always begin unchecked when the application starts.
- Moved the typo-logic to their respective places in the renderer.
- The dictionary provider now listens on the correct channel and is additionally based on `fs.promises` thoroughly.
- The app bundle now contains all language files; the i18n-modules have been moved.
- "Fixed" the high CPU usage of Zettlr when having many files and directories open in the app.
- Fixed the force-open command. It now only searches for an exact filename-match, if the given argument (the contents of the link) do not look like an ID. This way we save at least one full file-tree search, which improves the speed notably especially with large setups.
- Re-ordered the filetypes array so that expensive functions will attempt to match those extensions first which are more likely to occur.
- Moved the ID regular expression generation into the corresponding file.

# 1.7.5

## GUI and Functionality

- Fixed a bug where opening RMarkdown files with Zettlr not open would throw an error.
- Fixed a bug where the app would not process inline images during export, leading to missing images.
- HTML Export now centres figure captions underneath figures (thanks to @Kangie for implementing).
- Zettlr finally allows alternative/title texts in images to be specified, making it possible to preview images with a title, and have them properly export even with relative filenames.
- Fix wrong design of the sorters in combined sidebar file trees.
- Fixed a bug where adding more and more list-characters in front of a list item would make the left gutter "swallow" these due to an extreme amount of negative indent. Now the line indentation for soft-wrapped lists (or anything indented) should work as expected.
- Fixed a behaviour that would sometimes lead to the editor inserting `tab`-characters instead of spaces.
- Added UX improvements to the fold gutter and the global search bar (thanks to @doup for implementing).
- Fixed non-centered button icons and made some UI elements a little bit bigger.
- You can now abort searching in Quicklook windows by pressing escape while the search field is highlighted.
- Fixed a rare error where codeblocks would not be indented correctly in HTML outputs.
- Zettlr now renders linked images.
- Restored the security question when you are about to overwrite an already existing file.
- Made URLs in references into clickable links that open in the system's browser (thanks to @maxedmands for implementing).
- The context menu on directories within the file list now correctly shows you project options, if the directory is one.
- The file tree has been cleaned up. Now, the children toggle (if a directory has any) as well as any additional icon will be displayed aligned with each other.
- Fixed a bug that would not display the filename but a heading level 1 that has been removed from the file.
- Single inline image inserts are now handled without adding newline characters.

## Under the Hood

- Added an additional check for directory exports to check that they indeed have an attached project.
- Removed all legacy WebHostingHub-Glyph references and switch fully to Clarity.
- Removed unused legacy code from the Quicklook windows.
- Replaced `getTokenAt` with `getTokenTypeAt`, hopefully achieving performance gains on documents littered with renderable elements.

# 1.7.4

## GUI and Functionality

- Removed a verbose debug notification which was added in order to test for persistence of bug #746.

## Under the Hood

- Fixed missing CSS styles (#1141).

# 1.7.3

## GUI and Functionality

- Fixed a bug causing project exports to fail.
- The `Cmd/Ctrl+K`-shortcut now works with most domains and protocols (i.e. no matter which URL is in the clipboard, it should insert it now).
- Fixed a serious bug that would lead to file descriptors never updating their metadata and cause thousands of remote notifications where they shouldn't be. Due to this, Zettlr was thinking that the file hasn't been updated by a save.
- The application is now also available as an Windows ARM 64bit release.

## Under the Hood

- Upgraded `joplin-turndown` which should result in better HTML-to-Markdown conversion on pasting.
- In case Pandoc produces any output (such as warnings or other useful info) but runs successfully, this output will be logged so that you can troubleshoot even non-fatal warnings.

# 1.7.2

## GUI and Functionality

- The NSIS installer (Windows) now contains customized, branded images for the sidebar and header of the various pages visible during the setup process.
- Added syntax highlighting modes (with keywords):
    - **Clojure**: `clojure`
    - **LaTeX**: `latex`/`tex`
- Fixed a bug where the trailing `---` of a YAML frontmatter would mistakenly be identified by the renderer as ATX-headings in readability mode, resulting in weird display of the last YAML frontmatter line.
- Added feedback if there was no directory selected, but one is needed to do a certain task.
- Multiline math equations now feature syntax highlighting.
- Fixed a bug that would sometimes render parts of multiline equations as headings.
- Added an option to tell Zettlr to use the first heading level 1 of a file to display instead of the filename (however, a frontmatter title will override this).
- YAML frontmatter ending characters should not trigger AutoCorrect anymore.
- The exporter now respects values from a YAML frontmatter, if (and where) applicable.
- You should now be able to fold Markdown sections from anywhere within their section text.
- Fixed a rare bug where Zettlr would attempt to render an internal link as a citation.
- Creating files using a case-sensitive extension name should now work.
- Set desktop Linux desktop icon in BrowserWindow config.
- `reveal.js`-presentations now do not have standalone-flags during export.
- The "Import"-option now also lets you select Markdown and text files. However, instead of running them through Pandoc, they are directly copied into the target directory.
- Fixed a bug that would cause the global search to stop working in certain situations, e.g. after renaming a file.
- The middle mouse button now closes tabs (thanks to @Kaan0200 for implementing).

## Under the Hood

- Added the logo source files to source control. Please make sure to read the accompanying README file in the `icons`-directory before using!!
- The AutoCorrect replacement now checks for the actual mode at both range endings before actually performing a replacement.
- The importer is now a module.
- Fixed a logical error in the FSAL change detection, which would lead to the FSAL not being able to process additions of assets.
- The application now uses `app.getVersion()` instead of requiring the `package.json`-file (thanks to @Aigeruth for implementing).
- CodeMirror is now required directly within the plugins and is independent of the location of `node_modules`.
- Zettlr is now also available for ARM64 Windows (thanks to @smitec for implementing).

# 1.7.1

## GUI and Functionality

- Fixed a race condition that would cause the renderer to become completely unresponsive when creating uncomplete Zettelkasten links (e.g. `[[contents]` or `[contents]]`).
- The interactive tutorial is now also available in French (thanks to @framatophe for their translation!).
- The sidebar now shows single-citekeys (without square brackets) in the references list again.
- Added syntax highlighting modes (with keywords):
    - **Smalltalk**: `smalltalk`/`st`

## Under the Hood

- Updated dependencies:
  - @zettlr/citr `1.2.0`
  - @clr/icons `3.1.4`
  - joplin-turndown `4.0.28`
  - citeproc `2.4.6`
  - electron `9.0.5`
  - electron-notarize `1.0.0`
  - mocha `8.0.1`
  - chalk `4.1.0`
  - got `11.4.0`
  - tippy.js `6.2.4`
  - moment `2.27.0`
  - uuid `8.2.0`
  - v8-compile-cache `2.1.1`
  - eslint `7.4.0`
  - eslint-plugin-import `2.22.0`
  - eslint-plugin-vue `7.0.0-alpha.9`
  - electron-devtools-installer `3.1.0`
  - webpack-cli `3.3.12`
  - uglify-js `3.10.0`
  - vue-loader `15.9.3`
  - css-loader `3.6.0`
  - mermaid `8.5.0`

# 1.7.0

## Breaking Changes

This release contains several breaking changes to 1.6 due to heavy internal refactoring.

* Your virtual directories will be gone after installing.
* Projects will be incorporated into the `.ztr-directory`-files, which means that you need to extract these files (or backup them) if you plan to roll back to 1.6 or earlier, lest you will lose the project settings.
* `Cmd/Ctrl+W` will now attempt to close open tabs first before closing the window. To close the main window directly, use `Cmd/Ctrl+Shift+W`.
* Now you will need to either `Cmd+Click` (macOS) or `Ctrl+Click` (other platforms) on internal and external links as well as on tags in order to follow the link/start a search.
* `Cmd/Ctrl+[1-9]` now **do no longer toggle recent documents** -- rather they select the corresponding tab!

## GUI and Functionality

- **New Feature**: Zettlr now supports (theoretically) unlimited open documents and orders them in tabs at the top of the editor instance.
    - The tabs display the frontmatter title, if applicable, or the filename.
    - On hover, you can get additional info about the documents.
    - Drag and drop the tabs to re-sort their order.
    - Get going where you left of the day before: Open files are persisted during restarts of the application.
    - **Transiency**: Tabs are opened transient, which means if you do not modify their contents, they will be replaced with another file that you open. This way you can quickly stroll through search results without having to close hundreds of tabs afterwards!
- **New Feature**: RTL support! Now whether you are writing in Hebrew, Persian, Urdu or any other right-to-left writing system, you can do so now. We've added support for the respective options of CodeMirror in the "Preferences -> Editor" tab.
- **New Feature**: You can now direct Zettlr to automatically create new files if you click on an internal link that does not match a file. Thanks to @halcyonquest for their contribution!
- **New Feature**: Vim and Emacs insertion modes are now supported! You can switch persistently between these two and the "normal" insertion mode using the preferences. Thanks to @JorySchossau for implementing this feature!
- **New Feature**: Directory icons. From now on you can select an arbitrary icon to further visually distinguish certain directories from the others. This has no other than a purely visual effect and may help identify specific directories within a longer list reliably.
- **New Feature**: Many apps feature it already, Zettlr joins them now. An interactive tutorial will be opened on the first start of the app.
- If available, a title from a YAML frontmatter will be appended to the displayed file entry when linking files.
- Copying images from the Explorer/Finder/file browser now offers to insert them into the document, copying them over to the assets directory.
- The popups are now more resilient against accidental closing, just like the dialogs.
- When focus-selecting the global search bar (pressing the mouse button in the input and using it to select some text immediately) works as in other inputs now.
- Added the week-number as a variable for filenames and the Zettelkasten IDs (use `%W`).
- Changes to the Pomodoro timer: Now the sound will play each time you release the mouse button on the volume slider to check how loud it is. Furthermore, the mute button has been removed in favor of a volume indication, with 0% equalling the former mute setting.
- When the tag cloud is filtered, "Copy Tags" will only copy the filtered tags, and no longer all tags. To copy all tags, reset the filter. Furthermore tags will now be copied to clipboard including the leading hashtag.
- Re-enabled double-dollar equations for rendering and syntax highlighting.
- HTML-style comments (`<!-- Lorem Ipsum -->`) are now also exempt from the word counting.
- Fixed an error in the Table Editor that would assume empty rows to be header rows, leading to false behavior when trying to display a completely empty table.
- The Table Editor can now also parse and display simple and grid tables, and a wider range of pipe tables, as described in the Pandoc manual.
- Fixed a small mistake where literal blocks would be wrongly offset as the editor treated them as list items.
- Fixed artefacts with spellchecking errors. Thanks to @ryota-abe for proposing the correct selector!
- The Table Editor now remembers what the source table looked like and tries to recreate that when it applies the changes to the DOM.
- Added verbose error reporting and improved the error handling during citeproc boot. Now, Zettlr will (a) remove error-throwing CiteKeys so that the rest of the library loads just fine and (b) display the exact errors as reported by citeproc-js so that users can immediately identify the bad keys and know where to look.
- The global search bar's autocomplete will now also work for non-western scripts such as Japanese, Korean, Chinese, or any other.
- Virtual directories have been discontinued. Parts of their functionality will be re-implemented in different ways.
- On Linux, we've restored the default window decorations -- that is, the burger menu button is gone, and the menu will be displayed wherever the window manager decides.
- Fixed a small bug that could lead to errors during autocomplete selection if no frontmatter is present in the file.
- Added syntax highlighting modes (with keywords):
    - **Elm**: `elm`
    - **F#**: `f#`/`fsharp`
    - **Haskell**: `hs`/`haskell`
    - **VB.net**: `vb.net`/`vb`/`visualbasic`
    - **HTML**: `html`
    - **XML**: `xml`
    - **Markdown**: `markdown`/`md`
    - **Julia**: `julia`/`jl`
    - **Turtle**: `turtle`/`ttl`
    - **SPARQL**: `sparql`
    - **Verilog**: `verilog`/`v`
    - **SystemVerilog**: `systemverilog`/`sv`
    - **VHDL**: `vhdl`/`vhd`
    - **Tcl**: `tcl`
    - **CommonLisp**: `clisp`/`commonlisp`
    - **Scheme**: `scheme`
    - **PowerShell**: `powershell`
- Fix the colours of the heatmap search list.
- Fixed a logical error in the detection of remote changes of attachment files.
- Fenced code blocks, delimited by three backticks have a customizable box background. The colour (and different styles) can be customized by targeting the `code-block-line`-CSS class.
- The font size of mathematics was decreased a bit to align it better with the size of normal text. Thanks to @tobiasdiez.
- Support fenced code blocks surrounded by tildes (`~`) instead of backticks.
- The About dialog of the application now also holds a tab with debug information about both the binary, the system, and the current environment.
- Tags with diacritics are now also removed on export (with the respective setting turned on), so that the removed tags match the tags which are highlighted in the editor.
- Fixed searches behaving irrationally if you search again while the previous search has not yet ended.
- Switched to using the [Clarity Design](https://clarity.design/icons) icon set where possible.
- Sort buttons now show how the directory is currently sorted. One shows and toggles what is being sorted by (name or time). The other shows and toggles what direction is being sorted ine (ascending or descending).
- Modified display settings are now applied on configuration changes (not just after clicking somewhere in the document).
- Modals now also apply a dark theming if in dark mode.
- Fixed image exports.
- Fixed correct exporting of images when exporting to Textbundle and Textpack.
- Fixed revealJS presentations which now display Math.
- Fixed the autocomplete behaviour, especially with cursor movement.
- If there is a selection in the document, its contents are used to fill in the search field now. Furthermore, the occurrences of the search term are now already highlighted without you having to search first.
- If there is a selection in the document, its contents fill up the global search field on focus, if the global search field does not have any contents.
- Fixed wrong display of project property table of content evaluation level.
- When linking files, Zettlr will now present you those files that match with at least one tag with the currently active file, making cross-linking of notes as easy as typing the link-start and hitting the arrow down-key. Bonus: It'll present you these options even if the files reside in a completely different root directory.
- Fixed behaviour of nested checkboxes.
- Fixed escaping of special TeX characters in input value fields (e.g. project properties).
- Finally fixed the parenthesis-link-problem. This means: For each Markdown link, the algorithm will parse the full detected URL and see if all opening parentheses have closing ones. If there are more opening parentheses than closing ones, the algorithm will push the link further in an attempt to fully resolve all parentheses. If this is not possible (because the link itself contains more opening than closing parentheses to begin with), you need to encode one opening parenthesis using `%28` for the algorithm to successfully render the link.
- Dragging search results like normal files is now possible.
- When switching directories while a search result list is displayed, this search is now performed at the other directory immediately after switching.
- Reversing a MagicQuote can now be performed by pressing backspace after a replacement has taken place, in order to restore the default double (") or single (') quote.
- Math doesn't render in comments anymore.
- Opening files with Zettlr when the app is not running will now correctly open them.
- Zooming on Windows and Linux can now be facilitated by scrolling while holding down the control-key.
- Use `Cmd/Ctrl+Shift+L` to copy the active file's ID to the clipboard.
- You can now also use `F2` to trigger a file rename for the current file.
- Improve the detection and rendering of Setext-headings.
- Dropping files from the file list onto the editor now inserts a valid Zettelkasten-link to that file into the editor.
- Images will now also render in-line.
- The "Window" submenu is now not confined to macOS applications anymore, but available to all platforms.
- URLs in Markdown links will not be rendered anymore.
- Enabled the context menu now also for both directories in the file list and the empty space in the file list (if there is some).
- You can now open directories externally (read: in Finder/Explorer/your Linux file browser) in the context menu now.
- Zettlr now attempts to set the cursor back to the place where it has been after programmatically updating the document content, e.g. after a remote change.
- Added a setting to control the sensitivity of Zettlr checking for remote file notifications on certain systems.
- Prevent multiple cursors when performing a special action (following a link, clicking a tag, etc.)
- Now both the current cursor position and the word count are displayed side by side. No need to right-click again to toggle!
- Citations in comments are now no longer rendered.

## Under the Hood

- **FSAL Refactor**: This release includes a huge refactor of the file system core of the application. In general terms, the rewritten core enables Zettlr to handle the file system more efficiently, uses up less RAM and has some other goodies that make the whole File System Abstraction Layer (FSAL) much more scalable for future feature implementations. More precisely:
    - **From OOP to Functional**: While previously files and directories were heavily object-oriented with one full object being instantiated for each and every file including a whole prototype chain, the new core switches to a functional approach, removing the memory-intensive prototype chains. Instead, files and directories are now represented by a **descriptor** which includes the all meta-information packages, but no function bodies. Instead, the new FSAL calls functions to which it passes one or more descriptors in order to enable the function to modify the descriptor itself. This also makes state management easier, as the whole FSAL only works with object pointers and does not re-instantiate most descriptors every time a function modifies them.
    - **Improved state management**: Now the state is not littered across the main process code base, but instead is centrally managed by the FSAL core class, which emits events every time anything in the state changes. This keeps the functional logic of the application much simpler. As opposed to before, the Zettlr main application class only accesses the FSAL state, and furthermore makes use of three events -- directory replacement, file replacement, and full file tree update -- to propagate any changes to the renderer process.
    - **File Caching for faster boot**: The FSAL additionally includes a [sharded](https://searchoracle.techtarget.com/definition/sharding) file cache which approximately halves the boot time. Furthermore, this enables the app to be much more resource-friendly for your storage, as the number of file accesses is reduced heavily -- at most, one hundred files will be opened during boot, instead of up to 10,000 or more, depending on the amount of open files you had.
    - **Improved remote change detection**: As a result of the descriptor-system and improved central state management, detecting and managing state changes induced remotely much easier. The whole logic of the watchdog has been cut down to its essential parts to make its business logic more manageable.
    - **Improved debugging**: Also as a result of implementing the new FSAL core as a self-contained EventEmitter module, it's much easier to locate logical errors, as due to improved state management missing state updates in the graphical user interface most likely emanate from exactly there, and not the FSAL. This has already helped identify several very small and almost unnoticeable bugs that did not update the renderer's state as wanted.
- Improvements to image dragging and dropping from the attachment sidebar.
- Switched the string variable replacer from vanilla JavaScript to moment.js, which simplified the function considerably.
- The `export` module is now really a module.
- Switched to cTime internally as the representation for modification time, because it'll capture more changes than mTime.
- Updated insecure dependencies.
- `.git`-directories are now ignored.
- Applying the CSS line classes for Markdown headings should now be less computationally intensive.
- Switched to Gulp for LESS compilation (thanks to @tobiasdiez for implementing).
- The command autoloader now logs potential errors during command loading.
- You can now pass a temporary configuration file to Zettlr, e.g. for testing purposes. Simply start Zettlr from the command line and pass `--config /your/config/file.json`. It can also only be a stub (e.g. only containing certain selected configuration parameters), as Zettlr will set all missing properties to their respective defaults. If the path is relative, Zettlr will attempt to find the file either at the repository root, if `app.isPackaged` is `false`, or at the current executable's directory.
- Added a test command for GUI testing. It creates a small directory structure so that you can test the GUI without having to sacrifice your files or your mental health for that issue. Run `yarn test-gui` to run Zettlr in that test environment, and do to the files whatever you want!
- The targets class is now a service provider.
- Fixed the `flattenDirectoryTree` utility function. I have no idea why it worked for eleven months, but when it started throwing errors on the `FSAL` I realized it did a lot of things but it should've never worked. JavaScript is magic. Update: Found a newer and more optimized utility function, `objectToArray`, so I'm trashing it for good.
- The Pandoc-command is now logged in its resolved state immediately before actually being run.
- Windows installers are finally signed.
- Switched back to the `package.json` configuration for electron-builder, because, well, Electron.
- Fix a lot of unused and weirdly coded code.
- Added a flag to determine if the Zettlr version has changed, indicating an update (or downgrade). Based on this, the FSAL will clear its cache on boot.
- Added command-line flag `--clear-cache` to programmatically clear the FSAL cache on startup.
- Moved the `forceOpen`-functionality to a command.
- Refactored the autocompletion logic and moved it out into its own designated class to reduce the size of the `ZettlrEditor` class.
- Refactored the logic for building the bibliography in an attempt to further reduce the size of the `ZettlrEditor` class.
- Include the `codemirror.css` into the geometry styles so we have one less dependency to include on startup.
- Switched to Electron 9.0.0.
- Set the `standalone` flag for Pandoc on all non-special exports.
- Image rendering now also supports base64-encoded inline images.
- Improvements to the detection of tags, internal links and footnotes. The algorithm is now more efficient and stable in various situations.

# 1.6.0

**The macOS-build of Zettlr is now code-signed and notarized, which means you will be able to open it without having to explicitly add an exception in your security preferences.**

## Breaking Changes

- If you want to enable the newly added MathJax CDN support for equation rendering, make sure to add the `--mathjax`-flag to your Pandoc command. If you did not modify the Pandoc command, you can "restore" the (new) default value, which will add the MathJax support for you.

## GUI and Functionality

- **New Feature**: [Mermaid](https://mermaid-js.github.io/mermaid/#/) chart support! Now you can add code blocks with the keyword "mermaid" (i.e. "```mermaid")to your document and use the Mermaid chart language to create charts!
- **New Feature**: Zettlr is now able to open file attachments for citations in your files. Simply right-click a citation, go to "Open Attachment" and select the cite-key for which you want to open the file attachment. Got multiple? Here's how Zettlr chooses which one to open: All attachments are listed and then the PDF files are sorted on top of the list. Then, Zettlr will open whatever attachment is the first in the list.
- **New Feature**: You now have an additional setting that allows you to determine if, and when, the filename will be automatically added to your link. "Never" means that the file name will never be added, "Only with ID" means that the file name will only be added, if the link is constructed using the ID, and "always" (the default) means that the file name will always be added, possibly duplicating it.
- **New Feature**: NOT search operator. Now you can use an exclamation mark (!) before the term in your global search to exclude certain search terms. If any NOT-condition is satisfied, the file will no longer be considered a candidate. You can combine the NOT-operator with both exact matches (`!"an exact phrase"`) and single terms (`!word`).
- Added TypeScript syntax highlighting. Keywords: `typescript`, `ts`.
- Added `Windows 32bit` build.
- Switched from `showdown` to `turndown` for converting HTML to Markdown on pasting contents. This makes pasting HTML formatted text much better than prior. Thanks to @Zverik for implementing!
- Pressing `Alt-Up` and `Alt-Down` will now swap lines in the editor window up or down.
- Cleaned up the shortcuts. Until now, `Ctrl+B` would also make text bold on macOS. Now, only `Cmd+B` will work, while `Ctrl+B` will only work on non-Apple systems.
- Improved the Math equation detection again. Now it's simpler, faster and will work more reliable. Escaping dollar signs should most of the time not be necessary anymore.
- Added syntax highlighting to inline and block Math equations. Now they're displayed in monospace to make it easier for you to write them.
- Title and tag matching of search terms during global search is now performed case insensitive.
- Added an option to copy the filename of files to the clipboard via the context menu.
- Exact search terms in the global search are no longer trimmed (trailing and leading whitespace is not removed) to maintain the meaning of "exact".
- The AutoCorrect option can now be activated and deactivated as intended.
- Added German secondary guillemets to the MagicQuotes settings.
- Better citation detection: Now, standalone-citations at the beginning of line will also be rendered.
- Improved the contextmenu behaviour.
- When creating a new file, the editor is re-focused again so that you can immediately begin writing.
- Task items are now rendered irrespective of the list-type-character they use, i.e. the following examples will all be rendered correctly: `- [ ]`, `+ [ ]`, and `* [ ]`.
- The "Empty directory"-message is now translatable and available in several languages.
- Headings will no longer be considered tags
- Fix `Ctrl+F`-shortcut on macOS.
- When linking a file using the Zettelkasten links, the prompt will now include *all files from the whole root*, not just the files from within the current directory.
- Made the dialogs more resilient. Now you can select text somewhere on dialogs, and regardless of whether you accidentally moved too far (out of the dialog), it will not close anymore, when you release the mouse.
- The front matter is now disregarded when counting words or chars.
- In case of renaming a directory, the containing directory is now re-sorted everytime so that changes are reflected immediately.
- The HTML template now includes a switch to include MathJax (CDN) in order to display equations in HTML exports and the print preview (only works with Pandoc installed).
- Improved placement of Input Method Editors (IME) for non-western input sources (e.g., Japanese or Korean typeset). Thanks to @ryota-abe for implementing!
- The file linking autocomplete will now respect your choice of Zettelkasten link starting characters, if they differ from `[[`.
- The formatting of Zettelkasten-links is now according to other formattings (such as emphasis or bold text), slightly transparent.
- On autocompleting Zettelkasten-links, the closing characters for the links are now added in case they are not already present (due to autoclosing, or else).
- The automplete-dropdown for Zettelkasten-links does not appear anymore if editing a footnote.
- Added overall days statistics to the stats dialog.
- Image-Paths correction for Windows systems.
- Setext headers are now rendered in the correct size, in line with the ATX headers.
- Abstracts in the YAML frontmatter are now considered on PDF exports.
- Fixed a rare bug, which would cause the edit flag on the main process to remain even though the renderer reports the editor is clean (that is, no changes to the document).
- Fixed an error where a completely empty custom CSS (e.g. when the user simply selects and deletes all content in the dialog or in the file) would cause the dialog generation to crash until a restart of the app.
- Fixed a rare error where an error would be thrown during export of extremely small projects.
- Fixed an error where the writing target popup would close itself via click on an option on Windows systems.
- Fixed "Select All" context menu item for text selection.
- Allow spaces in header delimiting rows.
- revealJS-presentations now have a basic syntax highlighting (Solarized theme).
- HTML exports now have a basic syntax highlighting (Solarized theme).

## Under the Hood

- Fixed a small bug that would display a non-intuitive message when checking for updates and the update server is not available.
- Fixed wrong error logging in the Citeproc provider.
- Added the necessary `cslenvironment` to Zettlr's default TeX template so that Pandoc >2.8 does not throw errors. Thanks to @frederik-elwert for implementing!
- Cleaned up the keymap for CodeMirror. It's now centralised within `generate-keymap.js` and not scattered in all the plugins anymore.
- Rewrote the i18n loading logic, resulting in huge performance gains on startup. Thanks to @BAKFR for implementing!
- Exchanged deprecated API calls in the `AppearanceProvider` class.
- The default DMG height for macOS installers now again shows the disclaimer at the bottom of the archive window.
- Fixed a logical bug with zoom levels bigger than 40x.
- Fixed the welcome log message, because whatever it was, it did not read こんにちは (Hello).
- Now during startup all files that do not exist anymore in the `openPaths`-property will be removed (because only directories can be "dead").
- Wrote script to automatically update the CSL styles and locales that are shipped with the app. Also, updated the CSL styles and locales.
- The YAML mode within frontmatters is now correctly detected by all plugins, so that e.g. AutoCorrect does not apply within YAML-frontmatters and quotes are the "correct" ones (no need to disable MagicQuotes temporarily to write frontmatters).
- Added an additional check to make sure to differ between explicit and implicit paste events in the CodeMirror instance.
- Finally fixed the weird glitches of the file list. Now it will correctly scroll files into view, not break, and be not empty for a fraction of a second.
- Overhauled the QuickLook windows. Now they react to much more finetuned configuration changes, are more responsive, and in general react faster to changes.
- Switch to Electron 8.
- Fix Pandoc error logging.
- Detach Popup event listeners on close.
- Add configuration files for Visual Studio Code to simplify coding. Thanks to @tobiasdiez for implementing.

# 1.5.0

## GUI and Functionality

- **New Feature**: AutoCorrect! Zettlr can now automatically replace certain characters with special symbols. For instance, by default it will replace `-->` with `→`, `!=` with `≠` or perform certain default replacements, such as transforming hyphens and fullstops with their typographically correct symbols (`...` -> `…` and `--` -> `–`). You can edit the replacement table in the preferences and adapt them to your own needs. _Please note_ that this feature will only be active when you are outside of codeblocks. This is meant to prevent unintended replacements, especially with certain languages such as R, where ASCII arrows are part of assignment operations.
- **New Feature**: Magic Quotes! Together with AutoCorrect, we've implemented the ability of Zettlr to use magic quotes. That means, whenever you type `"` (double quote) or `'` (single quote), it will instead insert the typographically correct characters of your choice, for instance `„…“` for German, or `« … »` for French. Even `「…」` for Japanese are supported! _Please note_ that this feature will only be active when you are outside of codeblocks. This is meant to prevent unintended replacements, as most languages require the ASCII quotes. Note also that having this feature active will deactivate the automatic bracket matching for quotes.
- YAML Frontmatters now receive the correct syntax highlighting.
- YAML Frontmatters do now have influence on the appearance of files: If a `title` is given, Zettlr will use this instead of the filename in the file list. If an array of `keywords` is given, Zettlr will add them to the rest found within the file.
- Codeblocks are now excluded from both tag extraction and ID search algorithms, so for example `#include` (used in C++ code) will no longer be recognised as a tag.
- Fixed a bug that would ignore the page size set in your PDF preferences when using the default template.
- Fixed a bug that prevented you from moving files and folders in combined sidebar mode.
- Fixed the broken footnote in-place preview and editing support when using named references.
- Improved the design of wrongly spelled words -- now the dotted line is closer to the actual words.
- Fixed `Alt`-clicking files in the combined sidebar mode. Now this will also open QuickLooks.
- Added the shortcuts `Cmd/Ctrl+Shift+E` to focus the editor and `Cmd/Ctrl+Shift+T` to focus the file list.
- On macOS, you can now also `Cmd-Click` links and tags to open/follow them.
- Added the variable `%uuid4` to use Universally Unique Identifiers version 4 (random UUID) within certain strings in the app.
- Improve "Copy as HTML" to also provide fallback Markdown.
- Fixed paste detection (if there's only HTML in the clipboard)
- Changed the Support-link to link to Patreon.
- Added a new error message informing you of malformed citation keys.
- Fixed the print preview.
- Removed the quotes from the matchbrackets-configuration.
- Fixed link rendering and the opening of links.
- Added the shortcut `Cmd/Ctrl+T` to create a task list. Thanks to @jeffgeorge for implementing!
- The blockquote character `>` is not treated as a list-item anymore, meaning you don't have to `Shift-Enter` into the next line anymore to prevent the blockquote from expanding unnecessarily.
- Implemented a "fat" cursor for the insert mode of Windows, so that when you press the `Ins`-key to toggle between inserting and replacing, Zettlr will graphically announce that you'll now be replacing characters rather than inserting. _Please note that this will only look good for monospaced fonts -- the other themes will have characters that are bigger than the cursor._
- Improve the tabs display for long titles (e.g. in the preferences dialog).
- The link detection algorithm is now less aggressive.
- On HTML exports (both revealJS presentations and regular HTML files), image paths will _not_ be absolute anymore, but relative.

## Under the Hood

- Switched to Electron 7.
- Added v8 code caching for better startup performance.
- Added a global logging interface for better error and bug handling.
- Relaxed the policy on wrong citation keys: One wrong key won't stop the loading of the rest of the database anymore, only the wrong key won't be included.
- Moved out the markdownOpenLink-function from the editor class to the utilities.
- Added much better heuristics to resolve paths linked to in markdown documents. Except a few edge cases, the algorithm should be able to open most varieties of links.
- The exporter now escapes the templates to account for potential spaces in the template path.
- Increased efficiency and cleanliness for loading the fenced code highlighting modes. Thanks to @BAKFR for implementing!
- Added support for building AppImage releases using the command `yarn release:app-image` (or `npm run release:app-image`). Thanks to @yashha for implementing!

# 1.4.3

## GUI and Functionality

- The word counter does not count files with newlines as having words anymore.
- The regular expression search functionality treats expressions containing forward slashes correctly.
- When the file list is focused, it only captures arrow key presses and does not prevent other shortcuts from working.
- Tags are now added and removed to and from the tag dropdown selector during runtime.
- Fixed a rare error that could occur during tag cloud searches.
- Fixed the scheduling mode for the automatic dark mode switching. It now also works with overnight schedules where the start time is bigger than the end time (such as 21:00-06:00).
- Added sponsors-list to the About-dialog.

## Under the Hood

- Began work on unit tests.
- The `localiseNumber()` helper is now capable of localising negative and floating numbers as well.
- Rewrote the exporting engine to be more modular.
- Removed the Handlebars runtime from VCS.
- Switched from `adm-zip` to `archiver` for zipping Textpack-files.
- Updated Electron to `6.1.2`.

# 1.4.2

## GUI and Functionality

- Removed the last remnants of Clusterize.js
- Fixed a bug that would cause the app to crash when you search for `//`.
- The default editor search is now case-insensitive.
- Added highlighting, which can be applied either with `==highlight==` or `::highlight::`.
- The EdgeButtons of the table editors won't cover the toolbar anymore. Additionally, their movement is now smoother.
- If there are untranslated strings in your language, Zettlr will now try to show you the meaningful English ones first, before falling back to the translation identifiers, making the user experience better.
- Minor design improvements.
- Fixed the sidebar toggle.
- Added a context menu item to show a file in Finder/Explorer/your file browser.
- Added a notification when opening a new root directory to announce that the process of opening a directory may take some time. Zettlr will notify you once the new root directory has been fully loaded.
- When you close a root directory which also happened to be the currently selected one, Zettlr will try to select the previous or next root directory before actually closing the directory so that you will always have one directory selected.
- Fixed a small error that would count italics at the beginning of a line as a list item when applying a block-formatting style.

## Under the Hood

- Made sure the default languages do not appear twice in the preferences.
- Zettlr will now detect files it can open case-insensitively (so: `.md` === `.MD`).
- Images in export should work again.
- Remedy a small error on some Linux launchers.

# 1.4.1

## GUI and Functionality

- Added a security check when you are about to overwrite an already existing file.
- Overwriting files in a directory now doesn't leave an empty space in the file list.

## Under the Hood

- Fixed Electron's dialog signature handling.
- Small fixes to the core.

# 1.4.0

## GUI and Functionality

**This update will reset your sidebar mode to the initial value of thin.**

**From this update on, you will need to hold either the `Alt`-key or the `Ctrl`-key on your keyboard, if you plan to move a file out of the app.**

- **New Feature**: Table management has just become easier. With the new table helper plugin, Zettlr enables you to circumvent manually having to edit Markdown tables. All you need to do now is keep the table helper active in the settings and just edit your tables as you would do in any other application. The table helper offers the following keyboard navigation shortcuts:
    - **Tab**: Move to the next cell, or the first cell on the next row, if the cursor is in the last column. Adds a new table row, if the cursor is in the last row.
    - **Shift-Tab**: Move to the previous cell, or the last cell on the previous row, if the cursor is in the first column.
    - **Return**: Move to the same column on the next row. Adds a new table row, if the cursor is in the last row.
    - **Arrow Up**: Move to the same cell in the previous row.
    - **Arrow Down**: Move to the same cell in the next row.
    - **Arrow Left**: If the cursor is at the beginning of the cell, move to the previous cell. Moves to the last cell on the previous row, if the active cell is in column 1.
    - **Arrow Right**: If the cursor is at the end of the cell, move to the next cell. Moves to the first cell on the next row, if the active cell is in the last column.
    - **Buttons**:
        - **Alignment-Buttons** (top-left): Aligns the currently active column left, center, or right.
        - **Removal-Buttons** (top-right): Removes either the current row or the current column. Does not remove the last row or column.
        - **Add-Buttons**: Adds rows or columns to the top, left, bottom or right hand side of the currently active cell, depending on the button.
- **New Feature**: 1.4 introduces a **readability mode** that you can turn on. It will try to highlight your sentences based on four possible algorithms, where green means that it's readable and red means that the sentence is difficult to read. You can turn on the mode in the toolbar. Thanks to @wooorm at this point for providing the incentive of implementing the algorithm!
- **New Feature**: The Translatr-API is now integrated into the app. This means: All translations will automatically be kept updated. Additionally, you can comfortably download all available languages (completed at least 50 percent) from the preferences dialog.
- The app will boot much faster now.
- Root directories that have not been found on app start, or are removed during runtime, are indicated as "dead" in your directory tree. If they reside on a removable medium, you can now simply plug the medium into the computer and rescan the directory. You don't have to manually open it anymore.
- Citations in your text are now always updated, you don't have to type anything for this to work.
- Inserting tasklists is now possible via context menu and formatting toolbar.
- New Theme: **Karl-Marx-Stadt**.
- Now you can choose which time to use for sorting and for displaying in the file meta: It's either the last modification time of the files or the creation time.
- Directory sorting is now persisted during reboots.
- Clicking on tags now initiates a search for the given tag.
- Added three new optional variables to pass to external exporter programs: `$infile_basename$` (input filename without directory), `$outfile_basename$` (output filename without directory) and `$indir$` (the input file's directory)
- You can now change the number of spaces to indent by in the preferences.
- Images can now be put inside links on the condition that they are (a) the only element inside the link's description and (b) relative links won't work during preview.
- You can now activate RMarkdown file support in the advanced preferences.
- You can now tell Zettlr to count characters instead of words (e.g. for Chinese).
- Custom CSS is now also rendered in the QuickLook windows.
- The preview image colour is now adapted to the active theme.
- You can now choose the formatting characters that should be used by the formatting commands.
- You can now change the pattern used for generating new file names, and omit being asked for filenames in general.
- Zettlr now tries to escape the input you provide for options that are directly passed into LaTeX documents.
- When you have open two or more root files with the same filename, Zettlr will display the containing directory's name as well.
- French-style guillemets are now supported for auto closing.
- Image display in HTML exports fixed.
- The About dialog contributors' tab now displays the date when the translation was last updated at.
- The dates and times all across the app are now correctly localised.
- When initiating a replace command with a regular expression search, you can now use variables in your replacement value so that you can re-use capturing groups from the search regular expression:
  - `$1` in the replacement value will be replaced with the first capturing group
  - `$2` with the second capturing group
  - ... and so forth.
- Zettlr now automatically downloads updates to the translations, if available.
- The editor now has a light background image in case it is empty.
- Fixed a bug with certain types of keyboards on macOS conflicting with internal CodeMirror commands.
- Prevent opening of a user's home directory.
- The citation rendering plugin won't render the domain parts of Emails anymore.
- Markdown links in braces won't include the closing brace anymore.
- The search's heatmaps now use the theme's colour as a base to indiciate the relevancy instead of always green.
- The image regular expression is now a little bit less restrictive, allowing for some spaces before and after the image.
- Fixed a small bug during checking and unchecking of task list items that would prevent the updating of the underlying Markdown text.
- When you enter an ID and choose the ID from the popup list, the filename belonging to that ID will also be inserted after the ID.
- You can now filter the tags in the tag cloud.
- You can now duplicate files within a given directory.
- The tag selection dropdown will not appear anymore, if you type a `#` somewhere within a word or a link. It must either be at the beginning of a line, or preceded by a space for the tag dropdown to appear.
- If there are two or more root directories open with the same name, Zettlr will now display the containing directory just like with root files.
- Added a line:column indicator mode to the word counter (switch modes with right-click).
- You can now move through the file-list with the arrow buttons in steps:
  - Arrow down: Select next file
  - Arrow up: Select previous file
  - Shift key: Move up or down by ten files
  - Command or Control: Move to the bottom or the top.
- Added a table generator.
- Fixed a small bug that would not correctly sort newly created files.

## Under the Hood

- Massive rewrite of the underlying mechanism of loading the directory trees into the app. It's now asynchronous and the app starts up way faster than before.
- Replaced the citation engine with `Citr` for more accurate results in previewing citations.
- The `Citeproc` engine is now a service provider.
- Switched internally to CSS-variables for all colours.
- Moved all Zettlr CodeMirror modes to their respective files.
- Moved all helper functions to their own files.
- Translations located in the `lang`-directory in the user data folder now take precedence over the shipped translations.
- Moved all local find functionality to a new class `EditorSearch` and did some fixing.
- Massive rewrite of the watchdog logic. Now the app is blazingly fast, there's no up-to-five-seconds-delay anymore when you add/remove any files and the app should generally feel smoother to handle.
- Fixed duplicate dictionary entries and saving of the dictionary preferences function.
- Moved the comment detection in the link rendering command further back to speed up performance significantly.
- Added a clipboard inspection dialog to inspect the contents of the clipboard and make sure copy & paste operations work as expected.
- Updated the `make.sh` script to automatically infer the version to use from the source's `package.json`.
- Simplified the process of maintaining the revealJS templates, added a few other goodies. The command `reveal:build` will now re-build the full revealJS templates with the installed revealJS version.
- The Citeproc-provider now logs all errors that prevent a successful boot to the console.
- Replaced the sidebar with a Vue.js component.
- The configuration setting for the `sidebarMode` is finally called as such.
- Removed `ZettlrWindow::setTitle()`.
- ESLint is now added to the `devDependencies` so that everyone can use the same code style.
- Add activation for opening external links on macOS.
- Switched to `Electron 6`.

# 1.3.0

## GUI and Functionality

**Attention, this update breaks three shortcuts: To view the file list, the tree view, and the attachment sidebar, you need to use `Cmd/Ctrl+!` (for toggling the sidebar), and `Cmd/Ctrl+?` for toggling the attachments. The shortcuts for `Cmd/Ctrl+[number]` are now reserved for recent documents!**

**Attention: Due to changes in the configuration, this update resets your setting concerning text snippets. They are now called "file information" and the corresponding setting will be set to "Show", regardless of your current setting.**

- **New Feature**: Zettlr can now automatically switch between light and dark mode either based on a fixed schedule or, if you are using macOS or Windows, based on the appearance of the operating system.
- **New Feature**: Add words to the user defined dictionary. You can remove words by removing them in the "Editor" tab in the preferences.
- **New Feature**: You can now provide a default path for images that you paste onto the editor in the preferences. If you provide a relative path, it'll be relative to the file.
- **New Feature**: In the preferences you can now switch between the three themes of the app:
  - _Berlin_: A modern sans-serif theme, the default.
  - _Frankfurt_: A clean serif-based theme with royal blue highlights.
  - _Bielefeld_: For Markdown purists, this theme features creme colours and a monospaced font.
- **New Feature**: Rearrange sections in your documents by dragging the headings in the Table of Contents popup around (_Note: Only works with ATX-Style headings!_). Please note that the last section will always count until the very last line, therefore including footnotes and references.
- **New Feature**: You can now also load BibTex files into Zettlr.
- Popup redesign: Now the popups aren't semi-transparent anymore, have rounded edges and are much more crisp. Therefore it's even easier to read them.
- Display contributors tab on the about dialog containing the names of all authors of the translation files.
- You can now customize the pandoc command to your liking using several variables.
- Added syntax highlighting for
  - Go (keyword: "go")
  - Kotlin (keyword: "kotlin")
- Add shortcuts for easier access to the recent documents.
- HTML export now relies on Pandoc, if available, and only falls back to Showdown if Pandoc hasn't been found on the system.
- You can now edit Math formulae by clicking on them.
- The tag count is now shown next to the tags in the tag cloud.
- During global search, the search results will include all files once at most, so files within virtual directories, for example, will be excluded to prevent duplicate files.
- The preview images when pasting an image from clipboard load faster.
- Formatting marks at the beginning or end of a misspelled word are now excluded from the selection.
- Now, if trying to follow a link without a protocol (e.g. `www.google.com` instead of `https://www.google.com`), Zettlr will automatically assume `https` as the protocol to make sure it can be opened by the web browser. Correctly configured servers should automatically redirect you to `http`, if applicable.
- Zettlr now highlights the full link when you right-click it to give visual feedback that the context menu options "Copy Link" or "Open Link" will indeed use the full link, and not just a part of it.
- The dictionary selection is now more compact than before.
- The editor automatically selects the word under cursor on requesting a context menu, making both the code more clean and enabling you to simply right-click a word to make it, for instance, bold.
- Now you can comment out selections of text using the new shortcut `Cmd/Ctrl+Shift+C`.
- You can now also link to files on your local filesystem from within Markdown files. Zettlr will try to open them. The following algorithm is applied internally: First, try to open the link just like that. Second, try to open the current file's folder plus the link. Third, try to open https://\<link\>. If all three methods don't yield a result, Zettlr will show you a notification.
- The GUI is not locked anymore while a popup is shown.
- The tag preferences have been updated.
- CodeMirror by default sets the cursor to the beginning or end of a whole line (with line wrapping). You can now change that behaviour, so that the `Home` and `End` buttons bring you to the beginning and end of the _visible_ lines, not the logical lines.
- Zettlr now counts completed pomodoros.
- The image path of pictures pasted from clipboard will now always be relative.
- You can now drag & drop attachments onto the editor.
- The full path to an attachment will now be shown on mouse over.
- You can now turn off the dialog asking you to load remote changes into the editor by checking the corresponding checkbox in the preferences or in the dialog.
- The file list now shows the full filename after a 1 second delay if you keep your mouse over the name of a file.
- You can middle mouse click on editor-tabs to close them.

### Fixes

- Fixed a bug that would, on certain actions, lead to unwanted behaviour when using the menu items for these actions instead of the shortcut.
- The last opened file will now be added to the recent documents on start up.
- The window's title will now only contain the currently opened file's name, and never the full path, even for root files.
- The dictionary loading mechanism works far more reliably now.
- Fixed a bug with checking and unchecking task items in the editor.
- Fixed an error in option validation.
- Fixed the translations for the pagenumbering sections in the PDF preferences and project settings.
- Fixed a small bug concerning case insensitive searching.
- Fix for single-letter Math preview.
- Fixed the "remove from virtual directory" command.
- Design fix for dialog tabs on small screens.
- Fix automatic rendering of Markdown links containing brackets (especially a problem for Wikipedia links)
- Improved performance during window resizing and moving.
- Removed all inline-javascript from the `index.htm` and moved it to a new `main.js` in the renderer process.
- Links will not be rendered within comments anymore so that you can escape Markdown links as expected using backticks.
- Fixed wrong cursor positioning after the headings have been altered.
- Finally exchanged all mentions of "snippets" with "File metadata" or information, respectively, to reflect the fact that text fragments (a.k.a. "snippets") have been ditched several months ago.
- Fixed an issue that prevented from re-creating writing targets after deleting them without a restart of the app.
- Fixed inconsistent behaviour with the document search.
- When trying to close the main window immediately after modifying the open document, you will now not be prompted to save the document anymore. All changes will be saved automatically.
- Now files with more than one tag will have tag indicators more consistent to files with only one tag.
- On rare occasions, Zettlr instances run on Windows can enter a zombie state where the main process is still running albeit the main window has been closed. Trying to run Zettlr anew will fail with an error due to the (now non-existing) window being accessed during the `on-second-instance` event. This fix makes sure a window will be opened in any case if there is none prior to restoring Zettlr.
- Fixed the placement of the popups, so they should now be visible.
- Fixed the context menu on files that have visible tags.
- Fixed wrong citation suggestions after a change of the library file.
- Fixed a bug causing the attachment extensions to be checked case-sensitive, instead of case-insensitive.
- Fixed the search not saving the strings you were searching for after re-showing the popup.

## Under the Hood

- Re-throw errors during command run in Zettlr main class.
- Moved the dictionary to its own dedicated provider for more versatility and improved upon its functionality.
- Created an appearance provider which takes care of switching the Zettlr theming based upon user choices.
- Switched from the `build`-property `electron-build` toolchain to the API.
- Switched to `Electron 5.0.0`.
- Some CSS cleanup, again.
- Changed the way popups are closed from an invisible barrier div to a simple click detection handler.
- Added Table and Strikethrough support to the copy & paste operations.
- Moved the Table-of-Contents-popup to the ZettlrBody class.
- Removed excess debug code.

# 1.2.3

## GUI and Functionality

- Restore the "New Directory …" functionality.
- Fixed an error when trying to run the app on some Linux distributions.
- Added a link to download more translations for the app.

## Under the Hood

- Made sure a popup will always be displayed, even if the pivot element cannot be found.
- Bump dependencies.
- Apply `chmod`-fix to the Linux distribution (see #134 for more information).

# 1.2.2

## GUI and Functionality

- Fixed a bug preventing you from creating Writing Targets.
- Allow all unicode characters to be part of a tag.
- The Scrollbars are now bigger.
- The change between dark and light mode is now much smoother.
- Fixed the "Paste as Plain text" command behaviour when CodeMirror is focused.
- Dialogs now fit better on smaller screens.
- Added icons to the export options HTML, PDF, DOCX, and ODT.

## Under the Hood

- Fixed a logical error in a failcheck if there was no writing target assigned to a file previously.
- Switched to the Zettlr API for update checks to avoid hitting the GitHub rate limits.

# 1.2.1

## GUI and Functionality

- Removed the Quicklook overlay windows. Quicklooks now directly become standalone windows.
- General improvements to the default PDF template.
- On Windows and macOS, Zettlr now also fills up the recent document list in the Taskbar/Dock.
- Huge UX improvements.
- Improvements to the spellchecking engine. Now, it won't check inline code.
- We're removed the "Create new Directory" button from the toolbar, and made the "Create new File" button more visible by replacing the icon with a huge "Plus" sign.
- The Pomodoro timer now sends out notifications when a task has ended so that you'll always know what's up next!
- The find popup detects when you start to type a regular expression. If it's a valid regular expression, it will switch to a monospaced font, helping you to write the expression correctly.
- The find popup now remembers your search term on a per-session basis.
- Fixed the position of the popups. Now they won't cover the toolbar.
- Fixed the misbehaving markdown shortcuts in the formatting toolbar. Now block formats are replaced, not left in place when changing the formatting of a paragraph.
- Fixed a small bug in the PDF template that would render emphasised text underlined instead of italic in exported PDF files.
- Fixed the links inside footnote tooltips. Now they are readable and don't break out of the tooltip anymore.
- Fixed an error that prevented Zettlr from being able to automatically import language files.
- Fixed a bug causing emails not to render.
- Fixed a bug preventing you from clicking the "Print" icon on Windows.
- Fixed double-clicking the Quicklook and Print window title bar on macOS and Linux.

## Under the Hood

- Bumped dependencies. **Switched to `Electron 5` Beta**.
- The Quicklook-windows will now also load the correct CodeMirror-plugins from the autoload file.
- Moved out the recent files to its own provider.
- Design cleanup. Many variables have been renamed to make it possible to create new themes based upon the Berlin theme.
- The renderer does not constantly query the main process for up-to-date citations anymore, which both reduces CPU power and increases battery life.
- The popups can now be told if their contents have changed so that they re-place themselves correctly.

# 1.2.0

## GUI and Functionality

- **New Feature**: Zettlr can now import and export both `textbundle` and `textpack` files. Refer to [textbundle.org](http://textbundle.org/) for more information.
- Removed the Speech submenu from Windows and Linux, as it is only used on macOS.
- **Attention**: The recent documents submenu is now to be found in the `File` menu! It resides no longer in the toolbar.
- Added an "Inspect Element" context menu item if the debug mode is enabled.
- The context menu doesn't show up on directory items in the file list anymore, which it wasn't supposed to anyway.
- Fixes in the math rendering. Now the app will correctly render all equations, be they inline or multiline.
- Added a flag to let the app know if you want to receive beta release notifications. If you tick the checkbox, Zettlr will also present you with beta releases, so that you can stay up to date.
- When importing files, the "All Files" filter is now at the top and should be selected by default.
- Fixed a small bug that would render exporting of standalone files impossible.
- Rendered Markdown links now retain the outer formatting (e.g., if you wrapped the whole link inside bold or emphasis).
- The Zettlr default `tex`-template now doesn't break checkbox exports by including the `amsmath` and `amssymb`-packages.
- New shortcuts: Pressing `Ctrl+Enter` will insert a new line below the one in which you are currently, placing your cursor there. Pressing `Ctrl+Shift+Enter` will do the same but above the current line.
- Added context menu entries to copy mail addresses and links to clipboard.
- For compatibility reasons with some Linux distributions that reserve the `Alt`-key for dragging windows around it is now also possible to press the control key to follow links and initiate searches.
- Removed a bug that would allow multiple dialogs to be shown as some kind of "overlays" on top of each other.
- Updates to the design of the editor. Now the margins of the editor don't resize as soon as you change the font size.
- Updates to the zooming of the editor's font: Now it'll stop at both 30 percent and 400 percent for lower and upper limits. Exceeding these may yield very weird errors.
- The cursor over the Quicklook windows' window controls is now the default, not the dragging.
- Added `shell` syntax highlighting (using keyword: `shell` or `bash` [for compatibility with Highlight.js]).
- Adapted the styles - now the filenames stay readable even during global searches.
- If you drag a file out of the app and cross a directory, it won't retain its highlighted state after you finish your drag&drop-operation.
- Tags, internal links and normal links now only have a pointer cursor when one of the meta keys (currently: `Alt` or `Ctrl`) is pressed.
- Implemented formatting support for HTML paste operations. If there's HTML in the clipboard as you paste, it will be converted to Markdown so that the formatting is retained. If you do not want to keep the formatting, simply hold down `Shift` before you paste, so that the formatting will not be kept.
- Removed the minimum window size constraint so that the application window will be resizable to half a screen even on smaller devices.
- Restored the window maximise/minimise-functionality by double-clicking on the toolbar.
- Fixed a small bug that would throw errors on Windows and Linux if you would open a file in Zettlr by double-clicking it in the file browser while Zettlr was already running.
- Links are now correctly detected by the preview algorithm.
- Fixed a bug that would make it impossible to export Markdown files with strikethrough text using the Zettlr default template.

## Under the Hood

- Fixed a small logical error in the menu buildup process.
- The context menu in the `ZettlrBody` class is now always instantiated anew.
- Rewrote the logic of detecting and rendering mathematical equations.
- Updated the `KaTeX.css` stylesheet to the newest version and removed some errors (thanks to @Wieke for doing this).
- Rewrote the complete command structure of the app and branched it out into standalone files. Thereby the system becomes extremely modular and new commands can be written with ease. Additionally, it becomes possible to create shortcuts for certain commands.
- Fixed a small possibility of running into an error while performing a global search.
- Exchanged the variables for usage in `TeX`-templates with Pandoc-Style $-variables. Additionally, now all occurrences will be replaced with the correct value.
- Moved the JavaScript bits out of the Handlebars templates and added them to the Dialog handler classes.
- Code cleanup.
- Removed the complete KaTeX dist files from the Zettlr source and switched to using the shipped files provided by the KaTeX module, reducing the binary sizes, maintenance effort and code clutter at once.
- The Custom CSS is now a service provider.
- The configuration is now a service provider.
- The tags handler class is now a service provider.
- Removed the superfluous `getLocale`-functions from `ZettlrBody` and `ZettlrRenderer`.
- Pulled in the URL regular expression from the GFM CodeMirror mode so that the pre-rendered links by the command are the same as those detected by the GFM mode.
- Added the `ulem`-package to enable export of strikethrough and underline text.

# 1.1.0

## GUI and Functionality

- **Attention!** Installing this update will reset the application language to the detected system locale and reset all spellcheck choices (i.e. you will have to re-select the dictionaries using the preferences window). The reason for this is that Zettlr is now compliant with the regulations for language codes as laid out in the Best Current Practices No. 47 ([BCP 47](https://tools.ietf.org/html/bcp47)). To achieve this, all mechanisms of finding and loading translation files and dictionary files had to be modified.
- **New Feature: Paste Images**. From now on it is possible to copy images directly to the clipboard, then press `Cmd/Ctrl+V` in the editor and Zettlr will ask how to proceed. By pressing `Return` the default action will be taken: The image will be saved into the currently selected directory using either the original filename or a simple hash (for instance if you took a screenshot and there's no associated URL available), and it will be inserted at the current cursor position as a standard Markdown image tag, using the filename as title. If you don't press `Return` directly, you can adapt some options, such as the file size and the filename, and also choose a custom directory alternatively.
- **New Feature: Set writing targets**. You can set writing targets for files by right-clicking them in the preview list. Each file that has a writing target will display its progress in the snippets section. **Set an existing target to 0 to remove it.**
- **New Feature: Print support**. Just press `Cmd/Ctrl+P` to open the print preview, which is essentially an exported HTML file. Click the printer icon in the titlebar to print it!
- **New Feature: Custom CSS**. Beneath your tag preferences, you now have a new menu option that lets you override certain styles of the app to customise it even further! From now on, the sky really is the only limit for customising the app.
- **Huge updates to the statistics dialog**. We've added a lot of functionality to the statistics dialog. If you click the `More …` button in the statistics popup, the resulting dialog now presents you with a overhauled interface. Now you'll be able to filter your data by week, month, and year. Additionally, you can choose to compare the timeframe with the previous one (either week, month, or year). This way you'll be able to track your writing habits much more differentiated.
- Tags are now only rendered as such and detected by the internal engine, if they are preceeded by a newline or a space. This will prevent page anchors inside links (e.g. `example.com/page#anchor-name`) or words with hashes in them from being detected as tags.
- Switched from `Droid Mono` to `Liberation Mono` for displaying monospaced code and comment blocks because of better support for glyphs in the latter font.
- Fixed an issue with the titles of the exporting buttons for HTML, docx, odt and PDF.
- Fixed a small bug that made it unable to open standalone files from the directory list.
- Small fix to the margins of switches. General fixes to the colours of the input controls in dark mode.
- Fixed a bug that led to files reporting the same tags more than once.
- Search results are now readable even in dark mode.
- Fixed a bug that would not correctly transform the links of images dragged from the attachment sidebar onto the editor, causing errors by pandoc when trying to export the file.
- Task list items are now rendered directly after you leave the formatting. You don't have to leave the line anymore.
- Special tags that you've assigned a colour to are now displayed distinct from other tags in the tag dropdown list.
- Now changing dictionaries during runtime yields the expected effects: The full word buffer will be invalidated so that formerly-wrong and formerly-correct words are checked against the new dictionaries.
- Fixed a small bug that would cause users with French localisation to not be able to use the preferences dialog as it was intended.
- Fixed a bug that made it impossible to load new dictionaries from the user directory.
- Fixed a small issue that would display the full translation strings for dictionaries and languages that were not translated in the currently loaded translation, instead of just the language codes.
- Fixed a small bug that would, on some Linux distributions, lead to the operating system opening up loads of file explorer windows when the "Open Directory"-button in the attachments sidebar was clicked.
- Now it's not possible anymore to try to create files and directories within virtual directories.
- The cursor blinks now smoothly.
- Changes to the word-count chart: Now numbers are localised and the date is not in the ugly ISO format anymore.
- You can now easily search for a file to link with the newly implemented autocompletion list that will pop up if you begin writing an internal link (i.e. type `[[`). After accepting an autocomplete suggestion, Zettlr will either put the ID between the brackets, or the filename, if there is no ID.
- Fixed a bug that would throw an error if updating the config with no dictionary loaded on app boot.
- Fixed a bug that would move a file to a random directory instead of enabling you to actually copy said file outside the app, if you dragged the file out of the app and passed the directory list.
- Fixed the highlighting effect on drag operations. Now even if you use the thin sidebar mode, the directories where you can drop files will receive the highlighting shimmer.
- Added an option to hide the heading characters and replace them with a small tag indicating the heading level (`h1`, `h2`, etc). Off by default.
- Refined the rendering of links. Now, inline elements will be also rendered correctly inside rendered links.
- The app will now correctly scroll to the selected file again (if any).
- Added an option to hide directories from the preview list while performing a global search.
- Fixed a small error that would strip false positive tags on export (i.e. that would also strip escaped tags).
- Massive updates to the notification service provider. If a message is too long, it will be truncated when it is first shown to you. If you then click on the notification, it will expand itself so that you can read the full message. Click on it again to hide it. Additionally, the notifications are now the same height and move smoothly as soon as new notifications arrive or old ones get removed.
- Gave the exporter an update: Now, if Pandoc experiences an error during export, you will be presented with a better error dialog which even lets you select portions of the error message for you to google them.

## Under the Hood

- Moved the input styling to the geometry section and only left the colouring in place.
- Added a `data-default-action` support for Dialogs. Now there can be a button with the attribute `data-default-action="data-default-action"` (repetition necessary for ensuring a correct DOM structure) in each dialog that will be focused on instantiation of the dialog, thereby enabling a simple "default action".
- Small changes to the translation files to remove some duplicates.
- Added `md5` for generating simple hashes.
- The `ZettlrDictionary`-class is now an `EventEmitter` and emits `update`-events whenever the composition of the loaded dictionaries changes.
- Renamed the default theme to its correct name: **Berlin**.
- Small changes to enable on-the-fly theme CSS replacement.
- Better escaping of some feedback strings in the preferences template.
- **The app is now BCP 47 compatible. This means that it should be possible to load every translation file and every dictionary folder using the correct language tag, instead of having to fall back to the crude xx_XX-type Zettlr used until now.**
- Moved the editor-specific `getWordCount` function out as a helper function.
- Added an `updateFile` method to the `global.ipc` to enable files to update themselves silently if something changed.
- Moved the calculating functionality of the `ZettlrStatsView` class to the main process's `ZettlrStats` class.
- Removed the `ZettlrStatsView` class and moved the triggering functionality to the `ZettlrBody` class accordingly with the other popups/dialogs.
- Branched out the `ZettlrDialog` class so that all functionality is now provided by specialised dialog classes that inherit from the base class.
- Rearranged the options within the "Advanced" tab in the preferences dialog.
- Moved out all CodeMirror `require()` to a new file called `autoload.js` in the assets directory to save space in the main `ZettlrEditor` class.
- Added a security pass to the droppable directories to make sure they don't accidentally accept the file and direct the main process to move it out of the app instead of moving it to themselves.
- **Switched back to `electron 3` for the time being, as `electron 4` still has a nasty bug that renders the toolbar unusable when exiting fullscreen on macOS (see https://github.com/electron/electron/issues/16418 ).**
- Switched to `nspell` for spellchecking, as the correction-finding algorithm works smoother and the repository is not as old as `Typo.js`.
- `makeExport` now returns a Promise instead of the Exporter object. The exporter is now only returned if it's call succeeded (by passing it to `resolve`).
- There is now the yarn command `yarn less:extract` available which extracts the CSS class names and IDs from the prebuilt styles. _Please note that you must run the `yarn less` command beforehand._

# 1.0.0

## GUI and functionality

- Added a written reason for why some preferences options failed validation and need to be corrected.
- Moved the attachment options to the "Advanced"-tab in the preferences window.
- Fixed a bug that threw errors when you tried to `Alt`-click a virtual directory.
- Fixed the bug that virtual directories got duplicated on the creation of new files.
- Added a "Donate" menu entry to the help menu.
- The startup overlay is now gone.
- Dictionaries can be selected and deselected at runtime.
- Fixed a bug that did not remove the file's ID in the preview list, after it has been deleted from the file itself.
- Added an option to deactivate the automatic closing of pairs of matching characters in the editor.
- The app now supports code folding! Now you can click the new, small arrows left to Markdown headings to collapse everything below it!
- Removed the customised word processor templates. Zettlr now uses the default reference docs provided by Pandoc.
- Projects can now also be exported to odt, docx, and HTML.
- Added tag autocomplete. Now when you start typing a `#`-character, you are presented with a list of tags you already use inside your files, so you don't use similar (but not same) tags in different files.
- Added `citeproc-js` integration: Now you can point Zettlr to a JSON CSL-file (ideally generated by Zotero) and it will automatically enable you to put `@BibTex-ID`s or even complex Pandoc citations in your text, which will not only be automatically replaced by a correct citation (only Chicago supported, because it is only a preview), but also renders a preview bibliography! Additionally, if you point Zettlr to a CSL Style file in the settings of a project, it will use this file to generate your citations!
- Added an option to change the `sansfont` property of `LaTeX`-documents, used mainly for headings.
- The Pomodoro timer now remembers your settings on a per-session basis.
- Added an additional check to see whether or not a huge number of words has been pasted into the editor. If so, the word counter won't count these towards the overall counter. So if you need to paste in whole documents, this won't raise your word counter absurdly high.
- Fixed a bug that rendered unwanted Math previews.
- Added file-open buttons. Now, whenever you are required to select a normal file, Zettlr provides you with a button that lets you choose the file comfortably.
- Zettlr now features an additional "Display" preferences tab, which lets you control all things that define Zettlr's appearance.
- You can now constrain the maximum size of images in the editor, separated by maximum width and maximum height.
- Updated the about dialog to now feature a tabbed interface containing main projects with licenses for the four big projects Zettlr use (Electron, Node.js, CodeMirror, and CitationStyleLanguage), all complementary projects, and the license of Zettlr itself.
- Now only escaping characters are formatted, not the characters following them.
- Fixed a bug that would prevent you from being able to modify an already loaded image without restarting Zettlr, because it would cache the image and not reload the modified version of it.
- Updated the styling of form elements: Now ranges and radio buttons are also displayed in the Zettlr design.
- Added an option to set a custom TeX template for PDF exports both in the general PDF preferences as well as on a per-project setting.
- Restored the functionality to quickly navigate the files in the preview container using the arrow keys `Up` and `Down`. Also you can once again jump to the end of the list by pressing an arrow key while holding `Cmd/Ctrl`.
- Zettlr now sorts your files based on a natural sorting order. You can restore the ASCII-sorting (the sorting as it has been until now) in the settings.
- Tags can now be escaped with a backslash (`\`) to make sure they won't show up in the tag dropdown list and also won't render as tags.
- Keyboard navigation is much more reliable.
- Fixed creation of new files while writing in the editor with no file open.
- The search functionality in both editor and Quicklook windows has been enhanced. It is now faster and you have to explicitly request a regular expression search by typing it literally. This means: Searching for `/\w/` will select all words inside the editor, while `\w` will literally search for that string.
- Zettlr now supports internal links. If you place a pandoc-compatible identifier inside a markdown link, it will try to jump to the respective line. E.g., the identifier `#tangos-photography-and-film` will match the heading `# Tangos, Photography, and Film`. Simply use a standard Markdown link: `[Go to Tangos, Photography, and Film](#tangos-photography-and-film)`.
- Zettlr keeps some margin between the cursor where you are writing and the window edges, i.e. it won't touch the window edges anymore, but keep a nice distance.
- Quicklook windows can now be "popped out" so that they are no longer bound to the main window but can be dragged onto different displays, etc.
- Windows and Linux windows now follow macOS in having no native window frame, but instead they employ the same strategy as macOS: The toolbar is the top element inside the main window of Zettlr, featuring window controls and, additionally, a button to open the application menu from the toolbar.
- Zettlr correctly selects words containing apostrophs so that you can correct them adequately without the app "forgetting" the l' or 'll-part (or similar) of the word.
- There's now an option to copy a file's ID to clipboard, if the file has one.
- We've updated the Zettlr icon! It now matches the brand colour and has a modern look.
- The image size constrainers look nicer and more intuitive now.
- Added controls to determine which elements are rendered inside Markdown documents.
- Simplified the attachment file handling and enabled dragging the paths of the files into the editor (e.g., to insert images).
- Now the ID- and tag-search is case-insensitive.
- Changes to the ID generation: Now if you press `Cmd/Ctrl+L`, the generated ID will be pasted wherever your cursor is currently (e.g. inside all text fields). Zettlr tries to back up your clipboard's contents and restore them afterwards.
- Zettlr recognises IDs inside the name of a file. **If the ID pattern returns a match in the file name, this ID takes precedence over any ID that may be in the file's content!**
- Added context menu entry to open link in the browser.
- Images can now be dragged from the attachment pane onto the editor and will automatically be converted into valid Markdown links.
- The tooltip that displays footnote texts when you hover over footnote references now displays formatted text, and not raw Markdown.
- The zoom level of the editor's text is not lost on toggling the distraction-free mode anymore.
- Update to the citeproc search. If you type an `@` and begin searching for a work to cite, you can now also search through the title and don't necessarily have to know the ID anymore!
- Added basic tag cloud functionality. You have now a new button in your toolbar that shows you all the tags that you've used somewhere in your files. You can also copy the full list into the clipboard!
- Updates to the search functionality: Now the AND operator works as a requirement again (until now files have also reported search results if one or two of the search terms have matched, even if they were all required). Additionally, the tag search within files now accounts for a hashtag in front of the search term.

## Under the hood

- Documentation update in `ZettlrValidation`.
- Updated the `.dmg`-installer file with a better background image.
- Consolidated the `package.json` build fields.
- **Warning: The app ID has changed from `com.zettlr.www` to `com.zettlr.app`.** [For the implications please check this link](https://www.electron.build/configuration/nsis#guid-vs-application-name) -- the change only affects Windows users.
- Refactored the complete menu logic to make it more accessible.
- Added a global `notify()` method in the renderer process for convenience.
- Added an option to make footnotes inside files unique prior to project exports.
- Moved the dictionary functions to the main process for asynchronous background loading.
- Began using `tern.js` for better autocompletion.
- **Fundamental Core Update**: Now on each request for a new file tree (using the command `paths-update`) not the whole object is sent towards the renderer because of app crashes arising from the use of synchronous messages via the new `typo`-channel. Instead, a dummy list is sent containing only the properties that the renderer accesses anyway. This way not only the amount of data is reduced quite significantly, but also the app does not crash on file and directory operations.
- Removed an additional openPaths-update during the renaming of root files.
- Now the current directory is re-set correctly after renaming the current directory.
- Refactored the context menu to resemble the same structure as the application menu.
- Switched to the `handlebars.js` templating engine.
- The `askSaveFile()`-dialog is now non-blocking.
- `ZettlrFile` objects won't forcefully try to move a file to trash while handling watchdog events anymore.
- `ZettlrRendererIPC` and `ZettlrIPC` now access the `ipc`-modules consistent with all other classes.
- Generalised the `askFile()` function in `ZettlrWindow` for further purposes.
- The `ZettlrConfig` now acts as an event emitter and emits `update`-events, whenever the configuration object changes. It can be subscribed to using `global.config.on` (to unsubscribe use `global.config.off`).
- Added a `global.ipc.notify`-function to easily send notifications to the renderer.
- Added a "cachebreaker" to the preview images in Zettlr.
- Moved a lot of files around: The CSS, Fonts, JavaScript and the template files are now in the `common` directory, so that it makes sense that there can be multiple windows that share those files.
- **ATTENTION: We've stopped committing the compiled Handlebars templates and CSS files to the repository, so even if you don't develop styles or templates, you now need to run `yarn/npm less` and `yarn/npm handlebars` before you run the application!**
- Removed a bunch of superfluous pass-through functions from the `ZettlrRenderer` class.
- Bugfixes in the `ZettlrExport` class.
- Switched to documentation.js for generating the API documentation.

# 0.20.0

## GUI and functionality

- Fixed a bug during import that resulted in crashing the app if no Pandoc was found.
- Updated the styling of the app to make it feel more modern.
- To open a file directly by typing its name into the search bar you don't have to get the capitalisation correct anymore.
- It is now possible to traverse the file tree directly by clicking on the directories inside the preview pane. Use a single click to make that directory your current one, or use an `Alt`-click to traverse back up to its parent directory.
- Now the "Save changes before quitting?"-Dialog won't appear — all your files will be saved immediately before quitting.
- Zettlr now remembers your last opened file and the last selected directory and restores them on each restart (if they still exist).
- Images can now also have pandoc attributes assigned (in curly brackets after the image tag) and will both render correctly inside Zettlr and work as intended on export.
- The app will now remember its size and position on screen and restore it after a restart.
- Changes to the design of the dark mode. It's now a little bit blue-ish and the colours are finally adapted to the brand.
- The directory list is now way less cluttered and looks way better than before.
- Dropping images onto the app is now possible!
- Added the long-commented-out blockquote command to the context menu.
- iframes will now be rendered as well (such as the embed codes by YouTube or Vimeo). Note that only `<iframe>`-tags will be rendered, so Twitter embed won't work, for example.
- Removed a small bug that would use the text selection cursor over directories after you've dragged a file.
- Zettlr now remembers the last directories you were in when you successfully imported a file or opened a directory.
- Added `Droid Sans Mono` as monospaced font family and updated the fonts around the app.
- The Zettelkasten ID doesn't need to be in the format `@ID:<your-id>` anymore. Also the zkn-links can be customised.
- The generation of IDs is now up to your creativity.
- Made the search progress indication better. Now, instead of the background filling up with sometimes ugly colours, a circle just as for the Pomodoro timer is used.
- The file snippets now hold additional information, such as the ID of the given file or the amount of tags. Additionally, if you hover over the number of tags, a popup will tell you *which* tags the file holds. Directories also now show their number of children elements (both directories and files).
- The text snippets have been removed from the app.
- The Quicklook windows now follow the application's theme.
- Fixed a bug that generated a falsy first search cursor and prevented case insensitive searching.
- Added extended statistics. Now you can exactly see when you've written how many words by clicking the new button in the small statistics popup.
- You may now use `#`-characters inside tags.
- macOS users now have an inset titlebar to make the app feel more immersive while not in fullscreen as well.
- QuickLook windows now display the headings in the correct size again.
- On smaller displays, Zettlr now has smaller margins and paddings so that each display size's space is used best.
- Removed the `ID`-button from the toolbar. The command is still present in the menu and still works using the shortcut `Cmd/Ctrl+L`.
- Fixed the bug that the attachment pane tooltip was partially hidden.
- Quicklook windows are now constrained to the body area, and cannot be dragged over the toolbar.
- Added validation to the settings so that you can't accidentally set wrong values.
- The default buttons for dialogs are now reactivated, so you can remove files and folders by simply hitting `Return` to confirm the removal.
- Anything markdown-specific (links, tasks, images) won't be rendered in any mode other than markdown anymore. So you can now rest assured that your links won't be converted and comments won't be displayed the size of headings in comment blocks or something.
- Indented tasks are now rendered.
- The table of contents now ignores comments in comment-blocks (no matter which language) and also has a better detection for the level of these.
- Fixed a bug that threw errors on moving directories around.
- Added Math inline-rendering.

## Under the hood

- Implemented the try/catch construct around `ZettlrImport` to actually catch the errors that were thrown by this function.
- Added globally accessible config getters and setters so that the `ZettlrConfig`-object is now reachable from within all classes in the app.
- Changes to `ZettlrWindow` to create windows using programmatical boundaries.
- Updated the image finding regex again.
- Reorganised the font families in the less resources.
- The popup is now much simpler to call.
- Removed instantiation from both ZettlrImport and ZettlrExport.
- All Zettlr installations now receive a unique UUID.
- Using `global.config.get` it is now possible in the renderer to access the configuration programmatically without the need to send events.
- Replaced all renderer configuration requests with the new, faster and synchronous method.
- Fixed a missing dependency in `ZettlrAttachment`.
- Updated to `electron` 3.
- Changed `app.makeSingleInstance` to `app.requestSingleInstanceLock` as recommended by the docs.
- Updated dependencies to the newest versions.
- Image preview rendering is now independent of `path`.
- Refactored the complete configuration setting process.
- Explicitly set `defaultId` on confirmation dialogs.
- `detach()` is now called only after the move operation of a `ZettlrDir` has been completed to remove the `parent`-pointer.

# 0.19.0

## GUI and functionality

- **Import functionality**: Now you can import from nearly all file types pandoc supports into Zettlr. Simply select the desired target directory and select File -> Import files!
- Added a lot of **exporting** options. More are still to come!
- **Export Markdown files as reveal.js presentations**: From 0.19.0 on, Zettlr will support the export of reveal.js-presentations. Also, there's theme support built in!
- If you insert a footnote, the cursor is not moved throughout the document so that the writing flow is more immersive.
- The text field used to edit a footnote reference text is now automatically focused.
- The editor will now directly mute lines when in full screen as soon as you change the preference setting for this. You don't have to move the cursor anymore for this.
- Fixed a bug that showed a dedicated _file_ menu when right-clicking directory ribbons and then threw errors if you clicked on anything in the menu.
- Fixed the strange behaviour of Zettlr telling you there are no suggestions for a word, although you did not right-click a wrongly spelled word.
- Inline links rendered inside headers are now always the correct size.
- Email-addresses are now correctly identified and will be rendered as clickable links as well. If you `Alt`-click on them, they will open the default email option (i.e. they are the same as clicking on any website's email addresses).
- Fixes to the project feature.
- Made the dictionaries finally independent from the four default translations.
- Added about 70 languages to the four default translations. This means: If you now include a custom dictionary or a custom translation, chances are high that it will be detected and translated automatically!
- Added a bunch of dictionaries that now come shipped with the app.
- Finally found & fixed the bug that kept detecting whole swathes of text as links and inserted them on link insert or didn't detect any link at all.
- Transferred the download page in the updater to the new download landing page at zettlr.com/download.
- Clicking on marked tags in the preview list will now trigger a search for these tags.
- Added support for `TeX`-files. So in case you want to export something to PDF, you can add custom `LaTeX` statements in their respective file to amend the styling Zettlr applies.
- You can now rest assured that on export of projects with nested files all images, even relative ones, will successfully be rendered in your PDF output.
- Changes to the HTML exporting template. Now, images should always fit on screen.
- You can now create `LaTeX` files by using the extension `.tex` when creating new files.
- Better Pomodoro counter.

## Under the hood

- Changes to the `runCommand` method in `ZettlrEditor`.
- Changes to the `insertFootnote` command.
- Changes to the `_editFootnote()` method in `ZettlrEditor`.
- Changed the event type the editor is listening to when you finished editing a footnote from `keyup` to `keydown`.
- Moved the inline and block element rendering functions to their own commands to reduce the file size of `ZettlrEditor`.
- Fixed the task recognition regex to prevent ugly errors logged to the console if you entered on an empty line a task list item directly followed by braces (such as `- [ ](some text)`).
- Additional security checks while building the context menu.
- Amended the regex for rendering links. Also provided a callback option for CodeMirror to be able to port the plugin fully externally and integrate it into other instances.
- Added `ZettlrImport` class for handling file imports.
- Removed the unnecessary PDF exporting LaTeX template from the pandoc directory.
- Added another newline character when gluing Markdown files together on project exports.
- Fixed a bug that would not read in a saved project config on restart.
- Huge changes to the selection and retrieval of dictionaries for the spellchecking algorithm.
- Made the regular expression detecting links in the clipboard non-global and limited it to only detecting single links in the clipboard.
- The download page will now count all updates by users to keep track of how many users are using the app (only the click is counted, no personal information is collected). To avoid detection of you updating, simply visit zettlr.com/download manually.
- Amended `ZettlrRenderer` by a function to programmatically trigger global searches.
- Added `.tex` to the list of supported file types. Added a mode switch to `ZettlrEditor`s `open()` method.
- Small fix to the toolbar CSS for not having a hover effect on the Pomodoro button in dark mode.
- Change to the `less.js` script. It now minimises the CSS output to further optimise the styling.
- Spell checking is now off by default in fresh installations to speed up the first start.
- Amendments to `ZettlrProject`, `ZettlrFile` and `ZettlrExport` to ensure relative image paths are accurately converted into absolute ones on exporting them.
- Streamlined setting the `ZettlrWindow` title. `Zettlrwindow::setTitle()` is now deprecated.

# 0.18.3

## GUI and functionality

- Now the list design and all other colours and syntax highlighting should be fixed again.
- `ALT`-clicking files now opens them as QuickLook windows.
- Now Quicklook windows render the content automatically as the main editor does. Only the previewable elements will not be rendered.
- Fixed a bug that allowed you to try to create files, folders and virtual directories although no directory is selected.

## Under the hood

- Cleaned up the mess inside the LESS resource files and removed the global pollution with CSS styles that led to strange rendering behaviour.
- Replaced the `net` command to check for updates with the better package `got`, thereby reducing the amount of requests to one only. Therefore, `is-online` also has been removed.
- Updated dependencies. Switched to electron `2.0.8`.
- Changes to the `_gen()` and `select()` methods in `ZettlrPreview`.

# 0.18.2

## GUI and functionality

- Minor fix to the style of `code`-blocks in modals.
- Fixed a bug that prevented you from immediately re-selecting the previous file by simply clicking it again, after you opened an external markdown file in Zettlr, which then was selected automatically.
- Fixed an error thrown if a root file was removed remotely.
- Fixed Zettlr always asking to replace a file although it hasn't been modified remotely.
- Fixed a missing translation for changed files.
- Fixed the threshold for being close to surpassing average from 50 words below average to the half of average. 50 words were definitely too narrow for anyone to really see the intermediary message.
- Fixed some design rules.
- Reallowed arbitrary text selection inside the editor (mainly necessary for macOS's quick lookup functionality).
- Added styling for horizontal rulers (`* * *`) and escaped characters (e.g. `\*`).
- Fixes to the new tooltips. Now all tags receive the nicer tooltips on mouse over.
- Replaced the old footnote tooltip bubble, which did not look nice, with the much better `tippy.js`-bubbles.
- Added HTML syntax highlighting.
- Fixed an error on the export of Markdown files with code blocks.
- Added syntax highlighting capabilities in fenced code blocks for the following languages (use the words in brackets after the beginning of a code block, i.e. `\`\`\`javascript`):
    - C (c)
    - C# (csharp)
    - C++ (cpp)
    - CSS (css)
    - Java (java)
    - JavaScript (javascript)
    - LESS (less)
    - Objective C (objectivec)
    - PHP (php)
    - Python (python)
    - R (r)
    - Ruby (ruby)
    - SQL (sql)
    - Swift (swift)
    - YAML (yaml)

## Under the hood

- Added an additional check to definitely determine if chokidar has choked or the file has indeed been modified remotely.
- Lots of documentation has been added to the source code.
- Moved the `tippy()` function from the `ZettlrRenderer` to the correct classes (`ZettlrToolbar` and `ZettlrPreview`).
- Changes to the link detection regex in `ZettlrEditor`.
- Changes to the `export.tex` LaTeX export template. It now provides the `Shaded`-environment Pandoc requires on exporting files containing fenced code blocks.
- Added some amount of `HTML` syntax highlighting.
- Added a multiplex mode that can highlight fenced code blocks.
- Changed signature documentation of `ZettlrRenderer`'s `setCurrentFile` method to reflect the actual process (it is being passed a hash, not a file object).
- Changes to the `_tags`-array in `ZettlrPreview`. Now, the array is never completely regenerated, but resized according to the actual `_data`-array. The changes have affected the functionality of the functions `_gen()` and `refresh()` in this class.
- Added a `remove()` method to `Zettlr` for root files wanting to delete themselves.

# 0.18.1

## GUI and functionality

- Now it's possible to download and install custom translations for Zettlr! If you want to use a translation that is not (yet) officially bundled with the app, simply import the translation JSON-file into Zettlr using the respective option. It will immediately be available for selection within your preferences (but a restart to apply the change is still necessary). The language file must be in the format `aaa_AAA.json` so that the app can detect the language by looking at the file name.
- Numbers are now localised with the correct delimiters.
- Zettlr now automatically indents text using four spaces to better work with other Markdown parsers.
- Changed resizing constraints: Editor can now have 90 percent width at maximum.
- Fixed a small bug that lets you open non-markdown files as roots.
- You can now copy selected Markdown text as HTML! Just press `Cmd/Ctrl+Alt+C` instead of `Cmd/Ctrl+C`.
- Added an online-check. From now on, if you are offline, Zettlr won't show you ugly error messages, but a simple notification that you are, in fact, offline and Zettlr can't check for updates.
- Improved footnote placement.
- Improved the placement of images in exported PDF files.
- Increased search speed and fixed internal errors in displaying search results.

## Under the hood

- Changes to `getSupportedLangs()`: The function now returns a dynamically generated array of all available translations. This also includes language files that are placed inside the app's data directory (in the subdirectory `lang`).
- Changes to `i18n.js` to reflect the fact that a language could also be located inside the application data directory (it now first tries to load the file from within the app, and if this fails searches for the file in the app data directory).
- Zettlr now preserves the linefeeds of a file on saving.
- Refactored the app's LESS and style handling.
- Simplified the theme toggling.
- Consolidated CSS styles.
- Updated dependencies. Switched to Electron `2.0.6`.
- Removed `package-lock.json`, because nobody uses them anyway and yarn `1.9.2` just complained about them.
- Changed resizing constraints: Editor can now have 90 percent width at maximum.
- Fixed a logical error in `ZettlrConfig` that allowed non-markdown-files to be opened as root files.
- Buffered the update check with an online-check. Renamed the original `check()` to `_fetchReleases()`.
- Fixes to the footnote placement.
- Removed an unused function from `ZettlrEditor`.
- Removed excess `console.log` from `ZettlrBody`.
- Added an additional security check before marking results in the editor instance.

# 0.18.0

## GUI and functionality

- Added the project feature: Now you can convert directories into "projects" (via context menu). A project is simply the possibility for you to adjust PDF options for a set of files differently than in your general PDF settings and tweak the generation a little bit more. It is thought especially for exporting many files into a single PDF file, and has options to generate a table of contents or a title page. _All files in the project directory and all of its sub-directories are concatenated in the same way as the preview list does it. Directories themselves are ignored. Then all these files are simply glued together and exported using the special settings you've given the project._
- Included tag preferences. These allow you to assign colours to specific tags, so that you can see in the preview list directly which files contain specific tags (such as, e.g., `#todo` or `#in-progress`) to have an overview over the work you need to do or categorise your files.
- Now the editor should correctly resize itself if the window itself changes its size.
- Now, if you use the combined view, Zettlr recognises a second click on an already selected directory and switches to the preview list instead. If you do so while the expanded mode is active, nothing will happen.
- I finally found the bug that was showing `NaN` instead of real numbers in the stats view. Now it should work on all systems just fine. (It only happened when there were less than thirty days of recorded statistical history available.)
- Adjusted the placement of the dialogs. Now they should definitely be placed in the center, if they are smaller than the window and should never result in a scrollable window.
- The dialog windows should pop up much faster now.
- Changed the styles of all dialog windows, and made pretty especially the PDF preferences windows.
- Replaced the system default's title popups with nicer looking popups.
- Changed image preview rendering. Now, images smaller than the viewport will not scale up to fill the full width, but remain smaller than the viewport width.
- Added a preview rendering of task items with checkboxes.
- Now Zettlr will directly react to you clicking with your mouse into the window and doesn't require you to click a second time after the app has been focused again.
- Snippets are now off by default.
- Fixed a small error that led to the editor behaving strange after resizing the sidebar.
- There is now no lag anymore on saving files. As a side effect, the global search is not exited when you change a little bit and then save the file.
- Changed PDF export.
- Small fix to the ZKN tag detection.
- Added additional error handling in the updater (so you know _why_ Zettlr couldn't tell you why no update check is possible).
- Renaming files is now faster.
- If you now begin to drag a file, after you have stopped dragging the file (i.e. either you dropped it onto a directory or you dropped it somewhere else to cancel the move), the preview pane will be shown again.
- Now it is possible to drag out Markdown files from Zettlr into other apps.
- Clicking on the "No open files or folders"-notification when there are no open folders or files in the directory tree will automatically show the open-dialog.
- Fixed the theming in the QuickLook windows. Now they will be the same theme as the app itself.

## Under the hood

- Finally renamed the `strong` element in the file tiles in the preview list to a simple `p` to re-gain semantic correctness there.
- Lots of LESS-code added, several other files have been changed.
- Added an event listener to Window resizes to change the editor's width accordingly with the `resizable` activated.
- Changes to `requestDir()` function in `ZettlrRenderer`.
- Changes to the Statistics viewer.
- Changes to `ZettlrDialog`.
- Changes to `ZettlrRenderer`. Now the translation strings will be copied into the memory of the renderer process directly. This results in better overall performance, especially in dialogs, for which a lot of such strings are needed.
- Updated development dependencies: `electron` is now `2.0.4`, `electron-builder` is now `20.19.2` and `less.js` is now `3.5.3`.
- Changes to `ZettlrBody`-proceed function.
- Added `tippy.js` to the list of dependencies; replaced standard system titles with Tippy titles.
- Added the `acceptFirstMouse` option to the creation of new `BrowserWindow`s.
- Now refreshing the editor instance after dragstop of the divider between combiner and the editor.
- Removed an unnecessary if-statement in `ZettlrToolbar`.
- Added a method to only update the current file in the renderer process, which speeds up saving *a lot*.
- Additional check in `ZettlrVirtualDirectory`.
- Changes to the `LaTeX` export template.
- Replaced the complicated and unreliable tag recognition to a much simpler regular expression.
- Error handling in `ZettlrUpdater`.
- Changes to the process of renaming files. Now the renaming process should be reflected quicker in the renderer, because we don't send a complete new path object, but only the specific, renamed file.
- Fixes and changes to the dragging behaviour in the renderer.
- Added a dragging event, so that the main process automatically enables dragging out of the app.
- Added the `getRenderer()`-function to `ZettlrDirectories`, so that the `EmptyPaths`-object can send the respective event to the main process.
- Combined the `setContent()` and `save()`-functions in `ZettlrFile`, because there was simply no need to have them separated. Also, removed the `modified`-flag from the file.

# 0.17.1

## GUI and functionality

- **Combined preview and directory pane**. Now only one of both is visible, never both, but also never none. Pressing `Cmd/Ctrl+1` and `Cmd/Ctrl+2` will still toggle visibility of both preview and directory pane, but not in parallel anymore. So hiding the preview pane will automatically show the directory pane and vice versa. Also, if you are on the preview pane, moving with your mouse to the top of the pane will show an arrow that lets you enter the directory pane again. Zettlr will automatically switch to the preview pane in a number of cases: Selection of a directory, searches, and renaming of files.
- Added syntax highlightning for Markdown tables.
- Resizing of combined tree view and preview pane as well es the editor is now possible.
- Changes to the HTML export template. Now tables are better integrated, as well as blockquotes.
- Added an option to choose whether or not the combined view or the regular, old view should be used for preview and tree view.

## Under the hood

- Removed some unnecessary toggle-functions.
- Changes to the styles of preview and directory panes.
- Changes to the main template.
- Markdown table detection is now handled by the ZKN-mode.
- Changes to the styles for enabling both extended and narrow sidebar mode.
- Added another check for popup height in `ZettlrPopup` to ensure popups can be displayed on screen and don't end up being cut off by the window.

# 0.17.0

## GUI and functionality

- Added full stops after TOC-ordinals.
- The `HTML`-export (e.g., for printing) does not rely on `pandoc` to be present on the system anymore. In other words: `HTML`-export is now working everywhere and has no prerequisites anymore. _Attention: As we do not rely on pandoc for HTML exports anymore, this means that the HTML format is likely to suffer from some inconsistencies, as the rendering engine is way less advanced than pandoc. Yet, this should not pose a problem, as the HTML-export is intended to be for quick previews and prints only._
- Added a bunch of options for exporting files, such as:
    - Choose whether to save the exported files in the temporary directory (which is expunged on each restart of the system) or in your current working directory (meaning they are persistent across system reboots and are also accessible normally through your file explorer).
    - Strip Zettelkasten-IDs (such as `@ID:yyyymmddhhmmss`).
    - Strip tags (in the format `#tag`).
    - Completely remove internal Zettelkasten-links (e.g. `[[<link-text>]]`).
    - Only unlink internal Zettelkaten-links (i.e. transform `[[<link-text>]]` to `<link-text>`).
- Switched to the better `xelatex` engine to render PDF documents.
- Added a great number of PDF export customization options. More will be coming in the future (depending on necessities and user wishes).
- Added a feature that search results now also are shown on the scrollbar so that you know exactly where the matches reside in your document.
- Replaced the ugly find-in-file dialog with a Zettlr-style popup and added a replace-function as well. Simply press `Return` while inside the replacement-field to replace the next occurrence of your search term, or press `ALT`+`Return`, to replace *all* occurrences at once. **The search is case-insensitive**.
- Introducing a **distraction free mode**, which can be toggled by pressing `Cmd/Ctrl+J`. This makes the editor fullscreen and mutes all lines except the one in which you are currently working.
- Added option to recall up to ten recently used documents.
- Hashtags are now not rendered, when they are not preceded by a space or are at the start of a line. This prevents links with anchor-names being displayed wrongly.
- Added a shortcut for inserting footnotes: `Ctrl+Alt+F` (Windows+Linux) or `Cmd+Alt+R` (macOS).

## Under the hood

- Moved all exporting functionality to a separate class, `ZettlrExport`.
- Removed unnecessary CodeMirror plugins.
- Removed unnecessary styles and some unnecessary (b/c unused) functionality.

# 0.16.0

## GUI and functionality

- Introducing **Virtual Directories**. Now it is possible to add "ghost" directories to your directories that act as a subset of these directories. They are not actually present on disk (but are persistent with a so-called dot-file named `.ztr-virtual-directory`) and therefore can be used to create collections of files by manually adding files to them. _You can only add files to these virtual directories that are present in the containing directory. Also, you cannot move them because they are bound to their parent directories._
- Fixed a bug that threw an error every time you tried to delete a directory with no file open currently.
- Fixes to the inline commands. Now, when you press `Cmd/Ctrl+I` or `Cmd/Ctrl+B` a second time after you finished writing your strong/emphasised text, Zettlr will actually "exit" the bold/italic markings and not try to insert them a second time. (_Note that it will still insert the end-markings if the characters directly after the current cursor position are not the end-markings_).
- Fixed a bug that threw errors if you were to rename a non-opened file.
- Fixed a bug that threw errors if you were to rename a directory, while none was selected.
- Prevent arbitrary selection in the app to make it feel even more native.
- Huge performance boost on selecting directories and files.
- Translated remotely triggered file- and directory-events.
- Finally fixed the bug that the end-search button disappeared and the input field went in disarray when the window size was too small.
- Re-introduced feature that Zettlr asks the user to replace the current editor content, if the current file has been changed remotely.
- Now, if the current file is removed remotely, Zettlr automatically closes the file in the editor as well.
- On updates, the download URL to GitHub now opens on the system's browser.

## Under the hood

- Removed an excess `console.log`.
- Implemented `indentlist` plugin directly in Zettlr core.
- Continued work on virtual directories.
- Small changes to `Zettlr` and `ZettlrDir` classes.
- Small changes to the markdown shortcut plugin.
- Fixed a small error in `Zettlr` class.
- Removed a huge bottleneck in the directory selection logic (now the Zettlr main process will not send the complete `ZettlrDir`-object to the renderer, but just the hash, because the renderer has a full copy of the objects in memory).
- Removed the same, big bottleneck in the file selection logic.
- Updated all dependencies to their latest version. Thereby we've switched to Electron 2.0.3.

# 0.15.5

## GUI and functionality

- Additions to the search functionality. If you begin typing in the global search field, Zettlr will autocomplete your typings with exact name matches. This way you can directly open respective files from your searchbar by simply confirming the file to be opened with the `RETURN`-key.
- Zettlr will now automatically try to force open a file when you commence a global search, if there is a file containing the typed name somewhere in the system.
- If you click a link without the `ALT`-key now, the cursor will be automatically placed and you can edit the link exactly where you clicked without having to click the position twice.
- Fixes to the attachment pane — now opening a directory will always work.
- Now the vertical scrollbar in the editor uses the default cursor, not the text cursor.
- Fixes to the generation and placement of popups. Now a bigger margin to the edges of the window is ensured, and the popups are now a little bit wider to reduce the possibilities of ugly line-breaks.
- Small fix to the color of directory ribbons in dark mode.
- The attachment pane now refreshes on new attachments without the need to switch to another directory and then switch back. Also, after every watchdog run the renderer receives a new list of objects now in memory.

## Under the hood

- Small changes to the `_renderLinks()`-function in `ZettlrEditor`.
- Calling `_act()` in `ZettlrAttachments` even if there are no attachments to be able to still open the directory in these cases.
- Changes to `_place()` in `ZettlrPopup`.
- Changes to the `ZettlrToolbar` and `ZettlrRenderer` classes.
- Design-fixes.
- Removed an unnecessary check for the now non-existent `projectDir` option in the configuration constructor.
- Added a security check for additional `PATH`-variables in `ZettlrConfig`.
- Additional security-check in `ZettlrConfig`s `set()`-function to only add valid options. Now `set()` will return either `true` or `false` depending on whether the option was successfully set.
- Removed deprecated code from `ZettlrWindow` class.
- Added a security check in `ZettlrWindow`s `prompt()` function.
- Removed some unnecessary code from `ZettlrDir` class.
- Small changes to `ZettlrDir` constructor.
- Began first work on `ZettlrFilter` and `ZettlrVirtualDirectory`.
- Changes to `Zettlr` and `ZettlrRenderer` classes.

# 0.15.4

## GUI and functionality

- Zettlr saves a file prior to exporting to make sure you export what you see (WYSIWYE).
- Now Zettlr is more performant especially in documents containing a lot of links. Also, clicking a link _without_ the `ALT`-key pressed will now remove the link and make it editable, as intended.
- Design fix: Now the sorters in the preview pane don't alter the size of the directory field.
- Design change for Windows users: Now Zettlr on Windows uses the system's default font "Segoe UI", because as of strange font-smoothing effects, Lato is barely readable on Windows machines.
- Fixed a logical error in the script, so now Zettlr will remember where you were in a document and restore that view on every opening of a file (not persistent, i.e. if you close and re-open Zettlr itself, the positions will be reset).

## Under the hood

- Added `export` to the `CLOSING_COMMANDS`.
- Updates in `package.json`, updated dependencies.
- Fixed a wrongly placed `continue` in `_renderLinks()` in the `ZettlrEditor` class.
- Moved the saving of scrolling info from the `open()` function to the `close()` function in `ZettlrEditor`.

# 0.15.3

## GUI and functionality

- Removed some displaying of numbers during search.
- Added more file info - when you click on the word count, a small popup containing info about the characters, characters without spaces and also the selection is shown.
- Added a heatmap that shows you the relevance of the search results by adding a background color to the individual file ribbons. The more green and bright they get, the more relevant the file showed up in the results. **Important**: Files that do not match any of the selectors will be hidden as always, e.g. even grey files will at least fulfill the criteria!
- Removed directory ribbons while in search mode.
- Search mode will automatically be exited when selecting a different directory.
- Also, now when a search is done, the opened file will have all results marked in text so you can easily discern them from the rest of the text.
- Small design fixes.

## Under the hood

- Removed an unnecessary `paths-update` event.
- Augmented `getWordCount()` function to return the wordcount of any given string.
- Removed some strange artifacts from the search.
- Huge improvements to the search functionality.
- Finally implemented the new license in the files

# 0.15.2

## GUI and functionality

- Switched the directory indicator with the collapse indicator on root directories, so that the first always stays first.
- Huge performance increase in rendering the preview list.
- Small fix to the word count. Now an empty editor does not show that there's a word written.
- Removed the `Zoom` menu entry from the Window menu on macOS.
- The Reload-shortcut in debug-mode is now `F5`.
- Small fix to the Tag-recognition (now a `#` sign immediately followed by a delimiter character (e.g. spaces, line breaks or apostrophes) will not render a tag formatting).
- The Attachment pane will now scroll if there are too many attachments in it.
- Added an option to open the currently selected directory in the system's file browser (e.g. Finder on macOS or Explorer on Windows). The respective button resides next to the attachment pane's header.
- Small fix to the context menu: It will popup where the click occurred, and not where the mouse is when the menu is actually shown (noticeable especially when right-clicking a misspelled word).
- Augmented the autoclose-pairs with the default German quotes `„` and `“`.
- Changed the save function so that it does not save immediately, but gracefully implements a way to save changes any time a potentially file-closing command is issued (such as selecting another file).
- Changes to the design of the preview list.
- Removed the save-button from the toolbar and now Zettlr will not show you an indicator whether or not there are unsaved changes, because normally everything should be saved. In case changes are *not* saved under strange circumstances, Zettlr will still prompt you to save them if they would be lost.
- Fixed a small error that led Zettlr to believe that it doesn't need to reorder the opened root files and directories, although it should have, thereby having newly opened files pop up not at the top of the directories' list but at random positions somewhere in the directories.

## Under the hood

- Switched Preview-list rendering to `Clusterize.js` to keep huge lists renderable and reduce loading times.
- Removed the now unnecessary `ListView` and `ListViewItem` classes.
- Removed the unnecessary `file-revert` command handler in `ZettlrIPC`.
- Removed a `console.log` in `ZettlrPreview`.
- Added a `isModified()` function in `ZettlrRenderer`.
- Changes to `ZettlrRendererIPC` to accomodate graceful saving procedure.
- Upgraded dependencies.
- Coloured the output of the less compiler script so that it's easy to discern whether or not an error or a warning occurred.

# 0.15.1

## GUI and functionality

- **Switched license from MIT to GNU GPL v3. This also includes all prior releases!**
- Now if there is a valid URL in the clipboard it will be inserted as the URL on all images and links created, not just if there's nothing selected.
- Fixed a bug that prevented the opening of links if clicked with `Alt`-key pressed.
- Added the code indicators (backticks) to the list of auto-complete pairs.
- Fixed the rendering of internal links.
- Small changes to the design of file IDs.
- Moved the resize handles of quicklook windows completely out of the windows themselves so that they are more easy to reach and don't block the scrollbar.
- Fixed the colours of the directory sorters in dark mode.
- Translated the formattings.
- Updates to the readme.
- ID generation now also works if there is something selected.
- More generally: All CodeMirror commands (such as changing the formatting of a selection) will retain the selection you have made (i.e. they will save them, run the command and afterwards re-select what was selected previously).
- Fixed a small bug that could lead to errors while searching using the OR-operator.
- Updater now shows your current version in the update window.
- Small fixes to the styling of the update dialog.

## Under the hood

- Small change to the zkn-link regular expression (was greedy, now it is lazy) to prevent huge misrenderings in case two links were on one line.
- Removed the unnecessary `_sort()`-function in the `ZettlrDirectories`-class.

# 0.15.0

## GUI and functionality

- Fixed the button text color in popups.
- More shadow under the popups (makes them stick out more in the white mode).
- Now it is possible to open Markdown files directly with Zettlr by double clicking them or dragging them onto the app. Dropping also works for directories (#3).
- Zettlr now tells the Operating System that it is capable of handling `.md`- and `.markdown` files.
- Small fixes to the translations.
- Added an about dialog.
- Now Zettlr also converts "standalone" links (e.g. simple detected URLs without Markdown formatting around them) into clickable links. **Attention: Clicking now works with ALT instead of Shift!**
- Added a small popup to view some stats on your writing.
- Fixes to the word count (now also splits along line breaks).
- Moved all formattings to a small popup (indicated by the carriage return symbol). Also added other formatting possibilities, such as code, headings and blockquotes.
- Fixes to the formatting commands.
- Added an attachment pane (#6).
- Added an option to sort directories chronologically or according to name (#4).
- Begun adding zkn-functionality to Zettlr:
  - Now it is possible to use `@ID:<your-ID>` to give an ID to a file (generate one using the Toolbar Button or by pressing `Cmd/Ctrl+L`). If multiple IDs are defined in such a way, the first found will take precedence.
  - You can now tag your files using the Twitter-like syntax: `#hashtag`. Alt-Clicking on them will trigger a search for the tag.
  - You can now link searches in your files. If you type `[[search terms]]` this will trigger a directory-wide search for the search terms. If the link contains an ID in the format `[[@ID:<your-ID>]]`, Zettlr will try to get an exact match. If there is a file using that ID, it will be immediately opened. Also, a directory-wide search for all files referencing this ID will be conducted.

## Under the hood

- Fixed a small bug in the `ZettlrWatchdog` that prevented remotely added directories from being detected by the app.
- Given the classes `ZettlrFile` and `ZettlrDir` more authority over what happens with them. Now they're handling all events by themselves.
- Made the paths mandatory on creation of new `ZettlrFile` and `ZettlrDir` instances.
- Added `isFile()` and `isDir()` helper functions to check if paths actually denote a valid file or directory.
- Added `openPaths` configuration option to hold all opened paths and re-open them on every start.
- Small fix to the loading mechanism of the configuration to allow flexible arrays (needed for the `openPaths` option).
- Found **A LOT** of unnecessary and duplicate code in the `Zettlr` main class and removed it.
- Handle open events in `main.js` and make Zettlr definitively a single app instance.

# 0.14.3

## GUI and functionality

- Fixed a bug that prevented deletion of files and folders.
- Removed the now defunct autosave option in preferences.

## Under the hood

- Fixed a type error in `ZettlrWindow` that passed `undefined` instead of the window to the `showMessageBox` function.

# 0.14.2

## GUI and functionality

- Fixed input text color in popups (e.g., for new files and directories).
- Removed the autosave functionality. Now Zettlr automatically saves all changes "completely."

## Under the hood

- Updated `less.js` (dev-dependency) to latest version.
- Updated `chokidar` to latest version.
- Updated `electron-builder` (dev-dependency) to latest version.
- Removed all autosave-functions.
- `ZettlrWatchdog` can now add multiple paths to watch
- `ZettlrFile` can now also be root (e.g. have the `Zettlr`-object as parent)

# 0.14.1

## GUI and functionality

- Finally got rid of the horizontal scrollbar in the editor, that was visible on Windows and Linux systems
- Also, customized the scrollbar style to be more decent
- Major fixes to the User Interface (now looks way more modern and less cluttered)
- Fixed an error that did not update the snippet of a file on remote change

## Under the hood

- Added other files and directories to the ignore dirs of `chokidar`
- Fixed a small bug in the `poll()`-function

# 0.14.0

## GUI and functionality

- Now Zettlr can detect relative image paths (i.e. relative to the file in which they are referenced) and show these images successfully
- Fixed a bug that did not update the modification time of a file on save.
- Fixed the non-selection of the current file on directory selection
- Fixed a small bug that sometimes could throw an error when moving directories within the app
- Now a quicklook window can be brought to front by simply clicking its title
- Hid the textarea by default, so that on startup the editor field is clean
- Design improvements

## Under the hood

- Begun another code rewrite. This time, the focus is on two parts: First, prevent any access of object properties from other objects than `this`. Instead, use public functions (also, prevent calling of private functions from the outside). Second: Try to, again, move out some functionality from the Zettlr main class to shorten it.
- Removed unnecessary function calls in the renderer.
- Also added support for the [yarn package manager](https://yarnpkg.com/)

# 0.13.0

## GUI and functionality

- Fixed a bug that could lead to errors and misbehaviour if a huge number of directories and files was added
- Added toolbar button descriptions. Simply hover over a button with your mouse to learn about its functionality
- Added an autosave feature. Now, Zettlr keeps automatic saves of your current file.
- Added a reversion feature. With the revert button you can restore the editor content to the last saved state.
- Added an automatic check for updates. It is run on every start of Zettlr and can be called programmatically by clicking Help -> Check for Updates
- Fixed an error that disabled the end-search button in the searchbar.
- Fixed an error that did not refresh the preview list when a new file was created by saving an empty file.
- Fixed an error that did not select newly created directories in the tree view, although they were selected as could be seen in the preview pane.
- Small changes in the system integration.
- Additional check whether or not Pandoc and LaTeX are installed on the system.
- Added menu entries for downloading LaTeX and Pandoc.

## Under the hood

- Added the `ignoreDir` and `ignoreFile` helper functions to check whether or not a specific path should be excluded or not. This applies to directories and the watchdog. Ignored directory patterns (as regular expressions) reside in `source/common/data.json`.
- Ignoring the `jquery-ui.min.js` file on docs generation.
- Improved the documentation of the main classes.
- Updated to Electron 1.8.3.
- Updated Electron builder to 20.4.0.
- Forgot to update the dependencies for export last time.
- Moved the polling interval into `data.json`
- Added class `ZettlrUpdater` with barebone functionality.
- Added `additional_paths` in `source/common/data.json` to automatically append to electron's PATH as to make sure the additional fields in the preferences are no longer needed (unless in special cases).

# 0.12.0

## GUI and functionality

- *New feature*: Integrated dynamically generated **Table of Contents**! Simply click the hashtag symbol and a popup will appear that lets you quickly navigate through all headings in your file.
- *New feature*: Now **images are automatically displayed**, if they are on a single line (only the image, no other text)!
- *New feature*: Now **links are automatically rendered**! Simply shift-click on them! (closes #12)
- Improved the markdown shortcuts. Now, if nothing is selected, when you trigger the bold or italics option, the cursor will automatically be placed inside the formatting marks, so that you can start typing without having to worry about the placement of the cursor.
- Now, if there is a valid URL in the clipboard when you trigger the insert link/image commands, it will be taken automatically as the linking target, so that you only have to type in the text it should link to.
- Added Open-button to the toolbar to select a new directory (closes #2)
- Switched the icon font from fontawesome to the [WebHostingHub-Glyphs](http://www.webhostinghub.com/glyphs)
- Small UI fix in the preview listing
- Small UI fix: Now Zettlr auto-closes the following pairs of characters: `() [] {} '' "" »« “” ‘’ ** __`.

## Under the hood

- Moved supported filetypes to unified file `source/common/data.json`
- Documentation for all files added.
- `ESDoc`-support integrated for API documentation. Simply run `npm run docs:build` to generate a full documentation in `resources/docs`
- Moved the `handleEvent()` functions from the main objects to the IPC classes.
- Moved the toolbar buttons to `source/renderer/assets/toolbar/toolbar.json` as in the example of Electron Menu, to have more dynamic control over the generation of the toolbar.
- Updated dev-dependencies

# 0.11.0

## GUI and functionality

- Introducing a **pomodoro** counter! Now you can simply click on the circle at the right end of the toolbar to start a pomodoro counter. It alternates task-phases of 25 Minutes with short breaks of five minutes and, after every fourth task-phase, a longer break of twenty minutes. It also notifies you when a phase is over with a small notification and a soft sound. Head over to [the official website](https://francescocirillo.com/pages/pomodoro-technique) to get to know what this technique is about.
- Switched to default Lato font on all platforms (embedded the font in the app)
- Additional check whether or not a file/directory already exists at the target location when moving by drag'n'drop
- Some fixes to the Quicklook-windows
- Moved some development functions into a "debug" mode that can be activated in the preferences.
- Now the zoom in/out menu commands only zoom the editor itself, not the whole application
- Added a small little button to end a search (and thereby make visible again all files)
- Switched most dialogs to the smaller (and really nice) popups
- Moved the Exporting options directly to the new share button
- Now Zettlr shows default context menus for text fields
- Fixed an issue on opening new project directories that provided you with the current directory's path instead of the project directory
- Reversed direction of the changelog to display most recent changes at the top of the file.

## Under the hood

- Included jQuery and CodeMirror as npm packages for easier updating
- Added a `ZettlrPopup`-class for easy displaying of small forms and info texts, this will replace most `ZettlrDialog`-forms, because we don't need such a massive dialog box for a single text field (or something else)
- Updated electron to version `1.8.2`, updated other dependencies.
- Updated scripts section. Now the available commands are:
- `npm run start`: Start the development environment
- `npm run less`: Same command as previous, now only with more output
- `npm run build:quick`: Quick'n'dirty unpacked release for current platform
- `npm run release:this`: Build and pack the app for the current platform
- `npm run release:mac`: Build and pack for macOS x64 as DMG
- `npm run release:win`: Build and pack for Win x64 as NSIS installer
- `npm run release:linux`: Build and pack for Linux x64 both as deb and rpm

# 0.10.0

## GUI and functionality

- Fixed a small bug that did not remove the file list if the open directory was removed from the file system. Now, if the current directory is deleted, Zettlr will automatically select the parent directory.
- Small fix to the translations.
- Added a toolbar button that also triggers the export dialog.
- Fixed an issue that prevented you from autocorrecting misspelled words.
- Fixed the sorting of directories (now case insensitive)
- Fixed an error that didn't update the ID of a file on renaming
- Fixed an issue that threw errors sometimes while moving directories

## Under the hood

- Massive rewrite of the logic behind the preview pane. Now only necessary changes are actually re-rendered (and not, as was the case until now, everything), which decreases the locking-potential of the application as well as the average energy impact. Additionally, now it is possible simply to spit out one updated paths-object from main to simply trigger a (possible) re-render.
- Also massive rewrite of the logic behind the tree view. The changes have the same effects as those in the preview pane.

# 0.9.2

## GUI and functionality

- Changed paper format in the odt-template from "Letter" to "DIN A4."
- Now dialogs are correctly positioned (centered)
- Implemented notifications that can be used variously
- Watchdog now monitors changes to the file system
- Small fixes in functionality and translations

## Under the hood

- Added notification service (can be triggered by sending a `notify`-event to the renderer or call `notify()` on a body element.)

# 0.9.1

## GUI and functionality

- Fixed broken PDF export in 0.9.0
- Small improvement in the HTML export template. Now if you want to print out the HTML file, it should look way better than before.

## Under the hood

- Updated dependencies to electron 1.7.11 to react to exploit [CVE-2018-1000006](https://cve.mitre.org/cgi-bin/cvename.cgi?name=CVE-2018-1000006). [See the electron project's blog for more information](https://electronjs.org/blog/protocol-handler-fix).

# 0.9.0

## GUI and functionality

- Fixed a bug that did not show the exact word count of 1.000 words in the toolbar.
- Translated the word counter into de_DE, en_US, en_GB and fr_FR
- The preview pane now does not scroll to its top on saving if it does not contain the current file
- Heavily improved footnote placement and removement
- Footnotes now show on hover to ease previewing.
- Fixed a small error that threw errors on deleting file with no file selected
- Fixed selection accuracy in Quicklook windows after they have been resized.
- Added modification time of files in the file preview.
- Modified the night mode and snippets toggler to display the status as checkmark (also amended the translations respectively)

## Under the hood

- Updated development dependencies
- Additional security check in the `trans()` method
- Footnote plugin now features way better RegEx recognition and works reliably.
- Also, made the footnote placements and deletions to only create one single history event (so that you don't have to press `Cmd/Ctrl+Z` twice to remove the footnote/re-add the footnote)
- Added basic watchdog functions. Not very sophisticated by now but it works.
- Now package.json does not trigger a rebuild of all modules when electron-builder is called (as we only rely on those already prebuilt)
- Again some rewrites to slimline the app
- Renamed events (now dir and file are prepended for easier identification)
- Now the renderer is completely autarc concerning configuration as darkTheme and snippets. This means the renderer can now be reloaded in dev mode without screwing up the config in main. (`afterWindowStart()` has been removed and set in the renderer)
- Wrapped the menu generation into a class (making it possible to set menu items based on configuration options)

# 0.8.1

**This is an emergency patch**. It fixes an error on Windows and Linux systems that disabled the complete main menu, making it unable to execute commands from the menu (e.g., opening a new root folder).

- Fixes a bug that rendered the whole application menu unusable
- Minor localization fixes

# 0.8.0

## GUI and functionality

- Context menu over a erroneous word now gives you suggestions on possible replacements; selecting them will replace the word.
- Fixed a small rendering bug that caused the editor not to correctly select text after hide/unhide of either the tree view or file preview pane.
- Included a toolbar and moved the global search out of the preview pane
- Fixed a small bug in which the title of the main window still showed the title of the currently opened file after it has been deleted
- Fixed a bug that made it impossible to export to PDF on Windows when Zettlr was installed to the `Program Files`-directory
- Fixed a bug that did not close the overlay if there were no dictionaries selected for spell checking
- Finally implemented the make/unmake itemized or numbered list function
- Also, finally added an easy way to insert and remove footnotes.
- - Fixed an error in which you could not save "empty" files on the fly if you just started typing into the editor without any file open.

## Under the hood (i.e.: technical stuff)

- Replaced npm package `trash` with electron internal `shell.moveItemToTrash()`
- Hardened the translation package against potential errors and accounted for also probably missing translations

# 0.7.0

- Included Spellchecking (en_US, en_GB, fr_FR, de_DE, more languages on request)
- Translated app into English, German and French.
- Introducing **Quicklook**: Right-click on any note and click "Quicklook" to open the file in a small overlay window. This enables you to keep open a file while simultaneously reading (and copying text) from different files.
- Fixed a minor error with the detection of clickable links
- Fixed an error that prevented searching for exact phrases
- Added a short check that Zettlr does not try to move a directory into a subdirectory.
- Multiple minor fixes and improvements
- Preview pane and directory tree view can now be hidden via `Cmd/Ctrl+1` and `Cmd/Ctrl+2`

# 0.6.0

- Now the file lists are automatically sorted on renaming files to immediately reflect a possibly changed order.
- The global search now also includes the name of the file
- Fixed a small error that prevented Zettlr from searching the first file in the preview pane
- Fixed an error in the inter-process communication (IPC) that led to unexpected behavior when using Shortcuts.
- Fixed an error that prevented renaming of directories if a file was selected.
- And behind the scene: We've rewritten the whole code base and made it more efficient — that's why the version has switched to 0.6.0

# 0.5.1

- Fixed a bug that disabled the creation of new directories and instead threw errors
- Fixed an error that was thrown by pandoc on each PDF export.

# 0.5.0

- Improved drag and drop of directories
- Moving files now works via drag'n'drop as well
- Fixed a bug that led to undefined errors while trying to rename directories
- Much cleaner arrow-key navigation through the preview pane — now failsafe.
- Now you can navigate to top or bottom in the preview list by holding Cmd or Ctrl while pressing the arrow key.
- Global search is now non-blocking and provides a progress indicator
- Now Shift-click on URLs opens these in external browser.
- Implemented preferences.

# 0.4.0

- Color theme unified (now less colors, more consistency)
- More generally, adaptions in design
- Included directories into preview list pane to mark where directories begin and end
- Now files and directories are automatically sorted, whenever a new gets added
- Renaming of files and directories is possible now.
- Moving of directories via drag'n'drop is now possible.
- Dark Theme configuration stays also after quit and restart.
- Minor bug fixes and improvements (especially failsafes)
- Context menu
- Auto closing of brackets and quotes

# 0.3.0

- The search dialog for the currently opened document now does not close on Enter but enables you to repeatedly press `Enter` instead of `Cmd/Ctrl-G` to `findNext`
- Added several shortcuts for comfortable editing: `Cmd/Ctrl-B` boldens a selected text (or inserts bold-markers at cursor position). Accordingly, `Cmd/Ctrl-I` emphasizes, `Cmd/Ctrl-K` converts the selection into a link and `Cmd/Ctrl-Shift-I` inserts an image.
- Added support for HTML, DOCX, ODT and PDF export using Pandoc and LaTeX

# 0.2.0

- Rewritten version with again several major code rewrites that have been done before this SVN began.

# 0.1.0

- Initial Version w/ several code rewrites that are not documented here.<|MERGE_RESOLUTION|>--- conflicted
+++ resolved
@@ -17,14 +17,6 @@
 - Fixed link previews for short notes
 - Updated the notification and menubar (Windows/Linux) icons to the new logo
 - Fixed a bug that would prevent changing the directory sorting order (#4654)
-<<<<<<< HEAD
-- GraphView's labels are now rendered filled instead of stroked, to make it
-  easier to read the labels. 
-- The GraphView does now support multi-window, so clicking a link will open it in
-  the last focused window. If the file is already open in a leaf, that file will
-  be in that leaf, otherwise it will open the file in the last focused leaf.
-- Shift+Click in GraphView will force the document to be opened in a new tab.
-=======
 - Fixed a bug that would sometimes cause the autocomplete pop-up not showing
   when editing an existing Zettelkasten link (#4653)
 - Fixed a bug that would sometimes cause the last active tab(s) to not be
@@ -36,7 +28,12 @@
   images when inside of list items
 - Replace the long "Open image externally" message with an icon on prerendered
   images and move it to the title; also make the message translatable
->>>>>>> a5eaf8ad
+- GraphView's labels are now rendered filled instead of stroked, to make it
+  easier to read the labels. 
+- The GraphView does now support multi-window, so clicking a link will open it in
+  the last focused window. If the file is already open in a leaf, that file will
+  be in that leaf, otherwise it will open the file in the last focused leaf.
+- Shift+Click in GraphView will force the document to be opened in a new tab.
 
 ## Under the Hood
 
@@ -50,15 +47,12 @@
 - Refactored Popover logic to use props instead of data for initialization to
   ensure the data is available upon component instantiation, making the logic
   less brittle
-<<<<<<< HEAD
+- Refactored a hacky solution that would not remember the previous editor state
+  when entering distraction free mode and led to various other issues and bugs
 - DocumentManager's `openFile` does now handle the case when windowId is undefined
 - The WindowProvider keeps now track of the latest focus window, to support
   DocumentManager's behavior. `getFirstMainWindow` will first go through the
   focus order, before falling back to it's previous behavior.
-=======
-- Refactored a hacky solution that would not remember the previous editor state
-  when entering distraction free mode and led to various other issues and bugs
->>>>>>> a5eaf8ad
 
 # 3.0.0
 
