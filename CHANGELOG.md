--- conflicted
+++ resolved
@@ -32,9 +32,7 @@
 - Update Turkish translation (`tr-TR`) (#5461)
 - Fix "dancing list items" (#4602)
 - Allow three-digit ordinal day of the year in IDs and filenames (`%o`; #5424)
-<<<<<<< HEAD
 - Zettlr finally counts and remembers character counts
-=======
 - The link preview and force-open workflows now expect internal/wiki-links that
   link to headings within the file (`[[filename#heading-id]]`) and can handle
   such links appropriately; the editors will not yet jump to the corresponding
@@ -54,7 +52,6 @@
 - Fixed drag & drop behavior of open-able files onto the editor from the file
   browser; dropping any supported file onto the app will now attempt to open it
   (#5344)
->>>>>>> 9c7f46d7
 
 ## Under the Hood
 
@@ -64,9 +61,7 @@
 - Update various other dependencies
 - The `PersistentDataContainer` now uses proper data types, making usage more
   type-safe
-<<<<<<< HEAD
 - Completely refactor the Statistics provider as well as the statistics display
-=======
 - Replace the deprecated `registerFileProtocol` call with the new recommended
   `handle` call for handling `safe-file://` calls
 - Re-introduce linter rules; all of these are part of the common style we
@@ -75,7 +70,6 @@
   - enforce proper object property spacing
 - Moved all keymaps to a centralized space, enabling us to customize them
   further in the future and streamlining the available keybindings
->>>>>>> 9c7f46d7
 
 # 3.2.3
 
