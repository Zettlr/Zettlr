--- conflicted
+++ resolved
@@ -21,19 +21,17 @@
 - Images now render more appropriately in inline-contexts
 - Updated the German translation
 - Fixed the keyboard shortcut for inserting footnotes on Windows and Linux
-<<<<<<< HEAD
+- Removed the accent color setting: now the accent color will always be the
+  system accent color on macOS and Windows, and Zettlr's brand green on Linux;
+  themes do not provide an accent color anymore
+- Restored syntax highlighting for inline math code
 - GraphView's labels are now rendered filled instead of stroked, to make it
   easier to read the labels.
 - The GraphView does now support multi-window, so clicking a link will open it in
   the last focused window. If the file is already open in a leaf, that file will
   be in that leaf, otherwise it will open the file in the last focused leaf.
 - Shift+Click in GraphView will force the document to be opened in a new tab.
-=======
-- Removed the accent color setting: now the accent color will always be the
-  system accent color on macOS and Windows, and Zettlr's brand green on Linux;
-  themes do not provide an accent color anymore
-- Restored syntax highlighting for inline math code
->>>>>>> 940b3f18
+
 
 ## Under the Hood
 
@@ -56,16 +54,11 @@
 - Move plugin-specific base styles from the main override to the respective
   plugin files
 - Moved formatting bar; heading sizes; code background; typewriter; heading
-<<<<<<< HEAD
-  indicator; frontmatter; and iframe styling to their plugins
-- Bump Pandoc to version `3.1.8`
-- DocumentManager's `openFile` does now handle the case when windowId and leafId
-  is undefined, by keeping track on the last used editor.
-=======
   indicator; frontmatter; distraction free; and iframe styling to their plugins
 - Bump Pandoc to version `3.1.9`
 - Fixed a weird layouting issue with the code block backgrounds
->>>>>>> 940b3f18
+- DocumentManager's `openFile` does now handle the case when windowId and leafId
+  is undefined, by keeping track on the last used editor.
 
 # 3.0.2
 
