# Upcoming

## GUI and Functionality

- Fixed a visual issue that would handle overly long window titles improperly
- Fixed `Tab` not indenting/unindenting code in the CodeEditors (snippets,
  profiles, etc.)
- Fixed a precedence issue that would make it impossible to use autocomplete
  while filling in a snippet; now, accepting a potential autocomplete has a
  higher precedence than moving to the next tabstop of a snippet, making working
  with snippets more ergonomic
- GraphView's labels are now rendered filled instead of stroked, to make it
  easier to read the labels.
- The GraphView does now support multi-window, so clicking a link will open it in
  the last focused window. If the file is already open in a leaf, that file will
  be in that leaf, otherwise it will open the file in the last focused leaf.
- Shift+Click in GraphView will force the document to be opened in a new tab.

## Under the Hood

- Remove unused color variable definitions
- Move gray color palette to the Window Chrome component
- Fixed an issue where the font definitions were borked and required usage of
  `!important` to make them work (#4719)
- Upgraded all available CodeMirror components to the most recent version
<<<<<<< HEAD
- DocumentManager's `openFile` does now handle the case when windowId and leafId
  is undefined
- The WindowProvider keeps now track of the latest focus window, to support
  DocumentManager's behavior. `getFirstMainWindow` will first go through the
  focus order, before falling back to it's previous behavior.
=======
- Replaced `fs.unlink` with `fs.rm` in `safeDelete` to support recursive removal
  of directories
- `fsal-directory::removeChild` now calls `pathExists` instead of `isFile` to make
  sure directories also are removed in removeChild
- `pathExists` wraps `fs.promises.access`.
>>>>>>> 83fd4077

# 3.0.2

## GUI and Functionality

- Fixed a bug that would not parse plain-text links at the end of a line
  completely
- Added two heuristics to plain link parser: (a) if the matched link ends with a
  period, exclude the period; (b) if the matched link ends with a closing
  bracket that does not match an open bracket, exclude the closing bracket
  (remember that you can explicitly define the start and end of plain links by
  wrapping them in `<` and `>`)
- Fixed an issue that could lead to data loss if "Always load remote changes"
  was checked in the settings
- Improved the Czech translation (#4688)
- Fixed an issue that would import Markdown files as LaTeX instead of simply
  copying the file
- If multiple candidate profiles to import files are found, the user can now
  choose the correct one

## Under the Hood

- Increased the "immediate" save delay from 250 to 500ms to give slower systems
  more time to persist changes to disk
- Replaced direct `access` and `stat` calls for files and directories in the
  FSAL with a wrapper that will later on allow us to keep different file systems
  (e.g., WebDav versus local filesystem) opaque to the user
- Fixed a potentially (?) horrible bug where directory modification times were
  accidentally set to `ctime` instead of `mtime`, leaving any changes to the
  directory that do not also update `ctime` hidden from the FSAL
- Fixed a misalignment of the `InlineCode` element for the Pandoc attribute
  parser
- Upgrade Electron to v25.8.4, mitigating CVE-2023-5217

# 3.0.1

## GUI and Functionality

- Monospaced elements such as inline code elements are now rendered in monospace
  font again
- Fixed a bug preventing assigning colors and descriptions to tags in the tag
  manager
- Magic Quotes detect forward and backward slashes (/ and \\) as non-word
  characters, behind which a starting Magic Quote can begin
- Zettlr now properly uses a proper filename extension on export even when using
  extensions
- The generic text input context menu shows proper labels (#4655)
- Improved the French translation
- Improved the Japanese translation
- Improved the Catalan translation
- Fixed link previews for short notes
- Updated the notification and menubar (Windows/Linux) icons to the new logo
- Fixed a bug that would prevent changing the directory sorting order (#4654)
- Fixed a bug that would sometimes cause the autocomplete pop-up not showing
  when editing an existing Zettelkasten link (#4653)
- Fixed a bug that would sometimes cause the last active tab(s) to not be
  remembered correctly on launch
- Improved calendar view layout
- Fixed a visual bug that would make a distraction-free editor overlay even
  pop-overs
- Fixed a small glitch that would prevent proper visual indented alignment of
  images when inside of list items
- Replace the long "Open image externally" message with an icon on prerendered
  images and move it to the title; also make the message translatable

## Under the Hood

- Fixed the `plainPandocReaderWriter` utility function to properly extract the
  plain reader/writer in all possible configurations
- Improved performance of the math equation parser
- Improved performance of the footnote parser
- Improved performance of the plain link parser
- Renamed the Catalan translation file from `ca-CA` to `ca-ES`
- Moved the notification provider to a utility function
- Refactored Popover logic to use props instead of data for initialization to
  ensure the data is available upon component instantiation, making the logic
  less brittle
- Refactored a hacky solution that would not remember the previous editor state
  when entering distraction free mode and led to various other issues and bugs
- Update Electron to v25.8.1 to mitigate CVE-2023-4863

# 3.0.0

## READ THIS FIRST!

This update brings a host of changes and new features. If you're upgrading from
an older version of Zettlr, you will have to re-do a few things because due to
the extensive changes, we had to adapt how your data is persisted. Here's the
quick list:

1. Your open documents will have to be re-opened once. Regardless of which files
   were open previously, they will all be closed after the update.
2. There are no more unsaved in-memory files.
3. Two default settings have changed in order to maximize benefits from the new
   features: Avoid new tabs is now set to false (since split-panes also allows
   you to spread out your open documents across several panes and windows), and
   Always reload remote changes is now set to true by default.
4. The defaults system has changed. You will see new export options that weren't
   there before, and you will see some weird `export.format.yaml` and
   `import.format.yaml` export options. These are the "old" profiles we have
   kept in case you made modifications. We suggest you copy over all changes to
   the new profiles and then delete them, or rename those old ones to more
   memorable names. Read more below.
5. The TableEditor has received a better save strategy to prevent data loss. As
   it is impossible to fully control the data flow from the visual table element
   into the underlying Markdown document, this data flow is now explicit: Tables
   now feature a save button (with a disk icon) at the top of the table. Its
   background will be green as long as the table has not been modified. Once it
   it modified, the background will turn red. Click the button to apply all
   changes to the document.
6. Quicklook windows are completely gone now.
7. Footnote editing has changed: Instead of editing the footnote in-place by
   `Cmd/Ctrl`-clicking it, there is now an "Edit" button inside the footnote
   preview which, upon clicking, will bring you to the footnote context. This
   has the benefit that you will have full syntax highlighting support as well
   as any shortcuts and commands you may need.
8. We have deprecated the Zettelkasten link start and end configuration
   settings. Both are now fixed to `[[` and `]]` respectively. We have figured
   that nobody needs to configure this, and it makes many parts of our code
   easier.

## New Icons on Windows and Linux

For 3.0, we decided that it's time to give our app icons a facelift. For the
past six years, Zettlr sported working, but relatively bland icons to convey its
existence on the taskbar to its users. The new icons still convey the same
message, but you will notice that they now integrate much better into the new
Windows 11 Fluent UI.

We decided to exchange the icons on Linux as well. They may not seamlessly
integrate into your specific UI, but we feel they will definitely look more
modern than the previous iteration of icons.

With this move, the Windows and Linux experience of Zettlr finally moves on par
to the macOS experience, which has received an updated icon with the release of
Zettlr 2.0.

## Split-Panes and Multiple Windows

A long awaited feature has made it into this version: Now you can open multiple
windows and you can split the editor area in every window into multiple parts,
so-called editor _panes_ (sometimes we may call them "leafs" since internally
they are represented as a tree structure. Feel free to remind us in that case
that we're talking to humans, not our code). This means you can now open as many
files as you wish at the same time, and you can spread them out across multiple
windows. This will especially benefit workflows that rely on having open
multiple files side by side to copy information or to read them. However, if you
are happy with the old ways, you can of course opt not to use them. Here's how
it works:

* You can open a new window by choosing the corresponding menu item in the
  Windows submenu, or by pressing `Cmd/Ctrl+Shift+N`.
* You can now drag document tabs not just within the tab bar, but also onto the
  editor area. If you move a document tab to the borders of the editor, a
  shimmer will appear that indicates that you can split the editor to that side.
  If you drop the file on one of the four borders of the editor, this will split
  the corresponding editor in two along the specified direction (left, right,
  top, bottom) and also move the file into that new pane.
* You can also move document tabs between multiple panes by simply dropping them
  in the center of an editor pane. As long as there's no shimmer, the file will
  be moved instead. You can also drop a file onto a tabbar of one of the
  editors, which will have the same effect (but it will be indicated with the
  same blue shimmer as when you are splitting an editor).
* After you have closed the last file inside such a pane, it will automatically
  close itself. If the pane was part of a split, the other pane will then occupy
  the place of the now closed editor pane. To create the pane again, simply drag
  another file to the correct border of an existing editor pane.
* You can resize the panes at will. Unlike the sidebar and file manager, we have
  not implemented any size limits, so with a little bit of care, you can create
  your unique mosaic of files.
* Since we are now not limited to one active file and one set of open files per
  window, these notions have changed their meaning. Now, every editor pane has
  one set of open files and one active file. Each window also remembers which
  pane was last active so that global features (such as the sidebar) can show
  you information based on the most recently focused editor pane's active file.
* Most contextual information (table of contents, list of references, etc.) will
  now update based on the most recently focused editor. In order to make those
  places show information relating to one of the open editors, simply click with
  your mouse inside to focus them.

## New Defaults/Profile File System

This update introduces a new way to work with defaults files. At a glance,
here's what has changed:

* Zettlr now understands the `reader` and `writer` properties of defaults files
* It uses those properties to determine if a file can be used for importing or
  exporting, and displays the appropriate files in the relevant places for you
  to choose
* You can now create new defaults files, rename existing ones, or remove them
* When changing the `writer` or `reader` for such a file, this change will be
  recognized by Zettlr and be treated accordingly
* This also means that Zettlr will from now on only ship with a minimum set of
  profiles; but any additional import/export formats can be created by you with
  just one click
* Additionally, because of this, you are now able to export LaTeX files directly
  without running them through a Markdown interpreter first, allowing you to,
  e.g., create beamer slides or write plain TeX files within Zettlr
* Furthermore, we have dropped our internal reveal.js exporter, since Pandoc
  supports everything we did out of the box (and better) than our exporter

## Tag Manager Update

The tag manager has received a necessary face lift. Now, the tag manager shows
all your tags and allows you to assign/un-assign colors and descriptions. This
makes it easier to assign colors to certain tags without having to remember the
tag first. Additionally, it gives you a better overview over your tags. The info
is now being propagated better across the app, with more places showing the
assigned colors for tags.

Additionally, you now have a better way to consolidate your tags: Within the
tag manager, you can now rename tags in order to clean up your tagging system.

### Splash Screen

As more and more users have increasingly large workspaces, we receive an
increasing amount of feedback that the app start seems sluggish. To indicate
that nothing is wrong and Zettlr simply needs time to recreate the cache, we
have implemented a splash screen that shows if the file loading isn't finished
after one second and displays the boot process to show what is happening behind
the hood.

### Migration Guide

There are two instances where you will want to migrate something.

#### Old defaults files

Since Zettlr will never remove any data without asking, it will keep the
previous files in your defaults directory. Now that their filename is also
meaningful, you can see them by their naming structure: `import.format.yaml` and
`export.format.yaml`. You are free to remove them or rename and keep them.

Zettlr ships with a set of new files that are now additionally appropriately
named. Those files are "protected". Protected files have a small lock icon next
to their name. Protected means that if you delete or rename them, they will
automatically be recreated. You can use this to your advantage: By deleting such
a file, you are effectively resetting it to factory default (good if you forgot
what you changed). By renaming such a file, you can effectively make a copy to
have several versions of the same settings depending on your needs.

#### Reveal.js Presentations

Since we have now dropped our internal reveal.js exporter, there are a few
changes you have to make to your existing reveal.js presentations. First, the
theme must now be defined in a YAML frontmatter instead of via the dropdown. A
minimal working YAML frontmatter will look like this:

```markdown
---
theme: league
---

... the rest of the file
```

Supported theme values are:

* `beige`
* `black` (the default, in this case you can omit the `theme` variable)
* `blood`
* `league`
* `moon`
* `night`
* `serif`
* `simple`
* `sky`
* `solarized`
* `white`

Then, in order to get a working reveal.js presentation, you have to make sure
that the property `standalone: true` is inside the profile (this is the
default). In order to additionally copy everything into the HTML file to create
a truly self-contained presentation, set the property `self-contained: true`.

All other things should work as before, but may require a small tweak here or
there.

## GUI and Functionality

- **New Feature**: You can now open multiple main windows, each with their own
  files loaded
- **New Feature**: You can now arbitrarily split the editor area into multiple
  editor panes to keep open as many files at the same time as you wish
- **New Feature**: After a long time, you can now again drag and drop entries in
  the table of contents in the sidebar to rearrange sections of your file
- **New Feature**: Overhauled, improved, and streamlined the defaults file
  system used by the importer and exporter
- **New Feature**: You can now pin tabs, which prevents them from being closed
- **New Feature**: The editor will now check your Markdown for potential style
  issues (can be disabled in the preferences)
- **New Feature**: In the combined filemanager mode, you can now see writing
  targets as a ring progress bar in the position of the file icon
- **New Feature**: Zettlr can now automatically update internal links (Wiki/
  Zettelkasten style) if you rename a file
- **New Feature**: When you hover over a link, you can now get a link preview
- **New Feature**: Zettlr now features a LanguageTool integration. You can turn
  it on in the Spellchecker settings and even provide your LanguageTool username
  and an API key to unlock premium features
- **New Feature**: You can now activate a statusbar that shows some context-
  specific information for each editor pane you have open; this statusbar also
  shows you information for code editor panels, e.g., in the assets manager
- **New Feature**: Changing a certain set of configuration options will make
  Zettlr ask you whether you wish to restart the app for the changes to take
  effect
- **New Feature**: While modifying import and export profiles, Zettlr will now
  check them for validity, and inform you of any potential errors
- **New Feature**: You can now specify the Pandoc working directory in a file's
  frontmatter with the property `pandoc_working_dir` within the `zettlr`
  object
- **New Feature**: Right-clicking on a file or directory now also gives you the
  option to copy the absolute file or folder path to the clipboard
- **New Feature**: There is now a new menu item that allows you to conveniently
  clear the FSAL cache in case of some errors
- **New Feature**: A new gutter to the left side of the editor will now display
  arrow buttons next to footnote reference bodies that will select the
  corresponding footnote reference up in the text upon click
- **New Feature**: Add splash screen to indicate FSAL loading progress
- Note preview tooltips now display a sanitized HTML version of the note's
  Markdown contents
- **New Feature**: Both entire YAML documents (including both profiles and
  regular files) as well as YAML frontmatter sections in Markdown documents are
  now linted, providing a visual indication that a piece of YAML code contains
  syntax errors that prevents, e.g., Zettlr from detecting the file's title or
  Pandoc from properly reading the metadata of the document
- Removed the "Get LaTeX" menu item since (hopefully) now the advice in the docs
  and in the tutorial are sufficient
- Replaced the old Markdown-to-HTML and HTML-to-Markdown converter with more up-
  to-date modules. This should not change how pasting from HTML or copying as
  HTML work, but it could.
- The TableEditor now has a clear data saving strategy: Whenever you change a
  table, you need to manually click the disk icon at the top of the table to
  apply all your changes to the document so that it can then be saved
- Quicklook windows are gone completely now, since they can be more than
  replaced by the new split views and multiple windows
- The windows now finally correctly remember their positions, fixing an old bug
- Improved the link tooltip inside the editor; it will show faster now and is
  easier to access
- Zettlr now recognizes Quarto Markdown files (`*.qmd`)
- Code files (e.g. `*.tex` or `*.json`) now have line numbers enabled and the
  margins of the main editor removed by default
- The sidebar tabs are now static at the top, meaning you don't have to scroll
  up within a long list just to see the tabbar
- Lists (especially in the assets manager) now also allow you to remove entries
  with a right click
- Fixed the Simple PDF, Textbundle, and Textpack exporters
- Added new variables for snippets:
  - `CURRENT_ID`: Holds the currently assigned Zettelkasten ID to the file
  - `FILENAME`: Holds the filename of the current file
  - `DIRECTORY`: Holds the directory path for the current file
  - `EXTENSION`: Holds the file extension for the current file
- Fixed inability to move the text cursor while renaming files in the file tree
- Fixed ability to case-sensitively rename files
- Fixed an incredibly dangerous bug that would lead to data loss if the app was
  being shut down before the statistics provider has been booted up; in which
  case the provider would overwrite sometimes several years worth of statistics
  with empty data
- Added the ability to use mouse buttons 4 and 5 for forward/backward navigation
- Fixed a visual glitch on Linux where in dark mode the active tab would have no
  colored bottom border
- Added a third exporter option: You can now have Zettlr ask you everytime where
  it should store an exported file
- In case of an error, the error dialog will now also present the Pandoc error
  code
- Fixed a minor bug in toolbar toggle controls that necessitated clicking them
  twice to bring them into the "active" state (holds especially true for the
  sidebar toggle)
- Fixed faulty updates on Windows: Now the downloaded file should be opened
  without any errors
- Middle-mouse clicks on the collapse/uncollapse indicators in the file tree
  should no longer trigger scrolling behavior on Windows
- File tree items now show their absolute path on mouse hover
- Clicking a directory will now also uncollapse it without having to click on
  the arrow
- The graph view now uses as labels YAML frontmatter titles, first headings
  level 1, or a filename without extension based on the preferences
- Fixed a usability issue on macOS where if you wanted to select a BibTeX file
  for your citations you had to click through intransparent buttons before being
  able to; now you can immediately select both CSL JSON and BibTeX files
- Parsed links will now show the correctly resolved link as titles
- The file tree now properly cuts too long file and directory names, indicating
  these with an ellipsis, rather than simply cutting off the text mid-letter
- Pressing `Cmd/Ctrl+S` while a TableEditor is focused, this will now trigger an
  update that applies the changes to the underlying document. In other words,
  when editing a table, you can press `Cmd/Ctrl+S` twice to first apply any
  changes from the table to the document and second save the document itself.
- The editor now recognizes Pandoc attribute syntax (e.g., `{.unnumbered}`)
- Added `lua` syntax highlighting support
- Improved the tutorial to make use of the new split views
- Citation keys in the autocomplete dropdown are now sorted by number of
  occurrences in the text
- Fixed the readability mode color gradient (red -> purple -> blue -> green)
- The "Save changes" dialog is now simpler and easier to understand
- The main editor is finally properly styled and looks more natural to work with
- Pre-rendered citations within Zettlr now respect the composite flag, meaning
  that `Some sentence by @Author2015` renders as
  `Some sentence by Author (2015)` instead of `Some sentence by (Author 2015)`
- Tags now include a measure of informativeness or uniqueness, called Inverse
  Document Frequency (IDF); the higher this value the more informative a tag is.
  This number is shown in the tag manager, and tags are ordered by this in some
  places
- The file autocomplete now also includes links to not-yet-existing files. This
  enables you to define links to files that you may want to create at another
  point in time and ensure that all files that link to this file include the
  correct link
- The editor now uses the built-in search panel from CodeMirror
- Added support for COBOL syntax highlighting
- Zettlr can now recognize changes to the Zettlr directory files (where things
  such as sorting and project settings are stored), which means that, if you
  have Zettlr open on two computers and synchronize your files, changes you make
  in one app should be picked up by the other
- Zettlr can now detect changes to the status of a directory as a git repository
  during runtime
- The "Characters without spaces" info is no longer present in the toolbar
  counter widget; the "characters" count now represents always the count without
  spaces across the app
- Mermaid charts now dynamically switch themes between `default` and `dark`
  depending on the app's display
- In various parts of the app, URLs will now be displayed in a shortened format
  if they are long and the space is limited
- If you make use of glob-patterns to filter which files will be exported during
  project exports, you will now get a visible error message if your glob-
  patterns have removed all files so that none remain to be exported
- Clicking on the "Project Properties" button in a directory properties popup
  with activated project functionality now closes the popup
- Redid the emphasis renderer to work on the SyntaxTree directly, which makes
  the emphasis render more properly and now works much faster than before
- Users on macOS can now disable window vibrancy
- Non-existing citekeys in the document no longer cause the list of references
  to be empty
- Dark mode is now set to `system` by default for all operating systems, not
  just macOS/Windows
- A new "match whole word" setting allows to control whether AutoCorrect can
  also correct partial words
- The tutorial is now available in Dutch as well.
- The combined file tree is now more verbose when it comes to icons: Folders
  now always have icons to indicate that they're folders (can be overridden with
  a project icon or a custom icon), and Markdown files have a more distinct icon

## Under the Hood

- Refactored the main editor component further
- Refactored the Sidebar panels into their own respective components
- Upgrade Electron to `25.x.x`
- Upgrade Pandoc to `3.1.6.2`
- Pandoc is now also available natively for Apple Silicon (darwin arm64)
- Upgrade Chart.js to `4.x.x`
- Upgrade CodeMirror to version 6
- Upgrade to Yarn v2
- Exchange `electron-devtools-installer` with `electron-devtools-assembler`, as
  the former appears to be unmaintained
- Moved from Electron Builder to Electron Forge for building Debian and RPM-
  packages, since Electron Builder seems to produce a few errors which Forge
  doesn't
- Switch from deprecated `@clr/icons` to `@cds/core`
- Pandoc logs are now logged in every case
- Improve the display and functionality of log messages
- Switched the configuration file management for the different service providers
  from the previously very bodged methods to the unified and new
  PersistentDataContainer
- Changed the default ports for the logging server to 9001 to avoid collisions
  with PHP fpm installations on development systems
- The yaml frontmatter title property is now its own property on file
  descriptors to centralize the extraction logic and save some code on the
  renderer's side
- Extracted the ID extraction functionality to its own utility function
- Fixed a bug that would incorrectly detect Python comments or C++ pragmas as
  tags
- Removed all `Meta` descriptors; now all descriptors are unified across main
  and renderer processes
- Documents are now no longer managed by the editor leafs. Instead, they are
  managed by the document provider
- Completely removed all instances of `hash`; the FSAL cache now is being called
  with absolute file paths. Hashed paths are only used to determine the shard.
- Exchanged `nspell` with `nodehun` so that we can load any Hunspell-compatible
  dictionary file in Zettlr, including the previously too-complex ones such as
  the Italian or Portuguese dictionaries
- Fixed the build pipeline so that native Node modules are now code-signed and
  work on macOS and Windows, meaning that `chokidar` should not need to fall
  back to CPU intensive polling anymore
- Sandbox print preview window iframe elements
- The update check will no longer block the boot cycle, making start up times
  fast even in degraded Wifi contexts where there is a connection, but extremely
  slow
- Zettlr now attempts to extract the version strings for supported external
  programs (such as Pandoc, Git, and Quarto) and displays them in the About panel
- Exchanged Zettlr Translate system with `gettext`
- Removed the translation provider, since its remaining functionality to list
  available dictionary files and translations has now been moved to the main
  command hub
- Removed the `Zettlr` class; the last remnant of the old, class-based system
- Remove deprecated modules `svg-inline-loader`, `raw-loader`, and `file-loader`

# 2.3.0

## GUI and Functionality

- **New Feature**: You can now customize the toolbar and add or remove buttons
  as you see fit
- **New Feature**: You can now navigate the file tree with the arrow buttons
  after activating the quick filter; use up and down to visually move through
  the visible items and left/right to collapse/uncollapse a directory; use Enter
  to "click" that item
- **New Feature**: The document tabbar now features buttons so you can easily
  scroll horizontally through many tabs
- Added "Copy filename", "Copy path", and "Copy ID" items to document tabs
  context menus (thanks to @kyaso)
- Added "New File", "Next File", and "Previous File" buttons to the toolbar
- The query input now gets blurred when starting a global search in order to
  prevent the dropdown from showing up, especially during auto-searches
- Added keyword/tag CSS class names to YAML frontmatter tags
- Added the last modification date to the file list, even if the additional info
  setting is turned off
- The "restrict to directory" field will now be empty by default
- Pressing `Tab` while the query input is focused will now directly focus the
  restrict-to-dir input
- The table of contents in the sidebar now shows the title of the currently
  active file, if applicable
- Removed the less-than-helpful file and folder removal shortcuts
- Fixed the recent documents menu on Windows
- Fixed wrong character count if counting without spaces
- Fixed wrong word count for indented lists
- Fixed wrong keyword/tag CSS class names
- Fixed jumping of the code editor in the assets manager
- Fixed wrongly positioned tabstops during snippets autocomplete
- Fixed an error that would erroneously render citations in footnote previews or
  copied text with styling

## Under the Hood

- Ignore `IDEA`-related files
- Update Pandoc to `2.18`
- Refactored the main window's store to be more modular for the upcoming
  additional changes
- Added an additional check for frontmatter values in code files

# 2.2.6

## GUI and Functionality

- A malformed directory settings file now does not prevent loading the
  directory; instead the malformed file is now removed
- Fixed a small visual glitch on Linux where the selected file was not
  highlighted in the file list in the thin or expanded file manager modes
- Fixed heading ID links not working with, e.g., accents
- Fixed heavy latency when working on a file with many related files

## Under the Hood

- Simplify the codeblock class hook again to significantly improve typing speed
- Updated all dependency packages to the respective latest versions

# 2.2.5

## GUI and Functionality

- Localized Previous/next file menu items
- Fixed selection of words on right-click in the editor
- Editor word selection on right-click now accepts both `'` and `’`
- Add Fortran syntax highlighting (keyword `fortran`)
- Fix a bug that could lead to data loss when changing documents while a table
  has focus
- Added an extra check so that unexpected values of `openDirectory` would not
  prevent Zettlr from starting
- Make the vim command line visible and style it according to the Zettlr themes
- Clicking on the toolbar now doesn't steal the focus from other elements,
  making it more comfortable to drag the window and immediately continue writing
- Added slight transparency to the inline code background color so that block
  cursors are visible inside that code
- Resizing an image upon pasting from clipboard now works better, since the
  aspect ratio will only be recalculated once you leave the input field (i.e. by
  tabbing into another input); this way you can just type in a specific number
- Disabling "render task lists" will now also disable the application of task
  lists; this helps speed up editing long documents with many tasks
- The main editor search now no longer automatically searches
- When opening the main editor search, anything in the search input will now be
  selected
- Fix unintended global search start
- Highlight results from global search in the main editor text
- The code editor in the assets manager now scales with the size of the window
- Added an option to prevent Zettlr from checking for updated translations

## Under the Hood

- Switched to the new code signing certificate for the windows installers
- Write errors which are logged properly to disk
- Display errors in the log viewer
- Added the default Homebrew installation directory for Apple Silicon Macs in
  order for Zettlr to find Pandoc installed via brew.
- Improve global search typings

# 2.2.4

This update changes the scroll effect on the document tab bar to be smooth
instead of snappy. To revert to the old behavior, you can use the following
Custom CSS:

```
body div#tab-container {
  scroll-behavior: auto;
}
```

## GUI and Functionality

- **New Feature**: You can now switch between zooming the whole GUI or just the
  editor font size when using the zoom menu items/shortcuts
- Restores the display of links in the related files section of the sidebar
- Differentiate between inbound, outbound, and bidirectional links in the
  related files section
- Fix related files display and link reporting
- Added a smooth scrolling effect for the tab bar
- Added classes in order to conditionally style the related files section based
  on the type of relation, the classes are `tags` if the relation is based on
  keywords, `inbound` for incoming links, `outbound` for outgoing links, and
  `bidirectional` for links from and to the said file
- Clicking on math now places the cursor correctly, reducing friction
- Select the image markup when clearing a rendered image by clicking on it
- Image captions do not disappear anymore while you are editing it, even if you
  move the mouse out of the image area
- Improve icon alignment in the related files section
- Relaxed conditions for emphasis rendering by just excluding word-characters
- Tab characters are no longer detected as spelling errors
- You can now choose to indent using tab characters instead of spaces
- Do not close the file left to a new usaved file upon saving the file
- Fixed a weird race condition in which the file manager would remain ignorant
  of an in-memory file after it has been saved to disk
- Changes to your files should now be detected immediately also on macOS
- Fixed a bug that would disable both types of magic quotes (single + double)
  if you disabled only one type
- Improve styling of progress bars on all platforms

## Under the Hood

- Resolve links on-demand in the link provider
- Factor out the `clickAndClear` functionality to its own helper
- Improve editor image CSS
- Factor out the checks to see if we can render some element to unify behavior
  across rendering plugins
- Update most pure Node scripts from CommonJS to ESM in order to support the new
  versions of csso, chalk, and got
- FINALLY managed to get fsevents to run! After about three years or so.
- Add support for JabRef `fileDirectory`-style comments

# 2.2.3

## GUI and Functionality

- The graph view now only updates when the underlying link structure has in fact
  changed
- Fixed an issue that would break project exports since we accidentally passed
  not just Markdown and code files, but also everything else in that directory
  to pandoc (including, but not limited to, PDFs, HTMLs, images, etc.)
- The graph view now supports displaying labels permanently; useful for smaller
  graphs
- Better graph sizing
- You can now highlight specific vertices based on text matching on its path
- The graph view scrolling has now been replaced by moving zoom, i.e. wherever
  your mouse cursor is when you zoom, the graph will zoom in ever so slightly
  onto that position
- Tags/keywords in a YAML frontmatter are now properly lowercased
- Massively improve the speed of graph building
- Fixed an error that would prevent the creation of new directories
- Fixed a bug that would always export a revealJS presentation using the black
  stylesheet
- Fixed commented entries in the YAML frontmatter being detected as headings
- The file tree now remembers which directories are opened for longer
- Make the emphasis rendering plugin less aggressive

## Under the Hood

- Remove the dependency on the LinkProvider within the FSAL
- The LinkProvider now only updates when necessary; easing the load on the graph

# 2.2.2

This update includes a long-awaited feature: Graph views. This brings Zettlr on
par with other apps such as logseq or Obsidian. You will find the graph view in
the stats window, which you can open as usual by clicking the statistics button
on the toolbar. The graph will re-render as soon as something in the link
structure of your notes changes. Rendering may take some time, however -- not
because constructing or displaying the actual graph takes so much time, but
rather, because resolving internal links (which can be either IDs or filenames)
takes a long time.

Within the graph view, you can interact with it in a few ways:

* You can tick the checkbox to exclude isolates from rendering, that is: files
  which are not linked to any other note
* With the `+` and `-`-buttons, you can zoom in and out of the graph
* Using the dropdown menu, you can restrict rendering to a single component.
  These clusters of files are ordered by size, so the first components in the
  list are the biggest in your network of files. Note that isolates are excluded
  from this list
* By utilizing the trackpad or scrollwheel of your mouse, you can scroll both
  vertically and horizontally; dragging does not work yet
* Clicking the target button resets the view on the graph to its origin if you
  have scrolled someplace else
* Clicking on a note will open it in the main window just as if you had clicked
  on the note in the file manager

Note that the graph view is still in its early stages. It works as advertised,
but since networks can be very tricky, there is a lot of room for improvement.
You will notice that we publish this new feature using a patch release (2.2.2
instead of 2.3.0). The reason is that we cannot finalize this feature in any way
without the feedback from the community. So for this feature, we would like to
invite you to provide feedback -- not just about potential bugs, but about
things we should improve in the visual feedback the graph view gives you.

See this as an opportunity: Whereas the graph views of Roam, logseq or Obsidian
are pretty much in a final stage, Zettlr's graph view is still a blank canvas
upon which you can project your ideas that help us all make sense of the chaos
that is the network of our files!

## GUI and Functionality

- **New Feature**: Zettlr now finally offers a graph view of all notes in the
  statistics window; clicking on a vertex opens the file in the main editor, and
  you can choose to hide isolates
- The full-text search doesn't skip files whose title and/or tags match the
  search terms anymore
- Hovering the mouse over a document tab now shows the full path of the file
- Ensure that in-memory files which are saved outside the workspaces are still
  added as root files
- Use a more appropriate cursor for resizing the split views

## Under the Hood

- Add d3 as a fixed dependency in `package.json`; lock to the version from
  mermaid
- Fix a dependency race condition in the service container
- Make error messages more meaningful
- Enable renderers to search for files using an internal link

# 2.2.1

## GUI and Functionality

- Fixed an error that would under certain circumstances crash the application on
  start
- Fix an error that would make some actions unusable if a faulty translation was
  provided
- Fixed an issue where sometimes moving the cursor to the beginning of a list
  item would misbehave
- Zettlr now detects if a directory is a git repository and displays this
  information in the directory properties
- Zettlr can now also preview emphasis such as italic or bold text
- Using an absolute path as the default image location will ensure that pasted
  images will be inserted using absolute paths as well.
- Sometimes, something goes wrong when you start the application; now you will
  receive an informative message box if that happens, so that reporting problems
  will be easier

## Under the Hood

- Other files are now stored in the `children` array; the `attachments` array is
  now gone for good
- Removed old remnants of the experimental WYSIWYG mode, since Zettlr now offers
  this via the ensemble of all rendering plugins in the main editor
- Incorporate the logic to disambiguate ID and filename links into
  `FSAL::findExact()`
- Improve findObject utility function
- Resolve outbound links directly in the link provider

# 2.2.0

**Attention**: This update switches one preference in the exporters' defaults:
`file-scope` is now removed. Remove this line from your defaults files, or reset
them to the (new) default, if you'd like to use this in your exports as well.
See for more info [this issue](https://github.com/Zettlr/Zettlr/issues/3103).

## GUI and Functionality

- Tags and keywords within a YAML frontmatter are now clickable
- AutoCorrect values are no longer detected as spelling mistakes
- Fix an issue with false detection of footnote reference texts
- Fix link resolving: Now files dropped onto the editor will be easier to detect
  as files (rather than weblinks)
- Fixed reloading issues with very large citation databases
- Fixed a visual glitch when choosing to "Open in a new tab" in a note preview
- Fix a regression that inserting pasted image paths into the editor didn't work
- Fix wrong display of citations if there was an error rendering the citation
- The tutorial is now also available after the first start; you can reopen it
  any time from the Help menu
- The autocompletion popup doesn't disappear anymore if you completely remove
  anything already written to begin anew
- Fix a bug that would with some installations result in a blank main window.
- Fixed a bug that would sometimes not update the tag autocompletion
- Ensure documents are saved when renaming a directory
- Do not show "Open Image Externally" if loading a data URL
- Improve styling for the "No results" message on file tree filtering
- Newly created files now always open in a new tab
- Fixed a bug where you would receive two "paste image" dialogs if you had text
  selected when pasting an image onto the editor
- Fixed conflicting text decorations between strikethrough and spellchecking
- Fixed a bug where a YAML frontmatter beginning and end would also be
  recognized even if it was not valid. A valid YAML frontmatter must be
  delimited by exactly three dashes/dots on their own line, and *not more*

## Under the Hood

- Update Pandoc to 2.17.1.1
- Activate watchdog polling for the citeproc provider. This should reduce issues
  with very large citation databases.
- If the error message upon a failed database reload indicates that the file was
  simply incomplete, the citeproc provider now attempts a second reload after a
  delay of 5 seconds
- Moved the workspace and root file opening logic into their own command
- Make the ZettlrCommand base class abstract and require constraints on derived
- Remove all calls to `global` in the renderer processes; instead properly type
  the API provided via the window object
- Refactor the main process:
  - Move the FSAL, the WindowManager, and the DocumentManager into the service
    provider realm
  - Factor out all commands into a new CommandProvider
  - Use singleton dependency injection to provide services to each other,
    utilizing an AppServiceContainer
  - Remove (almost) every dependency on the `global` object
  - Move the littered code from the Zettlr main class into their corresponding
    service providers
  - Fixed the dependency hell within the FSAL
- The app doesn't attempt to download the Vue3 devtools in production anymore
- The date formatter now takes everything as parameters and has unit tests

# 2.1.3

## GUI and Functionality

- Display inline math using monospaced font
- Right-clicking citations doesn't select parts of it anymore
- Inline-equations are now properly syntax highlighted
- Fixed a bug that caused unintentional pastes when closing a tab using the
  middle mouse button on Linux
- Heavily improved the full text search: Previously, certain files that should
  have been returned for specific search terms were not considered a match, and
  multiple results per line were mostly not reported; additionally, search
  results are now ordered by relevancy and the search results are marked more
  visibly
- Heavily improved the table editor user interface: Now the table editor will on
  certain actions write all changes back to the document so that the possibility
  of data loss involves a single table cell at most in case the user forgets to
  un-focus the table. Furthermore, the table editor will now not be removed from
  the document when it loses focus, and instead the table will be updated
  silently
- The log viewer now only displays errors and warnings initially
- Fix a small visual glitch on macOS for toolbar searches
- Added "Open in new Tab" button to link preview tooltip, when user has
  preference "Avoid Opening Files in New Tabs" set to true
- Fix `Use the CodeMirror default actions for Home and End` preference not
  working on MacOS
- Fix task item strikethrough appearing laggy
- Fix task item strikethrough covering the preceding whitespace
- On macOS, file tree icons are now displayed using the theme/system color. On
  all platforms, you can customize the appearance using the selector
  `body .tree-item clr-icon.special` (including platform/mode selectors)
- Improve the readability mode: Now it will not render a YAML frontmatter and it
  will additionally treat sentences smarter than before
- Fixed an issue that would sometimes break images when you edited the caption
  in the rendered image caption.
- Enable resetting of the custom Zettelkasten directory
- The default value for "Use system accent color" is now off for all platforms
  except macOS
- The app now remembers if you had the sidebar open, and which tab you selected
- The app now remembers your recent global searches
- The file tree now expands when you are filtering for files/directories
- Translate the auto dark mode start/end setting strings
- The ToC now displays the currently active section
- Fix file manager always showing word count, even if user selected character
  count in preferences
- When clicking on a heading in the ToC, the cursor is now set to that heading
  and the editor is focused immediately
- Fix recent documents items not being clickable in Linux
- Fix drag & drop of files onto the editor
- Fix some bugs in the link opener

## Under the Hood

- Update Pandoc to 2.17
- Removed the unused PDF settings from the config
- Removed the unused `pandoc` and `xelatex` config options
- Convert all MarkdownEditor hooks and plugins to TypeScript
- Tests now simply transpile without type checking
- Move service provider types to the new types directory
- Provide `@dts` as an alias to retrieve typings
- Move FSAL types to the new types directory
- Convert the remaining utility functions to TypeScript
- Polyfill the `path` module in renderer processes
- Convert the MainSidebar component to TypeScript
- Move out the statistics calculation from the FSAL
- The `yarn package` and `yarn test-gui` commands now skip typechecking,
  reducing build time by a large margin

# 2.1.2

## GUI and Functionality

- **New Feature**: You now have more fine-grained control over how your files
  are displayed: You can now select if the filename is always used or a title
  or first heading level 1 is used (if applicable)
- **New Feature**: You can now also fold nested lists
- **New Feature**: You can now choose to display the file extensions of Markdown
- **New Feature**: You can now choose to always only link using filenames
- The Vim input mode of the editor started working again, so we are re-enabling
  it with this update
- Fixed an error that would cause the global search to malfunction if you
  followed a link which then started a global search while the file manager was
  hidden
- Removed an unused preference
- Rearranged some preferences
- On Windows, tabbed windows will automatically hide their labels if the window
  becomes too narrow
- Reinstated the info on what variables you could use in the Zettelkasten
  generator
- Zettlr displays info text below some preferences again
- Citations are now first-class citizens and got their own preferences tab
- Fixed a small error that would close additional files when you renamed a file
  that was also currently open
- Fixed the context menu not showing during a full text search on macOS
- When something goes wrong during opening of a new workspace or root file, the
  error messages will now be more meaningful
- Small improvement that will not detect Setext headings level 2 without a
  following empty line. This prevents some instances of data loss where users
  forget this empty line and thus accidentally create a valid simple table
- Fixed an issue where the indentation of wrapped lines would look off after
  changing the theme or modifying the editor font via custom CSS
- Fixed the vim mode cursor being barely visible in dark mode
- Done task list items will now be stroked out faster

## Under the Hood

- Convert the MarkdownEditor to ES modules and TypeScript
- Make the `dot-notation` rule optional

# 2.1.1

## GUI and Functionality

- **New Feature**: Zettlr now accounts for backlinks to the currently active
  file, which means it now displays files which link to the current file in the
  sidebar
- New setting: You can now choose to hide the toolbar while in distraction-free
  mode
- Improved placement of the popup displayed by the Input Method Editor (IME) for
  writing non-alphabetic characters (e.g. Chinese, Japanese, or Korean)
- During drag&drop, you can now rest over a collapsed directory for longer than
  two seconds to have it automatically uncollapse -- this way you can reach
  deeper nested directories without having to stop the operation
- Clicking a search result in the global search sidebar will now highlight it
  in the sidebar
- The search now also starts when you press Enter while the restriction input is
  focused
- If you abort moving a file by dropping it onto its source directory, Zettlr
  will silently abort the move without nagging you about the fact that the
  target directory obviously already contains a file of the same name
- Renaming root-directories will now ensure the new path of the directory is
  persisted to the configuration
- Fix a rare error that would incapacitate the Math equation renderer
- Fixed an error that would sometimes prevent the autocomplete popup to close
  until the main window was closed and reopened (or the app is restarted)
- Fixed an error that would prevent a global search if no directory is selected
- Fixed a bug that disabled the table insertion toolbar button in the previous
  version
- Fixed an issue preventing updates of lists in the preferences
- Fixed an issue not displaying the currently selected theme in the preferences

## Under the Hood

- Update to Electron 16
- Make sure to de-proxy the tag database before sending it to the MdEditor
- Remove the `openDocuments` array from the Vue component data
- Convert the MainEditor component to TypeScript
- Added a `@providers` alias for easy referencing of service providers

# 2.1.0

## GUI and Functionality

- **New Feature**: Implemented "forward" and "back" actions, which are
  especially useful for people managing a Zettelkasten and frequently follow
  links: Now you can go back and forth between opened files (shortcuts:
  `Cmd/Ctrl+[` and `Cmd/Ctrl+]`) so you can more quickly navigate your files
- Fixed an error in the link filtering process that would throw an error when
  you attempted to remove internal links completely upon export
- Fixed `Cmd/Ctrl-Click`-behavior on footnotes
- Dragging and dropping files (both from the desktop and the sidebar) now always
  inserts relative paths
- More reactive updating of the related files section
- Improvements during insertion of snippets
- The footnote editor now has a consistent background color in dark mode
- You can now open linked files from within the preview tooltips
- Removed the shortcut to rename directories since that was rarely used and
  could confuse users since it was not obvious where the directory is in the
  file manager
- Moved the file renaming process via shortcut to the document tabs since it's
  much more visible there
- Fix a very rare bug in which selections inside headings would look off
- Fixed an error that would fail the print preview if you had images with
  relative paths in your document
- Internal links to files that contain a period should work now (except what
  follows exactly matches an allowed Markdown file extension)
- Scrollbars on Windows and Linux should now switch colors according to the
  app's dark mode setting
- Zettlr doesn't detect links to other headings in the form of `[link](#target)`
  as tags anymore
- Reinstated the ability to use pure number tags or hexadecimal numbers as tags
- Using the shortcut `Ctrl-Shift-V` to paste something as plain text will no
  longer paste it twice on Windows and Linux
- Zettlr can now be started minimized (in the tray/notification area) by passing
  the CLI flag `--launch-minimized`, which means the main window will not be
  shown after launching the app
- On single-file export, unsaved changes are now also exported
- MagicQuotes can now surround selections
- File duplication will now make sure to always create new files instead of
  overwriting existing ones
- Attempt to scroll back to the correct position after applying remote changes
- Adapt styles on Windows
- You can now specify a TeX template and an HTML template for projects
- Fix double titlebars on Windows and Linux when displaying modals
- Following internal links now also works for systems in which the ID is part of
  the file name
- Updated the display name in the Add/Remove Programs entry for Windows
- Task list items in the editor are now correctly spaced again
- Fixed a bug that would render it impossible to open images and files with non-
  ASCII characters within their path
- You can now copy the underlying equation code for LaTeX equations

## Under the Hood

- Added a further check to the filter copying. Since the filters that ship with
  Zettlr are bound to the inner workings of the app, we should always overwrite
  them if applicable (to ensure they are updated with the app), unlike the
  defaults which people should be able to modify without us messing with them
- Sanitized and standardized all Vue component names and app entry points
- Fix a whole bunch of linter warnings
- Remove the custom event system (`$on`, `$off`, and `$once`) in preparation for
  Vue 3
- Switched to Vue 3 (incl. Vuex 4, vue-loader 16, vue-virtual-scroller 2)
- The state is now being instantiated using a function which adds reactivity
- The modified documents are now updated in such a way that attached watchers
  are notified
- The snippet insertion process is now much more precise and allows snippets to
  be inserted at any point within non-empty lines without any quirks
- Update Pandoc to 2.16.2
- The VS Code debugger now uses the `test-gui` configuration and not the regular
  (potentially critical) main configuration; NOTE that this means you must run
  the `test-gui` command first to generate that data-dir in the first place
  before starting the debugger
- Cleaned up the handler for rendering task-list items
- Switched the windows update, tag-manager, stats, quicklook, project-properties,
  print, paste-image, log-viewer, error, assets, preferences, and about to
  TypeScript
- `extractYamlFrontmatter` does not require the linefeed anymore
- Remove the `openFile` method from the main Zettlr object. Use
  `getDocumentManager().openFile` instead to open a file
- Add an automatic updater for `CITATION.cff`
- Zettlr now extracts outlinks from a file and adds them to descriptors
- Added `@common` as a shorthand alias for importing files within the `common`-
  directory
- The file autocompletion database now uses the full paths to index files

# 2.0.3

## GUI and Functionality

- **Default changed**: The exporter's HTML defaults have now `self-contained: true`
  instead of previously `self-contained: false` -- make sure to update your
  settings accordingly!
- The editor dropdown list now won't be wider than the window, even if you have
  very long citations or keywords
- Removed the leading `#` in the tag cloud
- Allow tags to be sorted by name or count
- Re-introduce the project properties window, since the place within the popover
  was very limited and people have begun calling for more features, so we need
  the space of a dedicated window
- Image caption changes are now also saved when the text field loses focus
- Reworded "night mode" to "dark mode" consistently
- Fix a minor design glitch
- Removed the previous HTML template; now Zettlr uses Pandoc's default
- Fix a small visual glitch that would show link tooltips in unexpected
  locations
- Fixed a small bug that would make Zettlr treat numbers at the beginning of a
  line as a list too often. Now typing, e.g., "21.12.2021" will not yield a
  "22." on the next line
- Changing heading levels using the context menu on heading markers will no
  longer insert the new heading level at arbitrary positions in the document
- Fixed the accessibility to screen readers of toolbar search controls

## Under the Hood

- Update Pandoc to 2.16.1
- Improve sorting behavior of directories on creation and renaming of files
- Removed custom middle-click paste code for Linux, cf. #2321
- Fixed a floating-point to integer conversion failure error
- Fix potential errors in the updater window with additional sanity checks
- Project properties are now persisted to disk only if they actually changed

# 2.0.2

## GUI and Functionality

- Linking files by dragging them onto the editor from the file manager works
  again.
- Text input is automatically focused on global search (`Ctrl+Shift+F`).
- Previously, when you saved an in-memory file to disk, the dialog would begin
  in some random directory, but never the currently selected directory. This is
  now fixed.
- Added syntax highlighting for Octave (Matlab), keyword: `octave`
- The sidebar now refreshes also whenever it is shown, preventing wrong messages
  such as "No citations in document" when a document with citations is open.
- Modal windows now have a title bar
- Slightly increased the status bar height
- Fixed the image size calculator during image pastes
- Fixed a bug that sometimes caused the editor to randomly jump when entering a
  newline
- The updater has received a face lift: It should now be more responsive and
  easier to handle. We now filter out files which wouldn't work on the given
  platform either way, making it harder to accidentally download the Intel-
  packages when you're on ARM (or vice versa).

## Under the Hood

- Switched the Linux middle-mouse-paste code to listen to mouseup events instead
  of mousedown events in response to issue #2321
- Update Pandoc to 2.15
- Refactor the `UpdateProvider` so that it now has a unified state and a better
  error reporting. It should work much better without unrecoverable states and
  is more responsive. Additionally, removed a lot of old and dead code from it.

# 2.0.1

No stable release works without bugs, and thanks to our community, we found them
quickly! This patch fixes those initial bugs.

## GUI and Functionality

- Previously, list items were rendered as if they were code blocks if they were
  indented by at least four spaces, which was not supposed to happen. Thanks to
  @Redsandro for fixing this!
- The autocomplete dropdowns in the editor now only show the top 50 matches. Any
  more wouldn't be visible either way, and additionally, we have had reports
  that databases with more than 10,000 items made those lists somewhat slow.

## Under the Hood

- Switched to providing necessary information to `BrowserWindow` instances via
  `URLSearchParam`s instead of utilizing the `additionalArguments` property on
  the window constructor, since on Windows, Electron injects an additional
  property `prefetch:1` afterwards, rendering it pure luck to retrieve the
  correct information across all Platforms.
- Switched the `Sidebar` and the `SplitView` components from `v-show`-directives
  to `v-if` directives to prevent rendering while they are not in view.

# 2.0.0

Since the last release, 1.8.9, there have been 1,921 commits and 823 files
inside the codebase have changed (plus one or two commits after editing this
changelog and bumping the version string). Thus, the changelog this time does
not contain a meticulous list of every change. Rather, we focus on notable
changes here. If you would like to see the full list of every change, please
follow [this link](https://github.com/Zettlr/Zettlr/compare/v1.8.9...v2.0.0).

## 32bit Builds Are Discontinued

We do not ship any more 32bit builds. From 2.0.0 onwards, only 64bit builds
(both Intel and ARM) are supported. For Windows ARM builds, Pandoc is not
available, so to export and import files on Windows ARM you must install Pandoc
manually, if possible.

## New Configuration Options

Several existing configuration options have changed their format. This means
that changes to these won't be recognised and they will reset to their default.
In this case, you may have to re-adapt your preferences in several places.
Please have a look at your settings after updating and see if they still are set
the way you like.

## Writing Targets Must Be Re-Applied

Due to a change in the underlying data structure, this version of Zettlr will
not recognise any writing target set by a Zettlr version 1.x. This means: Please
note down the important writing targets you have set before updating and then
once re-apply them. We would like to apologise for this inconvenience, but
believe its benefits by far outweigh the single additional migration effort on
your side.

## No More Transitive Files / New Browser-Like Behavior

The idea of "transitive files" we implemented in previous iterations of Zettlr
proved to be counter-intuitive to many people. We now removed that feature
in favor of a much better tab-management. By default, Zettlr will now try to
avoid opening new tabs and instead attempt to replace existing tabs whenever you
open any new file. You can force Zettlr to open a file in a new tab instead by
either middle-clicking, or right-clicking the file and choosing "Open in a new
tab." If you generally do not want tabs to be closed in favor of other files,
you can uncheck the option "Avoid opening new tabs." Files with unsaved changes
will never be replaced. This behavior is very closely aligned with how modern
browsers handle links.

## Autosave Is Now A Setting

A few years ago we implemented auto-saving after a delay of five seconds with no
change to the current file. However, some people mentioned that they'd like to
choose what to do. Now you can switch between three modes of autosaving. "Off"
disables autosave and you have to manually save using `Cmd/Ctrl+S`.
"Immediately" saves files after a very short delay of 250ms, that is basically
whenever you stop typing. "After a delay" (default) will save files after the 5s
delay you know from previous versions of Zettlr.

## PDF-Preferences Are Discontinued

The PDF-Preferences window has been removed in favor of the new "assets
manager." While it did prove to be a nice reminiscence of how LibreOffice or
Word handled layout, it was not a scalable solution. Instead, we have now
switched to defaults files, which are a little more complex than this dialog,
but provide much more functionality and flexibility.

## New Dialog: Assets Manager

Instead of the old PDF-Preferences window, Zettlr now contains a so-called
"assets manager." This is a new preferences window that allows you to customize
settings which are stored in individual files. The first two tabs feature
exporting and importing settings using so-called defaults files. Defaults files
are written using YAML and provide Pandoc with sensible defaults for every
export. We will shortly after the release of 2.0 include extensive documentation
for how these work. The defaults we provide should work well for most users.

The third tab contains the custom CSS, and the fourth tab contains the new
snippets feature.

## Custom CSS Has Moved

The Custom CSS can now be edited directly in the assets manager instead of in
its own dialog.

## Zoom Functionality Has Changed

Previously, you could increase and decrease the editor's font size using the
zoom shortcuts. Now, the zoom shortcuts will zoom the complete user interface.
This is an accessibility feature, since several people with visual impairments
as well as people with large external displays have mentioned they would like
the user interface itself to be scalable.

The editor's font size can now directly be edited with a new setting in the
editor settings tab.

Scroll-to-zoom has been removed, because too many people have accidentally held
down `Cmd/Ctrl` while using the scrollwheel, causing many accidental zoom
operations.

## The Pandoc Command Has Been Removed

In the past, you had the ability to modify the command that Zettlr would run to
export your files. However, several times we had to adapt the command, which
lead to frustration among users because we had to manually inform everyone of
these changes and they had to manually "reset" the command. Now that we have
switched to defaults files, the command that will be run in every case is
`pandoc --defaults "/path/to/defaults.yaml"`. Instead of modifying the CLI
arguments, you can now adapt the defaults Pandoc will be run with, which is
possible because every CLI argument has a corresponding setting in defaults
files, which can be edited in the assets manager.

## Native User Interface

Another notable change is that now we have switched to a native user interface.
This means that Zettlr does not have a completely custom design anymore, but
rather orients itself at the various interface guidelines published by Apple,
Microsoft, and the GNOME team. Thus, on macOS and Windows Zettlr now follows the
Big Sur style and the Metro style respectively. On Linux, we have attempted to
model the GNOME interface but had to make a few changes due to the fact that
there are numerous different window managers with different aesthetics.

## Two PDF Export Options

You will notice that there are now two different PDF exporting options, one is
called "PDF Document", the other "PDF (LaTeX)". The first option enables you to
export a document to PDF without the help of a LaTeX distribution. This way you
can have PDF exports without installing such a distribution. The second option
allows you to export to PDF as you know it from previous versions of Zettlr.

## Project Settings Have Moved

With the introduction of defaults files, there is less necessity to ship a full
dialog just to edit a project's settings. Instead, the project settings have
been moved to the novel "Properties" dialog of directories, which you can access
via the context menu.

## GUI and Functionality

- **Feature**: Switched to using defaults files in the exporter. Additionally,
  the exporter is now modular, allowing for more extensions in the future.
- **Feature**: You can now define snippets, reusable pieces of text that allow
  you to save some time when writing
- **Feature**: The "global search" has been renamed "full text search" and has
  moved to its own sidebar panel -- you can switch between the file manager and
  the full text search using the three-way toggle in the toolbar
- **Feature**: A new sidebar tab shows you related files
- **Feature**: Added a calendar view to the stats dialog, showing you what
  you've written over the year
- **Feature**: The macOS version of Zettlr now boasts a new application icon,
  adapted to fit the style of the Big Sur operating system. It was provided by
  Marc Oliver Orth (@marc2o) – thank you!
- **Feature**: Zettlr now supports bibliography files on a per-file basis. Just
  set the wanted bibliography in your YAML frontmatter, within the
  `bibliography`-property.
- **Feature**: The tag cloud now offers you "suggested tags" for the current
  file. Tag suggestions are words equalling tags found inside your file which
  are not yet prepended with a hash-character. You can modify the list of
  suggestions and insert them at once. Zettlr will insert them into the
  frontmatter so that the actual text will remain untouched. If there are any
  tag suggestions, the tag cloud icon will feature a small red dot.
- **Feature**: Now Zettlr can export to PDF even without any LaTeX-distribution
  installed on the system.
- **Feature**: The footnote editing logic has been improved. Now, multiline
  footnotes are handled appropriately, and you can safely use multi-line
  footnotes alongside the in-place editing feature.
- **Feature**: You can now customize the data directory using the
  `--data-dir="/path/to/directory"` switch. This allows portable installations.
- **Feature**: In addition to the "Glass" sound you can now also have the
  Pomodoro timer play a "Chime" or a "Digital Alarm" after each step
- **Feature**: The filter now not only filters the file list but also the file
  tree
- **Feature**: New "Properties" popouts give you access to information about
  your files and folders via the context menu
- **Feature**: Projects can now be exported into multiple formats at once,
  allowing you to choose from every available format
- **Feature**: You can now further filter which files will be exported using
  glob patterns
- **Feature**: A new update dialog improves the updating experience
- 32bit AppImages and Windows builds are no longer supported.
- Double-dollar equations are now rendered in display mode.
- Removed the Pandoc installation item from the help menu.
- Moved the Pandoc and XeLaTeX settings to the export tab in preferences.
- Updated the tutorial instructions to install Pandoc
- Fixed a bug that would delete file if it got renamed as itself.
- All languages will now be downloaded by the CI workflow. Updates will still be
  pulled via the application on boot.
- Removed the ability for the translation provider to arbitrarily request
  languages that have not been installed in order to remove that fragile
  feature. All languages will now be provided from the application immediately.
- All windows will now remember their last position.
- Some components of the renderer elements will now respect a given accent
  color set by your operating system (only available for macOS and Windows).
  You can choose between a theme's accent color and the operating system's in
  the display settings.
- You can now close files by middle-clicking their tabs
- MDX supported as a type of markdown file
- New File and Edit File can now fast rename without selecting the extension
- Add a tray to the system notification area, off by default. To activate, see
  Preferences → Advanced → "Leave app running in the notification area" (or
  "Show app in the notification area" when using MacOS).
- Fixed a bug that would mark some quotation marks as misspelled
- Fix the visibility problems under night mode mentioned in issue #1845
- Enabled syntax higlighting for fenced code blocks that use attribute lists as
  per issue #2259
- Added the SIL Open Font License to the About dialog

## Under the Hood

- Removed support for 32 bit AppImages on the CI.
- Migrated the exporter to TypeScript.
- Completely rewritten the exporter in order to be able to use defaults files
  and enable much more flexibility.
- Removed the Pandoc command.
- Add typings for external modules, remove the internal custom ones for `bcp-47`
  and `nspell`.
- Reenabled the Pandoc and XeLaTeX options in preferences.
- Removed the generic IPC call from the config provider and replaced it with
  consistent checks as to which options have actually changed. This increases
  the performance after configuration saves.
- Migrated the config provider to TypeScript.
- Migrated the Citeproc Provider to TypeScript, and cleaned the provider up:
    - The provider has now the capability to load multiple databases at once and
      switch between them.
    - Furthermore, the provider now needs much less variables, the logic is much
      simpler, and many unnecessary ipc calls have been removed.
- Migrated many utility functions and other scripts to TypeScript.
- The translations are now loaded by the `trans` helper to make sure it will
  always work.
- Migrated the complete GUI to Vue.js, using a reusable component system.
- The window chrome is no longer controlled by the window registration handler.
- Now tests can be run as JavaScript or as TypeScript files (use `.js` or
  `.spec.ts` files respectively).
- Generalised the window state management so that all windows are now able to
  remember their positions easily.
- Zettlr is now completely jQuery-free.
- Migrated the FSAL cache from unstable Objects to Maps and Sets.
- Migrated the TagProvider to a Map as well.
- Added an assets provider responsible for maintaining the various files Zettlr
  now uses
- Completely sandboxed the renderer processes. Now, even if an attacker gains
  access to a browser window, the chances of them causing any damage is greatly
  reduced
- Moved all static assets to their own directory
- Fixed font, image, and resource loading in general via webpack
- Fixed the debug capabilities; now everyone should be able to debug both the
  main process as well as the renderer processes using VS Code
- Added "recommended extensions" to the VS Code setup, allowing for easier
  interoperability across code contributors
- Switched to the native "recent documents" functionality on macOS and Windows
- Switched to a new, completely GDPR compliant API for updates. No piece of data
  will be transferred anymore (except the update information from our server to
  the apps)

# 1.8.9

## HOTFIX FOR JPCERT#90544144

> Read our Postmortem on this issue and the last one on our blog.

This is a hotfix that fixes a potentially severe security-issue, reported to us
by the Japanese cybersecurity organisation JPCERT/CC. It was reported that due
to insecure iFrame handling on our side, malicious actors could take over users'
computers using specially crafted iFrame-embed codes or Markdown-documents
containing such an iFrame.

This release closes this vulnerability. Specifically, the following precautions
were taken:

1. Now, whenever Zettlr renders an iFrame, it will omit all attributes except
   `src` -- in the security disclosure, the attribute `srcdoc` has been used to
   maliciously access the test system. While this means that certain features
   are not supported during preview (e.g., `allowfullscreen`), remember that the
   attributes will still be exported so that in HTML exports, they will work.
2. We have added a global whitelist that by default only contains the hostnames
   of YouTube and Vimeo players so that those embeds work out of the box. For
   all other hostnames, rendering of iFrames will be blocked by default.
   Instead, you will be presented with a warning and be asked whether or not you
   want to render content from the given hostname. You can then choose to render
   it _once_, or permanently add the named hostname to the whitelist.

> Note that you can completely disable any iFrame pre-rendering in your display preferences.

We would like to apologise for the inconvenience. If you are interested in how
it came to this situation, please read our Postmortem on this issue.

# 1.8.8

## HOTFIX FOR ELECTRON CVEs

This is a hotfix that updates a vulnerable Electron version to a safe one. This
is in response to a row of CVEs that have been detected in the source code of
Chromium in the past days. With an outdated Electron-version (<12.0.6), it was
possible for an attacker to take over your computer via Zettlr using a crafted
HTML webpage.

This release fixes Zettlr 1.8.7, which was vulnerable to this kind of attack. It
upgrades Electron from a vulnerable 11.x.x-version to the safe version 12.0.6.

> **DO NO LONGER USE ZETTLR 1.8.7! RELEASES PRIOR TO 1.8.8 MUST BE REGARDED AS UNSAFE!**

# 1.8.7

## GUI and Functionality

- On Linux systems, the application icon should now show up again.
- Fixed an issue where your text would "jump" irradically when you were writing in the last line of the file.

## Under the Hood

- Restored the generic folder path in the `electron-builer.yaml` config.

# 1.8.6

## GUI and Functionality

- Your typing speed is now as fast as previously again, even for long paragraphs and files (thanks to @mattj23 for implementing the fixes in the multiplexer).
- You can now also switch to sub-directories using the file list navigation; it is not limited to files only anymore.
- Fixed a bug that would show a wrong path as the current one on pasting image data onto the editor.
- Fixed a bug that would make dragging items from the file list impossible.
- Fixed odd behaviour that would make dragging and dropping items in the file tree (especially in combined mode of the file manager) hard.
- Fixed a logical bug that would open a dialog notifying of remote changes for every detected change, rather than just once per file.
- Added RMarkdown files (`.Rmd`) to the list of supported file extensions for which Zettlr can be registered as a default handler.
- Fix a regression error that has rendered citation exporting impossible.

## Under the Hood

- Fixed a performance sink in the multiplexer module which introduced noticeable lag while writing long paragraphs and documents (implemented by @mattj23).
- Implemented a global event listener that prevents any arbitrary navigation away from the loaded URL that occurs within webContents. So this way we do not need to sanitize any anchors or take care about setting `window.location`, because all of these events will be captured and navigation will be prevented. For opening local files and directories, make sure to prepend the path with `safe-file://`, which is recognized by this listener.
- Implemented a global event listener that makes sure any call to `console.log` is also received in the main process so that we can intercept those and add them to our global logging interface as well. This way, debugging errors in the renderer process can be debugged together with users as well. _Messages from the renderers are indicated by a [R] including the window identifier (e.g. "[Main Window]")._
- Migrated the Tags Provider to TypeScript. Cleaned up the IPC calls.
- Moved electron-builder configuration to `electron-builder.yml`.
- Removed no longer necessary scripts.
- Moved most type annotations to corresponding types files. The structure is currently: All `node_modules` without type support reside within `./source`, whereas the service provider types are stored in `./source/app/service-providers/assets`.
- Removed generic IPC calls for the CSS Provider and migrated that to the provider class.
- Zettlr now detects a potential downloaded Pandoc in the resources directory during development.
- Fixed a logical error in calculating the application uptime.
- The application now exits forcefully if an error is produced during boot.

# 1.8.5

## Apple Silicon Support

This version provides native Apple Silicon/M1 support, a.k.a. the darwin/arm64 architecture. Make sure to download the correct update file (either x64 for Intel-based Macs or arm64 for the new Apple Silicon chips).

## A Note to Apple Silicon users

If you possess one of the new Apple devices sporting Apple's M1 chip, please see whether or not the application is able to run the built-in pandoc (which is still compiled for 64 bit). If your bundled exporter fails, please report an issue.

## A Note to Windows ARM users

As of the current development build, Microsoft has finished support for running 64 bit applications on ARM computers. However, this is not yet officially released, so the bundled Pandoc might not work and you have to return back to the system-wide installation. However, if the bundled 64 bit Pandoc _does_ work on your ARM computer, please notify us so we know that we can officially support Windows ARM again!

## Drag Behaviour Fixes

Due to efforts within the file manager structure, we could re-enable the functionality to drag files out of the app without having to press any modification key before actually dragging something.

## GUI and Functionality

- **Feature**: 64bit applications will now run the built-in Pandoc. To see whether your application runs using the bundled Pandoc, open the developer logs and look for "pandoc." If Zettlr has used the built-in Pandoc for an export, the pandoc command will not begin with "pandoc" but with the full, absolute path to the bundled Pandoc binary. **If your application does use the bundled Pandoc, you can uninstall any system-wide Pandoc installationn; Zettlr should still be able to export. If not, please report a bug**!
- **Feature**: macOS-users can now use horizontal scrolling instead of using the arrow button to toggle between the file tree and the file list (only available in thin file manager mode; this behaves exactly like back and forth navigating in browsers such as Safari and Chrome).
- **Enhancement**: Added a new option to allow spaces during autocompletion (of tags, citations, or internal links).
- **Enhancement**: Added a configuration option to programmatically set the editor's base font size. Additionally, the zooming now works reliably. (This setting is independent of the base font size above.)
- **Enhancement**: Values from the AutoCorrect replacement table will now also be indicated as correct, so you don't have to add them to your user dictionary anymore.
- **Enhancement**: Added an option to prevent auto-searches when following Zettelkasten-links.
- **Enhancement**: Zettlr now recognizes the `tags` frontmatter property. _Please note that Pandoc does not recognize the `tags`-property, so if you need tags to be processed by Pandoc, consider using the `keywords`-property._
- **Enhancement**: The File System Abstraction Layer (FSAL) now spits out a few descriptive statistics collected across all loaded files and folders.
- Made the dialogs' tab lists more accessible for screen readers.
- Fixed the other files's extension icons in the sidebar -- they now also display in dark mode.
- Fixes to the stylesheets.
- Fix too dark colours for some variables in CodeMirror.
- Added a new CSS variable that allows you to set the font-size of the whole application, `--base-font-size`. You can set it in your custom CSS to increase or decrease the overall font-size of everything persistently. Remember to apply it to the `:root`-pseudo element.
- Fixed a race condition in the dictionary provider that would render spellchecking unfunctional in certain edge cases.
- Revamped the about dialog's other project tab.
- Removed the deprecation warning for deprecated installations.
- Improved the preferences explanations with regard to AutoCorrect modes and the Magic Quotes section (some require adaptions by the users in the corresponding translations!)
- Re-built the QuickLooks. Now they share even more code with the rest of the app, should react more snappy, and are more responsive then ever.
- Fixed a few logical bugs where the meaning of the "Overwrite file?"-dialog's buttons were swapped, overwriting a file if you chose "Cancel" and not overwriting a file if you chose "Ok."
- Fixed a bug that would mistakenly show a file twice in the file manager if a file rename or the creation of a new file would overwrite a file that was already present.
- Added a switch in the export options to choose whether to use the internal Pandoc or the system wide application.
- Messages can now be filtered in the log viewer.
- Windows can now be regularly closed using the `Cmd/Ctrl+W`-shortcut without interfering with the open tabs in the main window anymore.
- On macOS, Zettlr will not force-show the main window anymore when you click on its Dock icon, but rather restore the default behaviour on macOS.
- You can now zoom both Quicklook editors and the main editor independently using the zoom shortcuts.
- Unlocked the ability to select "Follow Operating System" in the auto dark mode settings. _Please note that this setting might have no effect on certain linuxoid Operating Systems._
- Improved tag/keyword detection in frontmatters. Comma-separated lists should now also work.
- Fixed a bug making it impossible to open Markdown files from the menu.

## Under the Hood

- Removed jQuery UI from the dialog classes completely.
- Removed jQuery from the editor controller.
- Removed jQuery from the updater.
- Removed jQuery from the tag cloud dialog.
- Removed jQuery from the stats dialog.
- Removed jQuery from PDF preferences.
- Removed jQuery from the CSS dialog.
- Removed jQuery from the file manager.
- Removed jQuery from the Pomodoro counter.
- Fix a bug in the error handler during update checks.
- Removed the timeout on the dictionary provider, as the dictionaries are likely to be loaded prior either way.
- Force `electron-packager` to 15.2.0 to enable darwin/arm64 (Apple Silicon) builds.
- Zettlr now detects Byte Order Marks (BOM) if present in a file.
- The LogViewer got a new paint job: It's now based on Vue, much less resource-heavy and it includes filters to only show certain log levels.
- Moved the log window creation to the Window Manager.
- The window registration procedure now supports handling the toolbar which now also doubles as a title bar (if you don't want a toolbar).
- Migrated the Quicklook windows to Vue.js.
- Overhauled the print window.
- Changed function name `askOverwriteFile` to `shouldOverwriteFile` to make it semantically more correct.
- Aligned the exact behaviour of the `file-rename` and `file-new` commands to be the same when it comes to overwriting files.
- Began implementing another new menu functionality: A `shortcut` property will send a shortcut-message to the currently focused window.
- Migrated the Appearance Provider to TypeScript.
- Renamed `darkTheme` to `darkMode`.
- Migrated the Target Provider to TypeScript.
- Transform the zoom-commands to shortcuts.
- Move the `loadIcons` function to a more central place in the window registration module.
- Moved the tree view functionality to its dedicated Vue component.
- Fixed a regression error from updating LESS.
- Moved the file list functionality to its dedicated Vue component.
- Unified ES6 syntax within the file manager components.
- Migrated the Vuex store to TypeScript.

# 1.8.4

## Deprecating 32 bit builds

This version ships with a debug notification that will inform users of deprecated operating systems about that fact. This debug notification cannot be turned off, but will be removed in Zettlr 1.8.5, which will use the bundled Pandoc version first of all. Beginning with Zettlr 1.9.0, we will no longer support 32 bit applications, so you have to make sure your operating system supports 64 bit. If your Windows is still 32 bit, there is a _very high chance_ that your processor actually supports 64 bit. Please check this, if you want to continue using Zettlr.

## GUI and Functionality

- **Enhancement**: Navigating the file list has just become easier. Now when you navigate the list **files will not be opened immediately**! Rather, they are being marked as "active," making the navigation much less cumbersome. To open an activated file, simply hit **Enter**.
- Visual improvements to the quick filter. The "back"-arrow now appears below the input.
- The quick filter now searches for all search terms (delimited by space) separately.
- The editor will now be focused whenever the containing document is changed.
- The cursor will now be of the correct height no matter whether you are on a heading class or within a normal-height text line.
- Pandoc will now be pre-bundled with 64 bit installers.
- Fixed a bug that the TableEditor would oftentimes "swallow" table cell content, making it almost unusable.
- Fixed a logical error that would display `.tex`-files as if they were directories in the file manager's tree view.
- Added two more variables, `%y` and `%X` for Zettelkasten-IDs, which allow you to use a two-digit year or the unix epoch (seconds since Jan 1st, 1970) in your IDs (thanks to @cdaven for implementing).
- RMarkdown files (`.rmd`) are now supported in general.

## Under the Hood

- The statistics controller is now the Stats Provider.
- Migrated the Stats Provider to TypeScript.
- ASAR support reinstated
- Switched GitHub Actions CI to use Node 14.x.
- Prepared everything so that Pandoc can be bundled with Zettlr at every time. However, the corresponding code is not yet active to provide for a transition phase where we still ship 32 bit builds.
- Fixed the TableEditor. The two major changes are that it does not depend on jQuery anymore, and that now all changes are always applied to the AST, not the DOM element. The DOM element is always rebuilt after the AST has changed so that the single source of truth is always the AST.
- Made sure that environmentally necessary directories are now created recursively.
- Added a `prompt`-passthrough to the main Zettlr class.
- Fix function signatures in the FSAL.
- Fix function signatures in the WindowManager.
- Migrate the command infrastructure to TypeScript.
- The regular expressions are now unified within the `./source/common/regular-expressions.js`-file (thanks to @Kangie for implementing).
- The recent docs provider is now written in TypeScript.
- Removed conditional RMarkdown checks.
- Remove empty strings, if applicable.

# 1.8.3

## GUI and Functionality

- **New Feature**: Added a quick filter to the file list that will filter the directory contents much more quickly than a full text search. Currently, it does not account for typos. It will attempt to match the filename, YAML frontmatter title, and first heading level 1 according to your preferences. If you simply type a `#`-symbol, the list will be filtered for files containing tags. Add a full tag behind it and the files containing that tag will be shown.
- Fixed broken link rendering from 1.8.2.
- The default PDF template of Zettlr is now compatible with Pandoc 2.11. This means it won't work with Pandoc 2.10 or less anymore. (Thanks to @Kangie for implementing.)
- Renaming files from the context menu of the document tabs now contains the original file name.
- Code files now have monospace fonts applied consistently.
- You have an additional option now to direct Zettlr to remove an object irreversibly, if moving it to trash fails due to some reason.
- Citations are now easier than ever as you do not have to put square brackets around them – Zettlr will do this automatically for you.
- Fixed another error where empty `title`-attributes inside YAML frontmatter would break down the complete file tree within which such a "malicious" file resides, resulting in the whole tree being offloaded and unusable.
- Fix a BibTex attachment parsing error.

## Under the Hood

- Migrated sorting functions into the FSAL module and converted them to TypeScript.
- Changed the FSAL parsing logic to separate the Markdown and code file logics.
- Fix a hidden error with the continuelist addon.
- Improved logging when certain files and directories take a significant amount of time to load.
- Fixed an ID problem where the ID `file-manager` was given twice.
- Updated dependencies:
    - @typescript-eslint/eslint-plugin `4.10.0`
    - @typescript-eslint/parser `4.10.0`
    - fork-ts-checker-webpack-plugin `6.0.7`

# 1.8.2

## Support for Pandoc 2.11

The default Pandoc command now targets Pandoc 2.11 and above. **In order to use the new command, make sure to "reset" it once, or (if it contains customisations) replace `$citeproc$` with `--citeproc --bibliography "$bibliography$" $cslstyle$`.** However, you can retain compatibility with older versions by replacing the new part `--citeproc` with `--filter pandoc-citeproc`. The new `$bibliography$` variable will be replaced with `/path/to/your/library.json`. Furthermore, the `$cslstyle$`-variable will be replaced with `--csl /path/to/your/style.json`, if applicable.

## GUI and Functionality

- The file search popup now retains your last search again.
- The global search now lets you select all text again.
- Removed deprecated Pandoc command variable `$citeproc$` and added the two variables `$bibliography$` and `$cslstyle$`.
- Began implementing better screen reader support for Zettlr. Now, a certain amount of elements has received correct labels according to the ARIA guidelines so that screenreader are now better in handling the app:
    - The toolbar is now being recognised as such, the toolbar buttons themselves have correct labels
    - The editor tabs are recognised as a tabbar and you can easily switch tabs now.
    - The sidebar buttons are now being correctly identified as tabs.
    - Added region landmark roles to a few of the components in order to facilitate quicker voice over navigation.
    - The icons in the file manager now have `role="presentation"` set to not have the screen reader name all of those "unlabelled images" one by one.
- Fixed some relative links to files on your system not being resolved correctly.
- Fix weird indentation rendering in the syntax code highlighting blocks.
- Fixed an issue that sometimes did not fully shut down the application before exit. This lead to numerous issues, the most visible of which was that sometimes configuration changes were not persisted.
- Fixed an issue in which user dictionary-entries were not actually removed when removed from the preferences.
- The citation engine now also supports loading CSL YAML files as bibliographies.
- Fixed some issues with the citeproc provider.
- Fixed multi-cursor placement.
- Fix duplicate IDs when linking files whose filename contains the ID with the setting "Always link with filename."
- Fix a few visual link rendering oddities.
- Fix the ToC navigation sometimes not working.

## Under the Hood

- Migrated the UpdateProvider to TypeScript.
- Migrated the DictionaryProvider to TypeScript.
- TextMarkers are now bound to the Document instances, not the editor overall. This increases the speed of document switching.
- Updated dependencies:
    - @clr/icons `4.0.8`
    - adm-zip `0.5.1`
    - archiver `5.1.0`
    - bcp-47 `1.0.8`
    - citeproc `2.4.52`
    - codemirror `5.58.3`
    - got `11.8.1`
    - mermaid `8.8.4`
    - semver `7.3.4`
    - uuid `8.3.2`
    - vuex `3.6.0`
    - fsevents `2.2.1`
    - @electron-forge/cli `6.0.0-beta.54`
    - @electron-forge/plugin-webpack `6.0.0-beta.54`
    - @teamsupercell/typings-for-css-modules-loader `2.4.0`
    - @typescript-eslint/eslint-plugin `4.9.1`
    - @typescript-eslint/parser `4.9.1`
    - cross-env `7.0.3`
    - css-loader `5.0.1`
    - csso `4.2.0`
    - electron `11.1.0`
    - electron-bundler `22.9.1`
    - eslint `7.15.0`
    - eslint-config-standard `16.0.2`
    - eslint-plugin-standard `5.0.0`
    - eslint-plugin-vue `7.2.0`
    - file-loader `6.2.0`
    - fork-ts-checker-webpack-plugin `6.0.6`
    - less `3.13.0`
    - less-loader `7.1.0`
    - mocha `8.2.1`
    - style-loader `2.0.0`
    - ts-loader `8.0.12`
    - typescript `4.1.3`
    - vue-loader `15.9.5`
- Removed dependency `v8-compile-cache`

# 1.8.1

## GUI and Functionality

- Fixed the non-working reveal.js exports.
- Add support for chemical formulae in KaTeX (thanks to @likeadoc for implementing).
- Design fix for the color swatches in the tag manager.
- Fix preferences not opening on the corresponding menu item (Windows/Linux).
- Fix the parent menu not closing on a click in the child menu (submenu).
- Fixed rendering of footnote references.
- Jumping to specific headings now places those headings at the top of the viewport, instead of simply pulling it into view.
- Fix an edge condition where tags within code blocks would be detected if they contained an odd number of `-characters.
- Re-instated the directory rescanning functionality.
- Disable VIM editor input mode until further notice.

## Under the Hood

- The release tags will now be created with a prefix "v" again. This should fix various issues around the assumption of the "v" being the correct GitHub tag.
- Fix all linter errors. PRs should now receive a nice green checkmark instead of the error symbol (unless there are new errors in the PR itself).
- Remove asynchronous initialisation logic from the main object's constructor.
- Added a footnote testing file.
- Significantly increase document loading times by deferring text marking functions to idle times in the browser's event loop, using `requestIdleCallback`. This induces a small visual lag, but the documents load much faster, and arguably, it's better this way because one doesn't have to wait until the document has fully rendered before one can start to write. (Some testing with regard to long-term writing performance might make sense.)
- Add debug logging to the configuration provider to check errors on config save and load.

# 1.8.0

## Breaking Changes

- Renamed the **sidebar** to **file manager**. We finally decided on better terminology for distinguishing the right from the left sidebar. This means: The left sidebar, formerly known only as "sidebar," is now the "file manager." The right sidebar, formerly known as "attachment sidebar," is now "the" sidebar. This change was introduced to reduce user confusion and provide a better user experience.
- The shortcut for opening the developer tools on Windows and Linux is now `Ctrl+Alt+I` (was: `Ctrl+Shift+I`) to resolve a conflict with the shortcut `Ctrl+Shift+I` (insert images).
- Renamed **Root Directories** to **Workspaces**. The term "root" is rather technical, and for most people, it makes most sense to think of those roots as workspaces, albeit other than being opened at the root level of the application, they have no difference to regular directories.
- The shortcut `Cmd/Ctrl+O`, which previously would let you open _workspaces_, now opens files. To open a workspace, use `Cmd/Ctrl+Shift+O`. This is now in line with many other programs.

## GUI and Functionality

- **New Feature**: Typewriter mode. By pressing `Cmd/Ctrl+Alt+T`, you can activate the typewriter mode, which will keep the current line in the editor always centered so that you have to move your eyes less while editing a text. This also works in combination with the distraction free mode so that you can fully focus on what you're editing right at the moment.
- **New Feature**: The sidebar (formerly attachment sidebar) is now tabbified. That means you have three distinct tabs to choose from with regard to displaying important information: the non-markdown files in your currently selected directory, the references in the current file, and the table of contents of the current file.
- **New Feature**: When hovering over links, they now appear in a separate tooltip to click them without holding down Ctrl/Cmd.
- **New Feature**: The QuickLook windows now share the main editor including its appearance. The same options apply for Quicklook windows as they are set in the global preferences (e.g. if you turned off image previewing, images would also not be displayed in the Quicklooks, etc).
- **New Feature**: Now you have an additional option in the "Advanced" preferences to choose between a "native" appearance of all Zettlr Windows (that is, a frameless window with inset traffic lights on macOS, and standard window decorations on Windows and Linux) or a custom built-in appearance (that is, for all platforms a frameless window with custom drawn menu and window control buttons, which mimick the Windows 10 design).
- **New Feature**: The heading tag elements (those `h1` to `h6`-tags replacing the Markdown heading characters) finally serve a purpose: Clicking on them reveals a small menu which lets you quickly choose a different heading level.
- **New Feature**: Improvement in the citation rendering capabilities: Both when copying Markdown as HTML, and when viewing footnote tooltips, any citation will be correctly rendered by the citeproc provider.
- **New Feature**: The TableEditor now pre-renders table cells so that it looks more like it will when you export it!
- **New Feature**: A selection of notifications will now be displayed using your operating system's notification service (if available), for instance export messages, errors, and updates. All notifications will still be displayed in the main window, so if you do not like this behaviour, you can turn notifications off for Zettlr within your operating system settings.
- **New Feature**: Whenever you begin a code block (`\`\`\``), Zettlr now offers you to autocomplete the syntax highlighting language.
- Added syntax highlighting modes (with keywords):
    - **diff**: `diff`
    - **Dockerfile**: `docker`/`dockerfile`
    - **TOML**: `toml`/`ini`
- Fixed the fold-gutter being too close to the text.
- The editor link autocompletion now respects the setting to use headings level 1 instead of YAML frontmatter titles where possible.
- The paste image dialog now also provides the original image size as a default value, so that you simply can use the arrow buttons on the field to adjust the image size.
- Fixed a rare bug where changes would be discarded if you renamed the modified file quickly enough.
- HTML export should now centre both figures and figure captions.
- Sorting files by name now takes into account possible settings such as using headings of level 1 or YAML frontmatter titles so that sorted files now correspond to their display again.
- You can now select rendered references from the right sidebar.
- The file tabs now have their own, dedicated menu, containing a new "Close all tabs" command to close all open file tabs (thanks to @anoopengineer for implementing).
- The file info now displays the selection information, if there is any. The popup that opens when you click the counter then lists all selections within your document.
- When you initiate a keyword search from the tag cloud by clicking on a tag, it'll be automatically enclosed in quotes, enabling searches for keywords with spaces in them.
- The image paste dialog now shows you the resolved path of the directory into which the image you are about to paste will be saved to.
- Fixed a missing translatable string from the paste image dialog.
- Fixed the width of the word counter in order to make the toolbar more "stiff."
- Enabled Dart syntax highlighting (thanks to @Kangie for implementing).
- Reduced the added margins for overflowing dialog windows from 15 % to 2 %, making the visible gap on smaller screens smaller.
- Remove the intermediary `.ztr-project`-migration code, which means you should update to Zettlr 1.7.x before updating to 1.8.x, if you still use an older version of Zettlr.
- Fixed (= monkeypatched) a weird bug that would cause selections on specially indented lines (e.g. wrapped blockquotes, list items, etc.) to be padded by precisely four pixels, making the selection not look like a box.
- Double clicks on file tabs now make files intransient (if they were transient before).
- The editor is now in a non-editable mode if no file is open. If the editor is read-only, the Zettlr logo will display in the background to indicate that fact. Empty files, on the other hand, will not yield the feather logo anymore. This should now meet up with users' expectations about file editing better.
- The last opened file will now reliably open whenever you start the application again.
- File loading (especially on boot) is now much faster, because the opened tabs won't be switched through during load anymore. Only the relevant, last file will be opened and displayed.
- Fixed a bug that would prevent you from exporting standalone files.
- Non-breaking spaces (NBSP) are now considered word delimiters in the spellchecker.
- Fixed a bug that would not close all tabs when the corresponding entry was selected from the tab context menu.
- Fixed a bug where checkboxes of tasks would be strangely hidden on undo/redo operations that checked/unchecked those checkboxes.
- Fixed a bug that would throw errors and not actually remove the file if said file was a root.
- Fixed broken shortcuts `Cmd/Ctrl+Shift+E` (focus the editor) and `Cmd/Ctrl+Shift+T` (focus the file list).
- Markdown links to local files that are absolute are now attempted to be opened internally, without recurring to external programs.
- The various rendering methods now only update anything that is within the viewport, thereby increasing the performance vastly. This is especially noticable for large documents.
- Fixed a bug that led to the exporter ignoring custom templates and always reverting to the default.
- Fixed the date formatter, as the moment.js locales are not found when compiling using `electron-forge`.
- Fixed a bug that would mess up the tag-tooltip on files under certain circumstances.
- Fixed a bug that would throw errors instead of exporting, if the export-directory is set to the current working directory and a non-root file is being exported.
- Fixed a bug which would not let you create duplicates of root files. Now, you can and the duplicate is being placed in the currently selected directory.
- Fixed a rendering edge condition where if you wanted to retain multiple single-line breaks with backslashes, the backslashes positioned on the line would have had alternating colours.
- Collocated the time-display and time-sorting settings for files to reduce confusion if users _display_ the modification time but sort using the creation time, or vice versa.
- Improved the layouting of the display settings tab.
- The context menu is now a custom one, making the experience more seamless.
- If you change the display settings for the editor, the editor will now also remove rendered elements that you do not wish to be rendered anymore.
- Footnote tooltips are now interactive, which means you can select text from them, and also click on any link to visit it without having to scroll to the bottom and do the same action there.
- You can now forcefully open a file non-transient by either middle-clicking it, or holding down Ctrl/Cmd.
- If you use YAML frontmatters demarcated by only dashes (`---`), for instance for compatibility with Jeckyll, these will not render as tables anymore.
- Switched to reveal.js 4 and fixed an occasional error on export.
- The tutorial is now also available in German.
- The application menu now displays many more shortcuts which were already available albeit not visible.
- Checkboxes are now disabled in Quicklooks.
- Fixed a bug that caused files dropped onto the editor from the file manager not to be linked when the file manager is in combined mode.
- Custom protocols for links (e.g. `zettlr://`, `thunderlink://`) can now be up to 100 characters long to be recognized by Zettlr.
- Fixed an issue that Zettlr would sometimes attempt to open a link to a local file in the browser instead of the correct app.
- Finally fixed the document tabs using the wrong font in the Frankfurt and Bielefeld theme.
- Fixed a display glitch in the combined file manager in dark mode.
- Now both Quicklook windows and the main window remember their last position. As long as the configuration of displays did not change, they will appear at the same positions as the last time they were open.
- Menu items in the application menu that can have a "checked" state (indicated by, e.g., a checkmark) now remember their correct state if other settings change consistently.
- Non-image files being dropped onto the editor are now being linked.
- Files that are dropped from the outside onto the editor are now linked using a relative path.
- Fixed a behaviour that would lead to the autocomplete to stop working completely until a full refresh of the window.
- Fix a bug that prevent non-existing documents to be created upon following a link despite the option being activated.
- Added `F11` as an accelerator for fullscreen on Windows.
- Fixed a display bug (= the window would reload itself) when there were no tags in the tag manager.
- Fixed the padding of dialog buttons and input fields also in dark mode.
- Fix pasting on Windows 10 (thanks to @graphixillusion for fixing).
- Fixed a sometimes weird behaviour when linking files.
- Following Zettelkasten-links should now be way faster.
- Fixed an issue with number-only frontmatter keywords.
- Clean up the application menus on Linux and Windows: Now all preferences live under a shared menu item.
- Prevent multiple cursors while following internal links.
- Fix display glitches on the sorters.

## Under the Hood

- Moved (almost) all window functionality to a dedicated `WindowManager` module. The added benefits of this are:
    - Centralised window functionality
    - A correct place for `window-controls`-commands
    - Sleeker design
    - Enable a much better window handling: (1) Now all windows are closed automatically before the main window is being closed; (2) When someone requests a Quicklook/Print/Main window, an existing window is being searched first and made visible, instead of (re)creating it.
    - New window types can be added much faster.
- Switched to Electron forge (thanks to @tobiasdiez for implementing).
- Bumped dependencies:
  - @clr/icons `4.0.4`
  - @electron-forge/cli `6.0.0-beta.53`
  - @electron-forge/plugin-webpack `6.0.0-beta.53`
  - @teamsupercell/typings-for-css-modules-loader `2.3.0`
  - @typescript-eslint/eslint-plugin `4.5.0`
  - @typescript-eslint/parser `4.5.0`
  - archiver `5.0.2`
  - astrocite `0.16.4`
  - chokidar `3.4.3`
  - citeproc `2.4.48`
  - codemirror `5.58.2`
  - chart.js `2.9.4`
  - copy-webpack-plugin `6.1.0`
  - electron `10.1.5`
  - eslint `7.8.1`
  - eslint-config-standard-with-typescript `19.0.1`
  - eslint-plugin-import `2.22.1`
  - eslint-plugin-standard `4.0.2`
  - eslint-plugin-vue `7.0.0-beta.3`
  - file-loader `6.1.1`
  - fork-ts-checker-webpack-plugin `5.1.0`
  - fsevents `2.1.3`
  - got `11.8.0`
  - joplin-turndown `4.0.30`
  - md5 `2.3.0`
  - mermaid `8.8.2`
  - mocha `8.2.0`
  - moment `2.29.1`
  - node-loader `1.0.2`
  - nspell `2.1.4`
  - raw-loader `4.0.2`
  - reveal.js `4.1.0`
  - tippy.js `6.2.7`
  - ts-loader `8.0.7`
  - typescript `4.0.3`
  - uuid `8.3.1`
  - vue `2.6.12`
  - vue-template-compiler `2.6.12`
- Removed dependencies:
  - uglify-js
  - on-change
- Added a new Handlebars templating helper function, `i18n_value` that allows you to translate something passing a value to the translation helper (e.g. `{{i18n_value 'trans.identifier' someValue}}`).
- Refactored the main build Workflow file. Now it doesn't run on a matrix, but due to the many dissimilar steps involved, there are three distinct jobs. Other than that, we switched to `yarn` everywhere and cleaned up the code.
- Removed the now unused script `afterSign.js`.
- Finally removed the verbose IPC calls from the logs.
- Migrated the toolbar logic from jQuery to vanilla JS.
- Migrated the main renderer from jQuery to vanilla JS.
- Migrated the popup class from jQuery to vanilla JS.
- (Mostly) migrated the dialog classes from jQuery to vanilla JS (tabs are still done using jQueryUI).
- Added a popup provider for easy creation of popups across the main renderer process.
- Added an update provider for easy access to specific updating functionality (such as downloading an update, and automatically running it).
- Migrated any popups that were defined inline into their respective handlebars template files.
- The TableEditor is now finally a module.
- Outsourced the CSS computations from the main module of the TableEditor.
- Migrated the CodeMirror editor instantiation into its own module (MarkdownEditor).
- Transformed all event listeners on the CodeMirror instance to "hooks" to reflect the fact that they are plugins, except they are not run like parameterless commands but hook into certain events of the application.
- Moved the CodeMirror assets from the old folder into the MarkdownEditor module.
- Moved some general utility functions to the `common/util`-folder.
- The rendering plugins have been optimized. They now take less time to run and also don't keep an additional array of all the textmarkers in memory, decreasing the computational load especially for big documents.
- The app now saves the last opened file again.
- Moved the Turndown and Showdown converters to two utility functions, md2html and html2md.
- Moved the regular expression for detecting image files by extension into the global RegExp module.
- Moved the `moveSection` helper function to the `common/util`-folder.
- Documentation fix for `safeAssign`.
- Fixes in the tests.
- Completely refurbished the test command. Now, a full-fledged testing directory will be set up to test features within the GUI without endangering your regular configuration in case you use Zettlr regularly.
- Better handling of the custom paths for both the Pandoc and the XeLaTeX executables in the advanced preferences.
- Migrated the FSAL to TypeScript so that the different descriptors can be better handled. Also, this showed countless logical errors, which are now mostly fixed.
    - Furthermore, the responsibilities have been readjusted: The FSAL is now responsible for emitting events whenever the internal state changes. This is not being done by the commands anymore.
    - The actions are now proper methods on the FSAL class in order to enable better tracking of the function arguments and to help ESLint fix possible signature errors.
    - Moved every piece of state logic from the commands to the FSAL.
    - Now, the general way anything regarding the files works is as follows: User --> one of the commands --> an action on the FSAL --> emits which part of the state has changed --> the application main class receives these notifications --> triggers potential updates in the renderer.
    - Additionally, now the distinction between the meta objects which can be serialized and sent to the renderer and the tree objects within the FSAL is made more clear: Metadata files can have content attached to them (in order to save new content to a file), whereas the full objects, which are never getting sent to the renderer, do not contain a content property anymore.
    - Also, we managed to fix errors regarding remote change detection.
- The log provider now also outputs on the console, if the app runs unpacked (`app.isPackaged === false`).
- Updated all service providers. They are now loaded immediately after application boot (right after the `ready`-event fires on the `app`-object) and not when the Zettlr main class loads.
- Created a new directory `app` which provides functionality that pertains only to the lifecycle of the application itself, such as boot and shutdown functionalities. Service providers have been migrated to there.
- Fixed the issue that only the `en-US`-language of the CSL styles was loaded for the citation provider.
- CSL locales and CSL styles are now bundled with the app as `native_modules`.
- Began providing first global interfaces which the service providers make use of in order to enable ESLint to detect errors.
- Provide a test library, which you can load to debug citeproc-related issues and test the provider.
- Converted the CSS Provider to TypeScript.
- Converted the Log Provider to TypeScript.
- Migrated the Quicklook and Print window classes to Typescript.
- Added a utility function to quickly broadcast arbitrary IPC messages to all open Zettlr windows.
- Migrated many functionalities that are important for all windows on the renderer side to a dedicated TypeScript module (`register-window`).
- Divided the menu template into templates for macOS and Windows (+ all other platforms).
- Simplified the menu building process.
- Added classes and event listeners to show custom built menus within frameless BrowserWindow instances.
- Deprecate the `remote`-module.
- The md2html-function can now make anchors renderer-safe, so that they don't open within the main window anymore.
- The menu handler is now a service provider.
- Added a notification provider for better notification management, and to further reduce the main IPC classes.
- The tag list on file list items is now only shown when there are actually coloured tags available, and hidden otherwise. This enables a better UX for the users as the tag-list-tooltip will then consistently pop up, not being hidden behind an invisible div.
- Removed the Watchdog service provider, as it is no longer being used.
- The Window Manager now saves the positions of each window (main and Quicklooks), persists them on disk and ensures the windows are displayed properly. The corresponding settings have been removed from the configuration service provider.
- The menu provider now keeps track of the state of those checkbox menu items which are not controlled externally by a configuration setting, but rather always begin unchecked when the application starts.
- Moved the typo-logic to their respective places in the renderer.
- The dictionary provider now listens on the correct channel and is additionally based on `fs.promises` thoroughly.
- The app bundle now contains all language files; the i18n-modules have been moved.
- "Fixed" the high CPU usage of Zettlr when having many files and directories open in the app.
- Fixed the force-open command. It now only searches for an exact filename-match, if the given argument (the contents of the link) do not look like an ID. This way we save at least one full file-tree search, which improves the speed notably especially with large setups.
- Re-ordered the filetypes array so that expensive functions will attempt to match those extensions first which are more likely to occur.
- Moved the ID regular expression generation into the corresponding file.

# 1.7.5

## GUI and Functionality

- Fixed a bug where opening RMarkdown files with Zettlr not open would throw an error.
- Fixed a bug where the app would not process inline images during export, leading to missing images.
- HTML Export now centres figure captions underneath figures (thanks to @Kangie for implementing).
- Zettlr finally allows alternative/title texts in images to be specified, making it possible to preview images with a title, and have them properly export even with relative filenames.
- Fix wrong design of the sorters in combined sidebar file trees.
- Fixed a bug where adding more and more list-characters in front of a list item would make the left gutter "swallow" these due to an extreme amount of negative indent. Now the line indentation for soft-wrapped lists (or anything indented) should work as expected.
- Fixed a behaviour that would sometimes lead to the editor inserting `tab`-characters instead of spaces.
- Added UX improvements to the fold gutter and the global search bar (thanks to @doup for implementing).
- Fixed non-centered button icons and made some UI elements a little bit bigger.
- You can now abort searching in Quicklook windows by pressing escape while the search field is highlighted.
- Fixed a rare error where codeblocks would not be indented correctly in HTML outputs.
- Zettlr now renders linked images.
- Restored the security question when you are about to overwrite an already existing file.
- Made URLs in references into clickable links that open in the system's browser (thanks to @maxedmands for implementing).
- The context menu on directories within the file list now correctly shows you project options, if the directory is one.
- The file tree has been cleaned up. Now, the children toggle (if a directory has any) as well as any additional icon will be displayed aligned with each other.
- Fixed a bug that would not display the filename but a heading level 1 that has been removed from the file.
- Single inline image inserts are now handled without adding newline characters.

## Under the Hood

- Added an additional check for directory exports to check that they indeed have an attached project.
- Removed all legacy WebHostingHub-Glyph references and switch fully to Clarity.
- Removed unused legacy code from the Quicklook windows.
- Replaced `getTokenAt` with `getTokenTypeAt`, hopefully achieving performance gains on documents littered with renderable elements.

# 1.7.4

## GUI and Functionality

- Removed a verbose debug notification which was added in order to test for persistence of bug #746.

## Under the Hood

- Fixed missing CSS styles (#1141).

# 1.7.3

## GUI and Functionality

- Fixed a bug causing project exports to fail.
- The `Cmd/Ctrl+K`-shortcut now works with most domains and protocols (i.e. no matter which URL is in the clipboard, it should insert it now).
- Fixed a serious bug that would lead to file descriptors never updating their metadata and cause thousands of remote notifications where they shouldn't be. Due to this, Zettlr was thinking that the file hasn't been updated by a save.
- The application is now also available as an Windows ARM 64bit release.

## Under the Hood

- Upgraded `joplin-turndown` which should result in better HTML-to-Markdown conversion on pasting.
- In case Pandoc produces any output (such as warnings or other useful info) but runs successfully, this output will be logged so that you can troubleshoot even non-fatal warnings.

# 1.7.2

## GUI and Functionality

- The NSIS installer (Windows) now contains customized, branded images for the sidebar and header of the various pages visible during the setup process.
- Added syntax highlighting modes (with keywords):
    - **Clojure**: `clojure`
    - **LaTeX**: `latex`/`tex`
- Fixed a bug where the trailing `---` of a YAML frontmatter would mistakenly be identified by the renderer as ATX-headings in readability mode, resulting in weird display of the last YAML frontmatter line.
- Added feedback if there was no directory selected, but one is needed to do a certain task.
- Multiline math equations now feature syntax highlighting.
- Fixed a bug that would sometimes render parts of multiline equations as headings.
- Added an option to tell Zettlr to use the first heading level 1 of a file to display instead of the filename (however, a frontmatter title will override this).
- YAML frontmatter ending characters should not trigger AutoCorrect anymore.
- The exporter now respects values from a YAML frontmatter, if (and where) applicable.
- You should now be able to fold Markdown sections from anywhere within their section text.
- Fixed a rare bug where Zettlr would attempt to render an internal link as a citation.
- Creating files using a case-sensitive extension name should now work.
- Set desktop Linux desktop icon in BrowserWindow config.
- `reveal.js`-presentations now do not have standalone-flags during export.
- The "Import"-option now also lets you select Markdown and text files. However, instead of running them through Pandoc, they are directly copied into the target directory.
- Fixed a bug that would cause the global search to stop working in certain situations, e.g. after renaming a file.
- The middle mouse button now closes tabs (thanks to @Kaan0200 for implementing).

## Under the Hood

- Added the logo source files to source control. Please make sure to read the accompanying README file in the `icons`-directory before using!!
- The AutoCorrect replacement now checks for the actual mode at both range endings before actually performing a replacement.
- The importer is now a module.
- Fixed a logical error in the FSAL change detection, which would lead to the FSAL not being able to process additions of assets.
- The application now uses `app.getVersion()` instead of requiring the `package.json`-file (thanks to @Aigeruth for implementing).
- CodeMirror is now required directly within the plugins and is independent of the location of `node_modules`.
- Zettlr is now also available for ARM64 Windows (thanks to @smitec for implementing).

# 1.7.1

## GUI and Functionality

- Fixed a race condition that would cause the renderer to become completely unresponsive when creating uncomplete Zettelkasten links (e.g. `[[contents]` or `[contents]]`).
- The interactive tutorial is now also available in French (thanks to @framatophe for their translation!).
- The sidebar now shows single-citekeys (without square brackets) in the references list again.
- Added syntax highlighting modes (with keywords):
    - **Smalltalk**: `smalltalk`/`st`

## Under the Hood

- Updated dependencies:
  - @zettlr/citr `1.2.0`
  - @clr/icons `3.1.4`
  - joplin-turndown `4.0.28`
  - citeproc `2.4.6`
  - electron `9.0.5`
  - electron-notarize `1.0.0`
  - mocha `8.0.1`
  - chalk `4.1.0`
  - got `11.4.0`
  - tippy.js `6.2.4`
  - moment `2.27.0`
  - uuid `8.2.0`
  - v8-compile-cache `2.1.1`
  - eslint `7.4.0`
  - eslint-plugin-import `2.22.0`
  - eslint-plugin-vue `7.0.0-alpha.9`
  - electron-devtools-installer `3.1.0`
  - webpack-cli `3.3.12`
  - uglify-js `3.10.0`
  - vue-loader `15.9.3`
  - css-loader `3.6.0`
  - mermaid `8.5.0`

# 1.7.0

## Breaking Changes

This release contains several breaking changes to 1.6 due to heavy internal refactoring.

* Your virtual directories will be gone after installing.
* Projects will be incorporated into the `.ztr-directory`-files, which means that you need to extract these files (or backup them) if you plan to roll back to 1.6 or earlier, lest you will lose the project settings.
* `Cmd/Ctrl+W` will now attempt to close open tabs first before closing the window. To close the main window directly, use `Cmd/Ctrl+Shift+W`.
* Now you will need to either `Cmd+Click` (macOS) or `Ctrl+Click` (other platforms) on internal and external links as well as on tags in order to follow the link/start a search.
* `Cmd/Ctrl+[1-9]` now **do no longer toggle recent documents** -- rather they select the corresponding tab!

## GUI and Functionality

- **New Feature**: Zettlr now supports (theoretically) unlimited open documents and orders them in tabs at the top of the editor instance.
    - The tabs display the frontmatter title, if applicable, or the filename.
    - On hover, you can get additional info about the documents.
    - Drag and drop the tabs to re-sort their order.
    - Get going where you left of the day before: Open files are persisted during restarts of the application.
    - **Transiency**: Tabs are opened transient, which means if you do not modify their contents, they will be replaced with another file that you open. This way you can quickly stroll through search results without having to close hundreds of tabs afterwards!
- **New Feature**: RTL support! Now whether you are writing in Hebrew, Persian, Urdu or any other right-to-left writing system, you can do so now. We've added support for the respective options of CodeMirror in the "Preferences -> Editor" tab.
- **New Feature**: You can now direct Zettlr to automatically create new files if you click on an internal link that does not match a file. Thanks to @halcyonquest for their contribution!
- **New Feature**: Vim and Emacs insertion modes are now supported! You can switch persistently between these two and the "normal" insertion mode using the preferences. Thanks to @JorySchossau for implementing this feature!
- **New Feature**: Directory icons. From now on you can select an arbitrary icon to further visually distinguish certain directories from the others. This has no other than a purely visual effect and may help identify specific directories within a longer list reliably.
- **New Feature**: Many apps feature it already, Zettlr joins them now. An interactive tutorial will be opened on the first start of the app.
- If available, a title from a YAML frontmatter will be appended to the displayed file entry when linking files.
- Copying images from the Explorer/Finder/file browser now offers to insert them into the document, copying them over to the assets directory.
- The popups are now more resilient against accidental closing, just like the dialogs.
- When focus-selecting the global search bar (pressing the mouse button in the input and using it to select some text immediately) works as in other inputs now.
- Added the week-number as a variable for filenames and the Zettelkasten IDs (use `%W`).
- Changes to the Pomodoro timer: Now the sound will play each time you release the mouse button on the volume slider to check how loud it is. Furthermore, the mute button has been removed in favor of a volume indication, with 0% equalling the former mute setting.
- When the tag cloud is filtered, "Copy Tags" will only copy the filtered tags, and no longer all tags. To copy all tags, reset the filter. Furthermore tags will now be copied to clipboard including the leading hashtag.
- Re-enabled double-dollar equations for rendering and syntax highlighting.
- HTML-style comments (`<!-- Lorem Ipsum -->`) are now also exempt from the word counting.
- Fixed an error in the Table Editor that would assume empty rows to be header rows, leading to false behavior when trying to display a completely empty table.
- The Table Editor can now also parse and display simple and grid tables, and a wider range of pipe tables, as described in the Pandoc manual.
- Fixed a small mistake where literal blocks would be wrongly offset as the editor treated them as list items.
- Fixed artefacts with spellchecking errors. Thanks to @ryota-abe for proposing the correct selector!
- The Table Editor now remembers what the source table looked like and tries to recreate that when it applies the changes to the DOM.
- Added verbose error reporting and improved the error handling during citeproc boot. Now, Zettlr will (a) remove error-throwing CiteKeys so that the rest of the library loads just fine and (b) display the exact errors as reported by citeproc-js so that users can immediately identify the bad keys and know where to look.
- The global search bar's autocomplete will now also work for non-western scripts such as Japanese, Korean, Chinese, or any other.
- Virtual directories have been discontinued. Parts of their functionality will be re-implemented in different ways.
- On Linux, we've restored the default window decorations -- that is, the burger menu button is gone, and the menu will be displayed wherever the window manager decides.
- Fixed a small bug that could lead to errors during autocomplete selection if no frontmatter is present in the file.
- Added syntax highlighting modes (with keywords):
    - **Elm**: `elm`
    - **F#**: `f#`/`fsharp`
    - **Haskell**: `hs`/`haskell`
    - **VB.net**: `vb.net`/`vb`/`visualbasic`
    - **HTML**: `html`
    - **XML**: `xml`
    - **Markdown**: `markdown`/`md`
    - **Julia**: `julia`/`jl`
    - **Turtle**: `turtle`/`ttl`
    - **SPARQL**: `sparql`
    - **Verilog**: `verilog`/`v`
    - **SystemVerilog**: `systemverilog`/`sv`
    - **VHDL**: `vhdl`/`vhd`
    - **Tcl**: `tcl`
    - **CommonLisp**: `clisp`/`commonlisp`
    - **Scheme**: `scheme`
    - **PowerShell**: `powershell`
- Fix the colours of the heatmap search list.
- Fixed a logical error in the detection of remote changes of attachment files.
- Fenced code blocks, delimited by three backticks have a customizable box background. The colour (and different styles) can be customized by targeting the `code-block-line`-CSS class.
- The font size of mathematics was decreased a bit to align it better with the size of normal text. Thanks to @tobiasdiez.
- Support fenced code blocks surrounded by tildes (`~`) instead of backticks.
- The About dialog of the application now also holds a tab with debug information about both the binary, the system, and the current environment.
- Tags with diacritics are now also removed on export (with the respective setting turned on), so that the removed tags match the tags which are highlighted in the editor.
- Fixed searches behaving irrationally if you search again while the previous search has not yet ended.
- Switched to using the [Clarity Design](https://clarity.design/icons) icon set where possible.
- Sort buttons now show how the directory is currently sorted. One shows and toggles what is being sorted by (name or time). The other shows and toggles what direction is being sorted ine (ascending or descending).
- Modified display settings are now applied on configuration changes (not just after clicking somewhere in the document).
- Modals now also apply a dark theming if in dark mode.
- Fixed image exports.
- Fixed correct exporting of images when exporting to Textbundle and Textpack.
- Fixed revealJS presentations which now display Math.
- Fixed the autocomplete behaviour, especially with cursor movement.
- If there is a selection in the document, its contents are used to fill in the search field now. Furthermore, the occurrences of the search term are now already highlighted without you having to search first.
- If there is a selection in the document, its contents fill up the global search field on focus, if the global search field does not have any contents.
- Fixed wrong display of project property table of content evaluation level.
- When linking files, Zettlr will now present you those files that match with at least one tag with the currently active file, making cross-linking of notes as easy as typing the link-start and hitting the arrow down-key. Bonus: It'll present you these options even if the files reside in a completely different root directory.
- Fixed behaviour of nested checkboxes.
- Fixed escaping of special TeX characters in input value fields (e.g. project properties).
- Finally fixed the parenthesis-link-problem. This means: For each Markdown link, the algorithm will parse the full detected URL and see if all opening parentheses have closing ones. If there are more opening parentheses than closing ones, the algorithm will push the link further in an attempt to fully resolve all parentheses. If this is not possible (because the link itself contains more opening than closing parentheses to begin with), you need to encode one opening parenthesis using `%28` for the algorithm to successfully render the link.
- Dragging search results like normal files is now possible.
- When switching directories while a search result list is displayed, this search is now performed at the other directory immediately after switching.
- Reversing a MagicQuote can now be performed by pressing backspace after a replacement has taken place, in order to restore the default double (") or single (') quote.
- Math doesn't render in comments anymore.
- Opening files with Zettlr when the app is not running will now correctly open them.
- Zooming on Windows and Linux can now be facilitated by scrolling while holding down the control-key.
- Use `Cmd/Ctrl+Shift+L` to copy the active file's ID to the clipboard.
- You can now also use `F2` to trigger a file rename for the current file.
- Improve the detection and rendering of Setext-headings.
- Dropping files from the file list onto the editor now inserts a valid Zettelkasten-link to that file into the editor.
- Images will now also render in-line.
- The "Window" submenu is now not confined to macOS applications anymore, but available to all platforms.
- URLs in Markdown links will not be rendered anymore.
- Enabled the context menu now also for both directories in the file list and the empty space in the file list (if there is some).
- You can now open directories externally (read: in Finder/Explorer/your Linux file browser) in the context menu now.
- Zettlr now attempts to set the cursor back to the place where it has been after programmatically updating the document content, e.g. after a remote change.
- Added a setting to control the sensitivity of Zettlr checking for remote file notifications on certain systems.
- Prevent multiple cursors when performing a special action (following a link, clicking a tag, etc.)
- Now both the current cursor position and the word count are displayed side by side. No need to right-click again to toggle!
- Citations in comments are now no longer rendered.

## Under the Hood

- **FSAL Refactor**: This release includes a huge refactor of the file system core of the application. In general terms, the rewritten core enables Zettlr to handle the file system more efficiently, uses up less RAM and has some other goodies that make the whole File System Abstraction Layer (FSAL) much more scalable for future feature implementations. More precisely:
    - **From OOP to Functional**: While previously files and directories were heavily object-oriented with one full object being instantiated for each and every file including a whole prototype chain, the new core switches to a functional approach, removing the memory-intensive prototype chains. Instead, files and directories are now represented by a **descriptor** which includes the all meta-information packages, but no function bodies. Instead, the new FSAL calls functions to which it passes one or more descriptors in order to enable the function to modify the descriptor itself. This also makes state management easier, as the whole FSAL only works with object pointers and does not re-instantiate most descriptors every time a function modifies them.
    - **Improved state management**: Now the state is not littered across the main process code base, but instead is centrally managed by the FSAL core class, which emits events every time anything in the state changes. This keeps the functional logic of the application much simpler. As opposed to before, the Zettlr main application class only accesses the FSAL state, and furthermore makes use of three events -- directory replacement, file replacement, and full file tree update -- to propagate any changes to the renderer process.
    - **File Caching for faster boot**: The FSAL additionally includes a [sharded](https://searchoracle.techtarget.com/definition/sharding) file cache which approximately halves the boot time. Furthermore, this enables the app to be much more resource-friendly for your storage, as the number of file accesses is reduced heavily -- at most, one hundred files will be opened during boot, instead of up to 10,000 or more, depending on the amount of open files you had.
    - **Improved remote change detection**: As a result of the descriptor-system and improved central state management, detecting and managing state changes induced remotely much easier. The whole logic of the watchdog has been cut down to its essential parts to make its business logic more manageable.
    - **Improved debugging**: Also as a result of implementing the new FSAL core as a self-contained EventEmitter module, it's much easier to locate logical errors, as due to improved state management missing state updates in the graphical user interface most likely emanate from exactly there, and not the FSAL. This has already helped identify several very small and almost unnoticeable bugs that did not update the renderer's state as wanted.
- Improvements to image dragging and dropping from the attachment sidebar.
- Switched the string variable replacer from vanilla JavaScript to moment.js, which simplified the function considerably.
- The `export` module is now really a module.
- Switched to cTime internally as the representation for modification time, because it'll capture more changes than mTime.
- Updated insecure dependencies.
- `.git`-directories are now ignored.
- Applying the CSS line classes for Markdown headings should now be less computationally intensive.
- Switched to Gulp for LESS compilation (thanks to @tobiasdiez for implementing).
- The command autoloader now logs potential errors during command loading.
- You can now pass a temporary configuration file to Zettlr, e.g. for testing purposes. Simply start Zettlr from the command line and pass `--config /your/config/file.json`. It can also only be a stub (e.g. only containing certain selected configuration parameters), as Zettlr will set all missing properties to their respective defaults. If the path is relative, Zettlr will attempt to find the file either at the repository root, if `app.isPackaged` is `false`, or at the current executable's directory.
- Added a test command for GUI testing. It creates a small directory structure so that you can test the GUI without having to sacrifice your files or your mental health for that issue. Run `yarn test-gui` to run Zettlr in that test environment, and do to the files whatever you want!
- The targets class is now a service provider.
- Fixed the `flattenDirectoryTree` utility function. I have no idea why it worked for eleven months, but when it started throwing errors on the `FSAL` I realized it did a lot of things but it should've never worked. JavaScript is magic. Update: Found a newer and more optimized utility function, `objectToArray`, so I'm trashing it for good.
- The Pandoc-command is now logged in its resolved state immediately before actually being run.
- Windows installers are finally signed.
- Switched back to the `package.json` configuration for electron-builder, because, well, Electron.
- Fix a lot of unused and weirdly coded code.
- Added a flag to determine if the Zettlr version has changed, indicating an update (or downgrade). Based on this, the FSAL will clear its cache on boot.
- Added command-line flag `--clear-cache` to programmatically clear the FSAL cache on startup.
- Moved the `forceOpen`-functionality to a command.
- Refactored the autocompletion logic and moved it out into its own designated class to reduce the size of the `ZettlrEditor` class.
- Refactored the logic for building the bibliography in an attempt to further reduce the size of the `ZettlrEditor` class.
- Include the `codemirror.css` into the geometry styles so we have one less dependency to include on startup.
- Switched to Electron 9.0.0.
- Set the `standalone` flag for Pandoc on all non-special exports.
- Image rendering now also supports base64-encoded inline images.
- Improvements to the detection of tags, internal links and footnotes. The algorithm is now more efficient and stable in various situations.

# 1.6.0

**The macOS-build of Zettlr is now code-signed and notarized, which means you will be able to open it without having to explicitly add an exception in your security preferences.**

## Breaking Changes

- If you want to enable the newly added MathJax CDN support for equation rendering, make sure to add the `--mathjax`-flag to your Pandoc command. If you did not modify the Pandoc command, you can "restore" the (new) default value, which will add the MathJax support for you.

## GUI and Functionality

- **New Feature**: [Mermaid](https://mermaid-js.github.io/mermaid/#/) chart support! Now you can add code blocks with the keyword "mermaid" (i.e. "```mermaid")to your document and use the Mermaid chart language to create charts!
- **New Feature**: Zettlr is now able to open file attachments for citations in your files. Simply right-click a citation, go to "Open Attachment" and select the cite-key for which you want to open the file attachment. Got multiple? Here's how Zettlr chooses which one to open: All attachments are listed and then the PDF files are sorted on top of the list. Then, Zettlr will open whatever attachment is the first in the list.
- **New Feature**: You now have an additional setting that allows you to determine if, and when, the filename will be automatically added to your link. "Never" means that the file name will never be added, "Only with ID" means that the file name will only be added, if the link is constructed using the ID, and "always" (the default) means that the file name will always be added, possibly duplicating it.
- **New Feature**: NOT search operator. Now you can use an exclamation mark (!) before the term in your global search to exclude certain search terms. If any NOT-condition is satisfied, the file will no longer be considered a candidate. You can combine the NOT-operator with both exact matches (`!"an exact phrase"`) and single terms (`!word`).
- Added TypeScript syntax highlighting. Keywords: `typescript`, `ts`.
- Added `Windows 32bit` build.
- Switched from `showdown` to `turndown` for converting HTML to Markdown on pasting contents. This makes pasting HTML formatted text much better than prior. Thanks to @Zverik for implementing!
- Pressing `Alt-Up` and `Alt-Down` will now swap lines in the editor window up or down.
- Cleaned up the shortcuts. Until now, `Ctrl+B` would also make text bold on macOS. Now, only `Cmd+B` will work, while `Ctrl+B` will only work on non-Apple systems.
- Improved the Math equation detection again. Now it's simpler, faster and will work more reliable. Escaping dollar signs should most of the time not be necessary anymore.
- Added syntax highlighting to inline and block Math equations. Now they're displayed in monospace to make it easier for you to write them.
- Title and tag matching of search terms during global search is now performed case insensitive.
- Added an option to copy the filename of files to the clipboard via the context menu.
- Exact search terms in the global search are no longer trimmed (trailing and leading whitespace is not removed) to maintain the meaning of "exact".
- The AutoCorrect option can now be activated and deactivated as intended.
- Added German secondary guillemets to the MagicQuotes settings.
- Better citation detection: Now, standalone-citations at the beginning of line will also be rendered.
- Improved the contextmenu behaviour.
- When creating a new file, the editor is re-focused again so that you can immediately begin writing.
- Task items are now rendered irrespective of the list-type-character they use, i.e. the following examples will all be rendered correctly: `- [ ]`, `+ [ ]`, and `* [ ]`.
- The "Empty directory"-message is now translatable and available in several languages.
- Headings will no longer be considered tags
- Fix `Ctrl+F`-shortcut on macOS.
- When linking a file using the Zettelkasten links, the prompt will now include *all files from the whole root*, not just the files from within the current directory.
- Made the dialogs more resilient. Now you can select text somewhere on dialogs, and regardless of whether you accidentally moved too far (out of the dialog), it will not close anymore, when you release the mouse.
- The front matter is now disregarded when counting words or chars.
- In case of renaming a directory, the containing directory is now re-sorted everytime so that changes are reflected immediately.
- The HTML template now includes a switch to include MathJax (CDN) in order to display equations in HTML exports and the print preview (only works with Pandoc installed).
- Improved placement of Input Method Editors (IME) for non-western input sources (e.g., Japanese or Korean typeset). Thanks to @ryota-abe for implementing!
- The file linking autocomplete will now respect your choice of Zettelkasten link starting characters, if they differ from `[[`.
- The formatting of Zettelkasten-links is now according to other formattings (such as emphasis or bold text), slightly transparent.
- On autocompleting Zettelkasten-links, the closing characters for the links are now added in case they are not already present (due to autoclosing, or else).
- The automplete-dropdown for Zettelkasten-links does not appear anymore if editing a footnote.
- Added overall days statistics to the stats dialog.
- Image-Paths correction for Windows systems.
- Setext headers are now rendered in the correct size, in line with the ATX headers.
- Abstracts in the YAML frontmatter are now considered on PDF exports.
- Fixed a rare bug, which would cause the edit flag on the main process to remain even though the renderer reports the editor is clean (that is, no changes to the document).
- Fixed an error where a completely empty custom CSS (e.g. when the user simply selects and deletes all content in the dialog or in the file) would cause the dialog generation to crash until a restart of the app.
- Fixed a rare error where an error would be thrown during export of extremely small projects.
- Fixed an error where the writing target popup would close itself via click on an option on Windows systems.
- Fixed "Select All" context menu item for text selection.
- Allow spaces in header delimiting rows.
- revealJS-presentations now have a basic syntax highlighting (Solarized theme).
- HTML exports now have a basic syntax highlighting (Solarized theme).

## Under the Hood

- Fixed a small bug that would display a non-intuitive message when checking for updates and the update server is not available.
- Fixed wrong error logging in the Citeproc provider.
- Added the necessary `cslenvironment` to Zettlr's default TeX template so that Pandoc >2.8 does not throw errors. Thanks to @frederik-elwert for implementing!
- Cleaned up the keymap for CodeMirror. It's now centralised within `generate-keymap.js` and not scattered in all the plugins anymore.
- Rewrote the i18n loading logic, resulting in huge performance gains on startup. Thanks to @BAKFR for implementing!
- Exchanged deprecated API calls in the `AppearanceProvider` class.
- The default DMG height for macOS installers now again shows the disclaimer at the bottom of the archive window.
- Fixed a logical bug with zoom levels bigger than 40x.
- Fixed the welcome log message, because whatever it was, it did not read こんにちは (Hello).
- Now during startup all files that do not exist anymore in the `openPaths`-property will be removed (because only directories can be "dead").
- Wrote script to automatically update the CSL styles and locales that are shipped with the app. Also, updated the CSL styles and locales.
- The YAML mode within frontmatters is now correctly detected by all plugins, so that e.g. AutoCorrect does not apply within YAML-frontmatters and quotes are the "correct" ones (no need to disable MagicQuotes temporarily to write frontmatters).
- Added an additional check to make sure to differ between explicit and implicit paste events in the CodeMirror instance.
- Finally fixed the weird glitches of the file list. Now it will correctly scroll files into view, not break, and be not empty for a fraction of a second.
- Overhauled the QuickLook windows. Now they react to much more finetuned configuration changes, are more responsive, and in general react faster to changes.
- Switch to Electron 8.
- Fix Pandoc error logging.
- Detach Popup event listeners on close.
- Add configuration files for Visual Studio Code to simplify coding. Thanks to @tobiasdiez for implementing.

# 1.5.0

## GUI and Functionality

- **New Feature**: AutoCorrect! Zettlr can now automatically replace certain characters with special symbols. For instance, by default it will replace `-->` with `→`, `!=` with `≠` or perform certain default replacements, such as transforming hyphens and fullstops with their typographically correct symbols (`...` -> `…` and `--` -> `–`). You can edit the replacement table in the preferences and adapt them to your own needs. _Please note_ that this feature will only be active when you are outside of codeblocks. This is meant to prevent unintended replacements, especially with certain languages such as R, where ASCII arrows are part of assignment operations.
- **New Feature**: Magic Quotes! Together with AutoCorrect, we've implemented the ability of Zettlr to use magic quotes. That means, whenever you type `"` (double quote) or `'` (single quote), it will instead insert the typographically correct characters of your choice, for instance `„…“` for German, or `« … »` for French. Even `「…」` for Japanese are supported! _Please note_ that this feature will only be active when you are outside of codeblocks. This is meant to prevent unintended replacements, as most languages require the ASCII quotes. Note also that having this feature active will deactivate the automatic bracket matching for quotes.
- YAML Frontmatters now receive the correct syntax highlighting.
- YAML Frontmatters do now have influence on the appearance of files: If a `title` is given, Zettlr will use this instead of the filename in the file list. If an array of `keywords` is given, Zettlr will add them to the rest found within the file.
- Codeblocks are now excluded from both tag extraction and ID search algorithms, so for example `#include` (used in C++ code) will no longer be recognised as a tag.
- Fixed a bug that would ignore the page size set in your PDF preferences when using the default template.
- Fixed a bug that prevented you from moving files and folders in combined sidebar mode.
- Fixed the broken footnote in-place preview and editing support when using named references.
- Improved the design of wrongly spelled words -- now the dotted line is closer to the actual words.
- Fixed `Alt`-clicking files in the combined sidebar mode. Now this will also open QuickLooks.
- Added the shortcuts `Cmd/Ctrl+Shift+E` to focus the editor and `Cmd/Ctrl+Shift+T` to focus the file list.
- On macOS, you can now also `Cmd-Click` links and tags to open/follow them.
- Added the variable `%uuid4` to use Universally Unique Identifiers version 4 (random UUID) within certain strings in the app.
- Improve "Copy as HTML" to also provide fallback Markdown.
- Fixed paste detection (if there's only HTML in the clipboard)
- Changed the Support-link to link to Patreon.
- Added a new error message informing you of malformed citation keys.
- Fixed the print preview.
- Removed the quotes from the matchbrackets-configuration.
- Fixed link rendering and the opening of links.
- Added the shortcut `Cmd/Ctrl+T` to create a task list. Thanks to @jeffgeorge for implementing!
- The blockquote character `>` is not treated as a list-item anymore, meaning you don't have to `Shift-Enter` into the next line anymore to prevent the blockquote from expanding unnecessarily.
- Implemented a "fat" cursor for the insert mode of Windows, so that when you press the `Ins`-key to toggle between inserting and replacing, Zettlr will graphically announce that you'll now be replacing characters rather than inserting. _Please note that this will only look good for monospaced fonts -- the other themes will have characters that are bigger than the cursor._
- Improve the tabs display for long titles (e.g. in the preferences dialog).
- The link detection algorithm is now less aggressive.
- On HTML exports (both revealJS presentations and regular HTML files), image paths will _not_ be absolute anymore, but relative.

## Under the Hood

- Switched to Electron 7.
- Added v8 code caching for better startup performance.
- Added a global logging interface for better error and bug handling.
- Relaxed the policy on wrong citation keys: One wrong key won't stop the loading of the rest of the database anymore, only the wrong key won't be included.
- Moved out the markdownOpenLink-function from the editor class to the utilities.
- Added much better heuristics to resolve paths linked to in markdown documents. Except a few edge cases, the algorithm should be able to open most varieties of links.
- The exporter now escapes the templates to account for potential spaces in the template path.
- Increased efficiency and cleanliness for loading the fenced code highlighting modes. Thanks to @BAKFR for implementing!
- Added support for building AppImage releases using the command `yarn release:app-image` (or `npm run release:app-image`). Thanks to @yashha for implementing!

# 1.4.3

## GUI and Functionality

- The word counter does not count files with newlines as having words anymore.
- The regular expression search functionality treats expressions containing forward slashes correctly.
- When the file list is focused, it only captures arrow key presses and does not prevent other shortcuts from working.
- Tags are now added and removed to and from the tag dropdown selector during runtime.
- Fixed a rare error that could occur during tag cloud searches.
- Fixed the scheduling mode for the automatic dark mode switching. It now also works with overnight schedules where the start time is bigger than the end time (such as 21:00-06:00).
- Added sponsors-list to the About-dialog.

## Under the Hood

- Began work on unit tests.
- The `localiseNumber()` helper is now capable of localising negative and floating numbers as well.
- Rewrote the exporting engine to be more modular.
- Removed the Handlebars runtime from VCS.
- Switched from `adm-zip` to `archiver` for zipping Textpack-files.
- Updated Electron to `6.1.2`.

# 1.4.2

## GUI and Functionality

- Removed the last remnants of Clusterize.js
- Fixed a bug that would cause the app to crash when you search for `//`.
- The default editor search is now case-insensitive.
- Added highlighting, which can be applied either with `==highlight==` or `::highlight::`.
- The EdgeButtons of the table editors won't cover the toolbar anymore. Additionally, their movement is now smoother.
- If there are untranslated strings in your language, Zettlr will now try to show you the meaningful English ones first, before falling back to the translation identifiers, making the user experience better.
- Minor design improvements.
- Fixed the sidebar toggle.
- Added a context menu item to show a file in Finder/Explorer/your file browser.
- Added a notification when opening a new root directory to announce that the process of opening a directory may take some time. Zettlr will notify you once the new root directory has been fully loaded.
- When you close a root directory which also happened to be the currently selected one, Zettlr will try to select the previous or next root directory before actually closing the directory so that you will always have one directory selected.
- Fixed a small error that would count italics at the beginning of a line as a list item when applying a block-formatting style.

## Under the Hood

- Made sure the default languages do not appear twice in the preferences.
- Zettlr will now detect files it can open case-insensitively (so: `.md` === `.MD`).
- Images in export should work again.
- Remedy a small error on some Linux launchers.

# 1.4.1

## GUI and Functionality

- Added a security check when you are about to overwrite an already existing file.
- Overwriting files in a directory now doesn't leave an empty space in the file list.

## Under the Hood

- Fixed Electron's dialog signature handling.
- Small fixes to the core.

# 1.4.0

## GUI and Functionality

**This update will reset your sidebar mode to the initial value of thin.**

**From this update on, you will need to hold either the `Alt`-key or the `Ctrl`-key on your keyboard, if you plan to move a file out of the app.**

- **New Feature**: Table management has just become easier. With the new table helper plugin, Zettlr enables you to circumvent manually having to edit Markdown tables. All you need to do now is keep the table helper active in the settings and just edit your tables as you would do in any other application. The table helper offers the following keyboard navigation shortcuts:
    - **Tab**: Move to the next cell, or the first cell on the next row, if the cursor is in the last column. Adds a new table row, if the cursor is in the last row.
    - **Shift-Tab**: Move to the previous cell, or the last cell on the previous row, if the cursor is in the first column.
    - **Return**: Move to the same column on the next row. Adds a new table row, if the cursor is in the last row.
    - **Arrow Up**: Move to the same cell in the previous row.
    - **Arrow Down**: Move to the same cell in the next row.
    - **Arrow Left**: If the cursor is at the beginning of the cell, move to the previous cell. Moves to the last cell on the previous row, if the active cell is in column 1.
    - **Arrow Right**: If the cursor is at the end of the cell, move to the next cell. Moves to the first cell on the next row, if the active cell is in the last column.
    - **Buttons**:
        - **Alignment-Buttons** (top-left): Aligns the currently active column left, center, or right.
        - **Removal-Buttons** (top-right): Removes either the current row or the current column. Does not remove the last row or column.
        - **Add-Buttons**: Adds rows or columns to the top, left, bottom or right hand side of the currently active cell, depending on the button.
- **New Feature**: 1.4 introduces a **readability mode** that you can turn on. It will try to highlight your sentences based on four possible algorithms, where green means that it's readable and red means that the sentence is difficult to read. You can turn on the mode in the toolbar. Thanks to @wooorm at this point for providing the incentive of implementing the algorithm!
- **New Feature**: The Translatr-API is now integrated into the app. This means: All translations will automatically be kept updated. Additionally, you can comfortably download all available languages (completed at least 50 percent) from the preferences dialog.
- The app will boot much faster now.
- Root directories that have not been found on app start, or are removed during runtime, are indicated as "dead" in your directory tree. If they reside on a removable medium, you can now simply plug the medium into the computer and rescan the directory. You don't have to manually open it anymore.
- Citations in your text are now always updated, you don't have to type anything for this to work.
- Inserting tasklists is now possible via context menu and formatting toolbar.
- New Theme: **Karl-Marx-Stadt**.
- Now you can choose which time to use for sorting and for displaying in the file meta: It's either the last modification time of the files or the creation time.
- Directory sorting is now persisted during reboots.
- Clicking on tags now initiates a search for the given tag.
- Added three new optional variables to pass to external exporter programs: `$infile_basename$` (input filename without directory), `$outfile_basename$` (output filename without directory) and `$indir$` (the input file's directory)
- You can now change the number of spaces to indent by in the preferences.
- Images can now be put inside links on the condition that they are (a) the only element inside the link's description and (b) relative links won't work during preview.
- You can now activate RMarkdown file support in the advanced preferences.
- You can now tell Zettlr to count characters instead of words (e.g. for Chinese).
- Custom CSS is now also rendered in the QuickLook windows.
- The preview image colour is now adapted to the active theme.
- You can now choose the formatting characters that should be used by the formatting commands.
- You can now change the pattern used for generating new file names, and omit being asked for filenames in general.
- Zettlr now tries to escape the input you provide for options that are directly passed into LaTeX documents.
- When you have open two or more root files with the same filename, Zettlr will display the containing directory's name as well.
- French-style guillemets are now supported for auto closing.
- Image display in HTML exports fixed.
- The About dialog contributors' tab now displays the date when the translation was last updated at.
- The dates and times all across the app are now correctly localised.
- When initiating a replace command with a regular expression search, you can now use variables in your replacement value so that you can re-use capturing groups from the search regular expression:
  - `$1` in the replacement value will be replaced with the first capturing group
  - `$2` with the second capturing group
  - ... and so forth.
- Zettlr now automatically downloads updates to the translations, if available.
- The editor now has a light background image in case it is empty.
- Fixed a bug with certain types of keyboards on macOS conflicting with internal CodeMirror commands.
- Prevent opening of a user's home directory.
- The citation rendering plugin won't render the domain parts of Emails anymore.
- Markdown links in braces won't include the closing brace anymore.
- The search's heatmaps now use the theme's colour as a base to indiciate the relevancy instead of always green.
- The image regular expression is now a little bit less restrictive, allowing for some spaces before and after the image.
- Fixed a small bug during checking and unchecking of task list items that would prevent the updating of the underlying Markdown text.
- When you enter an ID and choose the ID from the popup list, the filename belonging to that ID will also be inserted after the ID.
- You can now filter the tags in the tag cloud.
- You can now duplicate files within a given directory.
- The tag selection dropdown will not appear anymore, if you type a `#` somewhere within a word or a link. It must either be at the beginning of a line, or preceded by a space for the tag dropdown to appear.
- If there are two or more root directories open with the same name, Zettlr will now display the containing directory just like with root files.
- Added a line:column indicator mode to the word counter (switch modes with right-click).
- You can now move through the file-list with the arrow buttons in steps:
  - Arrow down: Select next file
  - Arrow up: Select previous file
  - Shift key: Move up or down by ten files
  - Command or Control: Move to the bottom or the top.
- Added a table generator.
- Fixed a small bug that would not correctly sort newly created files.

## Under the Hood

- Massive rewrite of the underlying mechanism of loading the directory trees into the app. It's now asynchronous and the app starts up way faster than before.
- Replaced the citation engine with `Citr` for more accurate results in previewing citations.
- The `Citeproc` engine is now a service provider.
- Switched internally to CSS-variables for all colours.
- Moved all Zettlr CodeMirror modes to their respective files.
- Moved all helper functions to their own files.
- Translations located in the `lang`-directory in the user data folder now take precedence over the shipped translations.
- Moved all local find functionality to a new class `EditorSearch` and did some fixing.
- Massive rewrite of the watchdog logic. Now the app is blazingly fast, there's no up-to-five-seconds-delay anymore when you add/remove any files and the app should generally feel smoother to handle.
- Fixed duplicate dictionary entries and saving of the dictionary preferences function.
- Moved the comment detection in the link rendering command further back to speed up performance significantly.
- Added a clipboard inspection dialog to inspect the contents of the clipboard and make sure copy & paste operations work as expected.
- Updated the `make.sh` script to automatically infer the version to use from the source's `package.json`.
- Simplified the process of maintaining the revealJS templates, added a few other goodies. The command `reveal:build` will now re-build the full revealJS templates with the installed revealJS version.
- The Citeproc-provider now logs all errors that prevent a successful boot to the console.
- Replaced the sidebar with a Vue.js component.
- The configuration setting for the `sidebarMode` is finally called as such.
- Removed `ZettlrWindow::setTitle()`.
- ESLint is now added to the `devDependencies` so that everyone can use the same code style.
- Add activation for opening external links on macOS.
- Switched to `Electron 6`.

# 1.3.0

## GUI and Functionality

**Attention, this update breaks three shortcuts: To view the file list, the tree view, and the attachment sidebar, you need to use `Cmd/Ctrl+!` (for toggling the sidebar), and `Cmd/Ctrl+?` for toggling the attachments. The shortcuts for `Cmd/Ctrl+[number]` are now reserved for recent documents!**

**Attention: Due to changes in the configuration, this update resets your setting concerning text snippets. They are now called "file information" and the corresponding setting will be set to "Show", regardless of your current setting.**

- **New Feature**: Zettlr can now automatically switch between light and dark mode either based on a fixed schedule or, if you are using macOS or Windows, based on the appearance of the operating system.
- **New Feature**: Add words to the user defined dictionary. You can remove words by removing them in the "Editor" tab in the preferences.
- **New Feature**: You can now provide a default path for images that you paste onto the editor in the preferences. If you provide a relative path, it'll be relative to the file.
- **New Feature**: In the preferences you can now switch between the three themes of the app:
  - _Berlin_: A modern sans-serif theme, the default.
  - _Frankfurt_: A clean serif-based theme with royal blue highlights.
  - _Bielefeld_: For Markdown purists, this theme features creme colours and a monospaced font.
- **New Feature**: Rearrange sections in your documents by dragging the headings in the Table of Contents popup around (_Note: Only works with ATX-Style headings!_). Please note that the last section will always count until the very last line, therefore including footnotes and references.
- **New Feature**: You can now also load BibTex files into Zettlr.
- Popup redesign: Now the popups aren't semi-transparent anymore, have rounded edges and are much more crisp. Therefore it's even easier to read them.
- Display contributors tab on the about dialog containing the names of all authors of the translation files.
- You can now customize the pandoc command to your liking using several variables.
- Added syntax highlighting for
  - Go (keyword: "go")
  - Kotlin (keyword: "kotlin")
- Add shortcuts for easier access to the recent documents.
- HTML export now relies on Pandoc, if available, and only falls back to Showdown if Pandoc hasn't been found on the system.
- You can now edit Math formulae by clicking on them.
- The tag count is now shown next to the tags in the tag cloud.
- During global search, the search results will include all files once at most, so files within virtual directories, for example, will be excluded to prevent duplicate files.
- The preview images when pasting an image from clipboard load faster.
- Formatting marks at the beginning or end of a misspelled word are now excluded from the selection.
- Now, if trying to follow a link without a protocol (e.g. `www.google.com` instead of `https://www.google.com`), Zettlr will automatically assume `https` as the protocol to make sure it can be opened by the web browser. Correctly configured servers should automatically redirect you to `http`, if applicable.
- Zettlr now highlights the full link when you right-click it to give visual feedback that the context menu options "Copy Link" or "Open Link" will indeed use the full link, and not just a part of it.
- The dictionary selection is now more compact than before.
- The editor automatically selects the word under cursor on requesting a context menu, making both the code more clean and enabling you to simply right-click a word to make it, for instance, bold.
- Now you can comment out selections of text using the new shortcut `Cmd/Ctrl+Shift+C`.
- You can now also link to files on your local filesystem from within Markdown files. Zettlr will try to open them. The following algorithm is applied internally: First, try to open the link just like that. Second, try to open the current file's folder plus the link. Third, try to open https://\<link\>. If all three methods don't yield a result, Zettlr will show you a notification.
- The GUI is not locked anymore while a popup is shown.
- The tag preferences have been updated.
- CodeMirror by default sets the cursor to the beginning or end of a whole line (with line wrapping). You can now change that behaviour, so that the `Home` and `End` buttons bring you to the beginning and end of the _visible_ lines, not the logical lines.
- Zettlr now counts completed pomodoros.
- The image path of pictures pasted from clipboard will now always be relative.
- You can now drag & drop attachments onto the editor.
- The full path to an attachment will now be shown on mouse over.
- You can now turn off the dialog asking you to load remote changes into the editor by checking the corresponding checkbox in the preferences or in the dialog.
- The file list now shows the full filename after a 1 second delay if you keep your mouse over the name of a file.
- You can middle mouse click on editor-tabs to close them.

### Fixes

- Fixed a bug that would, on certain actions, lead to unwanted behaviour when using the menu items for these actions instead of the shortcut.
- The last opened file will now be added to the recent documents on start up.
- The window's title will now only contain the currently opened file's name, and never the full path, even for root files.
- The dictionary loading mechanism works far more reliably now.
- Fixed a bug with checking and unchecking task items in the editor.
- Fixed an error in option validation.
- Fixed the translations for the pagenumbering sections in the PDF preferences and project settings.
- Fixed a small bug concerning case insensitive searching.
- Fix for single-letter Math preview.
- Fixed the "remove from virtual directory" command.
- Design fix for dialog tabs on small screens.
- Fix automatic rendering of Markdown links containing brackets (especially a problem for Wikipedia links)
- Improved performance during window resizing and moving.
- Removed all inline-javascript from the `index.htm` and moved it to a new `main.js` in the renderer process.
- Links will not be rendered within comments anymore so that you can escape Markdown links as expected using backticks.
- Fixed wrong cursor positioning after the headings have been altered.
- Finally exchanged all mentions of "snippets" with "File metadata" or information, respectively, to reflect the fact that text fragments (a.k.a. "snippets") have been ditched several months ago.
- Fixed an issue that prevented from re-creating writing targets after deleting them without a restart of the app.
- Fixed inconsistent behaviour with the document search.
- When trying to close the main window immediately after modifying the open document, you will now not be prompted to save the document anymore. All changes will be saved automatically.
- Now files with more than one tag will have tag indicators more consistent to files with only one tag.
- On rare occasions, Zettlr instances run on Windows can enter a zombie state where the main process is still running albeit the main window has been closed. Trying to run Zettlr anew will fail with an error due to the (now non-existing) window being accessed during the `on-second-instance` event. This fix makes sure a window will be opened in any case if there is none prior to restoring Zettlr.
- Fixed the placement of the popups, so they should now be visible.
- Fixed the context menu on files that have visible tags.
- Fixed wrong citation suggestions after a change of the library file.
- Fixed a bug causing the attachment extensions to be checked case-sensitive, instead of case-insensitive.
- Fixed the search not saving the strings you were searching for after re-showing the popup.

## Under the Hood

- Re-throw errors during command run in Zettlr main class.
- Moved the dictionary to its own dedicated provider for more versatility and improved upon its functionality.
- Created an appearance provider which takes care of switching the Zettlr theming based upon user choices.
- Switched from the `build`-property `electron-build` toolchain to the API.
- Switched to `Electron 5.0.0`.
- Some CSS cleanup, again.
- Changed the way popups are closed from an invisible barrier div to a simple click detection handler.
- Added Table and Strikethrough support to the copy & paste operations.
- Moved the Table-of-Contents-popup to the ZettlrBody class.
- Removed excess debug code.

# 1.2.3

## GUI and Functionality

- Restore the "New Directory …" functionality.
- Fixed an error when trying to run the app on some Linux distributions.
- Added a link to download more translations for the app.

## Under the Hood

- Made sure a popup will always be displayed, even if the pivot element cannot be found.
- Bump dependencies.
- Apply `chmod`-fix to the Linux distribution (see #134 for more information).

# 1.2.2

## GUI and Functionality

- Fixed a bug preventing you from creating Writing Targets.
- Allow all unicode characters to be part of a tag.
- The Scrollbars are now bigger.
- The change between dark and light mode is now much smoother.
- Fixed the "Paste as Plain text" command behaviour when CodeMirror is focused.
- Dialogs now fit better on smaller screens.
- Added icons to the export options HTML, PDF, DOCX, and ODT.

## Under the Hood

- Fixed a logical error in a failcheck if there was no writing target assigned to a file previously.
- Switched to the Zettlr API for update checks to avoid hitting the GitHub rate limits.

# 1.2.1

## GUI and Functionality

- Removed the Quicklook overlay windows. Quicklooks now directly become standalone windows.
- General improvements to the default PDF template.
- On Windows and macOS, Zettlr now also fills up the recent document list in the Taskbar/Dock.
- Huge UX improvements.
- Improvements to the spellchecking engine. Now, it won't check inline code.
- We're removed the "Create new Directory" button from the toolbar, and made the "Create new File" button more visible by replacing the icon with a huge "Plus" sign.
- The Pomodoro timer now sends out notifications when a task has ended so that you'll always know what's up next!
- The find popup detects when you start to type a regular expression. If it's a valid regular expression, it will switch to a monospaced font, helping you to write the expression correctly.
- The find popup now remembers your search term on a per-session basis.
- Fixed the position of the popups. Now they won't cover the toolbar.
- Fixed the misbehaving markdown shortcuts in the formatting toolbar. Now block formats are replaced, not left in place when changing the formatting of a paragraph.
- Fixed a small bug in the PDF template that would render emphasised text underlined instead of italic in exported PDF files.
- Fixed the links inside footnote tooltips. Now they are readable and don't break out of the tooltip anymore.
- Fixed an error that prevented Zettlr from being able to automatically import language files.
- Fixed a bug causing emails not to render.
- Fixed a bug preventing you from clicking the "Print" icon on Windows.
- Fixed double-clicking the Quicklook and Print window title bar on macOS and Linux.

## Under the Hood

- Bumped dependencies. **Switched to `Electron 5` Beta**.
- The Quicklook-windows will now also load the correct CodeMirror-plugins from the autoload file.
- Moved out the recent files to its own provider.
- Design cleanup. Many variables have been renamed to make it possible to create new themes based upon the Berlin theme.
- The renderer does not constantly query the main process for up-to-date citations anymore, which both reduces CPU power and increases battery life.
- The popups can now be told if their contents have changed so that they re-place themselves correctly.

# 1.2.0

## GUI and Functionality

- **New Feature**: Zettlr can now import and export both `textbundle` and `textpack` files. Refer to [textbundle.org](http://textbundle.org/) for more information.
- Removed the Speech submenu from Windows and Linux, as it is only used on macOS.
- **Attention**: The recent documents submenu is now to be found in the `File` menu! It resides no longer in the toolbar.
- Added an "Inspect Element" context menu item if the debug mode is enabled.
- The context menu doesn't show up on directory items in the file list anymore, which it wasn't supposed to anyway.
- Fixes in the math rendering. Now the app will correctly render all equations, be they inline or multiline.
- Added a flag to let the app know if you want to receive beta release notifications. If you tick the checkbox, Zettlr will also present you with beta releases, so that you can stay up to date.
- When importing files, the "All Files" filter is now at the top and should be selected by default.
- Fixed a small bug that would render exporting of standalone files impossible.
- Rendered Markdown links now retain the outer formatting (e.g., if you wrapped the whole link inside bold or emphasis).
- The Zettlr default `tex`-template now doesn't break checkbox exports by including the `amsmath` and `amssymb`-packages.
- New shortcuts: Pressing `Ctrl+Enter` will insert a new line below the one in which you are currently, placing your cursor there. Pressing `Ctrl+Shift+Enter` will do the same but above the current line.
- Added context menu entries to copy mail addresses and links to clipboard.
- For compatibility reasons with some Linux distributions that reserve the `Alt`-key for dragging windows around it is now also possible to press the control key to follow links and initiate searches.
- Removed a bug that would allow multiple dialogs to be shown as some kind of "overlays" on top of each other.
- Updates to the design of the editor. Now the margins of the editor don't resize as soon as you change the font size.
- Updates to the zooming of the editor's font: Now it'll stop at both 30 percent and 400 percent for lower and upper limits. Exceeding these may yield very weird errors.
- The cursor over the Quicklook windows' window controls is now the default, not the dragging.
- Added `shell` syntax highlighting (using keyword: `shell` or `bash` [for compatibility with Highlight.js]).
- Adapted the styles - now the filenames stay readable even during global searches.
- If you drag a file out of the app and cross a directory, it won't retain its highlighted state after you finish your drag&drop-operation.
- Tags, internal links and normal links now only have a pointer cursor when one of the meta keys (currently: `Alt` or `Ctrl`) is pressed.
- Implemented formatting support for HTML paste operations. If there's HTML in the clipboard as you paste, it will be converted to Markdown so that the formatting is retained. If you do not want to keep the formatting, simply hold down `Shift` before you paste, so that the formatting will not be kept.
- Removed the minimum window size constraint so that the application window will be resizable to half a screen even on smaller devices.
- Restored the window maximise/minimise-functionality by double-clicking on the toolbar.
- Fixed a small bug that would throw errors on Windows and Linux if you would open a file in Zettlr by double-clicking it in the file browser while Zettlr was already running.
- Links are now correctly detected by the preview algorithm.
- Fixed a bug that would make it impossible to export Markdown files with strikethrough text using the Zettlr default template.

## Under the Hood

- Fixed a small logical error in the menu buildup process.
- The context menu in the `ZettlrBody` class is now always instantiated anew.
- Rewrote the logic of detecting and rendering mathematical equations.
- Updated the `KaTeX.css` stylesheet to the newest version and removed some errors (thanks to @Wieke for doing this).
- Rewrote the complete command structure of the app and branched it out into standalone files. Thereby the system becomes extremely modular and new commands can be written with ease. Additionally, it becomes possible to create shortcuts for certain commands.
- Fixed a small possibility of running into an error while performing a global search.
- Exchanged the variables for usage in `TeX`-templates with Pandoc-Style $-variables. Additionally, now all occurrences will be replaced with the correct value.
- Moved the JavaScript bits out of the Handlebars templates and added them to the Dialog handler classes.
- Code cleanup.
- Removed the complete KaTeX dist files from the Zettlr source and switched to using the shipped files provided by the KaTeX module, reducing the binary sizes, maintenance effort and code clutter at once.
- The Custom CSS is now a service provider.
- The configuration is now a service provider.
- The tags handler class is now a service provider.
- Removed the superfluous `getLocale`-functions from `ZettlrBody` and `ZettlrRenderer`.
- Pulled in the URL regular expression from the GFM CodeMirror mode so that the pre-rendered links by the command are the same as those detected by the GFM mode.
- Added the `ulem`-package to enable export of strikethrough and underline text.

# 1.1.0

## GUI and Functionality

- **Attention!** Installing this update will reset the application language to the detected system locale and reset all spellcheck choices (i.e. you will have to re-select the dictionaries using the preferences window). The reason for this is that Zettlr is now compliant with the regulations for language codes as laid out in the Best Current Practices No. 47 ([BCP 47](https://tools.ietf.org/html/bcp47)). To achieve this, all mechanisms of finding and loading translation files and dictionary files had to be modified.
- **New Feature: Paste Images**. From now on it is possible to copy images directly to the clipboard, then press `Cmd/Ctrl+V` in the editor and Zettlr will ask how to proceed. By pressing `Return` the default action will be taken: The image will be saved into the currently selected directory using either the original filename or a simple hash (for instance if you took a screenshot and there's no associated URL available), and it will be inserted at the current cursor position as a standard Markdown image tag, using the filename as title. If you don't press `Return` directly, you can adapt some options, such as the file size and the filename, and also choose a custom directory alternatively.
- **New Feature: Set writing targets**. You can set writing targets for files by right-clicking them in the preview list. Each file that has a writing target will display its progress in the snippets section. **Set an existing target to 0 to remove it.**
- **New Feature: Print support**. Just press `Cmd/Ctrl+P` to open the print preview, which is essentially an exported HTML file. Click the printer icon in the titlebar to print it!
- **New Feature: Custom CSS**. Beneath your tag preferences, you now have a new menu option that lets you override certain styles of the app to customise it even further! From now on, the sky really is the only limit for customising the app.
- **Huge updates to the statistics dialog**. We've added a lot of functionality to the statistics dialog. If you click the `More …` button in the statistics popup, the resulting dialog now presents you with a overhauled interface. Now you'll be able to filter your data by week, month, and year. Additionally, you can choose to compare the timeframe with the previous one (either week, month, or year). This way you'll be able to track your writing habits much more differentiated.
- Tags are now only rendered as such and detected by the internal engine, if they are preceeded by a newline or a space. This will prevent page anchors inside links (e.g. `example.com/page#anchor-name`) or words with hashes in them from being detected as tags.
- Switched from `Droid Mono` to `Liberation Mono` for displaying monospaced code and comment blocks because of better support for glyphs in the latter font.
- Fixed an issue with the titles of the exporting buttons for HTML, docx, odt and PDF.
- Fixed a small bug that made it unable to open standalone files from the directory list.
- Small fix to the margins of switches. General fixes to the colours of the input controls in dark mode.
- Fixed a bug that led to files reporting the same tags more than once.
- Search results are now readable even in dark mode.
- Fixed a bug that would not correctly transform the links of images dragged from the attachment sidebar onto the editor, causing errors by pandoc when trying to export the file.
- Task list items are now rendered directly after you leave the formatting. You don't have to leave the line anymore.
- Special tags that you've assigned a colour to are now displayed distinct from other tags in the tag dropdown list.
- Now changing dictionaries during runtime yields the expected effects: The full word buffer will be invalidated so that formerly-wrong and formerly-correct words are checked against the new dictionaries.
- Fixed a small bug that would cause users with French localisation to not be able to use the preferences dialog as it was intended.
- Fixed a bug that made it impossible to load new dictionaries from the user directory.
- Fixed a small issue that would display the full translation strings for dictionaries and languages that were not translated in the currently loaded translation, instead of just the language codes.
- Fixed a small bug that would, on some Linux distributions, lead to the operating system opening up loads of file explorer windows when the "Open Directory"-button in the attachments sidebar was clicked.
- Now it's not possible anymore to try to create files and directories within virtual directories.
- The cursor blinks now smoothly.
- Changes to the word-count chart: Now numbers are localised and the date is not in the ugly ISO format anymore.
- You can now easily search for a file to link with the newly implemented autocompletion list that will pop up if you begin writing an internal link (i.e. type `[[`). After accepting an autocomplete suggestion, Zettlr will either put the ID between the brackets, or the filename, if there is no ID.
- Fixed a bug that would throw an error if updating the config with no dictionary loaded on app boot.
- Fixed a bug that would move a file to a random directory instead of enabling you to actually copy said file outside the app, if you dragged the file out of the app and passed the directory list.
- Fixed the highlighting effect on drag operations. Now even if you use the thin sidebar mode, the directories where you can drop files will receive the highlighting shimmer.
- Added an option to hide the heading characters and replace them with a small tag indicating the heading level (`h1`, `h2`, etc). Off by default.
- Refined the rendering of links. Now, inline elements will be also rendered correctly inside rendered links.
- The app will now correctly scroll to the selected file again (if any).
- Added an option to hide directories from the preview list while performing a global search.
- Fixed a small error that would strip false positive tags on export (i.e. that would also strip escaped tags).
- Massive updates to the notification service provider. If a message is too long, it will be truncated when it is first shown to you. If you then click on the notification, it will expand itself so that you can read the full message. Click on it again to hide it. Additionally, the notifications are now the same height and move smoothly as soon as new notifications arrive or old ones get removed.
- Gave the exporter an update: Now, if Pandoc experiences an error during export, you will be presented with a better error dialog which even lets you select portions of the error message for you to google them.

## Under the Hood

- Moved the input styling to the geometry section and only left the colouring in place.
- Added a `data-default-action` support for Dialogs. Now there can be a button with the attribute `data-default-action="data-default-action"` (repetition necessary for ensuring a correct DOM structure) in each dialog that will be focused on instantiation of the dialog, thereby enabling a simple "default action".
- Small changes to the translation files to remove some duplicates.
- Added `md5` for generating simple hashes.
- The `ZettlrDictionary`-class is now an `EventEmitter` and emits `update`-events whenever the composition of the loaded dictionaries changes.
- Renamed the default theme to its correct name: **Berlin**.
- Small changes to enable on-the-fly theme CSS replacement.
- Better escaping of some feedback strings in the preferences template.
- **The app is now BCP 47 compatible. This means that it should be possible to load every translation file and every dictionary folder using the correct language tag, instead of having to fall back to the crude xx_XX-type Zettlr used until now.**
- Moved the editor-specific `getWordCount` function out as a helper function.
- Added an `updateFile` method to the `global.ipc` to enable files to update themselves silently if something changed.
- Moved the calculating functionality of the `ZettlrStatsView` class to the main process's `ZettlrStats` class.
- Removed the `ZettlrStatsView` class and moved the triggering functionality to the `ZettlrBody` class accordingly with the other popups/dialogs.
- Branched out the `ZettlrDialog` class so that all functionality is now provided by specialised dialog classes that inherit from the base class.
- Rearranged the options within the "Advanced" tab in the preferences dialog.
- Moved out all CodeMirror `require()` to a new file called `autoload.js` in the assets directory to save space in the main `ZettlrEditor` class.
- Added a security pass to the droppable directories to make sure they don't accidentally accept the file and direct the main process to move it out of the app instead of moving it to themselves.
- **Switched back to `electron 3` for the time being, as `electron 4` still has a nasty bug that renders the toolbar unusable when exiting fullscreen on macOS (see https://github.com/electron/electron/issues/16418 ).**
- Switched to `nspell` for spellchecking, as the correction-finding algorithm works smoother and the repository is not as old as `Typo.js`.
- `makeExport` now returns a Promise instead of the Exporter object. The exporter is now only returned if it's call succeeded (by passing it to `resolve`).
- There is now the yarn command `yarn less:extract` available which extracts the CSS class names and IDs from the prebuilt styles. _Please note that you must run the `yarn less` command beforehand._

# 1.0.0

## GUI and functionality

- Added a written reason for why some preferences options failed validation and need to be corrected.
- Moved the attachment options to the "Advanced"-tab in the preferences window.
- Fixed a bug that threw errors when you tried to `Alt`-click a virtual directory.
- Fixed the bug that virtual directories got duplicated on the creation of new files.
- Added a "Donate" menu entry to the help menu.
- The startup overlay is now gone.
- Dictionaries can be selected and deselected at runtime.
- Fixed a bug that did not remove the file's ID in the preview list, after it has been deleted from the file itself.
- Added an option to deactivate the automatic closing of pairs of matching characters in the editor.
- The app now supports code folding! Now you can click the new, small arrows left to Markdown headings to collapse everything below it!
- Removed the customised word processor templates. Zettlr now uses the default reference docs provided by Pandoc.
- Projects can now also be exported to odt, docx, and HTML.
- Added tag autocomplete. Now when you start typing a `#`-character, you are presented with a list of tags you already use inside your files, so you don't use similar (but not same) tags in different files.
- Added `citeproc-js` integration: Now you can point Zettlr to a JSON CSL-file (ideally generated by Zotero) and it will automatically enable you to put `@BibTex-ID`s or even complex Pandoc citations in your text, which will not only be automatically replaced by a correct citation (only Chicago supported, because it is only a preview), but also renders a preview bibliography! Additionally, if you point Zettlr to a CSL Style file in the settings of a project, it will use this file to generate your citations!
- Added an option to change the `sansfont` property of `LaTeX`-documents, used mainly for headings.
- The Pomodoro timer now remembers your settings on a per-session basis.
- Added an additional check to see whether or not a huge number of words has been pasted into the editor. If so, the word counter won't count these towards the overall counter. So if you need to paste in whole documents, this won't raise your word counter absurdly high.
- Fixed a bug that rendered unwanted Math previews.
- Added file-open buttons. Now, whenever you are required to select a normal file, Zettlr provides you with a button that lets you choose the file comfortably.
- Zettlr now features an additional "Display" preferences tab, which lets you control all things that define Zettlr's appearance.
- You can now constrain the maximum size of images in the editor, separated by maximum width and maximum height.
- Updated the about dialog to now feature a tabbed interface containing main projects with licenses for the four big projects Zettlr use (Electron, Node.js, CodeMirror, and CitationStyleLanguage), all complementary projects, and the license of Zettlr itself.
- Now only escaping characters are formatted, not the characters following them.
- Fixed a bug that would prevent you from being able to modify an already loaded image without restarting Zettlr, because it would cache the image and not reload the modified version of it.
- Updated the styling of form elements: Now ranges and radio buttons are also displayed in the Zettlr design.
- Added an option to set a custom TeX template for PDF exports both in the general PDF preferences as well as on a per-project setting.
- Restored the functionality to quickly navigate the files in the preview container using the arrow keys `Up` and `Down`. Also you can once again jump to the end of the list by pressing an arrow key while holding `Cmd/Ctrl`.
- Zettlr now sorts your files based on a natural sorting order. You can restore the ASCII-sorting (the sorting as it has been until now) in the settings.
- Tags can now be escaped with a backslash (`\`) to make sure they won't show up in the tag dropdown list and also won't render as tags.
- Keyboard navigation is much more reliable.
- Fixed creation of new files while writing in the editor with no file open.
- The search functionality in both editor and Quicklook windows has been enhanced. It is now faster and you have to explicitly request a regular expression search by typing it literally. This means: Searching for `/\w/` will select all words inside the editor, while `\w` will literally search for that string.
- Zettlr now supports internal links. If you place a pandoc-compatible identifier inside a markdown link, it will try to jump to the respective line. E.g., the identifier `#tangos-photography-and-film` will match the heading `# Tangos, Photography, and Film`. Simply use a standard Markdown link: `[Go to Tangos, Photography, and Film](#tangos-photography-and-film)`.
- Zettlr keeps some margin between the cursor where you are writing and the window edges, i.e. it won't touch the window edges anymore, but keep a nice distance.
- Quicklook windows can now be "popped out" so that they are no longer bound to the main window but can be dragged onto different displays, etc.
- Windows and Linux windows now follow macOS in having no native window frame, but instead they employ the same strategy as macOS: The toolbar is the top element inside the main window of Zettlr, featuring window controls and, additionally, a button to open the application menu from the toolbar.
- Zettlr correctly selects words containing apostrophs so that you can correct them adequately without the app "forgetting" the l' or 'll-part (or similar) of the word.
- There's now an option to copy a file's ID to clipboard, if the file has one.
- We've updated the Zettlr icon! It now matches the brand colour and has a modern look.
- The image size constrainers look nicer and more intuitive now.
- Added controls to determine which elements are rendered inside Markdown documents.
- Simplified the attachment file handling and enabled dragging the paths of the files into the editor (e.g., to insert images).
- Now the ID- and tag-search is case-insensitive.
- Changes to the ID generation: Now if you press `Cmd/Ctrl+L`, the generated ID will be pasted wherever your cursor is currently (e.g. inside all text fields). Zettlr tries to back up your clipboard's contents and restore them afterwards.
- Zettlr recognises IDs inside the name of a file. **If the ID pattern returns a match in the file name, this ID takes precedence over any ID that may be in the file's content!**
- Added context menu entry to open link in the browser.
- Images can now be dragged from the attachment pane onto the editor and will automatically be converted into valid Markdown links.
- The tooltip that displays footnote texts when you hover over footnote references now displays formatted text, and not raw Markdown.
- The zoom level of the editor's text is not lost on toggling the distraction-free mode anymore.
- Update to the citeproc search. If you type an `@` and begin searching for a work to cite, you can now also search through the title and don't necessarily have to know the ID anymore!
- Added basic tag cloud functionality. You have now a new button in your toolbar that shows you all the tags that you've used somewhere in your files. You can also copy the full list into the clipboard!
- Updates to the search functionality: Now the AND operator works as a requirement again (until now files have also reported search results if one or two of the search terms have matched, even if they were all required). Additionally, the tag search within files now accounts for a hashtag in front of the search term.

## Under the hood

- Documentation update in `ZettlrValidation`.
- Updated the `.dmg`-installer file with a better background image.
- Consolidated the `package.json` build fields.
- **Warning: The app ID has changed from `com.zettlr.www` to `com.zettlr.app`.** [For the implications please check this link](https://www.electron.build/configuration/nsis#guid-vs-application-name) -- the change only affects Windows users.
- Refactored the complete menu logic to make it more accessible.
- Added a global `notify()` method in the renderer process for convenience.
- Added an option to make footnotes inside files unique prior to project exports.
- Moved the dictionary functions to the main process for asynchronous background loading.
- Began using `tern.js` for better autocompletion.
- **Fundamental Core Update**: Now on each request for a new file tree (using the command `paths-update`) not the whole object is sent towards the renderer because of app crashes arising from the use of synchronous messages via the new `typo`-channel. Instead, a dummy list is sent containing only the properties that the renderer accesses anyway. This way not only the amount of data is reduced quite significantly, but also the app does not crash on file and directory operations.
- Removed an additional openPaths-update during the renaming of root files.
- Now the current directory is re-set correctly after renaming the current directory.
- Refactored the context menu to resemble the same structure as the application menu.
- Switched to the `handlebars.js` templating engine.
- The `askSaveFile()`-dialog is now non-blocking.
- `ZettlrFile` objects won't forcefully try to move a file to trash while handling watchdog events anymore.
- `ZettlrRendererIPC` and `ZettlrIPC` now access the `ipc`-modules consistent with all other classes.
- Generalised the `askFile()` function in `ZettlrWindow` for further purposes.
- The `ZettlrConfig` now acts as an event emitter and emits `update`-events, whenever the configuration object changes. It can be subscribed to using `global.config.on` (to unsubscribe use `global.config.off`).
- Added a `global.ipc.notify`-function to easily send notifications to the renderer.
- Added a "cachebreaker" to the preview images in Zettlr.
- Moved a lot of files around: The CSS, Fonts, JavaScript and the template files are now in the `common` directory, so that it makes sense that there can be multiple windows that share those files.
- **ATTENTION: We've stopped committing the compiled Handlebars templates and CSS files to the repository, so even if you don't develop styles or templates, you now need to run `yarn/npm less` and `yarn/npm handlebars` before you run the application!**
- Removed a bunch of superfluous pass-through functions from the `ZettlrRenderer` class.
- Bugfixes in the `ZettlrExport` class.
- Switched to documentation.js for generating the API documentation.

# 0.20.0

## GUI and functionality

- Fixed a bug during import that resulted in crashing the app if no Pandoc was found.
- Updated the styling of the app to make it feel more modern.
- To open a file directly by typing its name into the search bar you don't have to get the capitalisation correct anymore.
- It is now possible to traverse the file tree directly by clicking on the directories inside the preview pane. Use a single click to make that directory your current one, or use an `Alt`-click to traverse back up to its parent directory.
- Now the "Save changes before quitting?"-Dialog won't appear — all your files will be saved immediately before quitting.
- Zettlr now remembers your last opened file and the last selected directory and restores them on each restart (if they still exist).
- Images can now also have pandoc attributes assigned (in curly brackets after the image tag) and will both render correctly inside Zettlr and work as intended on export.
- The app will now remember its size and position on screen and restore it after a restart.
- Changes to the design of the dark mode. It's now a little bit blue-ish and the colours are finally adapted to the brand.
- The directory list is now way less cluttered and looks way better than before.
- Dropping images onto the app is now possible!
- Added the long-commented-out blockquote command to the context menu.
- iframes will now be rendered as well (such as the embed codes by YouTube or Vimeo). Note that only `<iframe>`-tags will be rendered, so Twitter embed won't work, for example.
- Removed a small bug that would use the text selection cursor over directories after you've dragged a file.
- Zettlr now remembers the last directories you were in when you successfully imported a file or opened a directory.
- Added `Droid Sans Mono` as monospaced font family and updated the fonts around the app.
- The Zettelkasten ID doesn't need to be in the format `@ID:<your-id>` anymore. Also the zkn-links can be customised.
- The generation of IDs is now up to your creativity.
- Made the search progress indication better. Now, instead of the background filling up with sometimes ugly colours, a circle just as for the Pomodoro timer is used.
- The file snippets now hold additional information, such as the ID of the given file or the amount of tags. Additionally, if you hover over the number of tags, a popup will tell you *which* tags the file holds. Directories also now show their number of children elements (both directories and files).
- The text snippets have been removed from the app.
- The Quicklook windows now follow the application's theme.
- Fixed a bug that generated a falsy first search cursor and prevented case insensitive searching.
- Added extended statistics. Now you can exactly see when you've written how many words by clicking the new button in the small statistics popup.
- You may now use `#`-characters inside tags.
- macOS users now have an inset titlebar to make the app feel more immersive while not in fullscreen as well.
- QuickLook windows now display the headings in the correct size again.
- On smaller displays, Zettlr now has smaller margins and paddings so that each display size's space is used best.
- Removed the `ID`-button from the toolbar. The command is still present in the menu and still works using the shortcut `Cmd/Ctrl+L`.
- Fixed the bug that the attachment pane tooltip was partially hidden.
- Quicklook windows are now constrained to the body area, and cannot be dragged over the toolbar.
- Added validation to the settings so that you can't accidentally set wrong values.
- The default buttons for dialogs are now reactivated, so you can remove files and folders by simply hitting `Return` to confirm the removal.
- Anything markdown-specific (links, tasks, images) won't be rendered in any mode other than markdown anymore. So you can now rest assured that your links won't be converted and comments won't be displayed the size of headings in comment blocks or something.
- Indented tasks are now rendered.
- The table of contents now ignores comments in comment-blocks (no matter which language) and also has a better detection for the level of these.
- Fixed a bug that threw errors on moving directories around.
- Added Math inline-rendering.

## Under the hood

- Implemented the try/catch construct around `ZettlrImport` to actually catch the errors that were thrown by this function.
- Added globally accessible config getters and setters so that the `ZettlrConfig`-object is now reachable from within all classes in the app.
- Changes to `ZettlrWindow` to create windows using programmatical boundaries.
- Updated the image finding regex again.
- Reorganised the font families in the less resources.
- The popup is now much simpler to call.
- Removed instantiation from both ZettlrImport and ZettlrExport.
- All Zettlr installations now receive a unique UUID.
- Using `global.config.get` it is now possible in the renderer to access the configuration programmatically without the need to send events.
- Replaced all renderer configuration requests with the new, faster and synchronous method.
- Fixed a missing dependency in `ZettlrAttachment`.
- Updated to `electron` 3.
- Changed `app.makeSingleInstance` to `app.requestSingleInstanceLock` as recommended by the docs.
- Updated dependencies to the newest versions.
- Image preview rendering is now independent of `path`.
- Refactored the complete configuration setting process.
- Explicitly set `defaultId` on confirmation dialogs.
- `detach()` is now called only after the move operation of a `ZettlrDir` has been completed to remove the `parent`-pointer.

# 0.19.0

## GUI and functionality

- **Import functionality**: Now you can import from nearly all file types pandoc supports into Zettlr. Simply select the desired target directory and select File -> Import files!
- Added a lot of **exporting** options. More are still to come!
- **Export Markdown files as reveal.js presentations**: From 0.19.0 on, Zettlr will support the export of reveal.js-presentations. Also, there's theme support built in!
- If you insert a footnote, the cursor is not moved throughout the document so that the writing flow is more immersive.
- The text field used to edit a footnote reference text is now automatically focused.
- The editor will now directly mute lines when in full screen as soon as you change the preference setting for this. You don't have to move the cursor anymore for this.
- Fixed a bug that showed a dedicated _file_ menu when right-clicking directory ribbons and then threw errors if you clicked on anything in the menu.
- Fixed the strange behaviour of Zettlr telling you there are no suggestions for a word, although you did not right-click a wrongly spelled word.
- Inline links rendered inside headers are now always the correct size.
- Email-addresses are now correctly identified and will be rendered as clickable links as well. If you `Alt`-click on them, they will open the default email option (i.e. they are the same as clicking on any website's email addresses).
- Fixes to the project feature.
- Made the dictionaries finally independent from the four default translations.
- Added about 70 languages to the four default translations. This means: If you now include a custom dictionary or a custom translation, chances are high that it will be detected and translated automatically!
- Added a bunch of dictionaries that now come shipped with the app.
- Finally found & fixed the bug that kept detecting whole swathes of text as links and inserted them on link insert or didn't detect any link at all.
- Transferred the download page in the updater to the new download landing page at zettlr.com/download.
- Clicking on marked tags in the preview list will now trigger a search for these tags.
- Added support for `TeX`-files. So in case you want to export something to PDF, you can add custom `LaTeX` statements in their respective file to amend the styling Zettlr applies.
- You can now rest assured that on export of projects with nested files all images, even relative ones, will successfully be rendered in your PDF output.
- Changes to the HTML exporting template. Now, images should always fit on screen.
- You can now create `LaTeX` files by using the extension `.tex` when creating new files.
- Better Pomodoro counter.

## Under the hood

- Changes to the `runCommand` method in `ZettlrEditor`.
- Changes to the `insertFootnote` command.
- Changes to the `_editFootnote()` method in `ZettlrEditor`.
- Changed the event type the editor is listening to when you finished editing a footnote from `keyup` to `keydown`.
- Moved the inline and block element rendering functions to their own commands to reduce the file size of `ZettlrEditor`.
- Fixed the task recognition regex to prevent ugly errors logged to the console if you entered on an empty line a task list item directly followed by braces (such as `- [ ](some text)`).
- Additional security checks while building the context menu.
- Amended the regex for rendering links. Also provided a callback option for CodeMirror to be able to port the plugin fully externally and integrate it into other instances.
- Added `ZettlrImport` class for handling file imports.
- Removed the unnecessary PDF exporting LaTeX template from the pandoc directory.
- Added another newline character when gluing Markdown files together on project exports.
- Fixed a bug that would not read in a saved project config on restart.
- Huge changes to the selection and retrieval of dictionaries for the spellchecking algorithm.
- Made the regular expression detecting links in the clipboard non-global and limited it to only detecting single links in the clipboard.
- The download page will now count all updates by users to keep track of how many users are using the app (only the click is counted, no personal information is collected). To avoid detection of you updating, simply visit zettlr.com/download manually.
- Amended `ZettlrRenderer` by a function to programmatically trigger global searches.
- Added `.tex` to the list of supported file types. Added a mode switch to `ZettlrEditor`s `open()` method.
- Small fix to the toolbar CSS for not having a hover effect on the Pomodoro button in dark mode.
- Change to the `less.js` script. It now minimises the CSS output to further optimise the styling.
- Spell checking is now off by default in fresh installations to speed up the first start.
- Amendments to `ZettlrProject`, `ZettlrFile` and `ZettlrExport` to ensure relative image paths are accurately converted into absolute ones on exporting them.
- Streamlined setting the `ZettlrWindow` title. `Zettlrwindow::setTitle()` is now deprecated.

# 0.18.3

## GUI and functionality

- Now the list design and all other colours and syntax highlighting should be fixed again.
- `ALT`-clicking files now opens them as QuickLook windows.
- Now Quicklook windows render the content automatically as the main editor does. Only the previewable elements will not be rendered.
- Fixed a bug that allowed you to try to create files, folders and virtual directories although no directory is selected.

## Under the hood

- Cleaned up the mess inside the LESS resource files and removed the global pollution with CSS styles that led to strange rendering behaviour.
- Replaced the `net` command to check for updates with the better package `got`, thereby reducing the amount of requests to one only. Therefore, `is-online` also has been removed.
- Updated dependencies. Switched to electron `2.0.8`.
- Changes to the `_gen()` and `select()` methods in `ZettlrPreview`.

# 0.18.2

## GUI and functionality

- Minor fix to the style of `code`-blocks in modals.
- Fixed a bug that prevented you from immediately re-selecting the previous file by simply clicking it again, after you opened an external markdown file in Zettlr, which then was selected automatically.
- Fixed an error thrown if a root file was removed remotely.
- Fixed Zettlr always asking to replace a file although it hasn't been modified remotely.
- Fixed a missing translation for changed files.
- Fixed the threshold for being close to surpassing average from 50 words below average to the half of average. 50 words were definitely too narrow for anyone to really see the intermediary message.
- Fixed some design rules.
- Reallowed arbitrary text selection inside the editor (mainly necessary for macOS's quick lookup functionality).
- Added styling for horizontal rulers (`* * *`) and escaped characters (e.g. `\*`).
- Fixes to the new tooltips. Now all tags receive the nicer tooltips on mouse over.
- Replaced the old footnote tooltip bubble, which did not look nice, with the much better `tippy.js`-bubbles.
- Added HTML syntax highlighting.
- Fixed an error on the export of Markdown files with code blocks.
- Added syntax highlighting capabilities in fenced code blocks for the following languages (use the words in brackets after the beginning of a code block, i.e. `\`\`\`javascript`):
    - C (c)
    - C# (csharp)
    - C++ (cpp)
    - CSS (css)
    - Java (java)
    - JavaScript (javascript)
    - LESS (less)
    - Objective C (objectivec)
    - PHP (php)
    - Python (python)
    - R (r)
    - Ruby (ruby)
    - SQL (sql)
    - Swift (swift)
    - YAML (yaml)

## Under the hood

- Added an additional check to definitely determine if chokidar has choked or the file has indeed been modified remotely.
- Lots of documentation has been added to the source code.
- Moved the `tippy()` function from the `ZettlrRenderer` to the correct classes (`ZettlrToolbar` and `ZettlrPreview`).
- Changes to the link detection regex in `ZettlrEditor`.
- Changes to the `export.tex` LaTeX export template. It now provides the `Shaded`-environment Pandoc requires on exporting files containing fenced code blocks.
- Added some amount of `HTML` syntax highlighting.
- Added a multiplex mode that can highlight fenced code blocks.
- Changed signature documentation of `ZettlrRenderer`'s `setCurrentFile` method to reflect the actual process (it is being passed a hash, not a file object).
- Changes to the `_tags`-array in `ZettlrPreview`. Now, the array is never completely regenerated, but resized according to the actual `_data`-array. The changes have affected the functionality of the functions `_gen()` and `refresh()` in this class.
- Added a `remove()` method to `Zettlr` for root files wanting to delete themselves.

# 0.18.1

## GUI and functionality

- Now it's possible to download and install custom translations for Zettlr! If you want to use a translation that is not (yet) officially bundled with the app, simply import the translation JSON-file into Zettlr using the respective option. It will immediately be available for selection within your preferences (but a restart to apply the change is still necessary). The language file must be in the format `aaa_AAA.json` so that the app can detect the language by looking at the file name.
- Numbers are now localised with the correct delimiters.
- Zettlr now automatically indents text using four spaces to better work with other Markdown parsers.
- Changed resizing constraints: Editor can now have 90 percent width at maximum.
- Fixed a small bug that lets you open non-markdown files as roots.
- You can now copy selected Markdown text as HTML! Just press `Cmd/Ctrl+Alt+C` instead of `Cmd/Ctrl+C`.
- Added an online-check. From now on, if you are offline, Zettlr won't show you ugly error messages, but a simple notification that you are, in fact, offline and Zettlr can't check for updates.
- Improved footnote placement.
- Improved the placement of images in exported PDF files.
- Increased search speed and fixed internal errors in displaying search results.

## Under the hood

- Changes to `getSupportedLangs()`: The function now returns a dynamically generated array of all available translations. This also includes language files that are placed inside the app's data directory (in the subdirectory `lang`).
- Changes to `i18n.js` to reflect the fact that a language could also be located inside the application data directory (it now first tries to load the file from within the app, and if this fails searches for the file in the app data directory).
- Zettlr now preserves the linefeeds of a file on saving.
- Refactored the app's LESS and style handling.
- Simplified the theme toggling.
- Consolidated CSS styles.
- Updated dependencies. Switched to Electron `2.0.6`.
- Removed `package-lock.json`, because nobody uses them anyway and yarn `1.9.2` just complained about them.
- Changed resizing constraints: Editor can now have 90 percent width at maximum.
- Fixed a logical error in `ZettlrConfig` that allowed non-markdown-files to be opened as root files.
- Buffered the update check with an online-check. Renamed the original `check()` to `_fetchReleases()`.
- Fixes to the footnote placement.
- Removed an unused function from `ZettlrEditor`.
- Removed excess `console.log` from `ZettlrBody`.
- Added an additional security check before marking results in the editor instance.

# 0.18.0

## GUI and functionality

- Added the project feature: Now you can convert directories into "projects" (via context menu). A project is simply the possibility for you to adjust PDF options for a set of files differently than in your general PDF settings and tweak the generation a little bit more. It is thought especially for exporting many files into a single PDF file, and has options to generate a table of contents or a title page. _All files in the project directory and all of its sub-directories are concatenated in the same way as the preview list does it. Directories themselves are ignored. Then all these files are simply glued together and exported using the special settings you've given the project._
- Included tag preferences. These allow you to assign colours to specific tags, so that you can see in the preview list directly which files contain specific tags (such as, e.g., `#todo` or `#in-progress`) to have an overview over the work you need to do or categorise your files.
- Now the editor should correctly resize itself if the window itself changes its size.
- Now, if you use the combined view, Zettlr recognises a second click on an already selected directory and switches to the preview list instead. If you do so while the expanded mode is active, nothing will happen.
- I finally found the bug that was showing `NaN` instead of real numbers in the stats view. Now it should work on all systems just fine. (It only happened when there were less than thirty days of recorded statistical history available.)
- Adjusted the placement of the dialogs. Now they should definitely be placed in the center, if they are smaller than the window and should never result in a scrollable window.
- The dialog windows should pop up much faster now.
- Changed the styles of all dialog windows, and made pretty especially the PDF preferences windows.
- Replaced the system default's title popups with nicer looking popups.
- Changed image preview rendering. Now, images smaller than the viewport will not scale up to fill the full width, but remain smaller than the viewport width.
- Added a preview rendering of task items with checkboxes.
- Now Zettlr will directly react to you clicking with your mouse into the window and doesn't require you to click a second time after the app has been focused again.
- Snippets are now off by default.
- Fixed a small error that led to the editor behaving strange after resizing the sidebar.
- There is now no lag anymore on saving files. As a side effect, the global search is not exited when you change a little bit and then save the file.
- Changed PDF export.
- Small fix to the ZKN tag detection.
- Added additional error handling in the updater (so you know _why_ Zettlr couldn't tell you why no update check is possible).
- Renaming files is now faster.
- If you now begin to drag a file, after you have stopped dragging the file (i.e. either you dropped it onto a directory or you dropped it somewhere else to cancel the move), the preview pane will be shown again.
- Now it is possible to drag out Markdown files from Zettlr into other apps.
- Clicking on the "No open files or folders"-notification when there are no open folders or files in the directory tree will automatically show the open-dialog.
- Fixed the theming in the QuickLook windows. Now they will be the same theme as the app itself.

## Under the hood

- Finally renamed the `strong` element in the file tiles in the preview list to a simple `p` to re-gain semantic correctness there.
- Lots of LESS-code added, several other files have been changed.
- Added an event listener to Window resizes to change the editor's width accordingly with the `resizable` activated.
- Changes to `requestDir()` function in `ZettlrRenderer`.
- Changes to the Statistics viewer.
- Changes to `ZettlrDialog`.
- Changes to `ZettlrRenderer`. Now the translation strings will be copied into the memory of the renderer process directly. This results in better overall performance, especially in dialogs, for which a lot of such strings are needed.
- Updated development dependencies: `electron` is now `2.0.4`, `electron-builder` is now `20.19.2` and `less.js` is now `3.5.3`.
- Changes to `ZettlrBody`-proceed function.
- Added `tippy.js` to the list of dependencies; replaced standard system titles with Tippy titles.
- Added the `acceptFirstMouse` option to the creation of new `BrowserWindow`s.
- Now refreshing the editor instance after dragstop of the divider between combiner and the editor.
- Removed an unnecessary if-statement in `ZettlrToolbar`.
- Added a method to only update the current file in the renderer process, which speeds up saving *a lot*.
- Additional check in `ZettlrVirtualDirectory`.
- Changes to the `LaTeX` export template.
- Replaced the complicated and unreliable tag recognition to a much simpler regular expression.
- Error handling in `ZettlrUpdater`.
- Changes to the process of renaming files. Now the renaming process should be reflected quicker in the renderer, because we don't send a complete new path object, but only the specific, renamed file.
- Fixes and changes to the dragging behaviour in the renderer.
- Added a dragging event, so that the main process automatically enables dragging out of the app.
- Added the `getRenderer()`-function to `ZettlrDirectories`, so that the `EmptyPaths`-object can send the respective event to the main process.
- Combined the `setContent()` and `save()`-functions in `ZettlrFile`, because there was simply no need to have them separated. Also, removed the `modified`-flag from the file.

# 0.17.1

## GUI and functionality

- **Combined preview and directory pane**. Now only one of both is visible, never both, but also never none. Pressing `Cmd/Ctrl+1` and `Cmd/Ctrl+2` will still toggle visibility of both preview and directory pane, but not in parallel anymore. So hiding the preview pane will automatically show the directory pane and vice versa. Also, if you are on the preview pane, moving with your mouse to the top of the pane will show an arrow that lets you enter the directory pane again. Zettlr will automatically switch to the preview pane in a number of cases: Selection of a directory, searches, and renaming of files.
- Added syntax highlightning for Markdown tables.
- Resizing of combined tree view and preview pane as well es the editor is now possible.
- Changes to the HTML export template. Now tables are better integrated, as well as blockquotes.
- Added an option to choose whether or not the combined view or the regular, old view should be used for preview and tree view.

## Under the hood

- Removed some unnecessary toggle-functions.
- Changes to the styles of preview and directory panes.
- Changes to the main template.
- Markdown table detection is now handled by the ZKN-mode.
- Changes to the styles for enabling both extended and narrow sidebar mode.
- Added another check for popup height in `ZettlrPopup` to ensure popups can be displayed on screen and don't end up being cut off by the window.

# 0.17.0

## GUI and functionality

- Added full stops after TOC-ordinals.
- The `HTML`-export (e.g., for printing) does not rely on `pandoc` to be present on the system anymore. In other words: `HTML`-export is now working everywhere and has no prerequisites anymore. _Attention: As we do not rely on pandoc for HTML exports anymore, this means that the HTML format is likely to suffer from some inconsistencies, as the rendering engine is way less advanced than pandoc. Yet, this should not pose a problem, as the HTML-export is intended to be for quick previews and prints only._
- Added a bunch of options for exporting files, such as:
    - Choose whether to save the exported files in the temporary directory (which is expunged on each restart of the system) or in your current working directory (meaning they are persistent across system reboots and are also accessible normally through your file explorer).
    - Strip Zettelkasten-IDs (such as `@ID:yyyymmddhhmmss`).
    - Strip tags (in the format `#tag`).
    - Completely remove internal Zettelkasten-links (e.g. `[[<link-text>]]`).
    - Only unlink internal Zettelkaten-links (i.e. transform `[[<link-text>]]` to `<link-text>`).
- Switched to the better `xelatex` engine to render PDF documents.
- Added a great number of PDF export customization options. More will be coming in the future (depending on necessities and user wishes).
- Added a feature that search results now also are shown on the scrollbar so that you know exactly where the matches reside in your document.
- Replaced the ugly find-in-file dialog with a Zettlr-style popup and added a replace-function as well. Simply press `Return` while inside the replacement-field to replace the next occurrence of your search term, or press `ALT`+`Return`, to replace *all* occurrences at once. **The search is case-insensitive**.
- Introducing a **distraction free mode**, which can be toggled by pressing `Cmd/Ctrl+J`. This makes the editor fullscreen and mutes all lines except the one in which you are currently working.
- Added option to recall up to ten recently used documents.
- Hashtags are now not rendered, when they are not preceded by a space or are at the start of a line. This prevents links with anchor-names being displayed wrongly.
- Added a shortcut for inserting footnotes: `Ctrl+Alt+F` (Windows+Linux) or `Cmd+Alt+R` (macOS).

## Under the hood

- Moved all exporting functionality to a separate class, `ZettlrExport`.
- Removed unnecessary CodeMirror plugins.
- Removed unnecessary styles and some unnecessary (b/c unused) functionality.

# 0.16.0

## GUI and functionality

- Introducing **Virtual Directories**. Now it is possible to add "ghost" directories to your directories that act as a subset of these directories. They are not actually present on disk (but are persistent with a so-called dot-file named `.ztr-virtual-directory`) and therefore can be used to create collections of files by manually adding files to them. _You can only add files to these virtual directories that are present in the containing directory. Also, you cannot move them because they are bound to their parent directories._
- Fixed a bug that threw an error every time you tried to delete a directory with no file open currently.
- Fixes to the inline commands. Now, when you press `Cmd/Ctrl+I` or `Cmd/Ctrl+B` a second time after you finished writing your strong/emphasised text, Zettlr will actually "exit" the bold/italic markings and not try to insert them a second time. (_Note that it will still insert the end-markings if the characters directly after the current cursor position are not the end-markings_).
- Fixed a bug that threw errors if you were to rename a non-opened file.
- Fixed a bug that threw errors if you were to rename a directory, while none was selected.
- Prevent arbitrary selection in the app to make it feel even more native.
- Huge performance boost on selecting directories and files.
- Translated remotely triggered file- and directory-events.
- Finally fixed the bug that the end-search button disappeared and the input field went in disarray when the window size was too small.
- Re-introduced feature that Zettlr asks the user to replace the current editor content, if the current file has been changed remotely.
- Now, if the current file is removed remotely, Zettlr automatically closes the file in the editor as well.
- On updates, the download URL to GitHub now opens on the system's browser.

## Under the hood

- Removed an excess `console.log`.
- Implemented `indentlist` plugin directly in Zettlr core.
- Continued work on virtual directories.
- Small changes to `Zettlr` and `ZettlrDir` classes.
- Small changes to the markdown shortcut plugin.
- Fixed a small error in `Zettlr` class.
- Removed a huge bottleneck in the directory selection logic (now the Zettlr main process will not send the complete `ZettlrDir`-object to the renderer, but just the hash, because the renderer has a full copy of the objects in memory).
- Removed the same, big bottleneck in the file selection logic.
- Updated all dependencies to their latest version. Thereby we've switched to Electron 2.0.3.

# 0.15.5

## GUI and functionality

- Additions to the search functionality. If you begin typing in the global search field, Zettlr will autocomplete your typings with exact name matches. This way you can directly open respective files from your searchbar by simply confirming the file to be opened with the `RETURN`-key.
- Zettlr will now automatically try to force open a file when you commence a global search, if there is a file containing the typed name somewhere in the system.
- If you click a link without the `ALT`-key now, the cursor will be automatically placed and you can edit the link exactly where you clicked without having to click the position twice.
- Fixes to the attachment pane — now opening a directory will always work.
- Now the vertical scrollbar in the editor uses the default cursor, not the text cursor.
- Fixes to the generation and placement of popups. Now a bigger margin to the edges of the window is ensured, and the popups are now a little bit wider to reduce the possibilities of ugly line-breaks.
- Small fix to the color of directory ribbons in dark mode.
- The attachment pane now refreshes on new attachments without the need to switch to another directory and then switch back. Also, after every watchdog run the renderer receives a new list of objects now in memory.

## Under the hood

- Small changes to the `_renderLinks()`-function in `ZettlrEditor`.
- Calling `_act()` in `ZettlrAttachments` even if there are no attachments to be able to still open the directory in these cases.
- Changes to `_place()` in `ZettlrPopup`.
- Changes to the `ZettlrToolbar` and `ZettlrRenderer` classes.
- Design-fixes.
- Removed an unnecessary check for the now non-existent `projectDir` option in the configuration constructor.
- Added a security check for additional `PATH`-variables in `ZettlrConfig`.
- Additional security-check in `ZettlrConfig`s `set()`-function to only add valid options. Now `set()` will return either `true` or `false` depending on whether the option was successfully set.
- Removed deprecated code from `ZettlrWindow` class.
- Added a security check in `ZettlrWindow`s `prompt()` function.
- Removed some unnecessary code from `ZettlrDir` class.
- Small changes to `ZettlrDir` constructor.
- Began first work on `ZettlrFilter` and `ZettlrVirtualDirectory`.
- Changes to `Zettlr` and `ZettlrRenderer` classes.

# 0.15.4

## GUI and functionality

- Zettlr saves a file prior to exporting to make sure you export what you see (WYSIWYE).
- Now Zettlr is more performant especially in documents containing a lot of links. Also, clicking a link _without_ the `ALT`-key pressed will now remove the link and make it editable, as intended.
- Design fix: Now the sorters in the preview pane don't alter the size of the directory field.
- Design change for Windows users: Now Zettlr on Windows uses the system's default font "Segoe UI", because as of strange font-smoothing effects, Lato is barely readable on Windows machines.
- Fixed a logical error in the script, so now Zettlr will remember where you were in a document and restore that view on every opening of a file (not persistent, i.e. if you close and re-open Zettlr itself, the positions will be reset).

## Under the hood

- Added `export` to the `CLOSING_COMMANDS`.
- Updates in `package.json`, updated dependencies.
- Fixed a wrongly placed `continue` in `_renderLinks()` in the `ZettlrEditor` class.
- Moved the saving of scrolling info from the `open()` function to the `close()` function in `ZettlrEditor`.

# 0.15.3

## GUI and functionality

- Removed some displaying of numbers during search.
- Added more file info - when you click on the word count, a small popup containing info about the characters, characters without spaces and also the selection is shown.
- Added a heatmap that shows you the relevance of the search results by adding a background color to the individual file ribbons. The more green and bright they get, the more relevant the file showed up in the results. **Important**: Files that do not match any of the selectors will be hidden as always, e.g. even grey files will at least fulfill the criteria!
- Removed directory ribbons while in search mode.
- Search mode will automatically be exited when selecting a different directory.
- Also, now when a search is done, the opened file will have all results marked in text so you can easily discern them from the rest of the text.
- Small design fixes.

## Under the hood

- Removed an unnecessary `paths-update` event.
- Augmented `getWordCount()` function to return the wordcount of any given string.
- Removed some strange artifacts from the search.
- Huge improvements to the search functionality.
- Finally implemented the new license in the files

# 0.15.2

## GUI and functionality

- Switched the directory indicator with the collapse indicator on root directories, so that the first always stays first.
- Huge performance increase in rendering the preview list.
- Small fix to the word count. Now an empty editor does not show that there's a word written.
- Removed the `Zoom` menu entry from the Window menu on macOS.
- The Reload-shortcut in debug-mode is now `F5`.
- Small fix to the Tag-recognition (now a `#` sign immediately followed by a delimiter character (e.g. spaces, line breaks or apostrophes) will not render a tag formatting).
- The Attachment pane will now scroll if there are too many attachments in it.
- Added an option to open the currently selected directory in the system's file browser (e.g. Finder on macOS or Explorer on Windows). The respective button resides next to the attachment pane's header.
- Small fix to the context menu: It will popup where the click occurred, and not where the mouse is when the menu is actually shown (noticeable especially when right-clicking a misspelled word).
- Augmented the autoclose-pairs with the default German quotes `„` and `“`.
- Changed the save function so that it does not save immediately, but gracefully implements a way to save changes any time a potentially file-closing command is issued (such as selecting another file).
- Changes to the design of the preview list.
- Removed the save-button from the toolbar and now Zettlr will not show you an indicator whether or not there are unsaved changes, because normally everything should be saved. In case changes are *not* saved under strange circumstances, Zettlr will still prompt you to save them if they would be lost.
- Fixed a small error that led Zettlr to believe that it doesn't need to reorder the opened root files and directories, although it should have, thereby having newly opened files pop up not at the top of the directories' list but at random positions somewhere in the directories.

## Under the hood

- Switched Preview-list rendering to `Clusterize.js` to keep huge lists renderable and reduce loading times.
- Removed the now unnecessary `ListView` and `ListViewItem` classes.
- Removed the unnecessary `file-revert` command handler in `ZettlrIPC`.
- Removed a `console.log` in `ZettlrPreview`.
- Added a `isModified()` function in `ZettlrRenderer`.
- Changes to `ZettlrRendererIPC` to accomodate graceful saving procedure.
- Upgraded dependencies.
- Coloured the output of the less compiler script so that it's easy to discern whether or not an error or a warning occurred.

# 0.15.1

## GUI and functionality

- **Switched license from MIT to GNU GPL v3. This also includes all prior releases!**
- Now if there is a valid URL in the clipboard it will be inserted as the URL on all images and links created, not just if there's nothing selected.
- Fixed a bug that prevented the opening of links if clicked with `Alt`-key pressed.
- Added the code indicators (backticks) to the list of auto-complete pairs.
- Fixed the rendering of internal links.
- Small changes to the design of file IDs.
- Moved the resize handles of quicklook windows completely out of the windows themselves so that they are more easy to reach and don't block the scrollbar.
- Fixed the colours of the directory sorters in dark mode.
- Translated the formattings.
- Updates to the readme.
- ID generation now also works if there is something selected.
- More generally: All CodeMirror commands (such as changing the formatting of a selection) will retain the selection you have made (i.e. they will save them, run the command and afterwards re-select what was selected previously).
- Fixed a small bug that could lead to errors while searching using the OR-operator.
- Updater now shows your current version in the update window.
- Small fixes to the styling of the update dialog.

## Under the hood

- Small change to the zkn-link regular expression (was greedy, now it is lazy) to prevent huge misrenderings in case two links were on one line.
- Removed the unnecessary `_sort()`-function in the `ZettlrDirectories`-class.

# 0.15.0

## GUI and functionality

- Fixed the button text color in popups.
- More shadow under the popups (makes them stick out more in the white mode).
- Now it is possible to open Markdown files directly with Zettlr by double clicking them or dragging them onto the app. Dropping also works for directories (#3).
- Zettlr now tells the Operating System that it is capable of handling `.md`- and `.markdown` files.
- Small fixes to the translations.
- Added an about dialog.
- Now Zettlr also converts "standalone" links (e.g. simple detected URLs without Markdown formatting around them) into clickable links. **Attention: Clicking now works with ALT instead of Shift!**
- Added a small popup to view some stats on your writing.
- Fixes to the word count (now also splits along line breaks).
- Moved all formattings to a small popup (indicated by the carriage return symbol). Also added other formatting possibilities, such as code, headings and blockquotes.
- Fixes to the formatting commands.
- Added an attachment pane (#6).
- Added an option to sort directories chronologically or according to name (#4).
- Begun adding zkn-functionality to Zettlr:
  - Now it is possible to use `@ID:<your-ID>` to give an ID to a file (generate one using the Toolbar Button or by pressing `Cmd/Ctrl+L`). If multiple IDs are defined in such a way, the first found will take precedence.
  - You can now tag your files using the Twitter-like syntax: `#hashtag`. Alt-Clicking on them will trigger a search for the tag.
  - You can now link searches in your files. If you type `[[search terms]]` this will trigger a directory-wide search for the search terms. If the link contains an ID in the format `[[@ID:<your-ID>]]`, Zettlr will try to get an exact match. If there is a file using that ID, it will be immediately opened. Also, a directory-wide search for all files referencing this ID will be conducted.

## Under the hood

- Fixed a small bug in the `ZettlrWatchdog` that prevented remotely added directories from being detected by the app.
- Given the classes `ZettlrFile` and `ZettlrDir` more authority over what happens with them. Now they're handling all events by themselves.
- Made the paths mandatory on creation of new `ZettlrFile` and `ZettlrDir` instances.
- Added `isFile()` and `isDir()` helper functions to check if paths actually denote a valid file or directory.
- Added `openPaths` configuration option to hold all opened paths and re-open them on every start.
- Small fix to the loading mechanism of the configuration to allow flexible arrays (needed for the `openPaths` option).
- Found **A LOT** of unnecessary and duplicate code in the `Zettlr` main class and removed it.
- Handle open events in `main.js` and make Zettlr definitively a single app instance.

# 0.14.3

## GUI and functionality

- Fixed a bug that prevented deletion of files and folders.
- Removed the now defunct autosave option in preferences.

## Under the hood

- Fixed a type error in `ZettlrWindow` that passed `undefined` instead of the window to the `showMessageBox` function.

# 0.14.2

## GUI and functionality

- Fixed input text color in popups (e.g., for new files and directories).
- Removed the autosave functionality. Now Zettlr automatically saves all changes "completely."

## Under the hood

- Updated `less.js` (dev-dependency) to latest version.
- Updated `chokidar` to latest version.
- Updated `electron-builder` (dev-dependency) to latest version.
- Removed all autosave-functions.
- `ZettlrWatchdog` can now add multiple paths to watch
- `ZettlrFile` can now also be root (e.g. have the `Zettlr`-object as parent)

# 0.14.1

## GUI and functionality

- Finally got rid of the horizontal scrollbar in the editor, that was visible on Windows and Linux systems
- Also, customized the scrollbar style to be more decent
- Major fixes to the User Interface (now looks way more modern and less cluttered)
- Fixed an error that did not update the snippet of a file on remote change

## Under the hood

- Added other files and directories to the ignore dirs of `chokidar`
- Fixed a small bug in the `poll()`-function

# 0.14.0

## GUI and functionality

- Now Zettlr can detect relative image paths (i.e. relative to the file in which they are referenced) and show these images successfully
- Fixed a bug that did not update the modification time of a file on save.
- Fixed the non-selection of the current file on directory selection
- Fixed a small bug that sometimes could throw an error when moving directories within the app
- Now a quicklook window can be brought to front by simply clicking its title
- Hid the textarea by default, so that on startup the editor field is clean
- Design improvements

## Under the hood

- Begun another code rewrite. This time, the focus is on two parts: First, prevent any access of object properties from other objects than `this`. Instead, use public functions (also, prevent calling of private functions from the outside). Second: Try to, again, move out some functionality from the Zettlr main class to shorten it.
- Removed unnecessary function calls in the renderer.
- Also added support for the [yarn package manager](https://yarnpkg.com/)

# 0.13.0

## GUI and functionality

- Fixed a bug that could lead to errors and misbehaviour if a huge number of directories and files was added
- Added toolbar button descriptions. Simply hover over a button with your mouse to learn about its functionality
- Added an autosave feature. Now, Zettlr keeps automatic saves of your current file.
- Added a reversion feature. With the revert button you can restore the editor content to the last saved state.
- Added an automatic check for updates. It is run on every start of Zettlr and can be called programmatically by clicking Help -> Check for Updates
- Fixed an error that disabled the end-search button in the searchbar.
- Fixed an error that did not refresh the preview list when a new file was created by saving an empty file.
- Fixed an error that did not select newly created directories in the tree view, although they were selected as could be seen in the preview pane.
- Small changes in the system integration.
- Additional check whether or not Pandoc and LaTeX are installed on the system.
- Added menu entries for downloading LaTeX and Pandoc.

## Under the hood

- Added the `ignoreDir` and `ignoreFile` helper functions to check whether or not a specific path should be excluded or not. This applies to directories and the watchdog. Ignored directory patterns (as regular expressions) reside in `source/common/data.json`.
- Ignoring the `jquery-ui.min.js` file on docs generation.
- Improved the documentation of the main classes.
- Updated to Electron 1.8.3.
- Updated Electron builder to 20.4.0.
- Forgot to update the dependencies for export last time.
- Moved the polling interval into `data.json`
- Added class `ZettlrUpdater` with barebone functionality.
- Added `additional_paths` in `source/common/data.json` to automatically append to electron's PATH as to make sure the additional fields in the preferences are no longer needed (unless in special cases).

# 0.12.0

## GUI and functionality

- *New feature*: Integrated dynamically generated **Table of Contents**! Simply click the hashtag symbol and a popup will appear that lets you quickly navigate through all headings in your file.
- *New feature*: Now **images are automatically displayed**, if they are on a single line (only the image, no other text)!
- *New feature*: Now **links are automatically rendered**! Simply shift-click on them! (closes #12)
- Improved the markdown shortcuts. Now, if nothing is selected, when you trigger the bold or italics option, the cursor will automatically be placed inside the formatting marks, so that you can start typing without having to worry about the placement of the cursor.
- Now, if there is a valid URL in the clipboard when you trigger the insert link/image commands, it will be taken automatically as the linking target, so that you only have to type in the text it should link to.
- Added Open-button to the toolbar to select a new directory (closes #2)
- Switched the icon font from fontawesome to the [WebHostingHub-Glyphs](http://www.webhostinghub.com/glyphs)
- Small UI fix in the preview listing
- Small UI fix: Now Zettlr auto-closes the following pairs of characters: `() [] {} '' "" »« “” ‘’ ** __`.

## Under the hood

- Moved supported filetypes to unified file `source/common/data.json`
- Documentation for all files added.
- `ESDoc`-support integrated for API documentation. Simply run `npm run docs:build` to generate a full documentation in `resources/docs`
- Moved the `handleEvent()` functions from the main objects to the IPC classes.
- Moved the toolbar buttons to `source/renderer/assets/toolbar/toolbar.json` as in the example of Electron Menu, to have more dynamic control over the generation of the toolbar.
- Updated dev-dependencies

# 0.11.0

## GUI and functionality

- Introducing a **pomodoro** counter! Now you can simply click on the circle at the right end of the toolbar to start a pomodoro counter. It alternates task-phases of 25 Minutes with short breaks of five minutes and, after every fourth task-phase, a longer break of twenty minutes. It also notifies you when a phase is over with a small notification and a soft sound. Head over to [the official website](https://francescocirillo.com/pages/pomodoro-technique) to get to know what this technique is about.
- Switched to default Lato font on all platforms (embedded the font in the app)
- Additional check whether or not a file/directory already exists at the target location when moving by drag'n'drop
- Some fixes to the Quicklook-windows
- Moved some development functions into a "debug" mode that can be activated in the preferences.
- Now the zoom in/out menu commands only zoom the editor itself, not the whole application
- Added a small little button to end a search (and thereby make visible again all files)
- Switched most dialogs to the smaller (and really nice) popups
- Moved the Exporting options directly to the new share button
- Now Zettlr shows default context menus for text fields
- Fixed an issue on opening new project directories that provided you with the current directory's path instead of the project directory
- Reversed direction of the changelog to display most recent changes at the top of the file.

## Under the hood

- Included jQuery and CodeMirror as npm packages for easier updating
- Added a `ZettlrPopup`-class for easy displaying of small forms and info texts, this will replace most `ZettlrDialog`-forms, because we don't need such a massive dialog box for a single text field (or something else)
- Updated electron to version `1.8.2`, updated other dependencies.
- Updated scripts section. Now the available commands are:
- `npm run start`: Start the development environment
- `npm run less`: Same command as previous, now only with more output
- `npm run build:quick`: Quick'n'dirty unpacked release for current platform
- `npm run release:this`: Build and pack the app for the current platform
- `npm run release:mac`: Build and pack for macOS x64 as DMG
- `npm run release:win`: Build and pack for Win x64 as NSIS installer
- `npm run release:linux`: Build and pack for Linux x64 both as deb and rpm

# 0.10.0

## GUI and functionality

- Fixed a small bug that did not remove the file list if the open directory was removed from the file system. Now, if the current directory is deleted, Zettlr will automatically select the parent directory.
- Small fix to the translations.
- Added a toolbar button that also triggers the export dialog.
- Fixed an issue that prevented you from autocorrecting misspelled words.
- Fixed the sorting of directories (now case insensitive)
- Fixed an error that didn't update the ID of a file on renaming
- Fixed an issue that threw errors sometimes while moving directories

## Under the hood

- Massive rewrite of the logic behind the preview pane. Now only necessary changes are actually re-rendered (and not, as was the case until now, everything), which decreases the locking-potential of the application as well as the average energy impact. Additionally, now it is possible simply to spit out one updated paths-object from main to simply trigger a (possible) re-render.
- Also massive rewrite of the logic behind the tree view. The changes have the same effects as those in the preview pane.

# 0.9.2

## GUI and functionality

- Changed paper format in the odt-template from "Letter" to "DIN A4."
- Now dialogs are correctly positioned (centered)
- Implemented notifications that can be used variously
- Watchdog now monitors changes to the file system
- Small fixes in functionality and translations

## Under the hood

- Added notification service (can be triggered by sending a `notify`-event to the renderer or call `notify()` on a body element.)

# 0.9.1

## GUI and functionality

- Fixed broken PDF export in 0.9.0
- Small improvement in the HTML export template. Now if you want to print out the HTML file, it should look way better than before.

## Under the hood

- Updated dependencies to electron 1.7.11 to react to exploit [CVE-2018-1000006](https://cve.mitre.org/cgi-bin/cvename.cgi?name=CVE-2018-1000006). [See the electron project's blog for more information](https://electronjs.org/blog/protocol-handler-fix).

# 0.9.0

## GUI and functionality

- Fixed a bug that did not show the exact word count of 1.000 words in the toolbar.
- Translated the word counter into de_DE, en_US, en_GB and fr_FR
- The preview pane now does not scroll to its top on saving if it does not contain the current file
- Heavily improved footnote placement and removement
- Footnotes now show on hover to ease previewing.
- Fixed a small error that threw errors on deleting file with no file selected
- Fixed selection accuracy in Quicklook windows after they have been resized.
- Added modification time of files in the file preview.
- Modified the night mode and snippets toggler to display the status as checkmark (also amended the translations respectively)

## Under the hood

- Updated development dependencies
- Additional security check in the `trans()` method
- Footnote plugin now features way better RegEx recognition and works reliably.
- Also, made the footnote placements and deletions to only create one single history event (so that you don't have to press `Cmd/Ctrl+Z` twice to remove the footnote/re-add the footnote)
- Added basic watchdog functions. Not very sophisticated by now but it works.
- Now package.json does not trigger a rebuild of all modules when electron-builder is called (as we only rely on those already prebuilt)
- Again some rewrites to slimline the app
- Renamed events (now dir and file are prepended for easier identification)
- Now the renderer is completely autarc concerning configuration as darkTheme and snippets. This means the renderer can now be reloaded in dev mode without screwing up the config in main. (`afterWindowStart()` has been removed and set in the renderer)
- Wrapped the menu generation into a class (making it possible to set menu items based on configuration options)

# 0.8.1

**This is an emergency patch**. It fixes an error on Windows and Linux systems that disabled the complete main menu, making it unable to execute commands from the menu (e.g., opening a new root folder).

- Fixes a bug that rendered the whole application menu unusable
- Minor localization fixes

# 0.8.0

## GUI and functionality

- Context menu over a erroneous word now gives you suggestions on possible replacements; selecting them will replace the word.
- Fixed a small rendering bug that caused the editor not to correctly select text after hide/unhide of either the tree view or file preview pane.
- Included a toolbar and moved the global search out of the preview pane
- Fixed a small bug in which the title of the main window still showed the title of the currently opened file after it has been deleted
- Fixed a bug that made it impossible to export to PDF on Windows when Zettlr was installed to the `Program Files`-directory
- Fixed a bug that did not close the overlay if there were no dictionaries selected for spell checking
- Finally implemented the make/unmake itemized or numbered list function
- Also, finally added an easy way to insert and remove footnotes.
- - Fixed an error in which you could not save "empty" files on the fly if you just started typing into the editor without any file open.

## Under the hood (i.e.: technical stuff)

- Replaced npm package `trash` with electron internal `shell.moveItemToTrash()`
- Hardened the translation package against potential errors and accounted for also probably missing translations

# 0.7.0

- Included Spellchecking (en_US, en_GB, fr_FR, de_DE, more languages on request)
- Translated app into English, German and French.
- Introducing **Quicklook**: Right-click on any note and click "Quicklook" to open the file in a small overlay window. This enables you to keep open a file while simultaneously reading (and copying text) from different files.
- Fixed a minor error with the detection of clickable links
- Fixed an error that prevented searching for exact phrases
- Added a short check that Zettlr does not try to move a directory into a subdirectory.
- Multiple minor fixes and improvements
- Preview pane and directory tree view can now be hidden via `Cmd/Ctrl+1` and `Cmd/Ctrl+2`

# 0.6.0

- Now the file lists are automatically sorted on renaming files to immediately reflect a possibly changed order.
- The global search now also includes the name of the file
- Fixed a small error that prevented Zettlr from searching the first file in the preview pane
- Fixed an error in the inter-process communication (IPC) that led to unexpected behavior when using Shortcuts.
- Fixed an error that prevented renaming of directories if a file was selected.
- And behind the scene: We've rewritten the whole code base and made it more efficient — that's why the version has switched to 0.6.0

# 0.5.1

- Fixed a bug that disabled the creation of new directories and instead threw errors
- Fixed an error that was thrown by pandoc on each PDF export.

# 0.5.0

- Improved drag and drop of directories
- Moving files now works via drag'n'drop as well
- Fixed a bug that led to undefined errors while trying to rename directories
- Much cleaner arrow-key navigation through the preview pane — now failsafe.
- Now you can navigate to top or bottom in the preview list by holding Cmd or Ctrl while pressing the arrow key.
- Global search is now non-blocking and provides a progress indicator
- Now Shift-click on URLs opens these in external browser.
- Implemented preferences.

# 0.4.0

- Color theme unified (now less colors, more consistency)
- More generally, adaptions in design
- Included directories into preview list pane to mark where directories begin and end
- Now files and directories are automatically sorted, whenever a new gets added
- Renaming of files and directories is possible now.
- Moving of directories via drag'n'drop is now possible.
- Dark Theme configuration stays also after quit and restart.
- Minor bug fixes and improvements (especially failsafes)
- Context menu
- Auto closing of brackets and quotes

# 0.3.0

- The search dialog for the currently opened document now does not close on Enter but enables you to repeatedly press `Enter` instead of `Cmd/Ctrl-G` to `findNext`
- Added several shortcuts for comfortable editing: `Cmd/Ctrl-B` boldens a selected text (or inserts bold-markers at cursor position). Accordingly, `Cmd/Ctrl-I` emphasizes, `Cmd/Ctrl-K` converts the selection into a link and `Cmd/Ctrl-Shift-I` inserts an image.
- Added support for HTML, DOCX, ODT and PDF export using Pandoc and LaTeX

# 0.2.0

- Rewritten version with again several major code rewrites that have been done before this SVN began.

# 0.1.0

- Initial Version w/ several code rewrites that are not documented here.<|MERGE_RESOLUTION|>--- conflicted
+++ resolved
@@ -23,19 +23,16 @@
 - Fixed an issue where the font definitions were borked and required usage of
   `!important` to make them work (#4719)
 - Upgraded all available CodeMirror components to the most recent version
-<<<<<<< HEAD
+- Replaced `fs.unlink` with `fs.rm` in `safeDelete` to support recursive removal
+  of directories
+- `fsal-directory::removeChild` now calls `pathExists` instead of `isFile` to make
+  sure directories also are removed in removeChild
+- `pathExists` wraps `fs.promises.access`.
 - DocumentManager's `openFile` does now handle the case when windowId and leafId
   is undefined
 - The WindowProvider keeps now track of the latest focus window, to support
   DocumentManager's behavior. `getFirstMainWindow` will first go through the
   focus order, before falling back to it's previous behavior.
-=======
-- Replaced `fs.unlink` with `fs.rm` in `safeDelete` to support recursive removal
-  of directories
-- `fsal-directory::removeChild` now calls `pathExists` instead of `isFile` to make
-  sure directories also are removed in removeChild
-- `pathExists` wraps `fs.promises.access`.
->>>>>>> 83fd4077
 
 # 3.0.2
 
