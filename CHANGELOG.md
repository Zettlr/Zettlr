--- conflicted
+++ resolved
@@ -10,9 +10,6 @@
   multiple results per line were mostly not reported; additionally, search
   results are now ordered by relevancy and the search results are marked more
   visibly
-<<<<<<< HEAD
-- Added "Open in new Tab" button to link preview tooltip, when user has preference "Avoid Opening Files in New Tabs" set to true
-=======
 - Heavily improved the table editor user interface: Now the table editor will on
   certain actions write all changes back to the document so that the possibility
   of data loss involves a single table cell at most in case the user forgets to
@@ -21,7 +18,7 @@
   silently
 - The log viewer now only displays errors and warnings initially
 - Fix a small visual glitch on macOS for toolbar searches
->>>>>>> c0d59d71
+- Added "Open in new Tab" button to link preview tooltip, when user has preference "Avoid Opening Files in New Tabs" set to true
 
 ## Under the Hood
 
