# Upcoming

## Changes to file filtering logic

Previously when searching for files and workspaces in the filter field in
Zettlr, OR logic would be used, meaning that if a item matched any search query,
that item would be displayed as a result of the search. This is not a very
efficient way to search for files, as often multiple queries will want to be
searched, and all files matching all queries will be displayed.

In this latest update, Zettlr has changed to AND file filtering logic, meaning
that only items that match all queries will be displayed when searching with
multiple queries.

## GUI and Functionality

- **Change**: When searching for files in the filter field, only files and
  workspaces that match all queries entered will be displayed
- Fixed bugs with properly saving files (and retaining linefeeds) on Windows
  systems; now Zettlr should be capable of handling any type of linefeed (#5109)

## Under the Hood

- Downgrade Linux builds to use Ubuntu 20.04 instead of 22.04 (#5137)
- Fully abstract away newline handling from the internal logic. Now, newlines
  are always `\n` across the entire app. The actual newlines from the files will
  be stored in their respective file descriptor, and will be exclusively used on
  file reads (to replace them with `\n`) and file writes (to replace `\n` with)

# 3.1.1

## GUI and Functionality

- Fixed a segmentation fault crash on startup across various Linux setups
  (#5135)

## Under the Hood

- Downgrade Electron to version `29.3.2` (cf. Electron issue #41839)

# 3.1.0

## Changes to the link detection

For a long time now, Zettlr would (sometimes aggressively so) detect plain links
and display them in a rendered state. In some cases, this was nice as it would
relieve you from having to surround such links with pointy or angled brackets.

However, especially in the latest evolution of this parser plugin, the link
detection was a bit too aggressive and interfered, e.g., with emphasis
highlighting. In this version, we have entirely removed our custom link
detection and rely upon the more straight-forward way of detecting links.

Regarding your exporting experience, this should not have any impact, since the
auto-link-detection feature wasn't enabled by default by Pandoc anyhow, but
depending on how you have been writing, you may notice less detected links in
your documents.

To add "plain" links (without using the full `[]()`-syntax) from now on, simply
surround them with angled brackets: `<https://www.google.com>` or
`<mail@example.com>`. Note that the protocol (`https://`) is required, so
`<www.google.com>` will not work.

This changes brings Zettlr's link functionality much more into alignment with
other editors as well, since this is the way that many other applications handle
links as well.

## Introducing Wikilink Titles

This update brings a long-awaited change to Zettlr's handling of internal links
(sometimes called Wikilinks). Specifically, with this version, Zettlr finally
supports optional titles in such links. Your old links in the format `[[link]]`
still work fine, but now you can add a title that is different from the link,
separated by a pipe, or vertical bar character (`|`).

If such a title is given, Zettlr will use it in various ways to make your files
more readable. For example, if you have the link renderer activated in the
settings, it will take care of hiding the link target of Wikilinks as well as
those of regular Markdown links.

Since there is no way of knowing which of the two parts is the link, and which
is the title, Zettlr follows Pandoc's solution in allowing you to specify how
internal links are structured for you. The default and recommended setting is to
put links first, and titles second (`[[link|title]]`). This ensures
compatibility with VimWiki, MediaWiki, Obsidian, and others. However, should you
need to target GitHub wiki pages or another application that expects a title to
come first, you can select the alternative option (`[[title|link]]`).

In order to make Pandoc aware of your choice, you can add one of the following
reader extensions to your export profiles: `wikilinks_title_after_pipe` or
`wikilinks_title_before_pipe`.

Lastly, due to this improvement, we have changed the default setting for "link
with filename" from "always" to "never", since it will be more ergonomic to use
a custom link title directly instead of having the filename pop up after the
link. This default setting applies only to new installations automatically; so
if you already installed Zettlr, you can manually switch it.

## Re-enabling old Link-Title-Syntax

After the release of Zettlr v3.0.0, some users have complained that their
internal links have stopped working. It turns out that quite a lot were using
Logseq's syntax for adding titles to internal links (`[Title]([[Link]])`), which
we broke during a refactor of the Markdown parser. This update partially
restores this link functionality, allowing you to `Cmd/Ctrl-Click` them to
follow these links again.

Note that we have not implemented other parts yet, and we recommend the more
common `[[wikilinks]]` or `[regular markdown links](./file.md)`.

## Preferences Window Overhaul

This release marks the debut of our UX/UI artist Artem Barinov who spent the
better half of 2023 redesigning the entire preferences window from scratch.
While this change narrowly didn't make it into 3.0.0, we are more than excited
to introduce this new and sleek overhaul in this version.

The new window now follows a much more consistent design philosophy. While we
have kept the broad tabbed outline, the settings have now been moved into
smaller blocks that contain sets of related settings. Furthermore, instead of
having to remember where a setting is located, you can now directly search for
it using the new search bar.

We also took the opportunity to change, rename, relabel, and remove settings so
that a bit of older remnants are now gone. Overall, the experience of changing
the settings should now be much smoother, and we hope you like the change. In
the coming updates, you can improve many more improvements on the UX side of
things!

## Project Overhaul: Full Control Over Your Files

Projects are at the heart of Zettlr. As a writing toolbox primarily targeted at
academics, journalists, and writers, it must cater not just to simple note-
taking workflows, but also to serious writing. Because of this, Zettlr ships
with a project feature since the very beginning (since version `0.18.0`,
released on Jul 20, 2018, to be precise).

However, for a long time the feature attempted to piggyback on the way your
files were displayed. This meant that (a) the order in which your files were
weaved together into the project file depended on the sorting of the directory,
and (b) there was no clear way to exclude files that naturally amass during the
lifetime of a project, such as notes, backup files, and miscellaneous.

Zettlr 3.1.0 fixes this issue by introducing a rather small, but powerful change
to the way projects work. We have removed the difficult to understand glob-
patterns that were introduced in a less-than-ideal attempt to fix some of the
complexity-issues that were introduced later (such as displaying file titles
instead of filenames, and others). Instead, you can now explicitly select which
files will be included in your bound export files – and in which order.

The new file list, which you can find in the project properties dialog, aims to
be dead-simple to understand, yet give you back the certainty which files will
end up where in your export – without a doubt.

This also means a change to your projects: After this update, the glob patterns
will be removed from your `.ztr-directory` files and replaced with an (initially
empty) array of files to be included in your project. That means that you will
have to select the files you want to include in a project once after the update.

Managing this list in the project properties is simple: The "Files" tab includes
a list of all files available within the project's folder structure. To select a
file for export, click the "+"-button to move it up and include it in the
export. Next, you can use the "Up"- and "Down"-buttons to change the order of
the files within your export. The "-"-button removes a file again and moves it
back down to the list of ignored files. Changes are immediately applied and
persisted to your disk.

When you now export the project, Zettlr will use only the files you have
selected, and put them in the appropriate order.

Should you have deleted a file that you originally included in the list of
files, Zettlr will show you a warning message as soon as you export it so that
you can have a second look to not send off a file that's missing a crucial part
of your work. Such missing files are shown atop of the available files and
feature a "-"-button which allows you to remove them from the list. We opted for
this approach of you manually having to remove missing links, since it makes it
transparent which files are missing so you can take the appropriate action
(especially if it was an accidental deletion).

## LanguageTool Improvements

The first update to Zettlr's LanguageTool integration concerns the language
detection. This update ships with two improvements:

1. Zettlr implements LanguageTool's "Preferred Variants" setting
2. LanguageTool respects the `lang` frontmatter property

Those who prefer writing in British English (instead of, e.g., US English) had
to resort to manually switching the automatically detected language from en-US
to en-GB every time they opened a file. This has to do with fact that
LanguageTool's auto-detector cannot reliably distinguish between variants of
some languages (English, German, Portuguese, and Catalan). That is why LT
implements a "Preferred Variants" setting that allows you to specify which
variant you prefer when writing in any of these languages. Zettlr now implements
this setting so that when LT auto-detects the language, it will choose that
variant if it detects that, e.g., English is the language. You can adapt this in
the settings.

Second, LanguageTool now respects the `lang` property in YAML frontmatters. This
will come in especially handy for people writing bilingual and where
LanguageTool has troubles auto-detecting the primary language. By setting the
property `lang` to the language of the document (e.g., `en-CA`), LanguageTool
will default to that one instead of choosing the auto-detection. As an added
benefit, Pandoc also supports this property to localize some things here and
there (read more at https://pandoc.org/MANUAL.html#language-variables).

Note that both improvements only apply to the initial loading of a document. You
can always override the language on a per-document basis using the status bar.

## GUI and Functionality

- **Feature**: Zettlr now supports titles in internal (wiki) links; the default
  setting instructs the parser to expect first the link, and then the title
  (`[[link|title]]`), which ensures compatibility to, e.g., VimWiki, MediaWiki,
  or Obsidian, whereas the alternative setting (`[[title|link]]`) is compatible
  to GitHub wiki syntax. Remember that you need to enable the corresponding
  option on the Pandoc Markdown reader (`wikilinks_title_after_pipe` or
  `wikilinks_title_before_pipe`, respectively) if you wish to export files with
  this option
- **Feature**: Project Overhaul. Now you can properly manage which files will be
  exported in projects, and in which order
- **Feature**: Zettlr can now suggest you emojis during autocompletion. Emojis
  use the same trigger character as the snippets autocomplete, a colon (`:`);
  and Emojis will always be sorted below your snippets -- you can turn this off
  in the editor settings
- **Feature**: We've completely redesigned the preferences dialog; now it is
  more aligned with the system preferences on macOS and Windows, allows
  searching and follows a more stringent structure (special thanks to our UX/UI
  artist Artem for spending almost an entire year redesigning it from the ground
  up!)
- **Feature**: The assets manager now provides buttons to open the defaults and
  snippets directories directly from within the app
- **Feature**: The table insertion popover now displays how many rows and
  columns will be inserted
- **Feature**: A new setting allows to highlight whitespace across the app
  (#1123)
- **Feature**: Implemented the LanguageTool Preferred Variants setting; now you
  can select variants of certain languages (English, German, Portuguese, and
  Catalan) for cases in which the automatic detection may pick the wrong one
<<<<<<< HEAD
- **Feature**: The right-click context menu for external markdown links now 
  contains the options to "Remove Link". When removing `<link>` style links the
  `link` text remains as plain text. When removing `[title](link)` style links, 
  the `title` text remains as plain text.
=======
- **Feature**: LanguageTool now respects the `lang` YAML frontmatter property
  (if present and conforming to simple BCP-47 tags, e.g., `de` or `de-DE`),
  instead of defaulting to "auto"; this allows you to specify the languages of
  your documents instead of relying on LanguageTool to figure it out; may not
  work with more exotic tag variants (such as `de-DE-x-simple-language`)
>>>>>>> e36be932
- **Change**: The attachment sidebar no longer considers the "open folder" for
  fetching its "other files" -- instead it will use the last focused file's
  folder
- **Change**: The shortcut for deleting a directory has been removed from the
  menu as it provided an opaque way of deleting a seemingly random folder; now
  deleting a folder requires right-clicking the corresponding directory which
  makes the process more transparent
- **Change**: Removed the option for choosing to sort by either file creation or
  last modification time, since that can also be inferred from whichever time
  you choose to display
- **Change**: Removed the option for activating or disabling automatic file
  creation upon following internal links; now this will happen automatically as
  long as the "custom folder" option points to an existing folder; to disable
  this functionality simply remove the folder path
- Fixed a bug where recent documents would not turn up in the menu
- Fixed the sidebar shortcut: It is now `Cmd/Ctrl+Shift+0` (to align with the
  file manager shortcut, which is `Cmd/Ctrl+Shift+1`)
- Custom protocols should now be opened without problems by Zettlr (#3853)
- Added Tamil (India) translation (#4848)
- Removed the custom plain link parser out of two reasons: (1) It was a tad too
  aggressive, detecting links even where none were wanted; (2) Pandoc doesn't
  support auto-links in such a way as we have implemented it, leading to
  inconsistencies in exports
- The YAML frontmatter is now ignored for the purposes of previewing files,
  showing a more meaningful preview of its contents (#4598)
- Improve pasting behavior: Now text from Microsoft Word or Excel will be pasted
  as text, instead of offering to insert an image of the selection
- Fix pasting behavior: Now Zettlr should properly paste most formatted text
  without too much noise (in the form of comments, styles, and other additions)
- Fix restart-dialog showing multiple times for the same options (#4768)
- Fix the active typewriter line background color in dark mode
- Fixed an issue where gutter markers were not equally offset when typewriter
  mode was active (#4918)
- Fixed non-working file deletion menu item (#3894)
- Fixed a bug that would not ask users to save their changes when closing the
  last main window on Windows or Linux (#4898)
- Fixed a bug that would not properly restore the open directory on application
  boot (#3797)
- Fixed an issue that would break drag & drop behavior of editor panes when the
  path name contained a colon on non-Windows systems (#4822)
- Fixed an issue where the re-ordering of list item numbers would not ensure
  that lists start at 1
- Fixed an issue that has removed the custom background color from the Bielefeld
  and Bordeaux themes (#4913)
- Fixed broken context menu options for images (#4893)
- Implemented superscript and subscript HTML rendering in the internal Markdown-
  to-HTML converter (#4943)
- Improved the TableEditor to more reliably parse tables; also, when a table
  could not be rendered out of any reason, the editor will simply remain dormant
  and not render the table instead of messing up the entire document
- Improvements to how the Markdown AST handles table parsing, which will improve
  Markdown-to-HTML conversion both within the TableEditor as well as when
  copying as HTML
- Fixed an issue that would make a context menu on macOS appear offset from the
  actual mouse position if the window's GUI was scaled absolutely (as per the
  preferences); now the context menu should always appear exactly where it
  should be
- Updated the CodeMirror dependencies to resolve an issue where users of
  keyboards with `Alt-G` being assigned to some character were unable to type
  that (specifically, Swiss-Mac keyboard users could not type an `@`)
- Fixed a bug that would not properly highlight PHP syntax in code blocks
- The link renderer will now also hide internal link/Wikilink links and only
  show the titles, if enabled
- Internal link tooltips will now show regardless of where inside the link your
  mouse cursor is
- Added a visible error message to two places in which saving documents may go
  wrong so that users have visible feedback if their changes are actually
  persisted to disk (#4229)
- Re-enable following internal Links in the format `[Title]([[Link]])` by
  clicking them with `Cmd/Ctrl` pressed
- Fixed a bug that would not properly check for autocorrect values during a
  spell check
- The cursor on the editor scrollbars should now be a regular pointer instead of
  a text cursor (#4441)
- The global search now differentiates between the total amount of matches and
  the number of matched files
- The search button in the global search will now be disabled during a search
- Due to the new ability to add link titles, the default setting for "Link with
  filename" is now set to "never" for new installations; you may consider
  changing this as well
- The updater now contains a message indicating when Zettlr last checked for
  updates (#4963)
- Fixed a bug that would sometimes make the "New file" command hang (#4785)
- Fixed a bug on Windows and Linux that would not make the context menu on the
  status bar's MagicQuotes handler appear
- Fixed a bug in the print window (#4902)
- Fixed a bug in the image pasting modal handler (#5007)
- Fixed a bug caused by a workaround from a few years ago, making dialogs modal
  again (see #4952)
- Fixed an issue that would prevent the status bar in Code editors to switch
  between light and dark
- Fixed an issue that would not show the color picker's color in the tag manager
  on Windows
- Fixed list item indentation in Markdown and Code files
- Fixed a bug that would make Zettlr always save files with regular newlines
  (LF), even if the file originally uses carriage returns (CR) or a mixture
  (CRLF or LFCR), leading, among other things, to save issues (#4959)
- Fixed a bug that would make opening and closing folders in the file manager
  very hard
- The importer will ask for a target directory first now, and no longer use the
  `openDirectory` configuration value as a metric (due to a limitation in the
  dialog engine, this is a bit opaque and will be improved; for more info see
  issue #5084)
- Fixed an issue with the AST parser that has made it impossible to successfully
  parse Markdown tables with empty cells (#5025)
- Fixed an issue with inserting Markdown tables via the popover (#5028)
- Add a somewhat more informative message to the directory selection in the
  file importing workflow
- Improved how focusing the various open editors works (#4889)
- Fixed an issue where some borders in between split views wouldn't be drawn in
  more complex layouts
- Fixed an issue that would not add a newly created file outside the loaded
  workspaces to the list of standalone files, leading to various minor
  annoyances around other parts of the app
- It should now be more difficult to add faulty autocorrect entries (#4961)

## Under the Hood

- Version updates:
  - Pandoc: `3.1.13`
  - Electron: `30.0.2`
- Switched from the `vue-recommended` to the `vue3-recommended` ESLint ruleset
- Removed the config option `sortingTime` since that can be inferred from the
  option `fileMetaTime`
- Removed the config option `zkn.autoCreateLinkedFiles`, since that can be
  inferred from the option `zkn.customDir`
- Simplified tab bar tab retention logic across reloads
- Add the ability to programmatically open the assets window with specified tab
- Failure to fetch a link preview will now simply log a verbose message instead
  of an error
- Reimplement configuration guard options as Maps to allow for volatile state
- Fully remove the renderers's dependency on Node.js's path module to prepare
  for fully sandboxing the window code; instead polyfill the required functions,
  testing them against the module's behavior
- Completely sandbox renderers
- Switched the popover logic away from deprecated plugin syntax to child
  components with `Teleport` (#4663)
- No more JavaScript: With this update, the entire code base (sans build
  scripts) is written in TypeScript.
- Migrated from Electron's deprecated clipboard API to the native Browser API
- Migrated the entire main window store state from Vuex to Pinia
- Fixed an issue with the FSALCache provider where we accidentally stored the
  descriptors as strings, increasing the complexity of loading the cache values
  (see #4269)
- The internal Markdown-to-HTML converter now respects (potentially significant)
  whitespace in the Markdown source to construct the HTML
- The TableEditor now parses any table directly from the underlying parser to
  ensure that the representation is (almost) identical to the parse state and
  reduce complexity when parsing the table; several edge cases remain
- Removed a check for whether certain commands exist; instead we now attempt to
  run them, and if they do not succeed, we catch that error instead; removed
  `commandExists` as it appears to have a few minor issues on Windows installs
- The config provider now allows specifying options that will cause an event to
  be emitted instructing every open MainEditor to reload itself; this can be
  used to change options that affect non-reloadable components such as the
  parser without having to manually close and re-open affected editors, or
  forcing a reload of the entire main window
- MainEditors can now be programmatically instructed by the main process to
  reload themselves with the broadcast event `reload-editors`
- Added the commands `shortcut:install` and `shortcut:uninstall` to add develop
  shortcuts on Linux systems, allowing the simple launching of a binary compiled
  from source (rather than the provided binaries)
- Fixed an issue with showing the appropriate `platformVersion` in the about
  debug info tab
- Move `preventNavigation` utility function into the lifecycle handlers to
  reduce boilerplate code and make the app more secure
- Switched to the new YAML parser (`@codemirror/lang-yaml`)
- Improved linting to include plain JavaScript files, but exclude type checking
- Add build number (= git commit hash) to the debug info of the about dialog
- Simplify exporter types
- Retire the `test-gui` command; instead now the `start` command does the same;
  similarly, `start` won't touch any existing Zettlr configuration anymore
- Simplify CodeMirror theming, retire the `themeManager` and replace it with a
  simpler, more general `darkTheme` extension
- Disallow fuzzy matching during updates of translation files; previously this
  has led to inaccurate results (see, e.g., #5042)
- All renderer processes (= all windows) now have access to Pinia
- Markdown AST parser is now its own module
- Removed `openDirectory` functionality completely from the documents manager;
  instead it is now again managed entirely by using the config provider,
  removing tons of superfluous code
- Properly unmount CodeMirror instances when the `MainEditor` is unmounted
- Reinstated ability to style tags individually again; by targeting classes with
  the format `.cm-zkn-tag-<tagName>` (#4589)
- Fixed a bug that would prevent rendering of citations in certain edge cases
  (#5069)
- The citation parser is now more strict when it comes to `@Author [p. 123]`
  citations: Now only spaces are allowed between the citation key and the suffix
- Improved the i18n runs over the software, improving translatability (#5122)

# 3.0.5

## Dropping Support for macOS 10.13 and 10.14

Due to Zettlr's underlying Electron framework dropping support for macOS 10.13
(High Sierra) and 10.14 (Mojave), Zettlr drops support for these operating
systems as well. To continue to use Zettlr on a Mac, ensure to update to at
least macOS 10.15 (Catalina).

## Linux ARM builds functionally again

Since Zettlr v3.0.0, Linux users on ARM-machines had the issue that they could
not run the app, as a dependency has been compiled for the wrong architecture.
Thanks to efforts by @LaPingvino, this has now been finally fixed and you should
be able to run the app again just fine on ARM computers with Linux.

## GUI and Functionality

- Fix: Segmentation faults in Wayland environments (#4877)
- Fix Linux ARM builds (#4910)

## Under the Hood

- Update Electron from v25 to the latest available release (`v28.2.1`); this
  fixes segmentation fault issues in Wayland environments (#4877) and ensures
  that Zettlr keeps running a supported Electron version, which is especially
  pressing for the Arch Linux repository (see #4887; thanks to @alerque for
  bringing this to our attention), but also means that macOS 10.13 and 10.14 are
  no longer supported
- Switched to Zig compiler to enable successful compilation for Linux ARM
  targets (#4910)

# 3.0.4

## Security patch -- Please Update immediately

Dear users,

a security researcher has brought to our attention an issue that can lead to a
potential remote code execution (RCE) attack utilizing Zettlr's binary. This
issue has been first discovered and exploited in 2023. It is unlikely that you
have been affected, since the effort for this exploit is comparatively high and
it requires you to take some non-trivial actions. However, since we are
committed to making the app as safe as humanely possible to use, and the
corresponding fix was pretty easy to implement, we decided to offer this
security release that includes the same functionality as Zettlr v3.0.3, but with
the added security patch included.

A CVE (Common Vulnerabilities and Exposures) number has been applied for at
MITRE, but not yet issued. Once we know the number, we will publish a postmortem
on our blog and include some background as well as details about what this issue
exactly implied, how it could have been exploited, and how we have mitigated the
issue in this patch.

## GUI and Functionality

Nothing changed.

## Under the hood

- Update Electron to the last version 25 update (`v25.9.8`)
- Add Electron fuses support and disable those that allow certain debug commands
  to be sent to the binary (e.g., `--inspect`). This can be abused by malicious
  actors for remote code execution (RCE) attacks (CVE number applied for at
  MITRE; not yet issued; please see the Zettlr blog for updates)

# 3.0.3

## A Note on Custom CSS

This update includes a full refactor of the theming: The editor themes (Berlin,
Frankfurt, Bielefeld, Karl-Marx-Stadt, and Bordeaux) have now moved to their own
theme files and do not come with standard CSS anymore. This heavily un-clutters
the codebase, but it may impact your Custom CSS, should you use this feature. We
have ensured that no class names change and that the styling is mostly the same,
but the possibility of having to adapt the Custom CSS may arise for some of you.

## GUI and Functionality

- Fixed a visual issue that would handle overly long window titles improperly
- Fixed `Tab` not indenting/unindenting code in the CodeEditors (snippets,
  profiles, etc.)
- Fixed a precedence issue that would make it impossible to use autocomplete
  while filling in a snippet; now, accepting a potential autocomplete has a
  higher precedence than moving to the next tabstop of a snippet, making working
  with snippets more ergonomic
- Images now render more appropriately in inline-contexts
- Updated the German translation
- Fixed the keyboard shortcut for inserting footnotes on Windows and Linux
- Removed the accent color setting: now the accent color will always be the
  system accent color on macOS and Windows, and Zettlr's brand green on Linux;
  themes do not provide an accent color anymore
- Restored syntax highlighting for inline math code
- Fixes an issue that would frequently may make the cursor appear to jump or a
  dialog appearing warning of external changes (#4729; #4732)
- Added some translations
- Generating link previews no longer downloads the entire link target if the
  content is not preview-able
- Improved layout of link previews
- Overly long summaries of link previews are now shortened
- Project properties now adequately resolve the readers and writers of the
  existing profiles, enabling the usage of profiles with extended
  readers/writers (#4699)
- GraphView's labels are now rendered filled instead of stroked, to make it
  easier to read the labels.
- The GraphView does now support multi-window, so clicking a link will open it
  in the last focused window. If the file is already open in a leaf, that file
  will be in that leaf, otherwise it will open the file in the last focused
  leaf.
- `Alt+Click` in GraphView will force the document to be opened in a new tab.
- Zettelkasten links and tags will now be output by our custom Markdown-to-HTML
  parser (i.e., in various places in the app as well as on Copy with Style)


## Under the Hood

- Moved all themes from the `*.less`-files into proper theme plugins for
  CodeMirror v6; this means that they will not provide any global styles
  anymore; any applicable styling has been moved to more appropriate places
  (CodeMirror plugins as well as the WindowChrome and the various remaining
  `*.less` files). We tested the changes out and in our settings, no changes
  were necessary; sometimes you may need to adapt class definitions
- Remove unused color variable definitions
- Move gray color palette to the Window Chrome component
- Fixed an issue where the font definitions were borked and required usage of
  `!important` to make them work (#4719)
- Upgraded all available CodeMirror components to the most recent version
- Replaced `fs.unlink` with `fs.rm` in `safeDelete` to support recursive removal
  of directories
- `fsal-directory::removeChild` now calls `pathExists` instead of `isFile` to
  make sure directories also are removed in removeChild
- `pathExists` wraps `fs.promises.access`.
- (CodeMirror) Move plugin-specific base styles from the main override as well
  as from the themes to the respective plugin files
- Bump Pandoc to version `3.1.9`
- Fixed a weird layouting issue with the code block backgrounds
- DocumentManager's `openFile` does now handle the case when windowId and leafId
  is undefined, by keeping track on the last used editor.

# 3.0.2

## GUI and Functionality

- Fixed a bug that would not parse plain-text links at the end of a line
  completely
- Added two heuristics to plain link parser: (a) if the matched link ends with a
  period, exclude the period; (b) if the matched link ends with a closing
  bracket that does not match an open bracket, exclude the closing bracket
  (remember that you can explicitly define the start and end of plain links by
  wrapping them in `<` and `>`)
- Fixed an issue that could lead to data loss if "Always load remote changes"
  was checked in the settings
- Improved the Czech translation (#4688)
- Fixed an issue that would import Markdown files as LaTeX instead of simply
  copying the file
- If multiple candidate profiles to import files are found, the user can now
  choose the correct one
- Cmd/Ctrl-Clicking on non-rendered Markdown links will now have the same effect
  as directly clicking on the URL part of the link: follow the link
- The link renderer is now native in that it simply hides formatting characters
  instead of rendering a widget in place of the link; making inline formatting
  easier. NOTE: When copying a link as HTML, inline formatting in the
  descriptions is not yet parsed to HTML due to a limitation in the AST parser

## Under the Hood

- Increased the "immediate" save delay from 250 to 500ms to give slower systems
  more time to persist changes to disk
- Replaced direct `access` and `stat` calls for files and directories in the
  FSAL with a wrapper that will later on allow us to keep different file systems
  (e.g., WebDav versus local filesystem) opaque to the user
- Fixed a potentially (?) horrible bug where directory modification times were
  accidentally set to `ctime` instead of `mtime`, leaving any changes to the
  directory that do not also update `ctime` hidden from the FSAL
- Fixed a misalignment of the `InlineCode` element for the Pandoc attribute
  parser
- Upgrade Electron to v25.8.4, mitigating CVE-2023-5217

# 3.0.1

## GUI and Functionality

- Monospaced elements such as inline code elements are now rendered in monospace
  font again
- Fixed a bug preventing assigning colors and descriptions to tags in the tag
  manager
- Magic Quotes detect forward and backward slashes (/ and \\) as non-word
  characters, behind which a starting Magic Quote can begin
- Zettlr now properly uses a proper filename extension on export even when using
  extensions
- The generic text input context menu shows proper labels (#4655)
- Improved the French translation
- Improved the Japanese translation
- Improved the Catalan translation
- Fixed link previews for short notes
- Updated the notification and menubar (Windows/Linux) icons to the new logo
- Fixed a bug that would prevent changing the directory sorting order (#4654)
- Fixed a bug that would sometimes cause the autocomplete pop-up not showing
  when editing an existing Zettelkasten link (#4653)
- Fixed a bug that would sometimes cause the last active tab(s) to not be
  remembered correctly on launch
- Improved calendar view layout
- Fixed a visual bug that would make a distraction-free editor overlay even
  pop-overs
- Fixed a small glitch that would prevent proper visual indented alignment of
  images when inside of list items
- Replace the long "Open image externally" message with an icon on prerendered
  images and move it to the title; also make the message translatable

## Under the Hood

- Fixed the `plainPandocReaderWriter` utility function to properly extract the
  plain reader/writer in all possible configurations
- Improved performance of the math equation parser
- Improved performance of the footnote parser
- Improved performance of the plain link parser
- Renamed the Catalan translation file from `ca-CA` to `ca-ES`
- Moved the notification provider to a utility function
- Refactored Popover logic to use props instead of data for initialization to
  ensure the data is available upon component instantiation, making the logic
  less brittle
- Refactored a hacky solution that would not remember the previous editor state
  when entering distraction free mode and led to various other issues and bugs
- Update Electron to v25.8.1 to mitigate CVE-2023-4863

# 3.0.0

## READ THIS FIRST!

This update brings a host of changes and new features. If you're upgrading from
an older version of Zettlr, you will have to re-do a few things because due to
the extensive changes, we had to adapt how your data is persisted. Here's the
quick list:

1. Your open documents will have to be re-opened once. Regardless of which files
   were open previously, they will all be closed after the update.
2. There are no more unsaved in-memory files.
3. Two default settings have changed in order to maximize benefits from the new
   features: Avoid new tabs is now set to false (since split-panes also allows
   you to spread out your open documents across several panes and windows), and
   Always reload remote changes is now set to true by default.
4. The defaults system has changed. You will see new export options that weren't
   there before, and you will see some weird `export.format.yaml` and
   `import.format.yaml` export options. These are the "old" profiles we have
   kept in case you made modifications. We suggest you copy over all changes to
   the new profiles and then delete them, or rename those old ones to more
   memorable names. Read more below.
5. The TableEditor has received a better save strategy to prevent data loss. As
   it is impossible to fully control the data flow from the visual table element
   into the underlying Markdown document, this data flow is now explicit: Tables
   now feature a save button (with a disk icon) at the top of the table. Its
   background will be green as long as the table has not been modified. Once it
   it modified, the background will turn red. Click the button to apply all
   changes to the document.
6. Quicklook windows are completely gone now.
7. Footnote editing has changed: Instead of editing the footnote in-place by
   `Cmd/Ctrl`-clicking it, there is now an "Edit" button inside the footnote
   preview which, upon clicking, will bring you to the footnote context. This
   has the benefit that you will have full syntax highlighting support as well
   as any shortcuts and commands you may need.
8. We have deprecated the Zettelkasten link start and end configuration
   settings. Both are now fixed to `[[` and `]]` respectively. We have figured
   that nobody needs to configure this, and it makes many parts of our code
   easier.

## Correcting Ordered List Numbers on Move

Moving lines that are part of an ordered list using 'Alt-UpArrow'/'Alt-DownArrow' 
will now also correct the list numbers of any affected lists after the move.

## New Icons on Windows and Linux

For 3.0, we decided that it's time to give our app icons a facelift. For the
past six years, Zettlr sported working, but relatively bland icons to convey its
existence on the taskbar to its users. The new icons still convey the same
message, but you will notice that they now integrate much better into the new
Windows 11 Fluent UI.

We decided to exchange the icons on Linux as well. They may not seamlessly
integrate into your specific UI, but we feel they will definitely look more
modern than the previous iteration of icons.

With this move, the Windows and Linux experience of Zettlr finally moves on par
to the macOS experience, which has received an updated icon with the release of
Zettlr 2.0.

## Split-Panes and Multiple Windows

A long awaited feature has made it into this version: Now you can open multiple
windows and you can split the editor area in every window into multiple parts,
so-called editor _panes_ (sometimes we may call them "leafs" since internally
they are represented as a tree structure. Feel free to remind us in that case
that we're talking to humans, not our code). This means you can now open as many
files as you wish at the same time, and you can spread them out across multiple
windows. This will especially benefit workflows that rely on having open
multiple files side by side to copy information or to read them. However, if you
are happy with the old ways, you can of course opt not to use them. Here's how
it works:

* You can open a new window by choosing the corresponding menu item in the
  Windows submenu, or by pressing `Cmd/Ctrl+Shift+N`.
* You can now drag document tabs not just within the tab bar, but also onto the
  editor area. If you move a document tab to the borders of the editor, a
  shimmer will appear that indicates that you can split the editor to that side.
  If you drop the file on one of the four borders of the editor, this will split
  the corresponding editor in two along the specified direction (left, right,
  top, bottom) and also move the file into that new pane.
* You can also move document tabs between multiple panes by simply dropping them
  in the center of an editor pane. As long as there's no shimmer, the file will
  be moved instead. You can also drop a file onto a tabbar of one of the
  editors, which will have the same effect (but it will be indicated with the
  same blue shimmer as when you are splitting an editor).
* After you have closed the last file inside such a pane, it will automatically
  close itself. If the pane was part of a split, the other pane will then occupy
  the place of the now closed editor pane. To create the pane again, simply drag
  another file to the correct border of an existing editor pane.
* You can resize the panes at will. Unlike the sidebar and file manager, we have
  not implemented any size limits, so with a little bit of care, you can create
  your unique mosaic of files.
* Since we are now not limited to one active file and one set of open files per
  window, these notions have changed their meaning. Now, every editor pane has
  one set of open files and one active file. Each window also remembers which
  pane was last active so that global features (such as the sidebar) can show
  you information based on the most recently focused editor pane's active file.
* Most contextual information (table of contents, list of references, etc.) will
  now update based on the most recently focused editor. In order to make those
  places show information relating to one of the open editors, simply click with
  your mouse inside to focus them.

## New Defaults/Profile File System

This update introduces a new way to work with defaults files. At a glance,
here's what has changed:

* Zettlr now understands the `reader` and `writer` properties of defaults files
* It uses those properties to determine if a file can be used for importing or
  exporting, and displays the appropriate files in the relevant places for you
  to choose
* You can now create new defaults files, rename existing ones, or remove them
* When changing the `writer` or `reader` for such a file, this change will be
  recognized by Zettlr and be treated accordingly
* This also means that Zettlr will from now on only ship with a minimum set of
  profiles; but any additional import/export formats can be created by you with
  just one click
* Additionally, because of this, you are now able to export LaTeX files directly
  without running them through a Markdown interpreter first, allowing you to,
  e.g., create beamer slides or write plain TeX files within Zettlr
* Furthermore, we have dropped our internal reveal.js exporter, since Pandoc
  supports everything we did out of the box (and better) than our exporter

## Tag Manager Update

The tag manager has received a necessary face lift. Now, the tag manager shows
all your tags and allows you to assign/un-assign colors and descriptions. This
makes it easier to assign colors to certain tags without having to remember the
tag first. Additionally, it gives you a better overview over your tags. The info
is now being propagated better across the app, with more places showing the
assigned colors for tags.

Additionally, you now have a better way to consolidate your tags: Within the
tag manager, you can now rename tags in order to clean up your tagging system.

### Splash Screen

As more and more users have increasingly large workspaces, we receive an
increasing amount of feedback that the app start seems sluggish. To indicate
that nothing is wrong and Zettlr simply needs time to recreate the cache, we
have implemented a splash screen that shows if the file loading isn't finished
after one second and displays the boot process to show what is happening behind
the hood.

### Migration Guide

There are two instances where you will want to migrate something.

#### Old defaults files

Since Zettlr will never remove any data without asking, it will keep the
previous files in your defaults directory. Now that their filename is also
meaningful, you can see them by their naming structure: `import.format.yaml` and
`export.format.yaml`. You are free to remove them or rename and keep them.

Zettlr ships with a set of new files that are now additionally appropriately
named. Those files are "protected". Protected files have a small lock icon next
to their name. Protected means that if you delete or rename them, they will
automatically be recreated. You can use this to your advantage: By deleting such
a file, you are effectively resetting it to factory default (good if you forgot
what you changed). By renaming such a file, you can effectively make a copy to
have several versions of the same settings depending on your needs.

#### Reveal.js Presentations

Since we have now dropped our internal reveal.js exporter, there are a few
changes you have to make to your existing reveal.js presentations. First, the
theme must now be defined in a YAML frontmatter instead of via the dropdown. A
minimal working YAML frontmatter will look like this:

```markdown
---
theme: league
---

... the rest of the file
```

Supported theme values are:

* `beige`
* `black` (the default, in this case you can omit the `theme` variable)
* `blood`
* `league`
* `moon`
* `night`
* `serif`
* `simple`
* `sky`
* `solarized`
* `white`

Then, in order to get a working reveal.js presentation, you have to make sure
that the property `standalone: true` is inside the profile (this is the
default). In order to additionally copy everything into the HTML file to create
a truly self-contained presentation, set the property `self-contained: true`.

All other things should work as before, but may require a small tweak here or
there.

## GUI and Functionality

- **New Feature**: You can now open multiple main windows, each with their own
  files loaded
- **New Feature**: You can now arbitrarily split the editor area into multiple
  editor panes to keep open as many files at the same time as you wish
- **New Feature**: After a long time, you can now again drag and drop entries in
  the table of contents in the sidebar to rearrange sections of your file
- **New Feature**: Overhauled, improved, and streamlined the defaults file
  system used by the importer and exporter
- **New Feature**: You can now pin tabs, which prevents them from being closed
- **New Feature**: The editor will now check your Markdown for potential style
  issues (can be disabled in the preferences)
- **New Feature**: In the combined filemanager mode, you can now see writing
  targets as a ring progress bar in the position of the file icon
- **New Feature**: Zettlr can now automatically update internal links (Wiki/
  Zettelkasten style) if you rename a file
- **New Feature**: When you hover over a link, you can now get a link preview
- **New Feature**: Zettlr now features a LanguageTool integration. You can turn
  it on in the Spellchecker settings and even provide your LanguageTool username
  and an API key to unlock premium features
- **New Feature**: You can now activate a statusbar that shows some context-
  specific information for each editor pane you have open; this statusbar also
  shows you information for code editor panels, e.g., in the assets manager
- **New Feature**: Changing a certain set of configuration options will make
  Zettlr ask you whether you wish to restart the app for the changes to take
  effect
- **New Feature**: While modifying import and export profiles, Zettlr will now
  check them for validity, and inform you of any potential errors
- **New Feature**: You can now specify the Pandoc working directory in a file's
  frontmatter with the property `pandoc_working_dir` within the `zettlr`
  object
- **New Feature**: Right-clicking on a file or directory now also gives you the
  option to copy the absolute file or folder path to the clipboard
- **New Feature**: There is now a new menu item that allows you to conveniently
  clear the FSAL cache in case of some errors
- **New Feature**: A new gutter to the left side of the editor will now display
  arrow buttons next to footnote reference bodies that will select the
  corresponding footnote reference up in the text upon click
- **New Feature**: Add splash screen to indicate FSAL loading progress
- Note preview tooltips now display a sanitized HTML version of the note's
  Markdown contents
- **New Feature**: Both entire YAML documents (including both profiles and
  regular files) as well as YAML frontmatter sections in Markdown documents are
  now linted, providing a visual indication that a piece of YAML code contains
  syntax errors that prevents, e.g., Zettlr from detecting the file's title or
  Pandoc from properly reading the metadata of the document
- Removed the "Get LaTeX" menu item since (hopefully) now the advice in the docs
  and in the tutorial are sufficient
- Replaced the old Markdown-to-HTML and HTML-to-Markdown converter with more up-
  to-date modules. This should not change how pasting from HTML or copying as
  HTML work, but it could.
- The TableEditor now has a clear data saving strategy: Whenever you change a
  table, you need to manually click the disk icon at the top of the table to
  apply all your changes to the document so that it can then be saved
- Quicklook windows are gone completely now, since they can be more than
  replaced by the new split views and multiple windows
- The windows now finally correctly remember their positions, fixing an old bug
- Improved the link tooltip inside the editor; it will show faster now and is
  easier to access
- Zettlr now recognizes Quarto Markdown files (`*.qmd`)
- Code files (e.g. `*.tex` or `*.json`) now have line numbers enabled and the
  margins of the main editor removed by default
- The sidebar tabs are now static at the top, meaning you don't have to scroll
  up within a long list just to see the tabbar
- Lists (especially in the assets manager) now also allow you to remove entries
  with a right click
- Fixed the Simple PDF, Textbundle, and Textpack exporters
- Added new variables for snippets:
  - `CURRENT_ID`: Holds the currently assigned Zettelkasten ID to the file
  - `FILENAME`: Holds the filename of the current file
  - `DIRECTORY`: Holds the directory path for the current file
  - `EXTENSION`: Holds the file extension for the current file
- Fixed inability to move the text cursor while renaming files in the file tree
- Fixed ability to case-sensitively rename files
- Fixed an incredibly dangerous bug that would lead to data loss if the app was
  being shut down before the statistics provider has been booted up; in which
  case the provider would overwrite sometimes several years worth of statistics
  with empty data
- Added the ability to use mouse buttons 4 and 5 for forward/backward navigation
- Fixed a visual glitch on Linux where in dark mode the active tab would have no
  colored bottom border
- Added a third exporter option: You can now have Zettlr ask you everytime where
  it should store an exported file
- In case of an error, the error dialog will now also present the Pandoc error
  code
- Fixed a minor bug in toolbar toggle controls that necessitated clicking them
  twice to bring them into the "active" state (holds especially true for the
  sidebar toggle)
- Fixed faulty updates on Windows: Now the downloaded file should be opened
  without any errors
- Middle-mouse clicks on the collapse/uncollapse indicators in the file tree
  should no longer trigger scrolling behavior on Windows
- File tree items now show their absolute path on mouse hover
- Clicking a directory will now also uncollapse it without having to click on
  the arrow
- The graph view now uses as labels YAML frontmatter titles, first headings
  level 1, or a filename without extension based on the preferences
- Fixed a usability issue on macOS where if you wanted to select a BibTeX file
  for your citations you had to click through intransparent buttons before being
  able to; now you can immediately select both CSL JSON and BibTeX files
- Parsed links will now show the correctly resolved link as titles
- The file tree now properly cuts too long file and directory names, indicating
  these with an ellipsis, rather than simply cutting off the text mid-letter
- Pressing `Cmd/Ctrl+S` while a TableEditor is focused, this will now trigger an
  update that applies the changes to the underlying document. In other words,
  when editing a table, you can press `Cmd/Ctrl+S` twice to first apply any
  changes from the table to the document and second save the document itself.
- The editor now recognizes Pandoc attribute syntax (e.g., `{.unnumbered}`)
- Added `lua` syntax highlighting support
- Improved the tutorial to make use of the new split views
- Citation keys in the autocomplete dropdown are now sorted by number of
  occurrences in the text
- Fixed the readability mode color gradient (red -> purple -> blue -> green)
- The "Save changes" dialog is now simpler and easier to understand
- The main editor is finally properly styled and looks more natural to work with
- Pre-rendered citations within Zettlr now respect the composite flag, meaning
  that `Some sentence by @Author2015` renders as
  `Some sentence by Author (2015)` instead of `Some sentence by (Author 2015)`
- Tags now include a measure of informativeness or uniqueness, called Inverse
  Document Frequency (IDF); the higher this value the more informative a tag is.
  This number is shown in the tag manager, and tags are ordered by this in some
  places
- The file autocomplete now also includes links to not-yet-existing files. This
  enables you to define links to files that you may want to create at another
  point in time and ensure that all files that link to this file include the
  correct link
- The editor now uses the built-in search panel from CodeMirror
- Added support for COBOL syntax highlighting
- Zettlr can now recognize changes to the Zettlr directory files (where things
  such as sorting and project settings are stored), which means that, if you
  have Zettlr open on two computers and synchronize your files, changes you make
  in one app should be picked up by the other
- Zettlr can now detect changes to the status of a directory as a git repository
  during runtime
- The "Characters without spaces" info is no longer present in the toolbar
  counter widget; the "characters" count now represents always the count without
  spaces across the app
- Mermaid charts now dynamically switch themes between `default` and `dark`
  depending on the app's display
- In various parts of the app, URLs will now be displayed in a shortened format
  if they are long and the space is limited
- If you make use of glob-patterns to filter which files will be exported during
  project exports, you will now get a visible error message if your glob-
  patterns have removed all files so that none remain to be exported
- Clicking on the "Project Properties" button in a directory properties popup
  with activated project functionality now closes the popup
- Redid the emphasis renderer to work on the SyntaxTree directly, which makes
  the emphasis render more properly and now works much faster than before
- Users on macOS can now disable window vibrancy
- Non-existing citekeys in the document no longer cause the list of references
  to be empty
- Dark mode is now set to `system` by default for all operating systems, not
  just macOS/Windows
- A new "match whole word" setting allows to control whether AutoCorrect can
  also correct partial words
- The tutorial is now available in Dutch as well.
- The combined file tree is now more verbose when it comes to icons: Folders
  now always have icons to indicate that they're folders (can be overridden with
  a project icon or a custom icon), and Markdown files have a more distinct icon
- Made the code block autocomplete more resilient in interaction with European
  keyboard layouts' dead key mechanism
- Contrain tooltips to a reasonable size, mainly to prevent overly long lines
  that are uncomfortable to read when the tooltip spans an entire fullscreen
  window

## Under the Hood

- Refactored the main editor component further
- Refactored the Sidebar panels into their own respective components
- Upgrade Electron to `25.x.x`
- Upgrade Pandoc to `3.1.6.2`
- Pandoc is now also available natively for Apple Silicon (darwin arm64)
- Upgrade Chart.js to `4.x.x`
- Upgrade CodeMirror to version 6
- Upgrade to Yarn v2
- Exchange `electron-devtools-installer` with `electron-devtools-assembler`, as
  the former appears to be unmaintained
- Moved from Electron Builder to Electron Forge for building Debian and RPM-
  packages, since Electron Builder seems to produce a few errors which Forge
  doesn't
- Switch from deprecated `@clr/icons` to `@cds/core`
- Pandoc logs are now logged in every case
- Improve the display and functionality of log messages
- Switched the configuration file management for the different service providers
  from the previously very bodged methods to the unified and new
  PersistentDataContainer
- Changed the default ports for the logging server to 9001 to avoid collisions
  with PHP fpm installations on development systems
- The yaml frontmatter title property is now its own property on file
  descriptors to centralize the extraction logic and save some code on the
  renderer's side
- Extracted the ID extraction functionality to its own utility function
- Fixed a bug that would incorrectly detect Python comments or C++ pragmas as
  tags
- Removed all `Meta` descriptors; now all descriptors are unified across main
  and renderer processes
- Documents are now no longer managed by the editor leafs. Instead, they are
  managed by the document provider
- Completely removed all instances of `hash`; the FSAL cache now is being called
  with absolute file paths. Hashed paths are only used to determine the shard.
- Exchanged `nspell` with `nodehun` so that we can load any Hunspell-compatible
  dictionary file in Zettlr, including the previously too-complex ones such as
  the Italian or Portuguese dictionaries
- Fixed the build pipeline so that native Node modules are now code-signed and
  work on macOS and Windows, meaning that `chokidar` should not need to fall
  back to CPU intensive polling anymore
- Sandbox print preview window iframe elements
- The update check will no longer block the boot cycle, making start up times
  fast even in degraded Wifi contexts where there is a connection, but extremely
  slow
- Zettlr now attempts to extract the version strings for supported external
  programs (such as Pandoc, Git, and Quarto) and displays them in the About panel
- Exchanged Zettlr Translate system with `gettext`
- Removed the translation provider, since its remaining functionality to list
  available dictionary files and translations has now been moved to the main
  command hub
- Removed the `Zettlr` class; the last remnant of the old, class-based system
- Remove deprecated modules `svg-inline-loader`, `raw-loader`, and `file-loader`
- Removed unused Markdown Syntax Tree tags
- Separate frontmatter detection and inner (YAML) parse responsibilities
- Remove the `info` property from YAML frontmatter blocks in Markdown AST

# 2.3.0

## GUI and Functionality

- **New Feature**: You can now customize the toolbar and add or remove buttons
  as you see fit
- **New Feature**: You can now navigate the file tree with the arrow buttons
  after activating the quick filter; use up and down to visually move through
  the visible items and left/right to collapse/uncollapse a directory; use Enter
  to "click" that item
- **New Feature**: The document tabbar now features buttons so you can easily
  scroll horizontally through many tabs
- Added "Copy filename", "Copy path", and "Copy ID" items to document tabs
  context menus (thanks to @kyaso)
- Added "New File", "Next File", and "Previous File" buttons to the toolbar
- The query input now gets blurred when starting a global search in order to
  prevent the dropdown from showing up, especially during auto-searches
- Added keyword/tag CSS class names to YAML frontmatter tags
- Added the last modification date to the file list, even if the additional info
  setting is turned off
- The "restrict to directory" field will now be empty by default
- Pressing `Tab` while the query input is focused will now directly focus the
  restrict-to-dir input
- The table of contents in the sidebar now shows the title of the currently
  active file, if applicable
- Removed the less-than-helpful file and folder removal shortcuts
- Fixed the recent documents menu on Windows
- Fixed wrong character count if counting without spaces
- Fixed wrong word count for indented lists
- Fixed wrong keyword/tag CSS class names
- Fixed jumping of the code editor in the assets manager
- Fixed wrongly positioned tabstops during snippets autocomplete
- Fixed an error that would erroneously render citations in footnote previews or
  copied text with styling

## Under the Hood

- Ignore `IDEA`-related files
- Update Pandoc to `2.18`
- Refactored the main window's store to be more modular for the upcoming
  additional changes
- Added an additional check for frontmatter values in code files

# 2.2.6

## GUI and Functionality

- A malformed directory settings file now does not prevent loading the
  directory; instead the malformed file is now removed
- Fixed a small visual glitch on Linux where the selected file was not
  highlighted in the file list in the thin or expanded file manager modes
- Fixed heading ID links not working with, e.g., accents
- Fixed heavy latency when working on a file with many related files

## Under the Hood

- Simplify the codeblock class hook again to significantly improve typing speed
- Updated all dependency packages to the respective latest versions

# 2.2.5

## GUI and Functionality

- Localized Previous/next file menu items
- Fixed selection of words on right-click in the editor
- Editor word selection on right-click now accepts both `'` and `’`
- Add Fortran syntax highlighting (keyword `fortran`)
- Fix a bug that could lead to data loss when changing documents while a table
  has focus
- Added an extra check so that unexpected values of `openDirectory` would not
  prevent Zettlr from starting
- Make the vim command line visible and style it according to the Zettlr themes
- Clicking on the toolbar now doesn't steal the focus from other elements,
  making it more comfortable to drag the window and immediately continue writing
- Added slight transparency to the inline code background color so that block
  cursors are visible inside that code
- Resizing an image upon pasting from clipboard now works better, since the
  aspect ratio will only be recalculated once you leave the input field (i.e. by
  tabbing into another input); this way you can just type in a specific number
- Disabling "render task lists" will now also disable the application of task
  lists; this helps speed up editing long documents with many tasks
- The main editor search now no longer automatically searches
- When opening the main editor search, anything in the search input will now be
  selected
- Fix unintended global search start
- Highlight results from global search in the main editor text
- The code editor in the assets manager now scales with the size of the window
- Added an option to prevent Zettlr from checking for updated translations

## Under the Hood

- Switched to the new code signing certificate for the windows installers
- Write errors which are logged properly to disk
- Display errors in the log viewer
- Added the default Homebrew installation directory for Apple Silicon Macs in
  order for Zettlr to find Pandoc installed via brew.
- Improve global search typings

# 2.2.4

This update changes the scroll effect on the document tab bar to be smooth
instead of snappy. To revert to the old behavior, you can use the following
Custom CSS:

```
body div#tab-container {
  scroll-behavior: auto;
}
```

## GUI and Functionality

- **New Feature**: You can now switch between zooming the whole GUI or just the
  editor font size when using the zoom menu items/shortcuts
- Restores the display of links in the related files section of the sidebar
- Differentiate between inbound, outbound, and bidirectional links in the
  related files section
- Fix related files display and link reporting
- Added a smooth scrolling effect for the tab bar
- Added classes in order to conditionally style the related files section based
  on the type of relation, the classes are `tags` if the relation is based on
  keywords, `inbound` for incoming links, `outbound` for outgoing links, and
  `bidirectional` for links from and to the said file
- Clicking on math now places the cursor correctly, reducing friction
- Select the image markup when clearing a rendered image by clicking on it
- Image captions do not disappear anymore while you are editing it, even if you
  move the mouse out of the image area
- Improve icon alignment in the related files section
- Relaxed conditions for emphasis rendering by just excluding word-characters
- Tab characters are no longer detected as spelling errors
- You can now choose to indent using tab characters instead of spaces
- Do not close the file left to a new usaved file upon saving the file
- Fixed a weird race condition in which the file manager would remain ignorant
  of an in-memory file after it has been saved to disk
- Changes to your files should now be detected immediately also on macOS
- Fixed a bug that would disable both types of magic quotes (single + double)
  if you disabled only one type
- Improve styling of progress bars on all platforms

## Under the Hood

- Resolve links on-demand in the link provider
- Factor out the `clickAndClear` functionality to its own helper
- Improve editor image CSS
- Factor out the checks to see if we can render some element to unify behavior
  across rendering plugins
- Update most pure Node scripts from CommonJS to ESM in order to support the new
  versions of csso, chalk, and got
- FINALLY managed to get fsevents to run! After about three years or so.
- Add support for JabRef `fileDirectory`-style comments

# 2.2.3

## GUI and Functionality

- The graph view now only updates when the underlying link structure has in fact
  changed
- Fixed an issue that would break project exports since we accidentally passed
  not just Markdown and code files, but also everything else in that directory
  to pandoc (including, but not limited to, PDFs, HTMLs, images, etc.)
- The graph view now supports displaying labels permanently; useful for smaller
  graphs
- Better graph sizing
- You can now highlight specific vertices based on text matching on its path
- The graph view scrolling has now been replaced by moving zoom, i.e. wherever
  your mouse cursor is when you zoom, the graph will zoom in ever so slightly
  onto that position
- Tags/keywords in a YAML frontmatter are now properly lowercased
- Massively improve the speed of graph building
- Fixed an error that would prevent the creation of new directories
- Fixed a bug that would always export a revealJS presentation using the black
  stylesheet
- Fixed commented entries in the YAML frontmatter being detected as headings
- The file tree now remembers which directories are opened for longer
- Make the emphasis rendering plugin less aggressive

## Under the Hood

- Remove the dependency on the LinkProvider within the FSAL
- The LinkProvider now only updates when necessary; easing the load on the graph

# 2.2.2

This update includes a long-awaited feature: Graph views. This brings Zettlr on
par with other apps such as logseq or Obsidian. You will find the graph view in
the stats window, which you can open as usual by clicking the statistics button
on the toolbar. The graph will re-render as soon as something in the link
structure of your notes changes. Rendering may take some time, however -- not
because constructing or displaying the actual graph takes so much time, but
rather, because resolving internal links (which can be either IDs or filenames)
takes a long time.

Within the graph view, you can interact with it in a few ways:

* You can tick the checkbox to exclude isolates from rendering, that is: files
  which are not linked to any other note
* With the `+` and `-`-buttons, you can zoom in and out of the graph
* Using the dropdown menu, you can restrict rendering to a single component.
  These clusters of files are ordered by size, so the first components in the
  list are the biggest in your network of files. Note that isolates are excluded
  from this list
* By utilizing the trackpad or scrollwheel of your mouse, you can scroll both
  vertically and horizontally; dragging does not work yet
* Clicking the target button resets the view on the graph to its origin if you
  have scrolled someplace else
* Clicking on a note will open it in the main window just as if you had clicked
  on the note in the file manager

Note that the graph view is still in its early stages. It works as advertised,
but since networks can be very tricky, there is a lot of room for improvement.
You will notice that we publish this new feature using a patch release (2.2.2
instead of 2.3.0). The reason is that we cannot finalize this feature in any way
without the feedback from the community. So for this feature, we would like to
invite you to provide feedback -- not just about potential bugs, but about
things we should improve in the visual feedback the graph view gives you.

See this as an opportunity: Whereas the graph views of Roam, logseq or Obsidian
are pretty much in a final stage, Zettlr's graph view is still a blank canvas
upon which you can project your ideas that help us all make sense of the chaos
that is the network of our files!

## GUI and Functionality

- **New Feature**: Zettlr now finally offers a graph view of all notes in the
  statistics window; clicking on a vertex opens the file in the main editor, and
  you can choose to hide isolates
- The full-text search doesn't skip files whose title and/or tags match the
  search terms anymore
- Hovering the mouse over a document tab now shows the full path of the file
- Ensure that in-memory files which are saved outside the workspaces are still
  added as root files
- Use a more appropriate cursor for resizing the split views

## Under the Hood

- Add d3 as a fixed dependency in `package.json`; lock to the version from
  mermaid
- Fix a dependency race condition in the service container
- Make error messages more meaningful
- Enable renderers to search for files using an internal link

# 2.2.1

## GUI and Functionality

- Fixed an error that would under certain circumstances crash the application on
  start
- Fix an error that would make some actions unusable if a faulty translation was
  provided
- Fixed an issue where sometimes moving the cursor to the beginning of a list
  item would misbehave
- Zettlr now detects if a directory is a git repository and displays this
  information in the directory properties
- Zettlr can now also preview emphasis such as italic or bold text
- Using an absolute path as the default image location will ensure that pasted
  images will be inserted using absolute paths as well.
- Sometimes, something goes wrong when you start the application; now you will
  receive an informative message box if that happens, so that reporting problems
  will be easier

## Under the Hood

- Other files are now stored in the `children` array; the `attachments` array is
  now gone for good
- Removed old remnants of the experimental WYSIWYG mode, since Zettlr now offers
  this via the ensemble of all rendering plugins in the main editor
- Incorporate the logic to disambiguate ID and filename links into
  `FSAL::findExact()`
- Improve findObject utility function
- Resolve outbound links directly in the link provider

# 2.2.0

**Attention**: This update switches one preference in the exporters' defaults:
`file-scope` is now removed. Remove this line from your defaults files, or reset
them to the (new) default, if you'd like to use this in your exports as well.
See for more info [this issue](https://github.com/Zettlr/Zettlr/issues/3103).

## GUI and Functionality

- Tags and keywords within a YAML frontmatter are now clickable
- AutoCorrect values are no longer detected as spelling mistakes
- Fix an issue with false detection of footnote reference texts
- Fix link resolving: Now files dropped onto the editor will be easier to detect
  as files (rather than weblinks)
- Fixed reloading issues with very large citation databases
- Fixed a visual glitch when choosing to "Open in a new tab" in a note preview
- Fix a regression that inserting pasted image paths into the editor didn't work
- Fix wrong display of citations if there was an error rendering the citation
- The tutorial is now also available after the first start; you can reopen it
  any time from the Help menu
- The autocompletion popup doesn't disappear anymore if you completely remove
  anything already written to begin anew
- Fix a bug that would with some installations result in a blank main window.
- Fixed a bug that would sometimes not update the tag autocompletion
- Ensure documents are saved when renaming a directory
- Do not show "Open Image Externally" if loading a data URL
- Improve styling for the "No results" message on file tree filtering
- Newly created files now always open in a new tab
- Fixed a bug where you would receive two "paste image" dialogs if you had text
  selected when pasting an image onto the editor
- Fixed conflicting text decorations between strikethrough and spellchecking
- Fixed a bug where a YAML frontmatter beginning and end would also be
  recognized even if it was not valid. A valid YAML frontmatter must be
  delimited by exactly three dashes/dots on their own line, and *not more*

## Under the Hood

- Update Pandoc to 2.17.1.1
- Activate watchdog polling for the citeproc provider. This should reduce issues
  with very large citation databases.
- If the error message upon a failed database reload indicates that the file was
  simply incomplete, the citeproc provider now attempts a second reload after a
  delay of 5 seconds
- Moved the workspace and root file opening logic into their own command
- Make the ZettlrCommand base class abstract and require constraints on derived
- Remove all calls to `global` in the renderer processes; instead properly type
  the API provided via the window object
- Refactor the main process:
  - Move the FSAL, the WindowManager, and the DocumentManager into the service
    provider realm
  - Factor out all commands into a new CommandProvider
  - Use singleton dependency injection to provide services to each other,
    utilizing an AppServiceContainer
  - Remove (almost) every dependency on the `global` object
  - Move the littered code from the Zettlr main class into their corresponding
    service providers
  - Fixed the dependency hell within the FSAL
- The app doesn't attempt to download the Vue3 devtools in production anymore
- The date formatter now takes everything as parameters and has unit tests

# 2.1.3

## GUI and Functionality

- Display inline math using monospaced font
- Right-clicking citations doesn't select parts of it anymore
- Inline-equations are now properly syntax highlighted
- Fixed a bug that caused unintentional pastes when closing a tab using the
  middle mouse button on Linux
- Heavily improved the full text search: Previously, certain files that should
  have been returned for specific search terms were not considered a match, and
  multiple results per line were mostly not reported; additionally, search
  results are now ordered by relevancy and the search results are marked more
  visibly
- Heavily improved the table editor user interface: Now the table editor will on
  certain actions write all changes back to the document so that the possibility
  of data loss involves a single table cell at most in case the user forgets to
  un-focus the table. Furthermore, the table editor will now not be removed from
  the document when it loses focus, and instead the table will be updated
  silently
- The log viewer now only displays errors and warnings initially
- Fix a small visual glitch on macOS for toolbar searches
- Added "Open in new Tab" button to link preview tooltip, when user has
  preference "Avoid Opening Files in New Tabs" set to true
- Fix `Use the CodeMirror default actions for Home and End` preference not
  working on MacOS
- Fix task item strikethrough appearing laggy
- Fix task item strikethrough covering the preceding whitespace
- On macOS, file tree icons are now displayed using the theme/system color. On
  all platforms, you can customize the appearance using the selector
  `body .tree-item clr-icon.special` (including platform/mode selectors)
- Improve the readability mode: Now it will not render a YAML frontmatter and it
  will additionally treat sentences smarter than before
- Fixed an issue that would sometimes break images when you edited the caption
  in the rendered image caption.
- Enable resetting of the custom Zettelkasten directory
- The default value for "Use system accent color" is now off for all platforms
  except macOS
- The app now remembers if you had the sidebar open, and which tab you selected
- The app now remembers your recent global searches
- The file tree now expands when you are filtering for files/directories
- Translate the auto dark mode start/end setting strings
- The ToC now displays the currently active section
- Fix file manager always showing word count, even if user selected character
  count in preferences
- When clicking on a heading in the ToC, the cursor is now set to that heading
  and the editor is focused immediately
- Fix recent documents items not being clickable in Linux
- Fix drag & drop of files onto the editor
- Fix some bugs in the link opener

## Under the Hood

- Update Pandoc to 2.17
- Removed the unused PDF settings from the config
- Removed the unused `pandoc` and `xelatex` config options
- Convert all MarkdownEditor hooks and plugins to TypeScript
- Tests now simply transpile without type checking
- Move service provider types to the new types directory
- Provide `@dts` as an alias to retrieve typings
- Move FSAL types to the new types directory
- Convert the remaining utility functions to TypeScript
- Polyfill the `path` module in renderer processes
- Convert the MainSidebar component to TypeScript
- Move out the statistics calculation from the FSAL
- The `yarn package` and `yarn test-gui` commands now skip typechecking,
  reducing build time by a large margin

# 2.1.2

## GUI and Functionality

- **New Feature**: You now have more fine-grained control over how your files
  are displayed: You can now select if the filename is always used or a title
  or first heading level 1 is used (if applicable)
- **New Feature**: You can now also fold nested lists
- **New Feature**: You can now choose to display the file extensions of Markdown
- **New Feature**: You can now choose to always only link using filenames
- The Vim input mode of the editor started working again, so we are re-enabling
  it with this update
- Fixed an error that would cause the global search to malfunction if you
  followed a link which then started a global search while the file manager was
  hidden
- Removed an unused preference
- Rearranged some preferences
- On Windows, tabbed windows will automatically hide their labels if the window
  becomes too narrow
- Reinstated the info on what variables you could use in the Zettelkasten
  generator
- Zettlr displays info text below some preferences again
- Citations are now first-class citizens and got their own preferences tab
- Fixed a small error that would close additional files when you renamed a file
  that was also currently open
- Fixed the context menu not showing during a full text search on macOS
- When something goes wrong during opening of a new workspace or root file, the
  error messages will now be more meaningful
- Small improvement that will not detect Setext headings level 2 without a
  following empty line. This prevents some instances of data loss where users
  forget this empty line and thus accidentally create a valid simple table
- Fixed an issue where the indentation of wrapped lines would look off after
  changing the theme or modifying the editor font via custom CSS
- Fixed the vim mode cursor being barely visible in dark mode
- Done task list items will now be stroked out faster

## Under the Hood

- Convert the MarkdownEditor to ES modules and TypeScript
- Make the `dot-notation` rule optional

# 2.1.1

## GUI and Functionality

- **New Feature**: Zettlr now accounts for backlinks to the currently active
  file, which means it now displays files which link to the current file in the
  sidebar
- New setting: You can now choose to hide the toolbar while in distraction-free
  mode
- Improved placement of the popup displayed by the Input Method Editor (IME) for
  writing non-alphabetic characters (e.g. Chinese, Japanese, or Korean)
- During drag&drop, you can now rest over a collapsed directory for longer than
  two seconds to have it automatically uncollapse -- this way you can reach
  deeper nested directories without having to stop the operation
- Clicking a search result in the global search sidebar will now highlight it
  in the sidebar
- The search now also starts when you press Enter while the restriction input is
  focused
- If you abort moving a file by dropping it onto its source directory, Zettlr
  will silently abort the move without nagging you about the fact that the
  target directory obviously already contains a file of the same name
- Renaming root-directories will now ensure the new path of the directory is
  persisted to the configuration
- Fix a rare error that would incapacitate the Math equation renderer
- Fixed an error that would sometimes prevent the autocomplete popup to close
  until the main window was closed and reopened (or the app is restarted)
- Fixed an error that would prevent a global search if no directory is selected
- Fixed a bug that disabled the table insertion toolbar button in the previous
  version
- Fixed an issue preventing updates of lists in the preferences
- Fixed an issue not displaying the currently selected theme in the preferences

## Under the Hood

- Update to Electron 16
- Make sure to de-proxy the tag database before sending it to the MdEditor
- Remove the `openDocuments` array from the Vue component data
- Convert the MainEditor component to TypeScript
- Added a `@providers` alias for easy referencing of service providers

# 2.1.0

## GUI and Functionality

- **New Feature**: Implemented "forward" and "back" actions, which are
  especially useful for people managing a Zettelkasten and frequently follow
  links: Now you can go back and forth between opened files (shortcuts:
  `Cmd/Ctrl+[` and `Cmd/Ctrl+]`) so you can more quickly navigate your files
- Fixed an error in the link filtering process that would throw an error when
  you attempted to remove internal links completely upon export
- Fixed `Cmd/Ctrl-Click`-behavior on footnotes
- Dragging and dropping files (both from the desktop and the sidebar) now always
  inserts relative paths
- More reactive updating of the related files section
- Improvements during insertion of snippets
- The footnote editor now has a consistent background color in dark mode
- You can now open linked files from within the preview tooltips
- Removed the shortcut to rename directories since that was rarely used and
  could confuse users since it was not obvious where the directory is in the
  file manager
- Moved the file renaming process via shortcut to the document tabs since it's
  much more visible there
- Fix a very rare bug in which selections inside headings would look off
- Fixed an error that would fail the print preview if you had images with
  relative paths in your document
- Internal links to files that contain a period should work now (except what
  follows exactly matches an allowed Markdown file extension)
- Scrollbars on Windows and Linux should now switch colors according to the
  app's dark mode setting
- Zettlr doesn't detect links to other headings in the form of `[link](#target)`
  as tags anymore
- Reinstated the ability to use pure number tags or hexadecimal numbers as tags
- Using the shortcut `Ctrl-Shift-V` to paste something as plain text will no
  longer paste it twice on Windows and Linux
- Zettlr can now be started minimized (in the tray/notification area) by passing
  the CLI flag `--launch-minimized`, which means the main window will not be
  shown after launching the app
- On single-file export, unsaved changes are now also exported
- MagicQuotes can now surround selections
- File duplication will now make sure to always create new files instead of
  overwriting existing ones
- Attempt to scroll back to the correct position after applying remote changes
- Adapt styles on Windows
- You can now specify a TeX template and an HTML template for projects
- Fix double titlebars on Windows and Linux when displaying modals
- Following internal links now also works for systems in which the ID is part of
  the file name
- Updated the display name in the Add/Remove Programs entry for Windows
- Task list items in the editor are now correctly spaced again
- Fixed a bug that would render it impossible to open images and files with non-
  ASCII characters within their path
- You can now copy the underlying equation code for LaTeX equations

## Under the Hood

- Added a further check to the filter copying. Since the filters that ship with
  Zettlr are bound to the inner workings of the app, we should always overwrite
  them if applicable (to ensure they are updated with the app), unlike the
  defaults which people should be able to modify without us messing with them
- Sanitized and standardized all Vue component names and app entry points
- Fix a whole bunch of linter warnings
- Remove the custom event system (`$on`, `$off`, and `$once`) in preparation for
  Vue 3
- Switched to Vue 3 (incl. Vuex 4, vue-loader 16, vue-virtual-scroller 2)
- The state is now being instantiated using a function which adds reactivity
- The modified documents are now updated in such a way that attached watchers
  are notified
- The snippet insertion process is now much more precise and allows snippets to
  be inserted at any point within non-empty lines without any quirks
- Update Pandoc to 2.16.2
- The VS Code debugger now uses the `test-gui` configuration and not the regular
  (potentially critical) main configuration; NOTE that this means you must run
  the `test-gui` command first to generate that data-dir in the first place
  before starting the debugger
- Cleaned up the handler for rendering task-list items
- Switched the windows update, tag-manager, stats, quicklook, project-properties,
  print, paste-image, log-viewer, error, assets, preferences, and about to
  TypeScript
- `extractYamlFrontmatter` does not require the linefeed anymore
- Remove the `openFile` method from the main Zettlr object. Use
  `getDocumentManager().openFile` instead to open a file
- Add an automatic updater for `CITATION.cff`
- Zettlr now extracts outlinks from a file and adds them to descriptors
- Added `@common` as a shorthand alias for importing files within the `common`-
  directory
- The file autocompletion database now uses the full paths to index files

# 2.0.3

## GUI and Functionality

- **Default changed**: The exporter's HTML defaults have now `self-contained: true`
  instead of previously `self-contained: false` -- make sure to update your
  settings accordingly!
- The editor dropdown list now won't be wider than the window, even if you have
  very long citations or keywords
- Removed the leading `#` in the tag cloud
- Allow tags to be sorted by name or count
- Re-introduce the project properties window, since the place within the popover
  was very limited and people have begun calling for more features, so we need
  the space of a dedicated window
- Image caption changes are now also saved when the text field loses focus
- Reworded "night mode" to "dark mode" consistently
- Fix a minor design glitch
- Removed the previous HTML template; now Zettlr uses Pandoc's default
- Fix a small visual glitch that would show link tooltips in unexpected
  locations
- Fixed a small bug that would make Zettlr treat numbers at the beginning of a
  line as a list too often. Now typing, e.g., "21.12.2021" will not yield a
  "22." on the next line
- Changing heading levels using the context menu on heading markers will no
  longer insert the new heading level at arbitrary positions in the document
- Fixed the accessibility to screen readers of toolbar search controls

## Under the Hood

- Update Pandoc to 2.16.1
- Improve sorting behavior of directories on creation and renaming of files
- Removed custom middle-click paste code for Linux, cf. #2321
- Fixed a floating-point to integer conversion failure error
- Fix potential errors in the updater window with additional sanity checks
- Project properties are now persisted to disk only if they actually changed

# 2.0.2

## GUI and Functionality

- Linking files by dragging them onto the editor from the file manager works
  again.
- Text input is automatically focused on global search (`Ctrl+Shift+F`).
- Previously, when you saved an in-memory file to disk, the dialog would begin
  in some random directory, but never the currently selected directory. This is
  now fixed.
- Added syntax highlighting for Octave (Matlab), keyword: `octave`
- The sidebar now refreshes also whenever it is shown, preventing wrong messages
  such as "No citations in document" when a document with citations is open.
- Modal windows now have a title bar
- Slightly increased the status bar height
- Fixed the image size calculator during image pastes
- Fixed a bug that sometimes caused the editor to randomly jump when entering a
  newline
- The updater has received a face lift: It should now be more responsive and
  easier to handle. We now filter out files which wouldn't work on the given
  platform either way, making it harder to accidentally download the Intel-
  packages when you're on ARM (or vice versa).

## Under the Hood

- Switched the Linux middle-mouse-paste code to listen to mouseup events instead
  of mousedown events in response to issue #2321
- Update Pandoc to 2.15
- Refactor the `UpdateProvider` so that it now has a unified state and a better
  error reporting. It should work much better without unrecoverable states and
  is more responsive. Additionally, removed a lot of old and dead code from it.

# 2.0.1

No stable release works without bugs, and thanks to our community, we found them
quickly! This patch fixes those initial bugs.

## GUI and Functionality

- Previously, list items were rendered as if they were code blocks if they were
  indented by at least four spaces, which was not supposed to happen. Thanks to
  @Redsandro for fixing this!
- The autocomplete dropdowns in the editor now only show the top 50 matches. Any
  more wouldn't be visible either way, and additionally, we have had reports
  that databases with more than 10,000 items made those lists somewhat slow.

## Under the Hood

- Switched to providing necessary information to `BrowserWindow` instances via
  `URLSearchParam`s instead of utilizing the `additionalArguments` property on
  the window constructor, since on Windows, Electron injects an additional
  property `prefetch:1` afterwards, rendering it pure luck to retrieve the
  correct information across all Platforms.
- Switched the `Sidebar` and the `SplitView` components from `v-show`-directives
  to `v-if` directives to prevent rendering while they are not in view.

# 2.0.0

Since the last release, 1.8.9, there have been 1,921 commits and 823 files
inside the codebase have changed (plus one or two commits after editing this
changelog and bumping the version string). Thus, the changelog this time does
not contain a meticulous list of every change. Rather, we focus on notable
changes here. If you would like to see the full list of every change, please
follow [this link](https://github.com/Zettlr/Zettlr/compare/v1.8.9...v2.0.0).

## 32bit Builds Are Discontinued

We do not ship any more 32bit builds. From 2.0.0 onwards, only 64bit builds
(both Intel and ARM) are supported. For Windows ARM builds, Pandoc is not
available, so to export and import files on Windows ARM you must install Pandoc
manually, if possible.

## New Configuration Options

Several existing configuration options have changed their format. This means
that changes to these won't be recognised and they will reset to their default.
In this case, you may have to re-adapt your preferences in several places.
Please have a look at your settings after updating and see if they still are set
the way you like.

## Writing Targets Must Be Re-Applied

Due to a change in the underlying data structure, this version of Zettlr will
not recognise any writing target set by a Zettlr version 1.x. This means: Please
note down the important writing targets you have set before updating and then
once re-apply them. We would like to apologise for this inconvenience, but
believe its benefits by far outweigh the single additional migration effort on
your side.

## No More Transitive Files / New Browser-Like Behavior

The idea of "transitive files" we implemented in previous iterations of Zettlr
proved to be counter-intuitive to many people. We now removed that feature
in favor of a much better tab-management. By default, Zettlr will now try to
avoid opening new tabs and instead attempt to replace existing tabs whenever you
open any new file. You can force Zettlr to open a file in a new tab instead by
either middle-clicking, or right-clicking the file and choosing "Open in a new
tab." If you generally do not want tabs to be closed in favor of other files,
you can uncheck the option "Avoid opening new tabs." Files with unsaved changes
will never be replaced. This behavior is very closely aligned with how modern
browsers handle links.

## Autosave Is Now A Setting

A few years ago we implemented auto-saving after a delay of five seconds with no
change to the current file. However, some people mentioned that they'd like to
choose what to do. Now you can switch between three modes of autosaving. "Off"
disables autosave and you have to manually save using `Cmd/Ctrl+S`.
"Immediately" saves files after a very short delay of 250ms, that is basically
whenever you stop typing. "After a delay" (default) will save files after the 5s
delay you know from previous versions of Zettlr.

## PDF-Preferences Are Discontinued

The PDF-Preferences window has been removed in favor of the new "assets
manager." While it did prove to be a nice reminiscence of how LibreOffice or
Word handled layout, it was not a scalable solution. Instead, we have now
switched to defaults files, which are a little more complex than this dialog,
but provide much more functionality and flexibility.

## New Dialog: Assets Manager

Instead of the old PDF-Preferences window, Zettlr now contains a so-called
"assets manager." This is a new preferences window that allows you to customize
settings which are stored in individual files. The first two tabs feature
exporting and importing settings using so-called defaults files. Defaults files
are written using YAML and provide Pandoc with sensible defaults for every
export. We will shortly after the release of 2.0 include extensive documentation
for how these work. The defaults we provide should work well for most users.

The third tab contains the custom CSS, and the fourth tab contains the new
snippets feature.

## Custom CSS Has Moved

The Custom CSS can now be edited directly in the assets manager instead of in
its own dialog.

## Zoom Functionality Has Changed

Previously, you could increase and decrease the editor's font size using the
zoom shortcuts. Now, the zoom shortcuts will zoom the complete user interface.
This is an accessibility feature, since several people with visual impairments
as well as people with large external displays have mentioned they would like
the user interface itself to be scalable.

The editor's font size can now directly be edited with a new setting in the
editor settings tab.

Scroll-to-zoom has been removed, because too many people have accidentally held
down `Cmd/Ctrl` while using the scrollwheel, causing many accidental zoom
operations.

## The Pandoc Command Has Been Removed

In the past, you had the ability to modify the command that Zettlr would run to
export your files. However, several times we had to adapt the command, which
lead to frustration among users because we had to manually inform everyone of
these changes and they had to manually "reset" the command. Now that we have
switched to defaults files, the command that will be run in every case is
`pandoc --defaults "/path/to/defaults.yaml"`. Instead of modifying the CLI
arguments, you can now adapt the defaults Pandoc will be run with, which is
possible because every CLI argument has a corresponding setting in defaults
files, which can be edited in the assets manager.

## Native User Interface

Another notable change is that now we have switched to a native user interface.
This means that Zettlr does not have a completely custom design anymore, but
rather orients itself at the various interface guidelines published by Apple,
Microsoft, and the GNOME team. Thus, on macOS and Windows Zettlr now follows the
Big Sur style and the Metro style respectively. On Linux, we have attempted to
model the GNOME interface but had to make a few changes due to the fact that
there are numerous different window managers with different aesthetics.

## Two PDF Export Options

You will notice that there are now two different PDF exporting options, one is
called "PDF Document", the other "PDF (LaTeX)". The first option enables you to
export a document to PDF without the help of a LaTeX distribution. This way you
can have PDF exports without installing such a distribution. The second option
allows you to export to PDF as you know it from previous versions of Zettlr.

## Project Settings Have Moved

With the introduction of defaults files, there is less necessity to ship a full
dialog just to edit a project's settings. Instead, the project settings have
been moved to the novel "Properties" dialog of directories, which you can access
via the context menu.

## GUI and Functionality

- **Feature**: Switched to using defaults files in the exporter. Additionally,
  the exporter is now modular, allowing for more extensions in the future.
- **Feature**: You can now define snippets, reusable pieces of text that allow
  you to save some time when writing
- **Feature**: The "global search" has been renamed "full text search" and has
  moved to its own sidebar panel -- you can switch between the file manager and
  the full text search using the three-way toggle in the toolbar
- **Feature**: A new sidebar tab shows you related files
- **Feature**: Added a calendar view to the stats dialog, showing you what
  you've written over the year
- **Feature**: The macOS version of Zettlr now boasts a new application icon,
  adapted to fit the style of the Big Sur operating system. It was provided by
  Marc Oliver Orth (@marc2o) – thank you!
- **Feature**: Zettlr now supports bibliography files on a per-file basis. Just
  set the wanted bibliography in your YAML frontmatter, within the
  `bibliography`-property.
- **Feature**: The tag cloud now offers you "suggested tags" for the current
  file. Tag suggestions are words equalling tags found inside your file which
  are not yet prepended with a hash-character. You can modify the list of
  suggestions and insert them at once. Zettlr will insert them into the
  frontmatter so that the actual text will remain untouched. If there are any
  tag suggestions, the tag cloud icon will feature a small red dot.
- **Feature**: Now Zettlr can export to PDF even without any LaTeX-distribution
  installed on the system.
- **Feature**: The footnote editing logic has been improved. Now, multiline
  footnotes are handled appropriately, and you can safely use multi-line
  footnotes alongside the in-place editing feature.
- **Feature**: You can now customize the data directory using the
  `--data-dir="/path/to/directory"` switch. This allows portable installations.
- **Feature**: In addition to the "Glass" sound you can now also have the
  Pomodoro timer play a "Chime" or a "Digital Alarm" after each step
- **Feature**: The filter now not only filters the file list but also the file
  tree
- **Feature**: New "Properties" popouts give you access to information about
  your files and folders via the context menu
- **Feature**: Projects can now be exported into multiple formats at once,
  allowing you to choose from every available format
- **Feature**: You can now further filter which files will be exported using
  glob patterns
- **Feature**: A new update dialog improves the updating experience
- 32bit AppImages and Windows builds are no longer supported.
- Double-dollar equations are now rendered in display mode.
- Removed the Pandoc installation item from the help menu.
- Moved the Pandoc and XeLaTeX settings to the export tab in preferences.
- Updated the tutorial instructions to install Pandoc
- Fixed a bug that would delete file if it got renamed as itself.
- All languages will now be downloaded by the CI workflow. Updates will still be
  pulled via the application on boot.
- Removed the ability for the translation provider to arbitrarily request
  languages that have not been installed in order to remove that fragile
  feature. All languages will now be provided from the application immediately.
- All windows will now remember their last position.
- Some components of the renderer elements will now respect a given accent
  color set by your operating system (only available for macOS and Windows).
  You can choose between a theme's accent color and the operating system's in
  the display settings.
- You can now close files by middle-clicking their tabs
- MDX supported as a type of markdown file
- New File and Edit File can now fast rename without selecting the extension
- Add a tray to the system notification area, off by default. To activate, see
  Preferences → Advanced → "Leave app running in the notification area" (or
  "Show app in the notification area" when using MacOS).
- Fixed a bug that would mark some quotation marks as misspelled
- Fix the visibility problems under night mode mentioned in issue #1845
- Enabled syntax higlighting for fenced code blocks that use attribute lists as
  per issue #2259
- Added the SIL Open Font License to the About dialog

## Under the Hood

- Removed support for 32 bit AppImages on the CI.
- Migrated the exporter to TypeScript.
- Completely rewritten the exporter in order to be able to use defaults files
  and enable much more flexibility.
- Removed the Pandoc command.
- Add typings for external modules, remove the internal custom ones for `bcp-47`
  and `nspell`.
- Reenabled the Pandoc and XeLaTeX options in preferences.
- Removed the generic IPC call from the config provider and replaced it with
  consistent checks as to which options have actually changed. This increases
  the performance after configuration saves.
- Migrated the config provider to TypeScript.
- Migrated the Citeproc Provider to TypeScript, and cleaned the provider up:
    - The provider has now the capability to load multiple databases at once and
      switch between them.
    - Furthermore, the provider now needs much less variables, the logic is much
      simpler, and many unnecessary ipc calls have been removed.
- Migrated many utility functions and other scripts to TypeScript.
- The translations are now loaded by the `trans` helper to make sure it will
  always work.
- Migrated the complete GUI to Vue.js, using a reusable component system.
- The window chrome is no longer controlled by the window registration handler.
- Now tests can be run as JavaScript or as TypeScript files (use `.js` or
  `.spec.ts` files respectively).
- Generalised the window state management so that all windows are now able to
  remember their positions easily.
- Zettlr is now completely jQuery-free.
- Migrated the FSAL cache from unstable Objects to Maps and Sets.
- Migrated the TagProvider to a Map as well.
- Added an assets provider responsible for maintaining the various files Zettlr
  now uses
- Completely sandboxed the renderer processes. Now, even if an attacker gains
  access to a browser window, the chances of them causing any damage is greatly
  reduced
- Moved all static assets to their own directory
- Fixed font, image, and resource loading in general via webpack
- Fixed the debug capabilities; now everyone should be able to debug both the
  main process as well as the renderer processes using VS Code
- Added "recommended extensions" to the VS Code setup, allowing for easier
  interoperability across code contributors
- Switched to the native "recent documents" functionality on macOS and Windows
- Switched to a new, completely GDPR compliant API for updates. No piece of data
  will be transferred anymore (except the update information from our server to
  the apps)

# 1.8.9

## HOTFIX FOR JPCERT#90544144

> Read our Postmortem on this issue and the last one on our blog.

This is a hotfix that fixes a potentially severe security-issue, reported to us
by the Japanese cybersecurity organisation JPCERT/CC. It was reported that due
to insecure iFrame handling on our side, malicious actors could take over users'
computers using specially crafted iFrame-embed codes or Markdown-documents
containing such an iFrame.

This release closes this vulnerability. Specifically, the following precautions
were taken:

1. Now, whenever Zettlr renders an iFrame, it will omit all attributes except
   `src` -- in the security disclosure, the attribute `srcdoc` has been used to
   maliciously access the test system. While this means that certain features
   are not supported during preview (e.g., `allowfullscreen`), remember that the
   attributes will still be exported so that in HTML exports, they will work.
2. We have added a global whitelist that by default only contains the hostnames
   of YouTube and Vimeo players so that those embeds work out of the box. For
   all other hostnames, rendering of iFrames will be blocked by default.
   Instead, you will be presented with a warning and be asked whether or not you
   want to render content from the given hostname. You can then choose to render
   it _once_, or permanently add the named hostname to the whitelist.

> Note that you can completely disable any iFrame pre-rendering in your display preferences.

We would like to apologise for the inconvenience. If you are interested in how
it came to this situation, please read our Postmortem on this issue.

# 1.8.8

## HOTFIX FOR ELECTRON CVEs

This is a hotfix that updates a vulnerable Electron version to a safe one. This
is in response to a row of CVEs that have been detected in the source code of
Chromium in the past days. With an outdated Electron-version (<12.0.6), it was
possible for an attacker to take over your computer via Zettlr using a crafted
HTML webpage.

This release fixes Zettlr 1.8.7, which was vulnerable to this kind of attack. It
upgrades Electron from a vulnerable 11.x.x-version to the safe version 12.0.6.

> **DO NO LONGER USE ZETTLR 1.8.7! RELEASES PRIOR TO 1.8.8 MUST BE REGARDED AS UNSAFE!**

# 1.8.7

## GUI and Functionality

- On Linux systems, the application icon should now show up again.
- Fixed an issue where your text would "jump" irradically when you were writing in the last line of the file.

## Under the Hood

- Restored the generic folder path in the `electron-builer.yaml` config.

# 1.8.6

## GUI and Functionality

- Your typing speed is now as fast as previously again, even for long paragraphs and files (thanks to @mattj23 for implementing the fixes in the multiplexer).
- You can now also switch to sub-directories using the file list navigation; it is not limited to files only anymore.
- Fixed a bug that would show a wrong path as the current one on pasting image data onto the editor.
- Fixed a bug that would make dragging items from the file list impossible.
- Fixed odd behaviour that would make dragging and dropping items in the file tree (especially in combined mode of the file manager) hard.
- Fixed a logical bug that would open a dialog notifying of remote changes for every detected change, rather than just once per file.
- Added RMarkdown files (`.Rmd`) to the list of supported file extensions for which Zettlr can be registered as a default handler.
- Fix a regression error that has rendered citation exporting impossible.

## Under the Hood

- Fixed a performance sink in the multiplexer module which introduced noticeable lag while writing long paragraphs and documents (implemented by @mattj23).
- Implemented a global event listener that prevents any arbitrary navigation away from the loaded URL that occurs within webContents. So this way we do not need to sanitize any anchors or take care about setting `window.location`, because all of these events will be captured and navigation will be prevented. For opening local files and directories, make sure to prepend the path with `safe-file://`, which is recognized by this listener.
- Implemented a global event listener that makes sure any call to `console.log` is also received in the main process so that we can intercept those and add them to our global logging interface as well. This way, debugging errors in the renderer process can be debugged together with users as well. _Messages from the renderers are indicated by a [R] including the window identifier (e.g. "[Main Window]")._
- Migrated the Tags Provider to TypeScript. Cleaned up the IPC calls.
- Moved electron-builder configuration to `electron-builder.yml`.
- Removed no longer necessary scripts.
- Moved most type annotations to corresponding types files. The structure is currently: All `node_modules` without type support reside within `./source`, whereas the service provider types are stored in `./source/app/service-providers/assets`.
- Removed generic IPC calls for the CSS Provider and migrated that to the provider class.
- Zettlr now detects a potential downloaded Pandoc in the resources directory during development.
- Fixed a logical error in calculating the application uptime.
- The application now exits forcefully if an error is produced during boot.

# 1.8.5

## Apple Silicon Support

This version provides native Apple Silicon/M1 support, a.k.a. the darwin/arm64 architecture. Make sure to download the correct update file (either x64 for Intel-based Macs or arm64 for the new Apple Silicon chips).

## A Note to Apple Silicon users

If you possess one of the new Apple devices sporting Apple's M1 chip, please see whether or not the application is able to run the built-in pandoc (which is still compiled for 64 bit). If your bundled exporter fails, please report an issue.

## A Note to Windows ARM users

As of the current development build, Microsoft has finished support for running 64 bit applications on ARM computers. However, this is not yet officially released, so the bundled Pandoc might not work and you have to return back to the system-wide installation. However, if the bundled 64 bit Pandoc _does_ work on your ARM computer, please notify us so we know that we can officially support Windows ARM again!

## Drag Behaviour Fixes

Due to efforts within the file manager structure, we could re-enable the functionality to drag files out of the app without having to press any modification key before actually dragging something.

## GUI and Functionality

- **Feature**: 64bit applications will now run the built-in Pandoc. To see whether your application runs using the bundled Pandoc, open the developer logs and look for "pandoc." If Zettlr has used the built-in Pandoc for an export, the pandoc command will not begin with "pandoc" but with the full, absolute path to the bundled Pandoc binary. **If your application does use the bundled Pandoc, you can uninstall any system-wide Pandoc installationn; Zettlr should still be able to export. If not, please report a bug**!
- **Feature**: macOS-users can now use horizontal scrolling instead of using the arrow button to toggle between the file tree and the file list (only available in thin file manager mode; this behaves exactly like back and forth navigating in browsers such as Safari and Chrome).
- **Enhancement**: Added a new option to allow spaces during autocompletion (of tags, citations, or internal links).
- **Enhancement**: Added a configuration option to programmatically set the editor's base font size. Additionally, the zooming now works reliably. (This setting is independent of the base font size above.)
- **Enhancement**: Values from the AutoCorrect replacement table will now also be indicated as correct, so you don't have to add them to your user dictionary anymore.
- **Enhancement**: Added an option to prevent auto-searches when following Zettelkasten-links.
- **Enhancement**: Zettlr now recognizes the `tags` frontmatter property. _Please note that Pandoc does not recognize the `tags`-property, so if you need tags to be processed by Pandoc, consider using the `keywords`-property._
- **Enhancement**: The File System Abstraction Layer (FSAL) now spits out a few descriptive statistics collected across all loaded files and folders.
- Made the dialogs' tab lists more accessible for screen readers.
- Fixed the other files's extension icons in the sidebar -- they now also display in dark mode.
- Fixes to the stylesheets.
- Fix too dark colours for some variables in CodeMirror.
- Added a new CSS variable that allows you to set the font-size of the whole application, `--base-font-size`. You can set it in your custom CSS to increase or decrease the overall font-size of everything persistently. Remember to apply it to the `:root`-pseudo element.
- Fixed a race condition in the dictionary provider that would render spellchecking unfunctional in certain edge cases.
- Revamped the about dialog's other project tab.
- Removed the deprecation warning for deprecated installations.
- Improved the preferences explanations with regard to AutoCorrect modes and the Magic Quotes section (some require adaptions by the users in the corresponding translations!)
- Re-built the QuickLooks. Now they share even more code with the rest of the app, should react more snappy, and are more responsive then ever.
- Fixed a few logical bugs where the meaning of the "Overwrite file?"-dialog's buttons were swapped, overwriting a file if you chose "Cancel" and not overwriting a file if you chose "Ok."
- Fixed a bug that would mistakenly show a file twice in the file manager if a file rename or the creation of a new file would overwrite a file that was already present.
- Added a switch in the export options to choose whether to use the internal Pandoc or the system wide application.
- Messages can now be filtered in the log viewer.
- Windows can now be regularly closed using the `Cmd/Ctrl+W`-shortcut without interfering with the open tabs in the main window anymore.
- On macOS, Zettlr will not force-show the main window anymore when you click on its Dock icon, but rather restore the default behaviour on macOS.
- You can now zoom both Quicklook editors and the main editor independently using the zoom shortcuts.
- Unlocked the ability to select "Follow Operating System" in the auto dark mode settings. _Please note that this setting might have no effect on certain linuxoid Operating Systems._
- Improved tag/keyword detection in frontmatters. Comma-separated lists should now also work.
- Fixed a bug making it impossible to open Markdown files from the menu.

## Under the Hood

- Removed jQuery UI from the dialog classes completely.
- Removed jQuery from the editor controller.
- Removed jQuery from the updater.
- Removed jQuery from the tag cloud dialog.
- Removed jQuery from the stats dialog.
- Removed jQuery from PDF preferences.
- Removed jQuery from the CSS dialog.
- Removed jQuery from the file manager.
- Removed jQuery from the Pomodoro counter.
- Fix a bug in the error handler during update checks.
- Removed the timeout on the dictionary provider, as the dictionaries are likely to be loaded prior either way.
- Force `electron-packager` to 15.2.0 to enable darwin/arm64 (Apple Silicon) builds.
- Zettlr now detects Byte Order Marks (BOM) if present in a file.
- The LogViewer got a new paint job: It's now based on Vue, much less resource-heavy and it includes filters to only show certain log levels.
- Moved the log window creation to the Window Manager.
- The window registration procedure now supports handling the toolbar which now also doubles as a title bar (if you don't want a toolbar).
- Migrated the Quicklook windows to Vue.js.
- Overhauled the print window.
- Changed function name `askOverwriteFile` to `shouldOverwriteFile` to make it semantically more correct.
- Aligned the exact behaviour of the `file-rename` and `file-new` commands to be the same when it comes to overwriting files.
- Began implementing another new menu functionality: A `shortcut` property will send a shortcut-message to the currently focused window.
- Migrated the Appearance Provider to TypeScript.
- Renamed `darkTheme` to `darkMode`.
- Migrated the Target Provider to TypeScript.
- Transform the zoom-commands to shortcuts.
- Move the `loadIcons` function to a more central place in the window registration module.
- Moved the tree view functionality to its dedicated Vue component.
- Fixed a regression error from updating LESS.
- Moved the file list functionality to its dedicated Vue component.
- Unified ES6 syntax within the file manager components.
- Migrated the Vuex store to TypeScript.

# 1.8.4

## Deprecating 32 bit builds

This version ships with a debug notification that will inform users of deprecated operating systems about that fact. This debug notification cannot be turned off, but will be removed in Zettlr 1.8.5, which will use the bundled Pandoc version first of all. Beginning with Zettlr 1.9.0, we will no longer support 32 bit applications, so you have to make sure your operating system supports 64 bit. If your Windows is still 32 bit, there is a _very high chance_ that your processor actually supports 64 bit. Please check this, if you want to continue using Zettlr.

## GUI and Functionality

- **Enhancement**: Navigating the file list has just become easier. Now when you navigate the list **files will not be opened immediately**! Rather, they are being marked as "active," making the navigation much less cumbersome. To open an activated file, simply hit **Enter**.
- Visual improvements to the quick filter. The "back"-arrow now appears below the input.
- The quick filter now searches for all search terms (delimited by space) separately.
- The editor will now be focused whenever the containing document is changed.
- The cursor will now be of the correct height no matter whether you are on a heading class or within a normal-height text line.
- Pandoc will now be pre-bundled with 64 bit installers.
- Fixed a bug that the TableEditor would oftentimes "swallow" table cell content, making it almost unusable.
- Fixed a logical error that would display `.tex`-files as if they were directories in the file manager's tree view.
- Added two more variables, `%y` and `%X` for Zettelkasten-IDs, which allow you to use a two-digit year or the unix epoch (seconds since Jan 1st, 1970) in your IDs (thanks to @cdaven for implementing).
- RMarkdown files (`.rmd`) are now supported in general.

## Under the Hood

- The statistics controller is now the Stats Provider.
- Migrated the Stats Provider to TypeScript.
- ASAR support reinstated
- Switched GitHub Actions CI to use Node 14.x.
- Prepared everything so that Pandoc can be bundled with Zettlr at every time. However, the corresponding code is not yet active to provide for a transition phase where we still ship 32 bit builds.
- Fixed the TableEditor. The two major changes are that it does not depend on jQuery anymore, and that now all changes are always applied to the AST, not the DOM element. The DOM element is always rebuilt after the AST has changed so that the single source of truth is always the AST.
- Made sure that environmentally necessary directories are now created recursively.
- Added a `prompt`-passthrough to the main Zettlr class.
- Fix function signatures in the FSAL.
- Fix function signatures in the WindowManager.
- Migrate the command infrastructure to TypeScript.
- The regular expressions are now unified within the `./source/common/regular-expressions.js`-file (thanks to @Kangie for implementing).
- The recent docs provider is now written in TypeScript.
- Removed conditional RMarkdown checks.
- Remove empty strings, if applicable.

# 1.8.3

## GUI and Functionality

- **New Feature**: Added a quick filter to the file list that will filter the directory contents much more quickly than a full text search. Currently, it does not account for typos. It will attempt to match the filename, YAML frontmatter title, and first heading level 1 according to your preferences. If you simply type a `#`-symbol, the list will be filtered for files containing tags. Add a full tag behind it and the files containing that tag will be shown.
- Fixed broken link rendering from 1.8.2.
- The default PDF template of Zettlr is now compatible with Pandoc 2.11. This means it won't work with Pandoc 2.10 or less anymore. (Thanks to @Kangie for implementing.)
- Renaming files from the context menu of the document tabs now contains the original file name.
- Code files now have monospace fonts applied consistently.
- You have an additional option now to direct Zettlr to remove an object irreversibly, if moving it to trash fails due to some reason.
- Citations are now easier than ever as you do not have to put square brackets around them – Zettlr will do this automatically for you.
- Fixed another error where empty `title`-attributes inside YAML frontmatter would break down the complete file tree within which such a "malicious" file resides, resulting in the whole tree being offloaded and unusable.
- Fix a BibTex attachment parsing error.

## Under the Hood

- Migrated sorting functions into the FSAL module and converted them to TypeScript.
- Changed the FSAL parsing logic to separate the Markdown and code file logics.
- Fix a hidden error with the continuelist addon.
- Improved logging when certain files and directories take a significant amount of time to load.
- Fixed an ID problem where the ID `file-manager` was given twice.
- Updated dependencies:
    - @typescript-eslint/eslint-plugin `4.10.0`
    - @typescript-eslint/parser `4.10.0`
    - fork-ts-checker-webpack-plugin `6.0.7`

# 1.8.2

## Support for Pandoc 2.11

The default Pandoc command now targets Pandoc 2.11 and above. **In order to use the new command, make sure to "reset" it once, or (if it contains customisations) replace `$citeproc$` with `--citeproc --bibliography "$bibliography$" $cslstyle$`.** However, you can retain compatibility with older versions by replacing the new part `--citeproc` with `--filter pandoc-citeproc`. The new `$bibliography$` variable will be replaced with `/path/to/your/library.json`. Furthermore, the `$cslstyle$`-variable will be replaced with `--csl /path/to/your/style.json`, if applicable.

## GUI and Functionality

- The file search popup now retains your last search again.
- The global search now lets you select all text again.
- Removed deprecated Pandoc command variable `$citeproc$` and added the two variables `$bibliography$` and `$cslstyle$`.
- Began implementing better screen reader support for Zettlr. Now, a certain amount of elements has received correct labels according to the ARIA guidelines so that screenreader are now better in handling the app:
    - The toolbar is now being recognised as such, the toolbar buttons themselves have correct labels
    - The editor tabs are recognised as a tabbar and you can easily switch tabs now.
    - The sidebar buttons are now being correctly identified as tabs.
    - Added region landmark roles to a few of the components in order to facilitate quicker voice over navigation.
    - The icons in the file manager now have `role="presentation"` set to not have the screen reader name all of those "unlabelled images" one by one.
- Fixed some relative links to files on your system not being resolved correctly.
- Fix weird indentation rendering in the syntax code highlighting blocks.
- Fixed an issue that sometimes did not fully shut down the application before exit. This lead to numerous issues, the most visible of which was that sometimes configuration changes were not persisted.
- Fixed an issue in which user dictionary-entries were not actually removed when removed from the preferences.
- The citation engine now also supports loading CSL YAML files as bibliographies.
- Fixed some issues with the citeproc provider.
- Fixed multi-cursor placement.
- Fix duplicate IDs when linking files whose filename contains the ID with the setting "Always link with filename."
- Fix a few visual link rendering oddities.
- Fix the ToC navigation sometimes not working.

## Under the Hood

- Migrated the UpdateProvider to TypeScript.
- Migrated the DictionaryProvider to TypeScript.
- TextMarkers are now bound to the Document instances, not the editor overall. This increases the speed of document switching.
- Updated dependencies:
    - @clr/icons `4.0.8`
    - adm-zip `0.5.1`
    - archiver `5.1.0`
    - bcp-47 `1.0.8`
    - citeproc `2.4.52`
    - codemirror `5.58.3`
    - got `11.8.1`
    - mermaid `8.8.4`
    - semver `7.3.4`
    - uuid `8.3.2`
    - vuex `3.6.0`
    - fsevents `2.2.1`
    - @electron-forge/cli `6.0.0-beta.54`
    - @electron-forge/plugin-webpack `6.0.0-beta.54`
    - @teamsupercell/typings-for-css-modules-loader `2.4.0`
    - @typescript-eslint/eslint-plugin `4.9.1`
    - @typescript-eslint/parser `4.9.1`
    - cross-env `7.0.3`
    - css-loader `5.0.1`
    - csso `4.2.0`
    - electron `11.1.0`
    - electron-bundler `22.9.1`
    - eslint `7.15.0`
    - eslint-config-standard `16.0.2`
    - eslint-plugin-standard `5.0.0`
    - eslint-plugin-vue `7.2.0`
    - file-loader `6.2.0`
    - fork-ts-checker-webpack-plugin `6.0.6`
    - less `3.13.0`
    - less-loader `7.1.0`
    - mocha `8.2.1`
    - style-loader `2.0.0`
    - ts-loader `8.0.12`
    - typescript `4.1.3`
    - vue-loader `15.9.5`
- Removed dependency `v8-compile-cache`

# 1.8.1

## GUI and Functionality

- Fixed the non-working reveal.js exports.
- Add support for chemical formulae in KaTeX (thanks to @likeadoc for implementing).
- Design fix for the color swatches in the tag manager.
- Fix preferences not opening on the corresponding menu item (Windows/Linux).
- Fix the parent menu not closing on a click in the child menu (submenu).
- Fixed rendering of footnote references.
- Jumping to specific headings now places those headings at the top of the viewport, instead of simply pulling it into view.
- Fix an edge condition where tags within code blocks would be detected if they contained an odd number of `-characters.
- Re-instated the directory rescanning functionality.
- Disable VIM editor input mode until further notice.

## Under the Hood

- The release tags will now be created with a prefix "v" again. This should fix various issues around the assumption of the "v" being the correct GitHub tag.
- Fix all linter errors. PRs should now receive a nice green checkmark instead of the error symbol (unless there are new errors in the PR itself).
- Remove asynchronous initialisation logic from the main object's constructor.
- Added a footnote testing file.
- Significantly increase document loading times by deferring text marking functions to idle times in the browser's event loop, using `requestIdleCallback`. This induces a small visual lag, but the documents load much faster, and arguably, it's better this way because one doesn't have to wait until the document has fully rendered before one can start to write. (Some testing with regard to long-term writing performance might make sense.)
- Add debug logging to the configuration provider to check errors on config save and load.

# 1.8.0

## Breaking Changes

- Renamed the **sidebar** to **file manager**. We finally decided on better terminology for distinguishing the right from the left sidebar. This means: The left sidebar, formerly known only as "sidebar," is now the "file manager." The right sidebar, formerly known as "attachment sidebar," is now "the" sidebar. This change was introduced to reduce user confusion and provide a better user experience.
- The shortcut for opening the developer tools on Windows and Linux is now `Ctrl+Alt+I` (was: `Ctrl+Shift+I`) to resolve a conflict with the shortcut `Ctrl+Shift+I` (insert images).
- Renamed **Root Directories** to **Workspaces**. The term "root" is rather technical, and for most people, it makes most sense to think of those roots as workspaces, albeit other than being opened at the root level of the application, they have no difference to regular directories.
- The shortcut `Cmd/Ctrl+O`, which previously would let you open _workspaces_, now opens files. To open a workspace, use `Cmd/Ctrl+Shift+O`. This is now in line with many other programs.

## GUI and Functionality

- **New Feature**: Typewriter mode. By pressing `Cmd/Ctrl+Alt+T`, you can activate the typewriter mode, which will keep the current line in the editor always centered so that you have to move your eyes less while editing a text. This also works in combination with the distraction free mode so that you can fully focus on what you're editing right at the moment.
- **New Feature**: The sidebar (formerly attachment sidebar) is now tabbified. That means you have three distinct tabs to choose from with regard to displaying important information: the non-markdown files in your currently selected directory, the references in the current file, and the table of contents of the current file.
- **New Feature**: When hovering over links, they now appear in a separate tooltip to click them without holding down Ctrl/Cmd.
- **New Feature**: The QuickLook windows now share the main editor including its appearance. The same options apply for Quicklook windows as they are set in the global preferences (e.g. if you turned off image previewing, images would also not be displayed in the Quicklooks, etc).
- **New Feature**: Now you have an additional option in the "Advanced" preferences to choose between a "native" appearance of all Zettlr Windows (that is, a frameless window with inset traffic lights on macOS, and standard window decorations on Windows and Linux) or a custom built-in appearance (that is, for all platforms a frameless window with custom drawn menu and window control buttons, which mimick the Windows 10 design).
- **New Feature**: The heading tag elements (those `h1` to `h6`-tags replacing the Markdown heading characters) finally serve a purpose: Clicking on them reveals a small menu which lets you quickly choose a different heading level.
- **New Feature**: Improvement in the citation rendering capabilities: Both when copying Markdown as HTML, and when viewing footnote tooltips, any citation will be correctly rendered by the citeproc provider.
- **New Feature**: The TableEditor now pre-renders table cells so that it looks more like it will when you export it!
- **New Feature**: A selection of notifications will now be displayed using your operating system's notification service (if available), for instance export messages, errors, and updates. All notifications will still be displayed in the main window, so if you do not like this behaviour, you can turn notifications off for Zettlr within your operating system settings.
- **New Feature**: Whenever you begin a code block (`\`\`\``), Zettlr now offers you to autocomplete the syntax highlighting language.
- Added syntax highlighting modes (with keywords):
    - **diff**: `diff`
    - **Dockerfile**: `docker`/`dockerfile`
    - **TOML**: `toml`/`ini`
- Fixed the fold-gutter being too close to the text.
- The editor link autocompletion now respects the setting to use headings level 1 instead of YAML frontmatter titles where possible.
- The paste image dialog now also provides the original image size as a default value, so that you simply can use the arrow buttons on the field to adjust the image size.
- Fixed a rare bug where changes would be discarded if you renamed the modified file quickly enough.
- HTML export should now centre both figures and figure captions.
- Sorting files by name now takes into account possible settings such as using headings of level 1 or YAML frontmatter titles so that sorted files now correspond to their display again.
- You can now select rendered references from the right sidebar.
- The file tabs now have their own, dedicated menu, containing a new "Close all tabs" command to close all open file tabs (thanks to @anoopengineer for implementing).
- The file info now displays the selection information, if there is any. The popup that opens when you click the counter then lists all selections within your document.
- When you initiate a keyword search from the tag cloud by clicking on a tag, it'll be automatically enclosed in quotes, enabling searches for keywords with spaces in them.
- The image paste dialog now shows you the resolved path of the directory into which the image you are about to paste will be saved to.
- Fixed a missing translatable string from the paste image dialog.
- Fixed the width of the word counter in order to make the toolbar more "stiff."
- Enabled Dart syntax highlighting (thanks to @Kangie for implementing).
- Reduced the added margins for overflowing dialog windows from 15 % to 2 %, making the visible gap on smaller screens smaller.
- Remove the intermediary `.ztr-project`-migration code, which means you should update to Zettlr 1.7.x before updating to 1.8.x, if you still use an older version of Zettlr.
- Fixed (= monkeypatched) a weird bug that would cause selections on specially indented lines (e.g. wrapped blockquotes, list items, etc.) to be padded by precisely four pixels, making the selection not look like a box.
- Double clicks on file tabs now make files intransient (if they were transient before).
- The editor is now in a non-editable mode if no file is open. If the editor is read-only, the Zettlr logo will display in the background to indicate that fact. Empty files, on the other hand, will not yield the feather logo anymore. This should now meet up with users' expectations about file editing better.
- The last opened file will now reliably open whenever you start the application again.
- File loading (especially on boot) is now much faster, because the opened tabs won't be switched through during load anymore. Only the relevant, last file will be opened and displayed.
- Fixed a bug that would prevent you from exporting standalone files.
- Non-breaking spaces (NBSP) are now considered word delimiters in the spellchecker.
- Fixed a bug that would not close all tabs when the corresponding entry was selected from the tab context menu.
- Fixed a bug where checkboxes of tasks would be strangely hidden on undo/redo operations that checked/unchecked those checkboxes.
- Fixed a bug that would throw errors and not actually remove the file if said file was a root.
- Fixed broken shortcuts `Cmd/Ctrl+Shift+E` (focus the editor) and `Cmd/Ctrl+Shift+T` (focus the file list).
- Markdown links to local files that are absolute are now attempted to be opened internally, without recurring to external programs.
- The various rendering methods now only update anything that is within the viewport, thereby increasing the performance vastly. This is especially noticable for large documents.
- Fixed a bug that led to the exporter ignoring custom templates and always reverting to the default.
- Fixed the date formatter, as the moment.js locales are not found when compiling using `electron-forge`.
- Fixed a bug that would mess up the tag-tooltip on files under certain circumstances.
- Fixed a bug that would throw errors instead of exporting, if the export-directory is set to the current working directory and a non-root file is being exported.
- Fixed a bug which would not let you create duplicates of root files. Now, you can and the duplicate is being placed in the currently selected directory.
- Fixed a rendering edge condition where if you wanted to retain multiple single-line breaks with backslashes, the backslashes positioned on the line would have had alternating colours.
- Collocated the time-display and time-sorting settings for files to reduce confusion if users _display_ the modification time but sort using the creation time, or vice versa.
- Improved the layouting of the display settings tab.
- The context menu is now a custom one, making the experience more seamless.
- If you change the display settings for the editor, the editor will now also remove rendered elements that you do not wish to be rendered anymore.
- Footnote tooltips are now interactive, which means you can select text from them, and also click on any link to visit it without having to scroll to the bottom and do the same action there.
- You can now forcefully open a file non-transient by either middle-clicking it, or holding down Ctrl/Cmd.
- If you use YAML frontmatters demarcated by only dashes (`---`), for instance for compatibility with Jeckyll, these will not render as tables anymore.
- Switched to reveal.js 4 and fixed an occasional error on export.
- The tutorial is now also available in German.
- The application menu now displays many more shortcuts which were already available albeit not visible.
- Checkboxes are now disabled in Quicklooks.
- Fixed a bug that caused files dropped onto the editor from the file manager not to be linked when the file manager is in combined mode.
- Custom protocols for links (e.g. `zettlr://`, `thunderlink://`) can now be up to 100 characters long to be recognized by Zettlr.
- Fixed an issue that Zettlr would sometimes attempt to open a link to a local file in the browser instead of the correct app.
- Finally fixed the document tabs using the wrong font in the Frankfurt and Bielefeld theme.
- Fixed a display glitch in the combined file manager in dark mode.
- Now both Quicklook windows and the main window remember their last position. As long as the configuration of displays did not change, they will appear at the same positions as the last time they were open.
- Menu items in the application menu that can have a "checked" state (indicated by, e.g., a checkmark) now remember their correct state if other settings change consistently.
- Non-image files being dropped onto the editor are now being linked.
- Files that are dropped from the outside onto the editor are now linked using a relative path.
- Fixed a behaviour that would lead to the autocomplete to stop working completely until a full refresh of the window.
- Fix a bug that prevent non-existing documents to be created upon following a link despite the option being activated.
- Added `F11` as an accelerator for fullscreen on Windows.
- Fixed a display bug (= the window would reload itself) when there were no tags in the tag manager.
- Fixed the padding of dialog buttons and input fields also in dark mode.
- Fix pasting on Windows 10 (thanks to @graphixillusion for fixing).
- Fixed a sometimes weird behaviour when linking files.
- Following Zettelkasten-links should now be way faster.
- Fixed an issue with number-only frontmatter keywords.
- Clean up the application menus on Linux and Windows: Now all preferences live under a shared menu item.
- Prevent multiple cursors while following internal links.
- Fix display glitches on the sorters.

## Under the Hood

- Moved (almost) all window functionality to a dedicated `WindowManager` module. The added benefits of this are:
    - Centralised window functionality
    - A correct place for `window-controls`-commands
    - Sleeker design
    - Enable a much better window handling: (1) Now all windows are closed automatically before the main window is being closed; (2) When someone requests a Quicklook/Print/Main window, an existing window is being searched first and made visible, instead of (re)creating it.
    - New window types can be added much faster.
- Switched to Electron forge (thanks to @tobiasdiez for implementing).
- Bumped dependencies:
  - @clr/icons `4.0.4`
  - @electron-forge/cli `6.0.0-beta.53`
  - @electron-forge/plugin-webpack `6.0.0-beta.53`
  - @teamsupercell/typings-for-css-modules-loader `2.3.0`
  - @typescript-eslint/eslint-plugin `4.5.0`
  - @typescript-eslint/parser `4.5.0`
  - archiver `5.0.2`
  - astrocite `0.16.4`
  - chokidar `3.4.3`
  - citeproc `2.4.48`
  - codemirror `5.58.2`
  - chart.js `2.9.4`
  - copy-webpack-plugin `6.1.0`
  - electron `10.1.5`
  - eslint `7.8.1`
  - eslint-config-standard-with-typescript `19.0.1`
  - eslint-plugin-import `2.22.1`
  - eslint-plugin-standard `4.0.2`
  - eslint-plugin-vue `7.0.0-beta.3`
  - file-loader `6.1.1`
  - fork-ts-checker-webpack-plugin `5.1.0`
  - fsevents `2.1.3`
  - got `11.8.0`
  - joplin-turndown `4.0.30`
  - md5 `2.3.0`
  - mermaid `8.8.2`
  - mocha `8.2.0`
  - moment `2.29.1`
  - node-loader `1.0.2`
  - nspell `2.1.4`
  - raw-loader `4.0.2`
  - reveal.js `4.1.0`
  - tippy.js `6.2.7`
  - ts-loader `8.0.7`
  - typescript `4.0.3`
  - uuid `8.3.1`
  - vue `2.6.12`
  - vue-template-compiler `2.6.12`
- Removed dependencies:
  - uglify-js
  - on-change
- Added a new Handlebars templating helper function, `i18n_value` that allows you to translate something passing a value to the translation helper (e.g. `{{i18n_value 'trans.identifier' someValue}}`).
- Refactored the main build Workflow file. Now it doesn't run on a matrix, but due to the many dissimilar steps involved, there are three distinct jobs. Other than that, we switched to `yarn` everywhere and cleaned up the code.
- Removed the now unused script `afterSign.js`.
- Finally removed the verbose IPC calls from the logs.
- Migrated the toolbar logic from jQuery to vanilla JS.
- Migrated the main renderer from jQuery to vanilla JS.
- Migrated the popup class from jQuery to vanilla JS.
- (Mostly) migrated the dialog classes from jQuery to vanilla JS (tabs are still done using jQueryUI).
- Added a popup provider for easy creation of popups across the main renderer process.
- Added an update provider for easy access to specific updating functionality (such as downloading an update, and automatically running it).
- Migrated any popups that were defined inline into their respective handlebars template files.
- The TableEditor is now finally a module.
- Outsourced the CSS computations from the main module of the TableEditor.
- Migrated the CodeMirror editor instantiation into its own module (MarkdownEditor).
- Transformed all event listeners on the CodeMirror instance to "hooks" to reflect the fact that they are plugins, except they are not run like parameterless commands but hook into certain events of the application.
- Moved the CodeMirror assets from the old folder into the MarkdownEditor module.
- Moved some general utility functions to the `common/util`-folder.
- The rendering plugins have been optimized. They now take less time to run and also don't keep an additional array of all the textmarkers in memory, decreasing the computational load especially for big documents.
- The app now saves the last opened file again.
- Moved the Turndown and Showdown converters to two utility functions, md2html and html2md.
- Moved the regular expression for detecting image files by extension into the global RegExp module.
- Moved the `moveSection` helper function to the `common/util`-folder.
- Documentation fix for `safeAssign`.
- Fixes in the tests.
- Completely refurbished the test command. Now, a full-fledged testing directory will be set up to test features within the GUI without endangering your regular configuration in case you use Zettlr regularly.
- Better handling of the custom paths for both the Pandoc and the XeLaTeX executables in the advanced preferences.
- Migrated the FSAL to TypeScript so that the different descriptors can be better handled. Also, this showed countless logical errors, which are now mostly fixed.
    - Furthermore, the responsibilities have been readjusted: The FSAL is now responsible for emitting events whenever the internal state changes. This is not being done by the commands anymore.
    - The actions are now proper methods on the FSAL class in order to enable better tracking of the function arguments and to help ESLint fix possible signature errors.
    - Moved every piece of state logic from the commands to the FSAL.
    - Now, the general way anything regarding the files works is as follows: User --> one of the commands --> an action on the FSAL --> emits which part of the state has changed --> the application main class receives these notifications --> triggers potential updates in the renderer.
    - Additionally, now the distinction between the meta objects which can be serialized and sent to the renderer and the tree objects within the FSAL is made more clear: Metadata files can have content attached to them (in order to save new content to a file), whereas the full objects, which are never getting sent to the renderer, do not contain a content property anymore.
    - Also, we managed to fix errors regarding remote change detection.
- The log provider now also outputs on the console, if the app runs unpacked (`app.isPackaged === false`).
- Updated all service providers. They are now loaded immediately after application boot (right after the `ready`-event fires on the `app`-object) and not when the Zettlr main class loads.
- Created a new directory `app` which provides functionality that pertains only to the lifecycle of the application itself, such as boot and shutdown functionalities. Service providers have been migrated to there.
- Fixed the issue that only the `en-US`-language of the CSL styles was loaded for the citation provider.
- CSL locales and CSL styles are now bundled with the app as `native_modules`.
- Began providing first global interfaces which the service providers make use of in order to enable ESLint to detect errors.
- Provide a test library, which you can load to debug citeproc-related issues and test the provider.
- Converted the CSS Provider to TypeScript.
- Converted the Log Provider to TypeScript.
- Migrated the Quicklook and Print window classes to Typescript.
- Added a utility function to quickly broadcast arbitrary IPC messages to all open Zettlr windows.
- Migrated many functionalities that are important for all windows on the renderer side to a dedicated TypeScript module (`register-window`).
- Divided the menu template into templates for macOS and Windows (+ all other platforms).
- Simplified the menu building process.
- Added classes and event listeners to show custom built menus within frameless BrowserWindow instances.
- Deprecate the `remote`-module.
- The md2html-function can now make anchors renderer-safe, so that they don't open within the main window anymore.
- The menu handler is now a service provider.
- Added a notification provider for better notification management, and to further reduce the main IPC classes.
- The tag list on file list items is now only shown when there are actually coloured tags available, and hidden otherwise. This enables a better UX for the users as the tag-list-tooltip will then consistently pop up, not being hidden behind an invisible div.
- Removed the Watchdog service provider, as it is no longer being used.
- The Window Manager now saves the positions of each window (main and Quicklooks), persists them on disk and ensures the windows are displayed properly. The corresponding settings have been removed from the configuration service provider.
- The menu provider now keeps track of the state of those checkbox menu items which are not controlled externally by a configuration setting, but rather always begin unchecked when the application starts.
- Moved the typo-logic to their respective places in the renderer.
- The dictionary provider now listens on the correct channel and is additionally based on `fs.promises` thoroughly.
- The app bundle now contains all language files; the i18n-modules have been moved.
- "Fixed" the high CPU usage of Zettlr when having many files and directories open in the app.
- Fixed the force-open command. It now only searches for an exact filename-match, if the given argument (the contents of the link) do not look like an ID. This way we save at least one full file-tree search, which improves the speed notably especially with large setups.
- Re-ordered the filetypes array so that expensive functions will attempt to match those extensions first which are more likely to occur.
- Moved the ID regular expression generation into the corresponding file.

# 1.7.5

## GUI and Functionality

- Fixed a bug where opening RMarkdown files with Zettlr not open would throw an error.
- Fixed a bug where the app would not process inline images during export, leading to missing images.
- HTML Export now centres figure captions underneath figures (thanks to @Kangie for implementing).
- Zettlr finally allows alternative/title texts in images to be specified, making it possible to preview images with a title, and have them properly export even with relative filenames.
- Fix wrong design of the sorters in combined sidebar file trees.
- Fixed a bug where adding more and more list-characters in front of a list item would make the left gutter "swallow" these due to an extreme amount of negative indent. Now the line indentation for soft-wrapped lists (or anything indented) should work as expected.
- Fixed a behaviour that would sometimes lead to the editor inserting `tab`-characters instead of spaces.
- Added UX improvements to the fold gutter and the global search bar (thanks to @doup for implementing).
- Fixed non-centered button icons and made some UI elements a little bit bigger.
- You can now abort searching in Quicklook windows by pressing escape while the search field is highlighted.
- Fixed a rare error where codeblocks would not be indented correctly in HTML outputs.
- Zettlr now renders linked images.
- Restored the security question when you are about to overwrite an already existing file.
- Made URLs in references into clickable links that open in the system's browser (thanks to @maxedmands for implementing).
- The context menu on directories within the file list now correctly shows you project options, if the directory is one.
- The file tree has been cleaned up. Now, the children toggle (if a directory has any) as well as any additional icon will be displayed aligned with each other.
- Fixed a bug that would not display the filename but a heading level 1 that has been removed from the file.
- Single inline image inserts are now handled without adding newline characters.

## Under the Hood

- Added an additional check for directory exports to check that they indeed have an attached project.
- Removed all legacy WebHostingHub-Glyph references and switch fully to Clarity.
- Removed unused legacy code from the Quicklook windows.
- Replaced `getTokenAt` with `getTokenTypeAt`, hopefully achieving performance gains on documents littered with renderable elements.

# 1.7.4

## GUI and Functionality

- Removed a verbose debug notification which was added in order to test for persistence of bug #746.

## Under the Hood

- Fixed missing CSS styles (#1141).

# 1.7.3

## GUI and Functionality

- Fixed a bug causing project exports to fail.
- The `Cmd/Ctrl+K`-shortcut now works with most domains and protocols (i.e. no matter which URL is in the clipboard, it should insert it now).
- Fixed a serious bug that would lead to file descriptors never updating their metadata and cause thousands of remote notifications where they shouldn't be. Due to this, Zettlr was thinking that the file hasn't been updated by a save.
- The application is now also available as an Windows ARM 64bit release.

## Under the Hood

- Upgraded `joplin-turndown` which should result in better HTML-to-Markdown conversion on pasting.
- In case Pandoc produces any output (such as warnings or other useful info) but runs successfully, this output will be logged so that you can troubleshoot even non-fatal warnings.

# 1.7.2

## GUI and Functionality

- The NSIS installer (Windows) now contains customized, branded images for the sidebar and header of the various pages visible during the setup process.
- Added syntax highlighting modes (with keywords):
    - **Clojure**: `clojure`
    - **LaTeX**: `latex`/`tex`
- Fixed a bug where the trailing `---` of a YAML frontmatter would mistakenly be identified by the renderer as ATX-headings in readability mode, resulting in weird display of the last YAML frontmatter line.
- Added feedback if there was no directory selected, but one is needed to do a certain task.
- Multiline math equations now feature syntax highlighting.
- Fixed a bug that would sometimes render parts of multiline equations as headings.
- Added an option to tell Zettlr to use the first heading level 1 of a file to display instead of the filename (however, a frontmatter title will override this).
- YAML frontmatter ending characters should not trigger AutoCorrect anymore.
- The exporter now respects values from a YAML frontmatter, if (and where) applicable.
- You should now be able to fold Markdown sections from anywhere within their section text.
- Fixed a rare bug where Zettlr would attempt to render an internal link as a citation.
- Creating files using a case-sensitive extension name should now work.
- Set desktop Linux desktop icon in BrowserWindow config.
- `reveal.js`-presentations now do not have standalone-flags during export.
- The "Import"-option now also lets you select Markdown and text files. However, instead of running them through Pandoc, they are directly copied into the target directory.
- Fixed a bug that would cause the global search to stop working in certain situations, e.g. after renaming a file.
- The middle mouse button now closes tabs (thanks to @Kaan0200 for implementing).

## Under the Hood

- Added the logo source files to source control. Please make sure to read the accompanying README file in the `icons`-directory before using!!
- The AutoCorrect replacement now checks for the actual mode at both range endings before actually performing a replacement.
- The importer is now a module.
- Fixed a logical error in the FSAL change detection, which would lead to the FSAL not being able to process additions of assets.
- The application now uses `app.getVersion()` instead of requiring the `package.json`-file (thanks to @Aigeruth for implementing).
- CodeMirror is now required directly within the plugins and is independent of the location of `node_modules`.
- Zettlr is now also available for ARM64 Windows (thanks to @smitec for implementing).

# 1.7.1

## GUI and Functionality

- Fixed a race condition that would cause the renderer to become completely unresponsive when creating uncomplete Zettelkasten links (e.g. `[[contents]` or `[contents]]`).
- The interactive tutorial is now also available in French (thanks to @framatophe for their translation!).
- The sidebar now shows single-citekeys (without square brackets) in the references list again.
- Added syntax highlighting modes (with keywords):
    - **Smalltalk**: `smalltalk`/`st`

## Under the Hood

- Updated dependencies:
  - @zettlr/citr `1.2.0`
  - @clr/icons `3.1.4`
  - joplin-turndown `4.0.28`
  - citeproc `2.4.6`
  - electron `9.0.5`
  - electron-notarize `1.0.0`
  - mocha `8.0.1`
  - chalk `4.1.0`
  - got `11.4.0`
  - tippy.js `6.2.4`
  - moment `2.27.0`
  - uuid `8.2.0`
  - v8-compile-cache `2.1.1`
  - eslint `7.4.0`
  - eslint-plugin-import `2.22.0`
  - eslint-plugin-vue `7.0.0-alpha.9`
  - electron-devtools-installer `3.1.0`
  - webpack-cli `3.3.12`
  - uglify-js `3.10.0`
  - vue-loader `15.9.3`
  - css-loader `3.6.0`
  - mermaid `8.5.0`

# 1.7.0

## Breaking Changes

This release contains several breaking changes to 1.6 due to heavy internal refactoring.

* Your virtual directories will be gone after installing.
* Projects will be incorporated into the `.ztr-directory`-files, which means that you need to extract these files (or backup them) if you plan to roll back to 1.6 or earlier, lest you will lose the project settings.
* `Cmd/Ctrl+W` will now attempt to close open tabs first before closing the window. To close the main window directly, use `Cmd/Ctrl+Shift+W`.
* Now you will need to either `Cmd+Click` (macOS) or `Ctrl+Click` (other platforms) on internal and external links as well as on tags in order to follow the link/start a search.
* `Cmd/Ctrl+[1-9]` now **do no longer toggle recent documents** -- rather they select the corresponding tab!

## GUI and Functionality

- **New Feature**: Zettlr now supports (theoretically) unlimited open documents and orders them in tabs at the top of the editor instance.
    - The tabs display the frontmatter title, if applicable, or the filename.
    - On hover, you can get additional info about the documents.
    - Drag and drop the tabs to re-sort their order.
    - Get going where you left of the day before: Open files are persisted during restarts of the application.
    - **Transiency**: Tabs are opened transient, which means if you do not modify their contents, they will be replaced with another file that you open. This way you can quickly stroll through search results without having to close hundreds of tabs afterwards!
- **New Feature**: RTL support! Now whether you are writing in Hebrew, Persian, Urdu or any other right-to-left writing system, you can do so now. We've added support for the respective options of CodeMirror in the "Preferences -> Editor" tab.
- **New Feature**: You can now direct Zettlr to automatically create new files if you click on an internal link that does not match a file. Thanks to @halcyonquest for their contribution!
- **New Feature**: Vim and Emacs insertion modes are now supported! You can switch persistently between these two and the "normal" insertion mode using the preferences. Thanks to @JorySchossau for implementing this feature!
- **New Feature**: Directory icons. From now on you can select an arbitrary icon to further visually distinguish certain directories from the others. This has no other than a purely visual effect and may help identify specific directories within a longer list reliably.
- **New Feature**: Many apps feature it already, Zettlr joins them now. An interactive tutorial will be opened on the first start of the app.
- If available, a title from a YAML frontmatter will be appended to the displayed file entry when linking files.
- Copying images from the Explorer/Finder/file browser now offers to insert them into the document, copying them over to the assets directory.
- The popups are now more resilient against accidental closing, just like the dialogs.
- When focus-selecting the global search bar (pressing the mouse button in the input and using it to select some text immediately) works as in other inputs now.
- Added the week-number as a variable for filenames and the Zettelkasten IDs (use `%W`).
- Changes to the Pomodoro timer: Now the sound will play each time you release the mouse button on the volume slider to check how loud it is. Furthermore, the mute button has been removed in favor of a volume indication, with 0% equalling the former mute setting.
- When the tag cloud is filtered, "Copy Tags" will only copy the filtered tags, and no longer all tags. To copy all tags, reset the filter. Furthermore tags will now be copied to clipboard including the leading hashtag.
- Re-enabled double-dollar equations for rendering and syntax highlighting.
- HTML-style comments (`<!-- Lorem Ipsum -->`) are now also exempt from the word counting.
- Fixed an error in the Table Editor that would assume empty rows to be header rows, leading to false behavior when trying to display a completely empty table.
- The Table Editor can now also parse and display simple and grid tables, and a wider range of pipe tables, as described in the Pandoc manual.
- Fixed a small mistake where literal blocks would be wrongly offset as the editor treated them as list items.
- Fixed artefacts with spellchecking errors. Thanks to @ryota-abe for proposing the correct selector!
- The Table Editor now remembers what the source table looked like and tries to recreate that when it applies the changes to the DOM.
- Added verbose error reporting and improved the error handling during citeproc boot. Now, Zettlr will (a) remove error-throwing CiteKeys so that the rest of the library loads just fine and (b) display the exact errors as reported by citeproc-js so that users can immediately identify the bad keys and know where to look.
- The global search bar's autocomplete will now also work for non-western scripts such as Japanese, Korean, Chinese, or any other.
- Virtual directories have been discontinued. Parts of their functionality will be re-implemented in different ways.
- On Linux, we've restored the default window decorations -- that is, the burger menu button is gone, and the menu will be displayed wherever the window manager decides.
- Fixed a small bug that could lead to errors during autocomplete selection if no frontmatter is present in the file.
- Added syntax highlighting modes (with keywords):
    - **Elm**: `elm`
    - **F#**: `f#`/`fsharp`
    - **Haskell**: `hs`/`haskell`
    - **VB.net**: `vb.net`/`vb`/`visualbasic`
    - **HTML**: `html`
    - **XML**: `xml`
    - **Markdown**: `markdown`/`md`
    - **Julia**: `julia`/`jl`
    - **Turtle**: `turtle`/`ttl`
    - **SPARQL**: `sparql`
    - **Verilog**: `verilog`/`v`
    - **SystemVerilog**: `systemverilog`/`sv`
    - **VHDL**: `vhdl`/`vhd`
    - **Tcl**: `tcl`
    - **CommonLisp**: `clisp`/`commonlisp`
    - **Scheme**: `scheme`
    - **PowerShell**: `powershell`
- Fix the colours of the heatmap search list.
- Fixed a logical error in the detection of remote changes of attachment files.
- Fenced code blocks, delimited by three backticks have a customizable box background. The colour (and different styles) can be customized by targeting the `code-block-line`-CSS class.
- The font size of mathematics was decreased a bit to align it better with the size of normal text. Thanks to @tobiasdiez.
- Support fenced code blocks surrounded by tildes (`~`) instead of backticks.
- The About dialog of the application now also holds a tab with debug information about both the binary, the system, and the current environment.
- Tags with diacritics are now also removed on export (with the respective setting turned on), so that the removed tags match the tags which are highlighted in the editor.
- Fixed searches behaving irrationally if you search again while the previous search has not yet ended.
- Switched to using the [Clarity Design](https://clarity.design/icons) icon set where possible.
- Sort buttons now show how the directory is currently sorted. One shows and toggles what is being sorted by (name or time). The other shows and toggles what direction is being sorted ine (ascending or descending).
- Modified display settings are now applied on configuration changes (not just after clicking somewhere in the document).
- Modals now also apply a dark theming if in dark mode.
- Fixed image exports.
- Fixed correct exporting of images when exporting to Textbundle and Textpack.
- Fixed revealJS presentations which now display Math.
- Fixed the autocomplete behaviour, especially with cursor movement.
- If there is a selection in the document, its contents are used to fill in the search field now. Furthermore, the occurrences of the search term are now already highlighted without you having to search first.
- If there is a selection in the document, its contents fill up the global search field on focus, if the global search field does not have any contents.
- Fixed wrong display of project property table of content evaluation level.
- When linking files, Zettlr will now present you those files that match with at least one tag with the currently active file, making cross-linking of notes as easy as typing the link-start and hitting the arrow down-key. Bonus: It'll present you these options even if the files reside in a completely different root directory.
- Fixed behaviour of nested checkboxes.
- Fixed escaping of special TeX characters in input value fields (e.g. project properties).
- Finally fixed the parenthesis-link-problem. This means: For each Markdown link, the algorithm will parse the full detected URL and see if all opening parentheses have closing ones. If there are more opening parentheses than closing ones, the algorithm will push the link further in an attempt to fully resolve all parentheses. If this is not possible (because the link itself contains more opening than closing parentheses to begin with), you need to encode one opening parenthesis using `%28` for the algorithm to successfully render the link.
- Dragging search results like normal files is now possible.
- When switching directories while a search result list is displayed, this search is now performed at the other directory immediately after switching.
- Reversing a MagicQuote can now be performed by pressing backspace after a replacement has taken place, in order to restore the default double (") or single (') quote.
- Math doesn't render in comments anymore.
- Opening files with Zettlr when the app is not running will now correctly open them.
- Zooming on Windows and Linux can now be facilitated by scrolling while holding down the control-key.
- Use `Cmd/Ctrl+Shift+L` to copy the active file's ID to the clipboard.
- You can now also use `F2` to trigger a file rename for the current file.
- Improve the detection and rendering of Setext-headings.
- Dropping files from the file list onto the editor now inserts a valid Zettelkasten-link to that file into the editor.
- Images will now also render in-line.
- The "Window" submenu is now not confined to macOS applications anymore, but available to all platforms.
- URLs in Markdown links will not be rendered anymore.
- Enabled the context menu now also for both directories in the file list and the empty space in the file list (if there is some).
- You can now open directories externally (read: in Finder/Explorer/your Linux file browser) in the context menu now.
- Zettlr now attempts to set the cursor back to the place where it has been after programmatically updating the document content, e.g. after a remote change.
- Added a setting to control the sensitivity of Zettlr checking for remote file notifications on certain systems.
- Prevent multiple cursors when performing a special action (following a link, clicking a tag, etc.)
- Now both the current cursor position and the word count are displayed side by side. No need to right-click again to toggle!
- Citations in comments are now no longer rendered.

## Under the Hood

- **FSAL Refactor**: This release includes a huge refactor of the file system core of the application. In general terms, the rewritten core enables Zettlr to handle the file system more efficiently, uses up less RAM and has some other goodies that make the whole File System Abstraction Layer (FSAL) much more scalable for future feature implementations. More precisely:
    - **From OOP to Functional**: While previously files and directories were heavily object-oriented with one full object being instantiated for each and every file including a whole prototype chain, the new core switches to a functional approach, removing the memory-intensive prototype chains. Instead, files and directories are now represented by a **descriptor** which includes the all meta-information packages, but no function bodies. Instead, the new FSAL calls functions to which it passes one or more descriptors in order to enable the function to modify the descriptor itself. This also makes state management easier, as the whole FSAL only works with object pointers and does not re-instantiate most descriptors every time a function modifies them.
    - **Improved state management**: Now the state is not littered across the main process code base, but instead is centrally managed by the FSAL core class, which emits events every time anything in the state changes. This keeps the functional logic of the application much simpler. As opposed to before, the Zettlr main application class only accesses the FSAL state, and furthermore makes use of three events -- directory replacement, file replacement, and full file tree update -- to propagate any changes to the renderer process.
    - **File Caching for faster boot**: The FSAL additionally includes a [sharded](https://searchoracle.techtarget.com/definition/sharding) file cache which approximately halves the boot time. Furthermore, this enables the app to be much more resource-friendly for your storage, as the number of file accesses is reduced heavily -- at most, one hundred files will be opened during boot, instead of up to 10,000 or more, depending on the amount of open files you had.
    - **Improved remote change detection**: As a result of the descriptor-system and improved central state management, detecting and managing state changes induced remotely much easier. The whole logic of the watchdog has been cut down to its essential parts to make its business logic more manageable.
    - **Improved debugging**: Also as a result of implementing the new FSAL core as a self-contained EventEmitter module, it's much easier to locate logical errors, as due to improved state management missing state updates in the graphical user interface most likely emanate from exactly there, and not the FSAL. This has already helped identify several very small and almost unnoticeable bugs that did not update the renderer's state as wanted.
- Improvements to image dragging and dropping from the attachment sidebar.
- Switched the string variable replacer from vanilla JavaScript to moment.js, which simplified the function considerably.
- The `export` module is now really a module.
- Switched to cTime internally as the representation for modification time, because it'll capture more changes than mTime.
- Updated insecure dependencies.
- `.git`-directories are now ignored.
- Applying the CSS line classes for Markdown headings should now be less computationally intensive.
- Switched to Gulp for LESS compilation (thanks to @tobiasdiez for implementing).
- The command autoloader now logs potential errors during command loading.
- You can now pass a temporary configuration file to Zettlr, e.g. for testing purposes. Simply start Zettlr from the command line and pass `--config /your/config/file.json`. It can also only be a stub (e.g. only containing certain selected configuration parameters), as Zettlr will set all missing properties to their respective defaults. If the path is relative, Zettlr will attempt to find the file either at the repository root, if `app.isPackaged` is `false`, or at the current executable's directory.
- Added a test command for GUI testing. It creates a small directory structure so that you can test the GUI without having to sacrifice your files or your mental health for that issue. Run `yarn test-gui` to run Zettlr in that test environment, and do to the files whatever you want!
- The targets class is now a service provider.
- Fixed the `flattenDirectoryTree` utility function. I have no idea why it worked for eleven months, but when it started throwing errors on the `FSAL` I realized it did a lot of things but it should've never worked. JavaScript is magic. Update: Found a newer and more optimized utility function, `objectToArray`, so I'm trashing it for good.
- The Pandoc-command is now logged in its resolved state immediately before actually being run.
- Windows installers are finally signed.
- Switched back to the `package.json` configuration for electron-builder, because, well, Electron.
- Fix a lot of unused and weirdly coded code.
- Added a flag to determine if the Zettlr version has changed, indicating an update (or downgrade). Based on this, the FSAL will clear its cache on boot.
- Added command-line flag `--clear-cache` to programmatically clear the FSAL cache on startup.
- Moved the `forceOpen`-functionality to a command.
- Refactored the autocompletion logic and moved it out into its own designated class to reduce the size of the `ZettlrEditor` class.
- Refactored the logic for building the bibliography in an attempt to further reduce the size of the `ZettlrEditor` class.
- Include the `codemirror.css` into the geometry styles so we have one less dependency to include on startup.
- Switched to Electron 9.0.0.
- Set the `standalone` flag for Pandoc on all non-special exports.
- Image rendering now also supports base64-encoded inline images.
- Improvements to the detection of tags, internal links and footnotes. The algorithm is now more efficient and stable in various situations.

# 1.6.0

**The macOS-build of Zettlr is now code-signed and notarized, which means you will be able to open it without having to explicitly add an exception in your security preferences.**

## Breaking Changes

- If you want to enable the newly added MathJax CDN support for equation rendering, make sure to add the `--mathjax`-flag to your Pandoc command. If you did not modify the Pandoc command, you can "restore" the (new) default value, which will add the MathJax support for you.

## GUI and Functionality

- **New Feature**: [Mermaid](https://mermaid-js.github.io/mermaid/#/) chart support! Now you can add code blocks with the keyword "mermaid" (i.e. "```mermaid")to your document and use the Mermaid chart language to create charts!
- **New Feature**: Zettlr is now able to open file attachments for citations in your files. Simply right-click a citation, go to "Open Attachment" and select the cite-key for which you want to open the file attachment. Got multiple? Here's how Zettlr chooses which one to open: All attachments are listed and then the PDF files are sorted on top of the list. Then, Zettlr will open whatever attachment is the first in the list.
- **New Feature**: You now have an additional setting that allows you to determine if, and when, the filename will be automatically added to your link. "Never" means that the file name will never be added, "Only with ID" means that the file name will only be added, if the link is constructed using the ID, and "always" (the default) means that the file name will always be added, possibly duplicating it.
- **New Feature**: NOT search operator. Now you can use an exclamation mark (!) before the term in your global search to exclude certain search terms. If any NOT-condition is satisfied, the file will no longer be considered a candidate. You can combine the NOT-operator with both exact matches (`!"an exact phrase"`) and single terms (`!word`).
- Added TypeScript syntax highlighting. Keywords: `typescript`, `ts`.
- Added `Windows 32bit` build.
- Switched from `showdown` to `turndown` for converting HTML to Markdown on pasting contents. This makes pasting HTML formatted text much better than prior. Thanks to @Zverik for implementing!
- Pressing `Alt-Up` and `Alt-Down` will now swap lines in the editor window up or down.
- Cleaned up the shortcuts. Until now, `Ctrl+B` would also make text bold on macOS. Now, only `Cmd+B` will work, while `Ctrl+B` will only work on non-Apple systems.
- Improved the Math equation detection again. Now it's simpler, faster and will work more reliable. Escaping dollar signs should most of the time not be necessary anymore.
- Added syntax highlighting to inline and block Math equations. Now they're displayed in monospace to make it easier for you to write them.
- Title and tag matching of search terms during global search is now performed case insensitive.
- Added an option to copy the filename of files to the clipboard via the context menu.
- Exact search terms in the global search are no longer trimmed (trailing and leading whitespace is not removed) to maintain the meaning of "exact".
- The AutoCorrect option can now be activated and deactivated as intended.
- Added German secondary guillemets to the MagicQuotes settings.
- Better citation detection: Now, standalone-citations at the beginning of line will also be rendered.
- Improved the contextmenu behaviour.
- When creating a new file, the editor is re-focused again so that you can immediately begin writing.
- Task items are now rendered irrespective of the list-type-character they use, i.e. the following examples will all be rendered correctly: `- [ ]`, `+ [ ]`, and `* [ ]`.
- The "Empty directory"-message is now translatable and available in several languages.
- Headings will no longer be considered tags
- Fix `Ctrl+F`-shortcut on macOS.
- When linking a file using the Zettelkasten links, the prompt will now include *all files from the whole root*, not just the files from within the current directory.
- Made the dialogs more resilient. Now you can select text somewhere on dialogs, and regardless of whether you accidentally moved too far (out of the dialog), it will not close anymore, when you release the mouse.
- The front matter is now disregarded when counting words or chars.
- In case of renaming a directory, the containing directory is now re-sorted everytime so that changes are reflected immediately.
- The HTML template now includes a switch to include MathJax (CDN) in order to display equations in HTML exports and the print preview (only works with Pandoc installed).
- Improved placement of Input Method Editors (IME) for non-western input sources (e.g., Japanese or Korean typeset). Thanks to @ryota-abe for implementing!
- The file linking autocomplete will now respect your choice of Zettelkasten link starting characters, if they differ from `[[`.
- The formatting of Zettelkasten-links is now according to other formattings (such as emphasis or bold text), slightly transparent.
- On autocompleting Zettelkasten-links, the closing characters for the links are now added in case they are not already present (due to autoclosing, or else).
- The automplete-dropdown for Zettelkasten-links does not appear anymore if editing a footnote.
- Added overall days statistics to the stats dialog.
- Image-Paths correction for Windows systems.
- Setext headers are now rendered in the correct size, in line with the ATX headers.
- Abstracts in the YAML frontmatter are now considered on PDF exports.
- Fixed a rare bug, which would cause the edit flag on the main process to remain even though the renderer reports the editor is clean (that is, no changes to the document).
- Fixed an error where a completely empty custom CSS (e.g. when the user simply selects and deletes all content in the dialog or in the file) would cause the dialog generation to crash until a restart of the app.
- Fixed a rare error where an error would be thrown during export of extremely small projects.
- Fixed an error where the writing target popup would close itself via click on an option on Windows systems.
- Fixed "Select All" context menu item for text selection.
- Allow spaces in header delimiting rows.
- revealJS-presentations now have a basic syntax highlighting (Solarized theme).
- HTML exports now have a basic syntax highlighting (Solarized theme).

## Under the Hood

- Fixed a small bug that would display a non-intuitive message when checking for updates and the update server is not available.
- Fixed wrong error logging in the Citeproc provider.
- Added the necessary `cslenvironment` to Zettlr's default TeX template so that Pandoc >2.8 does not throw errors. Thanks to @frederik-elwert for implementing!
- Cleaned up the keymap for CodeMirror. It's now centralised within `generate-keymap.js` and not scattered in all the plugins anymore.
- Rewrote the i18n loading logic, resulting in huge performance gains on startup. Thanks to @BAKFR for implementing!
- Exchanged deprecated API calls in the `AppearanceProvider` class.
- The default DMG height for macOS installers now again shows the disclaimer at the bottom of the archive window.
- Fixed a logical bug with zoom levels bigger than 40x.
- Fixed the welcome log message, because whatever it was, it did not read こんにちは (Hello).
- Now during startup all files that do not exist anymore in the `openPaths`-property will be removed (because only directories can be "dead").
- Wrote script to automatically update the CSL styles and locales that are shipped with the app. Also, updated the CSL styles and locales.
- The YAML mode within frontmatters is now correctly detected by all plugins, so that e.g. AutoCorrect does not apply within YAML-frontmatters and quotes are the "correct" ones (no need to disable MagicQuotes temporarily to write frontmatters).
- Added an additional check to make sure to differ between explicit and implicit paste events in the CodeMirror instance.
- Finally fixed the weird glitches of the file list. Now it will correctly scroll files into view, not break, and be not empty for a fraction of a second.
- Overhauled the QuickLook windows. Now they react to much more finetuned configuration changes, are more responsive, and in general react faster to changes.
- Switch to Electron 8.
- Fix Pandoc error logging.
- Detach Popup event listeners on close.
- Add configuration files for Visual Studio Code to simplify coding. Thanks to @tobiasdiez for implementing.

# 1.5.0

## GUI and Functionality

- **New Feature**: AutoCorrect! Zettlr can now automatically replace certain characters with special symbols. For instance, by default it will replace `-->` with `→`, `!=` with `≠` or perform certain default replacements, such as transforming hyphens and fullstops with their typographically correct symbols (`...` -> `…` and `--` -> `–`). You can edit the replacement table in the preferences and adapt them to your own needs. _Please note_ that this feature will only be active when you are outside of codeblocks. This is meant to prevent unintended replacements, especially with certain languages such as R, where ASCII arrows are part of assignment operations.
- **New Feature**: Magic Quotes! Together with AutoCorrect, we've implemented the ability of Zettlr to use magic quotes. That means, whenever you type `"` (double quote) or `'` (single quote), it will instead insert the typographically correct characters of your choice, for instance `„…“` for German, or `« … »` for French. Even `「…」` for Japanese are supported! _Please note_ that this feature will only be active when you are outside of codeblocks. This is meant to prevent unintended replacements, as most languages require the ASCII quotes. Note also that having this feature active will deactivate the automatic bracket matching for quotes.
- YAML Frontmatters now receive the correct syntax highlighting.
- YAML Frontmatters do now have influence on the appearance of files: If a `title` is given, Zettlr will use this instead of the filename in the file list. If an array of `keywords` is given, Zettlr will add them to the rest found within the file.
- Codeblocks are now excluded from both tag extraction and ID search algorithms, so for example `#include` (used in C++ code) will no longer be recognised as a tag.
- Fixed a bug that would ignore the page size set in your PDF preferences when using the default template.
- Fixed a bug that prevented you from moving files and folders in combined sidebar mode.
- Fixed the broken footnote in-place preview and editing support when using named references.
- Improved the design of wrongly spelled words -- now the dotted line is closer to the actual words.
- Fixed `Alt`-clicking files in the combined sidebar mode. Now this will also open QuickLooks.
- Added the shortcuts `Cmd/Ctrl+Shift+E` to focus the editor and `Cmd/Ctrl+Shift+T` to focus the file list.
- On macOS, you can now also `Cmd-Click` links and tags to open/follow them.
- Added the variable `%uuid4` to use Universally Unique Identifiers version 4 (random UUID) within certain strings in the app.
- Improve "Copy as HTML" to also provide fallback Markdown.
- Fixed paste detection (if there's only HTML in the clipboard)
- Changed the Support-link to link to Patreon.
- Added a new error message informing you of malformed citation keys.
- Fixed the print preview.
- Removed the quotes from the matchbrackets-configuration.
- Fixed link rendering and the opening of links.
- Added the shortcut `Cmd/Ctrl+T` to create a task list. Thanks to @jeffgeorge for implementing!
- The blockquote character `>` is not treated as a list-item anymore, meaning you don't have to `Shift-Enter` into the next line anymore to prevent the blockquote from expanding unnecessarily.
- Implemented a "fat" cursor for the insert mode of Windows, so that when you press the `Ins`-key to toggle between inserting and replacing, Zettlr will graphically announce that you'll now be replacing characters rather than inserting. _Please note that this will only look good for monospaced fonts -- the other themes will have characters that are bigger than the cursor._
- Improve the tabs display for long titles (e.g. in the preferences dialog).
- The link detection algorithm is now less aggressive.
- On HTML exports (both revealJS presentations and regular HTML files), image paths will _not_ be absolute anymore, but relative.

## Under the Hood

- Switched to Electron 7.
- Added v8 code caching for better startup performance.
- Added a global logging interface for better error and bug handling.
- Relaxed the policy on wrong citation keys: One wrong key won't stop the loading of the rest of the database anymore, only the wrong key won't be included.
- Moved out the markdownOpenLink-function from the editor class to the utilities.
- Added much better heuristics to resolve paths linked to in markdown documents. Except a few edge cases, the algorithm should be able to open most varieties of links.
- The exporter now escapes the templates to account for potential spaces in the template path.
- Increased efficiency and cleanliness for loading the fenced code highlighting modes. Thanks to @BAKFR for implementing!
- Added support for building AppImage releases using the command `yarn release:app-image` (or `npm run release:app-image`). Thanks to @yashha for implementing!

# 1.4.3

## GUI and Functionality

- The word counter does not count files with newlines as having words anymore.
- The regular expression search functionality treats expressions containing forward slashes correctly.
- When the file list is focused, it only captures arrow key presses and does not prevent other shortcuts from working.
- Tags are now added and removed to and from the tag dropdown selector during runtime.
- Fixed a rare error that could occur during tag cloud searches.
- Fixed the scheduling mode for the automatic dark mode switching. It now also works with overnight schedules where the start time is bigger than the end time (such as 21:00-06:00).
- Added sponsors-list to the About-dialog.

## Under the Hood

- Began work on unit tests.
- The `localiseNumber()` helper is now capable of localising negative and floating numbers as well.
- Rewrote the exporting engine to be more modular.
- Removed the Handlebars runtime from VCS.
- Switched from `adm-zip` to `archiver` for zipping Textpack-files.
- Updated Electron to `6.1.2`.

# 1.4.2

## GUI and Functionality

- Removed the last remnants of Clusterize.js
- Fixed a bug that would cause the app to crash when you search for `//`.
- The default editor search is now case-insensitive.
- Added highlighting, which can be applied either with `==highlight==` or `::highlight::`.
- The EdgeButtons of the table editors won't cover the toolbar anymore. Additionally, their movement is now smoother.
- If there are untranslated strings in your language, Zettlr will now try to show you the meaningful English ones first, before falling back to the translation identifiers, making the user experience better.
- Minor design improvements.
- Fixed the sidebar toggle.
- Added a context menu item to show a file in Finder/Explorer/your file browser.
- Added a notification when opening a new root directory to announce that the process of opening a directory may take some time. Zettlr will notify you once the new root directory has been fully loaded.
- When you close a root directory which also happened to be the currently selected one, Zettlr will try to select the previous or next root directory before actually closing the directory so that you will always have one directory selected.
- Fixed a small error that would count italics at the beginning of a line as a list item when applying a block-formatting style.

## Under the Hood

- Made sure the default languages do not appear twice in the preferences.
- Zettlr will now detect files it can open case-insensitively (so: `.md` === `.MD`).
- Images in export should work again.
- Remedy a small error on some Linux launchers.

# 1.4.1

## GUI and Functionality

- Added a security check when you are about to overwrite an already existing file.
- Overwriting files in a directory now doesn't leave an empty space in the file list.

## Under the Hood

- Fixed Electron's dialog signature handling.
- Small fixes to the core.

# 1.4.0

## GUI and Functionality

**This update will reset your sidebar mode to the initial value of thin.**

**From this update on, you will need to hold either the `Alt`-key or the `Ctrl`-key on your keyboard, if you plan to move a file out of the app.**

- **New Feature**: Table management has just become easier. With the new table helper plugin, Zettlr enables you to circumvent manually having to edit Markdown tables. All you need to do now is keep the table helper active in the settings and just edit your tables as you would do in any other application. The table helper offers the following keyboard navigation shortcuts:
    - **Tab**: Move to the next cell, or the first cell on the next row, if the cursor is in the last column. Adds a new table row, if the cursor is in the last row.
    - **Shift-Tab**: Move to the previous cell, or the last cell on the previous row, if the cursor is in the first column.
    - **Return**: Move to the same column on the next row. Adds a new table row, if the cursor is in the last row.
    - **Arrow Up**: Move to the same cell in the previous row.
    - **Arrow Down**: Move to the same cell in the next row.
    - **Arrow Left**: If the cursor is at the beginning of the cell, move to the previous cell. Moves to the last cell on the previous row, if the active cell is in column 1.
    - **Arrow Right**: If the cursor is at the end of the cell, move to the next cell. Moves to the first cell on the next row, if the active cell is in the last column.
    - **Buttons**:
        - **Alignment-Buttons** (top-left): Aligns the currently active column left, center, or right.
        - **Removal-Buttons** (top-right): Removes either the current row or the current column. Does not remove the last row or column.
        - **Add-Buttons**: Adds rows or columns to the top, left, bottom or right hand side of the currently active cell, depending on the button.
- **New Feature**: 1.4 introduces a **readability mode** that you can turn on. It will try to highlight your sentences based on four possible algorithms, where green means that it's readable and red means that the sentence is difficult to read. You can turn on the mode in the toolbar. Thanks to @wooorm at this point for providing the incentive of implementing the algorithm!
- **New Feature**: The Translatr-API is now integrated into the app. This means: All translations will automatically be kept updated. Additionally, you can comfortably download all available languages (completed at least 50 percent) from the preferences dialog.
- The app will boot much faster now.
- Root directories that have not been found on app start, or are removed during runtime, are indicated as "dead" in your directory tree. If they reside on a removable medium, you can now simply plug the medium into the computer and rescan the directory. You don't have to manually open it anymore.
- Citations in your text are now always updated, you don't have to type anything for this to work.
- Inserting tasklists is now possible via context menu and formatting toolbar.
- New Theme: **Karl-Marx-Stadt**.
- Now you can choose which time to use for sorting and for displaying in the file meta: It's either the last modification time of the files or the creation time.
- Directory sorting is now persisted during reboots.
- Clicking on tags now initiates a search for the given tag.
- Added three new optional variables to pass to external exporter programs: `$infile_basename$` (input filename without directory), `$outfile_basename$` (output filename without directory) and `$indir$` (the input file's directory)
- You can now change the number of spaces to indent by in the preferences.
- Images can now be put inside links on the condition that they are (a) the only element inside the link's description and (b) relative links won't work during preview.
- You can now activate RMarkdown file support in the advanced preferences.
- You can now tell Zettlr to count characters instead of words (e.g. for Chinese).
- Custom CSS is now also rendered in the QuickLook windows.
- The preview image colour is now adapted to the active theme.
- You can now choose the formatting characters that should be used by the formatting commands.
- You can now change the pattern used for generating new file names, and omit being asked for filenames in general.
- Zettlr now tries to escape the input you provide for options that are directly passed into LaTeX documents.
- When you have open two or more root files with the same filename, Zettlr will display the containing directory's name as well.
- French-style guillemets are now supported for auto closing.
- Image display in HTML exports fixed.
- The About dialog contributors' tab now displays the date when the translation was last updated at.
- The dates and times all across the app are now correctly localised.
- When initiating a replace command with a regular expression search, you can now use variables in your replacement value so that you can re-use capturing groups from the search regular expression:
  - `$1` in the replacement value will be replaced with the first capturing group
  - `$2` with the second capturing group
  - ... and so forth.
- Zettlr now automatically downloads updates to the translations, if available.
- The editor now has a light background image in case it is empty.
- Fixed a bug with certain types of keyboards on macOS conflicting with internal CodeMirror commands.
- Prevent opening of a user's home directory.
- The citation rendering plugin won't render the domain parts of Emails anymore.
- Markdown links in braces won't include the closing brace anymore.
- The search's heatmaps now use the theme's colour as a base to indiciate the relevancy instead of always green.
- The image regular expression is now a little bit less restrictive, allowing for some spaces before and after the image.
- Fixed a small bug during checking and unchecking of task list items that would prevent the updating of the underlying Markdown text.
- When you enter an ID and choose the ID from the popup list, the filename belonging to that ID will also be inserted after the ID.
- You can now filter the tags in the tag cloud.
- You can now duplicate files within a given directory.
- The tag selection dropdown will not appear anymore, if you type a `#` somewhere within a word or a link. It must either be at the beginning of a line, or preceded by a space for the tag dropdown to appear.
- If there are two or more root directories open with the same name, Zettlr will now display the containing directory just like with root files.
- Added a line:column indicator mode to the word counter (switch modes with right-click).
- You can now move through the file-list with the arrow buttons in steps:
  - Arrow down: Select next file
  - Arrow up: Select previous file
  - Shift key: Move up or down by ten files
  - Command or Control: Move to the bottom or the top.
- Added a table generator.
- Fixed a small bug that would not correctly sort newly created files.

## Under the Hood

- Massive rewrite of the underlying mechanism of loading the directory trees into the app. It's now asynchronous and the app starts up way faster than before.
- Replaced the citation engine with `Citr` for more accurate results in previewing citations.
- The `Citeproc` engine is now a service provider.
- Switched internally to CSS-variables for all colours.
- Moved all Zettlr CodeMirror modes to their respective files.
- Moved all helper functions to their own files.
- Translations located in the `lang`-directory in the user data folder now take precedence over the shipped translations.
- Moved all local find functionality to a new class `EditorSearch` and did some fixing.
- Massive rewrite of the watchdog logic. Now the app is blazingly fast, there's no up-to-five-seconds-delay anymore when you add/remove any files and the app should generally feel smoother to handle.
- Fixed duplicate dictionary entries and saving of the dictionary preferences function.
- Moved the comment detection in the link rendering command further back to speed up performance significantly.
- Added a clipboard inspection dialog to inspect the contents of the clipboard and make sure copy & paste operations work as expected.
- Updated the `make.sh` script to automatically infer the version to use from the source's `package.json`.
- Simplified the process of maintaining the revealJS templates, added a few other goodies. The command `reveal:build` will now re-build the full revealJS templates with the installed revealJS version.
- The Citeproc-provider now logs all errors that prevent a successful boot to the console.
- Replaced the sidebar with a Vue.js component.
- The configuration setting for the `sidebarMode` is finally called as such.
- Removed `ZettlrWindow::setTitle()`.
- ESLint is now added to the `devDependencies` so that everyone can use the same code style.
- Add activation for opening external links on macOS.
- Switched to `Electron 6`.

# 1.3.0

## GUI and Functionality

**Attention, this update breaks three shortcuts: To view the file list, the tree view, and the attachment sidebar, you need to use `Cmd/Ctrl+!` (for toggling the sidebar), and `Cmd/Ctrl+?` for toggling the attachments. The shortcuts for `Cmd/Ctrl+[number]` are now reserved for recent documents!**

**Attention: Due to changes in the configuration, this update resets your setting concerning text snippets. They are now called "file information" and the corresponding setting will be set to "Show", regardless of your current setting.**

- **New Feature**: Zettlr can now automatically switch between light and dark mode either based on a fixed schedule or, if you are using macOS or Windows, based on the appearance of the operating system.
- **New Feature**: Add words to the user defined dictionary. You can remove words by removing them in the "Editor" tab in the preferences.
- **New Feature**: You can now provide a default path for images that you paste onto the editor in the preferences. If you provide a relative path, it'll be relative to the file.
- **New Feature**: In the preferences you can now switch between the three themes of the app:
  - _Berlin_: A modern sans-serif theme, the default.
  - _Frankfurt_: A clean serif-based theme with royal blue highlights.
  - _Bielefeld_: For Markdown purists, this theme features creme colours and a monospaced font.
- **New Feature**: Rearrange sections in your documents by dragging the headings in the Table of Contents popup around (_Note: Only works with ATX-Style headings!_). Please note that the last section will always count until the very last line, therefore including footnotes and references.
- **New Feature**: You can now also load BibTex files into Zettlr.
- Popup redesign: Now the popups aren't semi-transparent anymore, have rounded edges and are much more crisp. Therefore it's even easier to read them.
- Display contributors tab on the about dialog containing the names of all authors of the translation files.
- You can now customize the pandoc command to your liking using several variables.
- Added syntax highlighting for
  - Go (keyword: "go")
  - Kotlin (keyword: "kotlin")
- Add shortcuts for easier access to the recent documents.
- HTML export now relies on Pandoc, if available, and only falls back to Showdown if Pandoc hasn't been found on the system.
- You can now edit Math formulae by clicking on them.
- The tag count is now shown next to the tags in the tag cloud.
- During global search, the search results will include all files once at most, so files within virtual directories, for example, will be excluded to prevent duplicate files.
- The preview images when pasting an image from clipboard load faster.
- Formatting marks at the beginning or end of a misspelled word are now excluded from the selection.
- Now, if trying to follow a link without a protocol (e.g. `www.google.com` instead of `https://www.google.com`), Zettlr will automatically assume `https` as the protocol to make sure it can be opened by the web browser. Correctly configured servers should automatically redirect you to `http`, if applicable.
- Zettlr now highlights the full link when you right-click it to give visual feedback that the context menu options "Copy Link" or "Open Link" will indeed use the full link, and not just a part of it.
- The dictionary selection is now more compact than before.
- The editor automatically selects the word under cursor on requesting a context menu, making both the code more clean and enabling you to simply right-click a word to make it, for instance, bold.
- Now you can comment out selections of text using the new shortcut `Cmd/Ctrl+Shift+C`.
- You can now also link to files on your local filesystem from within Markdown files. Zettlr will try to open them. The following algorithm is applied internally: First, try to open the link just like that. Second, try to open the current file's folder plus the link. Third, try to open https://\<link\>. If all three methods don't yield a result, Zettlr will show you a notification.
- The GUI is not locked anymore while a popup is shown.
- The tag preferences have been updated.
- CodeMirror by default sets the cursor to the beginning or end of a whole line (with line wrapping). You can now change that behaviour, so that the `Home` and `End` buttons bring you to the beginning and end of the _visible_ lines, not the logical lines.
- Zettlr now counts completed pomodoros.
- The image path of pictures pasted from clipboard will now always be relative.
- You can now drag & drop attachments onto the editor.
- The full path to an attachment will now be shown on mouse over.
- You can now turn off the dialog asking you to load remote changes into the editor by checking the corresponding checkbox in the preferences or in the dialog.
- The file list now shows the full filename after a 1 second delay if you keep your mouse over the name of a file.
- You can middle mouse click on editor-tabs to close them.

### Fixes

- Fixed a bug that would, on certain actions, lead to unwanted behaviour when using the menu items for these actions instead of the shortcut.
- The last opened file will now be added to the recent documents on start up.
- The window's title will now only contain the currently opened file's name, and never the full path, even for root files.
- The dictionary loading mechanism works far more reliably now.
- Fixed a bug with checking and unchecking task items in the editor.
- Fixed an error in option validation.
- Fixed the translations for the pagenumbering sections in the PDF preferences and project settings.
- Fixed a small bug concerning case insensitive searching.
- Fix for single-letter Math preview.
- Fixed the "remove from virtual directory" command.
- Design fix for dialog tabs on small screens.
- Fix automatic rendering of Markdown links containing brackets (especially a problem for Wikipedia links)
- Improved performance during window resizing and moving.
- Removed all inline-javascript from the `index.htm` and moved it to a new `main.js` in the renderer process.
- Links will not be rendered within comments anymore so that you can escape Markdown links as expected using backticks.
- Fixed wrong cursor positioning after the headings have been altered.
- Finally exchanged all mentions of "snippets" with "File metadata" or information, respectively, to reflect the fact that text fragments (a.k.a. "snippets") have been ditched several months ago.
- Fixed an issue that prevented from re-creating writing targets after deleting them without a restart of the app.
- Fixed inconsistent behaviour with the document search.
- When trying to close the main window immediately after modifying the open document, you will now not be prompted to save the document anymore. All changes will be saved automatically.
- Now files with more than one tag will have tag indicators more consistent to files with only one tag.
- On rare occasions, Zettlr instances run on Windows can enter a zombie state where the main process is still running albeit the main window has been closed. Trying to run Zettlr anew will fail with an error due to the (now non-existing) window being accessed during the `on-second-instance` event. This fix makes sure a window will be opened in any case if there is none prior to restoring Zettlr.
- Fixed the placement of the popups, so they should now be visible.
- Fixed the context menu on files that have visible tags.
- Fixed wrong citation suggestions after a change of the library file.
- Fixed a bug causing the attachment extensions to be checked case-sensitive, instead of case-insensitive.
- Fixed the search not saving the strings you were searching for after re-showing the popup.

## Under the Hood

- Re-throw errors during command run in Zettlr main class.
- Moved the dictionary to its own dedicated provider for more versatility and improved upon its functionality.
- Created an appearance provider which takes care of switching the Zettlr theming based upon user choices.
- Switched from the `build`-property `electron-build` toolchain to the API.
- Switched to `Electron 5.0.0`.
- Some CSS cleanup, again.
- Changed the way popups are closed from an invisible barrier div to a simple click detection handler.
- Added Table and Strikethrough support to the copy & paste operations.
- Moved the Table-of-Contents-popup to the ZettlrBody class.
- Removed excess debug code.

# 1.2.3

## GUI and Functionality

- Restore the "New Directory …" functionality.
- Fixed an error when trying to run the app on some Linux distributions.
- Added a link to download more translations for the app.

## Under the Hood

- Made sure a popup will always be displayed, even if the pivot element cannot be found.
- Bump dependencies.
- Apply `chmod`-fix to the Linux distribution (see #134 for more information).

# 1.2.2

## GUI and Functionality

- Fixed a bug preventing you from creating Writing Targets.
- Allow all unicode characters to be part of a tag.
- The Scrollbars are now bigger.
- The change between dark and light mode is now much smoother.
- Fixed the "Paste as Plain text" command behaviour when CodeMirror is focused.
- Dialogs now fit better on smaller screens.
- Added icons to the export options HTML, PDF, DOCX, and ODT.

## Under the Hood

- Fixed a logical error in a failcheck if there was no writing target assigned to a file previously.
- Switched to the Zettlr API for update checks to avoid hitting the GitHub rate limits.

# 1.2.1

## GUI and Functionality

- Removed the Quicklook overlay windows. Quicklooks now directly become standalone windows.
- General improvements to the default PDF template.
- On Windows and macOS, Zettlr now also fills up the recent document list in the Taskbar/Dock.
- Huge UX improvements.
- Improvements to the spellchecking engine. Now, it won't check inline code.
- We're removed the "Create new Directory" button from the toolbar, and made the "Create new File" button more visible by replacing the icon with a huge "Plus" sign.
- The Pomodoro timer now sends out notifications when a task has ended so that you'll always know what's up next!
- The find popup detects when you start to type a regular expression. If it's a valid regular expression, it will switch to a monospaced font, helping you to write the expression correctly.
- The find popup now remembers your search term on a per-session basis.
- Fixed the position of the popups. Now they won't cover the toolbar.
- Fixed the misbehaving markdown shortcuts in the formatting toolbar. Now block formats are replaced, not left in place when changing the formatting of a paragraph.
- Fixed a small bug in the PDF template that would render emphasised text underlined instead of italic in exported PDF files.
- Fixed the links inside footnote tooltips. Now they are readable and don't break out of the tooltip anymore.
- Fixed an error that prevented Zettlr from being able to automatically import language files.
- Fixed a bug causing emails not to render.
- Fixed a bug preventing you from clicking the "Print" icon on Windows.
- Fixed double-clicking the Quicklook and Print window title bar on macOS and Linux.

## Under the Hood

- Bumped dependencies. **Switched to `Electron 5` Beta**.
- The Quicklook-windows will now also load the correct CodeMirror-plugins from the autoload file.
- Moved out the recent files to its own provider.
- Design cleanup. Many variables have been renamed to make it possible to create new themes based upon the Berlin theme.
- The renderer does not constantly query the main process for up-to-date citations anymore, which both reduces CPU power and increases battery life.
- The popups can now be told if their contents have changed so that they re-place themselves correctly.

# 1.2.0

## GUI and Functionality

- **New Feature**: Zettlr can now import and export both `textbundle` and `textpack` files. Refer to [textbundle.org](http://textbundle.org/) for more information.
- Removed the Speech submenu from Windows and Linux, as it is only used on macOS.
- **Attention**: The recent documents submenu is now to be found in the `File` menu! It resides no longer in the toolbar.
- Added an "Inspect Element" context menu item if the debug mode is enabled.
- The context menu doesn't show up on directory items in the file list anymore, which it wasn't supposed to anyway.
- Fixes in the math rendering. Now the app will correctly render all equations, be they inline or multiline.
- Added a flag to let the app know if you want to receive beta release notifications. If you tick the checkbox, Zettlr will also present you with beta releases, so that you can stay up to date.
- When importing files, the "All Files" filter is now at the top and should be selected by default.
- Fixed a small bug that would render exporting of standalone files impossible.
- Rendered Markdown links now retain the outer formatting (e.g., if you wrapped the whole link inside bold or emphasis).
- The Zettlr default `tex`-template now doesn't break checkbox exports by including the `amsmath` and `amssymb`-packages.
- New shortcuts: Pressing `Ctrl+Enter` will insert a new line below the one in which you are currently, placing your cursor there. Pressing `Ctrl+Shift+Enter` will do the same but above the current line.
- Added context menu entries to copy mail addresses and links to clipboard.
- For compatibility reasons with some Linux distributions that reserve the `Alt`-key for dragging windows around it is now also possible to press the control key to follow links and initiate searches.
- Removed a bug that would allow multiple dialogs to be shown as some kind of "overlays" on top of each other.
- Updates to the design of the editor. Now the margins of the editor don't resize as soon as you change the font size.
- Updates to the zooming of the editor's font: Now it'll stop at both 30 percent and 400 percent for lower and upper limits. Exceeding these may yield very weird errors.
- The cursor over the Quicklook windows' window controls is now the default, not the dragging.
- Added `shell` syntax highlighting (using keyword: `shell` or `bash` [for compatibility with Highlight.js]).
- Adapted the styles - now the filenames stay readable even during global searches.
- If you drag a file out of the app and cross a directory, it won't retain its highlighted state after you finish your drag&drop-operation.
- Tags, internal links and normal links now only have a pointer cursor when one of the meta keys (currently: `Alt` or `Ctrl`) is pressed.
- Implemented formatting support for HTML paste operations. If there's HTML in the clipboard as you paste, it will be converted to Markdown so that the formatting is retained. If you do not want to keep the formatting, simply hold down `Shift` before you paste, so that the formatting will not be kept.
- Removed the minimum window size constraint so that the application window will be resizable to half a screen even on smaller devices.
- Restored the window maximise/minimise-functionality by double-clicking on the toolbar.
- Fixed a small bug that would throw errors on Windows and Linux if you would open a file in Zettlr by double-clicking it in the file browser while Zettlr was already running.
- Links are now correctly detected by the preview algorithm.
- Fixed a bug that would make it impossible to export Markdown files with strikethrough text using the Zettlr default template.

## Under the Hood

- Fixed a small logical error in the menu buildup process.
- The context menu in the `ZettlrBody` class is now always instantiated anew.
- Rewrote the logic of detecting and rendering mathematical equations.
- Updated the `KaTeX.css` stylesheet to the newest version and removed some errors (thanks to @Wieke for doing this).
- Rewrote the complete command structure of the app and branched it out into standalone files. Thereby the system becomes extremely modular and new commands can be written with ease. Additionally, it becomes possible to create shortcuts for certain commands.
- Fixed a small possibility of running into an error while performing a global search.
- Exchanged the variables for usage in `TeX`-templates with Pandoc-Style $-variables. Additionally, now all occurrences will be replaced with the correct value.
- Moved the JavaScript bits out of the Handlebars templates and added them to the Dialog handler classes.
- Code cleanup.
- Removed the complete KaTeX dist files from the Zettlr source and switched to using the shipped files provided by the KaTeX module, reducing the binary sizes, maintenance effort and code clutter at once.
- The Custom CSS is now a service provider.
- The configuration is now a service provider.
- The tags handler class is now a service provider.
- Removed the superfluous `getLocale`-functions from `ZettlrBody` and `ZettlrRenderer`.
- Pulled in the URL regular expression from the GFM CodeMirror mode so that the pre-rendered links by the command are the same as those detected by the GFM mode.
- Added the `ulem`-package to enable export of strikethrough and underline text.

# 1.1.0

## GUI and Functionality

- **Attention!** Installing this update will reset the application language to the detected system locale and reset all spellcheck choices (i.e. you will have to re-select the dictionaries using the preferences window). The reason for this is that Zettlr is now compliant with the regulations for language codes as laid out in the Best Current Practices No. 47 ([BCP 47](https://tools.ietf.org/html/bcp47)). To achieve this, all mechanisms of finding and loading translation files and dictionary files had to be modified.
- **New Feature: Paste Images**. From now on it is possible to copy images directly to the clipboard, then press `Cmd/Ctrl+V` in the editor and Zettlr will ask how to proceed. By pressing `Return` the default action will be taken: The image will be saved into the currently selected directory using either the original filename or a simple hash (for instance if you took a screenshot and there's no associated URL available), and it will be inserted at the current cursor position as a standard Markdown image tag, using the filename as title. If you don't press `Return` directly, you can adapt some options, such as the file size and the filename, and also choose a custom directory alternatively.
- **New Feature: Set writing targets**. You can set writing targets for files by right-clicking them in the preview list. Each file that has a writing target will display its progress in the snippets section. **Set an existing target to 0 to remove it.**
- **New Feature: Print support**. Just press `Cmd/Ctrl+P` to open the print preview, which is essentially an exported HTML file. Click the printer icon in the titlebar to print it!
- **New Feature: Custom CSS**. Beneath your tag preferences, you now have a new menu option that lets you override certain styles of the app to customise it even further! From now on, the sky really is the only limit for customising the app.
- **Huge updates to the statistics dialog**. We've added a lot of functionality to the statistics dialog. If you click the `More …` button in the statistics popup, the resulting dialog now presents you with a overhauled interface. Now you'll be able to filter your data by week, month, and year. Additionally, you can choose to compare the timeframe with the previous one (either week, month, or year). This way you'll be able to track your writing habits much more differentiated.
- Tags are now only rendered as such and detected by the internal engine, if they are preceeded by a newline or a space. This will prevent page anchors inside links (e.g. `example.com/page#anchor-name`) or words with hashes in them from being detected as tags.
- Switched from `Droid Mono` to `Liberation Mono` for displaying monospaced code and comment blocks because of better support for glyphs in the latter font.
- Fixed an issue with the titles of the exporting buttons for HTML, docx, odt and PDF.
- Fixed a small bug that made it unable to open standalone files from the directory list.
- Small fix to the margins of switches. General fixes to the colours of the input controls in dark mode.
- Fixed a bug that led to files reporting the same tags more than once.
- Search results are now readable even in dark mode.
- Fixed a bug that would not correctly transform the links of images dragged from the attachment sidebar onto the editor, causing errors by pandoc when trying to export the file.
- Task list items are now rendered directly after you leave the formatting. You don't have to leave the line anymore.
- Special tags that you've assigned a colour to are now displayed distinct from other tags in the tag dropdown list.
- Now changing dictionaries during runtime yields the expected effects: The full word buffer will be invalidated so that formerly-wrong and formerly-correct words are checked against the new dictionaries.
- Fixed a small bug that would cause users with French localisation to not be able to use the preferences dialog as it was intended.
- Fixed a bug that made it impossible to load new dictionaries from the user directory.
- Fixed a small issue that would display the full translation strings for dictionaries and languages that were not translated in the currently loaded translation, instead of just the language codes.
- Fixed a small bug that would, on some Linux distributions, lead to the operating system opening up loads of file explorer windows when the "Open Directory"-button in the attachments sidebar was clicked.
- Now it's not possible anymore to try to create files and directories within virtual directories.
- The cursor blinks now smoothly.
- Changes to the word-count chart: Now numbers are localised and the date is not in the ugly ISO format anymore.
- You can now easily search for a file to link with the newly implemented autocompletion list that will pop up if you begin writing an internal link (i.e. type `[[`). After accepting an autocomplete suggestion, Zettlr will either put the ID between the brackets, or the filename, if there is no ID.
- Fixed a bug that would throw an error if updating the config with no dictionary loaded on app boot.
- Fixed a bug that would move a file to a random directory instead of enabling you to actually copy said file outside the app, if you dragged the file out of the app and passed the directory list.
- Fixed the highlighting effect on drag operations. Now even if you use the thin sidebar mode, the directories where you can drop files will receive the highlighting shimmer.
- Added an option to hide the heading characters and replace them with a small tag indicating the heading level (`h1`, `h2`, etc). Off by default.
- Refined the rendering of links. Now, inline elements will be also rendered correctly inside rendered links.
- The app will now correctly scroll to the selected file again (if any).
- Added an option to hide directories from the preview list while performing a global search.
- Fixed a small error that would strip false positive tags on export (i.e. that would also strip escaped tags).
- Massive updates to the notification service provider. If a message is too long, it will be truncated when it is first shown to you. If you then click on the notification, it will expand itself so that you can read the full message. Click on it again to hide it. Additionally, the notifications are now the same height and move smoothly as soon as new notifications arrive or old ones get removed.
- Gave the exporter an update: Now, if Pandoc experiences an error during export, you will be presented with a better error dialog which even lets you select portions of the error message for you to google them.

## Under the Hood

- Moved the input styling to the geometry section and only left the colouring in place.
- Added a `data-default-action` support for Dialogs. Now there can be a button with the attribute `data-default-action="data-default-action"` (repetition necessary for ensuring a correct DOM structure) in each dialog that will be focused on instantiation of the dialog, thereby enabling a simple "default action".
- Small changes to the translation files to remove some duplicates.
- Added `md5` for generating simple hashes.
- The `ZettlrDictionary`-class is now an `EventEmitter` and emits `update`-events whenever the composition of the loaded dictionaries changes.
- Renamed the default theme to its correct name: **Berlin**.
- Small changes to enable on-the-fly theme CSS replacement.
- Better escaping of some feedback strings in the preferences template.
- **The app is now BCP 47 compatible. This means that it should be possible to load every translation file and every dictionary folder using the correct language tag, instead of having to fall back to the crude xx_XX-type Zettlr used until now.**
- Moved the editor-specific `getWordCount` function out as a helper function.
- Added an `updateFile` method to the `global.ipc` to enable files to update themselves silently if something changed.
- Moved the calculating functionality of the `ZettlrStatsView` class to the main process's `ZettlrStats` class.
- Removed the `ZettlrStatsView` class and moved the triggering functionality to the `ZettlrBody` class accordingly with the other popups/dialogs.
- Branched out the `ZettlrDialog` class so that all functionality is now provided by specialised dialog classes that inherit from the base class.
- Rearranged the options within the "Advanced" tab in the preferences dialog.
- Moved out all CodeMirror `require()` to a new file called `autoload.js` in the assets directory to save space in the main `ZettlrEditor` class.
- Added a security pass to the droppable directories to make sure they don't accidentally accept the file and direct the main process to move it out of the app instead of moving it to themselves.
- **Switched back to `electron 3` for the time being, as `electron 4` still has a nasty bug that renders the toolbar unusable when exiting fullscreen on macOS (see https://github.com/electron/electron/issues/16418 ).**
- Switched to `nspell` for spellchecking, as the correction-finding algorithm works smoother and the repository is not as old as `Typo.js`.
- `makeExport` now returns a Promise instead of the Exporter object. The exporter is now only returned if it's call succeeded (by passing it to `resolve`).
- There is now the yarn command `yarn less:extract` available which extracts the CSS class names and IDs from the prebuilt styles. _Please note that you must run the `yarn less` command beforehand._

# 1.0.0

## GUI and functionality

- Added a written reason for why some preferences options failed validation and need to be corrected.
- Moved the attachment options to the "Advanced"-tab in the preferences window.
- Fixed a bug that threw errors when you tried to `Alt`-click a virtual directory.
- Fixed the bug that virtual directories got duplicated on the creation of new files.
- Added a "Donate" menu entry to the help menu.
- The startup overlay is now gone.
- Dictionaries can be selected and deselected at runtime.
- Fixed a bug that did not remove the file's ID in the preview list, after it has been deleted from the file itself.
- Added an option to deactivate the automatic closing of pairs of matching characters in the editor.
- The app now supports code folding! Now you can click the new, small arrows left to Markdown headings to collapse everything below it!
- Removed the customised word processor templates. Zettlr now uses the default reference docs provided by Pandoc.
- Projects can now also be exported to odt, docx, and HTML.
- Added tag autocomplete. Now when you start typing a `#`-character, you are presented with a list of tags you already use inside your files, so you don't use similar (but not same) tags in different files.
- Added `citeproc-js` integration: Now you can point Zettlr to a JSON CSL-file (ideally generated by Zotero) and it will automatically enable you to put `@BibTex-ID`s or even complex Pandoc citations in your text, which will not only be automatically replaced by a correct citation (only Chicago supported, because it is only a preview), but also renders a preview bibliography! Additionally, if you point Zettlr to a CSL Style file in the settings of a project, it will use this file to generate your citations!
- Added an option to change the `sansfont` property of `LaTeX`-documents, used mainly for headings.
- The Pomodoro timer now remembers your settings on a per-session basis.
- Added an additional check to see whether or not a huge number of words has been pasted into the editor. If so, the word counter won't count these towards the overall counter. So if you need to paste in whole documents, this won't raise your word counter absurdly high.
- Fixed a bug that rendered unwanted Math previews.
- Added file-open buttons. Now, whenever you are required to select a normal file, Zettlr provides you with a button that lets you choose the file comfortably.
- Zettlr now features an additional "Display" preferences tab, which lets you control all things that define Zettlr's appearance.
- You can now constrain the maximum size of images in the editor, separated by maximum width and maximum height.
- Updated the about dialog to now feature a tabbed interface containing main projects with licenses for the four big projects Zettlr use (Electron, Node.js, CodeMirror, and CitationStyleLanguage), all complementary projects, and the license of Zettlr itself.
- Now only escaping characters are formatted, not the characters following them.
- Fixed a bug that would prevent you from being able to modify an already loaded image without restarting Zettlr, because it would cache the image and not reload the modified version of it.
- Updated the styling of form elements: Now ranges and radio buttons are also displayed in the Zettlr design.
- Added an option to set a custom TeX template for PDF exports both in the general PDF preferences as well as on a per-project setting.
- Restored the functionality to quickly navigate the files in the preview container using the arrow keys `Up` and `Down`. Also you can once again jump to the end of the list by pressing an arrow key while holding `Cmd/Ctrl`.
- Zettlr now sorts your files based on a natural sorting order. You can restore the ASCII-sorting (the sorting as it has been until now) in the settings.
- Tags can now be escaped with a backslash (`\`) to make sure they won't show up in the tag dropdown list and also won't render as tags.
- Keyboard navigation is much more reliable.
- Fixed creation of new files while writing in the editor with no file open.
- The search functionality in both editor and Quicklook windows has been enhanced. It is now faster and you have to explicitly request a regular expression search by typing it literally. This means: Searching for `/\w/` will select all words inside the editor, while `\w` will literally search for that string.
- Zettlr now supports internal links. If you place a pandoc-compatible identifier inside a markdown link, it will try to jump to the respective line. E.g., the identifier `#tangos-photography-and-film` will match the heading `# Tangos, Photography, and Film`. Simply use a standard Markdown link: `[Go to Tangos, Photography, and Film](#tangos-photography-and-film)`.
- Zettlr keeps some margin between the cursor where you are writing and the window edges, i.e. it won't touch the window edges anymore, but keep a nice distance.
- Quicklook windows can now be "popped out" so that they are no longer bound to the main window but can be dragged onto different displays, etc.
- Windows and Linux windows now follow macOS in having no native window frame, but instead they employ the same strategy as macOS: The toolbar is the top element inside the main window of Zettlr, featuring window controls and, additionally, a button to open the application menu from the toolbar.
- Zettlr correctly selects words containing apostrophs so that you can correct them adequately without the app "forgetting" the l' or 'll-part (or similar) of the word.
- There's now an option to copy a file's ID to clipboard, if the file has one.
- We've updated the Zettlr icon! It now matches the brand colour and has a modern look.
- The image size constrainers look nicer and more intuitive now.
- Added controls to determine which elements are rendered inside Markdown documents.
- Simplified the attachment file handling and enabled dragging the paths of the files into the editor (e.g., to insert images).
- Now the ID- and tag-search is case-insensitive.
- Changes to the ID generation: Now if you press `Cmd/Ctrl+L`, the generated ID will be pasted wherever your cursor is currently (e.g. inside all text fields). Zettlr tries to back up your clipboard's contents and restore them afterwards.
- Zettlr recognises IDs inside the name of a file. **If the ID pattern returns a match in the file name, this ID takes precedence over any ID that may be in the file's content!**
- Added context menu entry to open link in the browser.
- Images can now be dragged from the attachment pane onto the editor and will automatically be converted into valid Markdown links.
- The tooltip that displays footnote texts when you hover over footnote references now displays formatted text, and not raw Markdown.
- The zoom level of the editor's text is not lost on toggling the distraction-free mode anymore.
- Update to the citeproc search. If you type an `@` and begin searching for a work to cite, you can now also search through the title and don't necessarily have to know the ID anymore!
- Added basic tag cloud functionality. You have now a new button in your toolbar that shows you all the tags that you've used somewhere in your files. You can also copy the full list into the clipboard!
- Updates to the search functionality: Now the AND operator works as a requirement again (until now files have also reported search results if one or two of the search terms have matched, even if they were all required). Additionally, the tag search within files now accounts for a hashtag in front of the search term.

## Under the hood

- Documentation update in `ZettlrValidation`.
- Updated the `.dmg`-installer file with a better background image.
- Consolidated the `package.json` build fields.
- **Warning: The app ID has changed from `com.zettlr.www` to `com.zettlr.app`.** [For the implications please check this link](https://www.electron.build/configuration/nsis#guid-vs-application-name) -- the change only affects Windows users.
- Refactored the complete menu logic to make it more accessible.
- Added a global `notify()` method in the renderer process for convenience.
- Added an option to make footnotes inside files unique prior to project exports.
- Moved the dictionary functions to the main process for asynchronous background loading.
- Began using `tern.js` for better autocompletion.
- **Fundamental Core Update**: Now on each request for a new file tree (using the command `paths-update`) not the whole object is sent towards the renderer because of app crashes arising from the use of synchronous messages via the new `typo`-channel. Instead, a dummy list is sent containing only the properties that the renderer accesses anyway. This way not only the amount of data is reduced quite significantly, but also the app does not crash on file and directory operations.
- Removed an additional openPaths-update during the renaming of root files.
- Now the current directory is re-set correctly after renaming the current directory.
- Refactored the context menu to resemble the same structure as the application menu.
- Switched to the `handlebars.js` templating engine.
- The `askSaveFile()`-dialog is now non-blocking.
- `ZettlrFile` objects won't forcefully try to move a file to trash while handling watchdog events anymore.
- `ZettlrRendererIPC` and `ZettlrIPC` now access the `ipc`-modules consistent with all other classes.
- Generalised the `askFile()` function in `ZettlrWindow` for further purposes.
- The `ZettlrConfig` now acts as an event emitter and emits `update`-events, whenever the configuration object changes. It can be subscribed to using `global.config.on` (to unsubscribe use `global.config.off`).
- Added a `global.ipc.notify`-function to easily send notifications to the renderer.
- Added a "cachebreaker" to the preview images in Zettlr.
- Moved a lot of files around: The CSS, Fonts, JavaScript and the template files are now in the `common` directory, so that it makes sense that there can be multiple windows that share those files.
- **ATTENTION: We've stopped committing the compiled Handlebars templates and CSS files to the repository, so even if you don't develop styles or templates, you now need to run `yarn/npm less` and `yarn/npm handlebars` before you run the application!**
- Removed a bunch of superfluous pass-through functions from the `ZettlrRenderer` class.
- Bugfixes in the `ZettlrExport` class.
- Switched to documentation.js for generating the API documentation.

# 0.20.0

## GUI and functionality

- Fixed a bug during import that resulted in crashing the app if no Pandoc was found.
- Updated the styling of the app to make it feel more modern.
- To open a file directly by typing its name into the search bar you don't have to get the capitalisation correct anymore.
- It is now possible to traverse the file tree directly by clicking on the directories inside the preview pane. Use a single click to make that directory your current one, or use an `Alt`-click to traverse back up to its parent directory.
- Now the "Save changes before quitting?"-Dialog won't appear — all your files will be saved immediately before quitting.
- Zettlr now remembers your last opened file and the last selected directory and restores them on each restart (if they still exist).
- Images can now also have pandoc attributes assigned (in curly brackets after the image tag) and will both render correctly inside Zettlr and work as intended on export.
- The app will now remember its size and position on screen and restore it after a restart.
- Changes to the design of the dark mode. It's now a little bit blue-ish and the colours are finally adapted to the brand.
- The directory list is now way less cluttered and looks way better than before.
- Dropping images onto the app is now possible!
- Added the long-commented-out blockquote command to the context menu.
- iframes will now be rendered as well (such as the embed codes by YouTube or Vimeo). Note that only `<iframe>`-tags will be rendered, so Twitter embed won't work, for example.
- Removed a small bug that would use the text selection cursor over directories after you've dragged a file.
- Zettlr now remembers the last directories you were in when you successfully imported a file or opened a directory.
- Added `Droid Sans Mono` as monospaced font family and updated the fonts around the app.
- The Zettelkasten ID doesn't need to be in the format `@ID:<your-id>` anymore. Also the zkn-links can be customised.
- The generation of IDs is now up to your creativity.
- Made the search progress indication better. Now, instead of the background filling up with sometimes ugly colours, a circle just as for the Pomodoro timer is used.
- The file snippets now hold additional information, such as the ID of the given file or the amount of tags. Additionally, if you hover over the number of tags, a popup will tell you *which* tags the file holds. Directories also now show their number of children elements (both directories and files).
- The text snippets have been removed from the app.
- The Quicklook windows now follow the application's theme.
- Fixed a bug that generated a falsy first search cursor and prevented case insensitive searching.
- Added extended statistics. Now you can exactly see when you've written how many words by clicking the new button in the small statistics popup.
- You may now use `#`-characters inside tags.
- macOS users now have an inset titlebar to make the app feel more immersive while not in fullscreen as well.
- QuickLook windows now display the headings in the correct size again.
- On smaller displays, Zettlr now has smaller margins and paddings so that each display size's space is used best.
- Removed the `ID`-button from the toolbar. The command is still present in the menu and still works using the shortcut `Cmd/Ctrl+L`.
- Fixed the bug that the attachment pane tooltip was partially hidden.
- Quicklook windows are now constrained to the body area, and cannot be dragged over the toolbar.
- Added validation to the settings so that you can't accidentally set wrong values.
- The default buttons for dialogs are now reactivated, so you can remove files and folders by simply hitting `Return` to confirm the removal.
- Anything markdown-specific (links, tasks, images) won't be rendered in any mode other than markdown anymore. So you can now rest assured that your links won't be converted and comments won't be displayed the size of headings in comment blocks or something.
- Indented tasks are now rendered.
- The table of contents now ignores comments in comment-blocks (no matter which language) and also has a better detection for the level of these.
- Fixed a bug that threw errors on moving directories around.
- Added Math inline-rendering.

## Under the hood

- Implemented the try/catch construct around `ZettlrImport` to actually catch the errors that were thrown by this function.
- Added globally accessible config getters and setters so that the `ZettlrConfig`-object is now reachable from within all classes in the app.
- Changes to `ZettlrWindow` to create windows using programmatical boundaries.
- Updated the image finding regex again.
- Reorganised the font families in the less resources.
- The popup is now much simpler to call.
- Removed instantiation from both ZettlrImport and ZettlrExport.
- All Zettlr installations now receive a unique UUID.
- Using `global.config.get` it is now possible in the renderer to access the configuration programmatically without the need to send events.
- Replaced all renderer configuration requests with the new, faster and synchronous method.
- Fixed a missing dependency in `ZettlrAttachment`.
- Updated to `electron` 3.
- Changed `app.makeSingleInstance` to `app.requestSingleInstanceLock` as recommended by the docs.
- Updated dependencies to the newest versions.
- Image preview rendering is now independent of `path`.
- Refactored the complete configuration setting process.
- Explicitly set `defaultId` on confirmation dialogs.
- `detach()` is now called only after the move operation of a `ZettlrDir` has been completed to remove the `parent`-pointer.

# 0.19.0

## GUI and functionality

- **Import functionality**: Now you can import from nearly all file types pandoc supports into Zettlr. Simply select the desired target directory and select File -> Import files!
- Added a lot of **exporting** options. More are still to come!
- **Export Markdown files as reveal.js presentations**: From 0.19.0 on, Zettlr will support the export of reveal.js-presentations. Also, there's theme support built in!
- If you insert a footnote, the cursor is not moved throughout the document so that the writing flow is more immersive.
- The text field used to edit a footnote reference text is now automatically focused.
- The editor will now directly mute lines when in full screen as soon as you change the preference setting for this. You don't have to move the cursor anymore for this.
- Fixed a bug that showed a dedicated _file_ menu when right-clicking directory ribbons and then threw errors if you clicked on anything in the menu.
- Fixed the strange behaviour of Zettlr telling you there are no suggestions for a word, although you did not right-click a wrongly spelled word.
- Inline links rendered inside headers are now always the correct size.
- Email-addresses are now correctly identified and will be rendered as clickable links as well. If you `Alt`-click on them, they will open the default email option (i.e. they are the same as clicking on any website's email addresses).
- Fixes to the project feature.
- Made the dictionaries finally independent from the four default translations.
- Added about 70 languages to the four default translations. This means: If you now include a custom dictionary or a custom translation, chances are high that it will be detected and translated automatically!
- Added a bunch of dictionaries that now come shipped with the app.
- Finally found & fixed the bug that kept detecting whole swathes of text as links and inserted them on link insert or didn't detect any link at all.
- Transferred the download page in the updater to the new download landing page at zettlr.com/download.
- Clicking on marked tags in the preview list will now trigger a search for these tags.
- Added support for `TeX`-files. So in case you want to export something to PDF, you can add custom `LaTeX` statements in their respective file to amend the styling Zettlr applies.
- You can now rest assured that on export of projects with nested files all images, even relative ones, will successfully be rendered in your PDF output.
- Changes to the HTML exporting template. Now, images should always fit on screen.
- You can now create `LaTeX` files by using the extension `.tex` when creating new files.
- Better Pomodoro counter.

## Under the hood

- Changes to the `runCommand` method in `ZettlrEditor`.
- Changes to the `insertFootnote` command.
- Changes to the `_editFootnote()` method in `ZettlrEditor`.
- Changed the event type the editor is listening to when you finished editing a footnote from `keyup` to `keydown`.
- Moved the inline and block element rendering functions to their own commands to reduce the file size of `ZettlrEditor`.
- Fixed the task recognition regex to prevent ugly errors logged to the console if you entered on an empty line a task list item directly followed by braces (such as `- [ ](some text)`).
- Additional security checks while building the context menu.
- Amended the regex for rendering links. Also provided a callback option for CodeMirror to be able to port the plugin fully externally and integrate it into other instances.
- Added `ZettlrImport` class for handling file imports.
- Removed the unnecessary PDF exporting LaTeX template from the pandoc directory.
- Added another newline character when gluing Markdown files together on project exports.
- Fixed a bug that would not read in a saved project config on restart.
- Huge changes to the selection and retrieval of dictionaries for the spellchecking algorithm.
- Made the regular expression detecting links in the clipboard non-global and limited it to only detecting single links in the clipboard.
- The download page will now count all updates by users to keep track of how many users are using the app (only the click is counted, no personal information is collected). To avoid detection of you updating, simply visit zettlr.com/download manually.
- Amended `ZettlrRenderer` by a function to programmatically trigger global searches.
- Added `.tex` to the list of supported file types. Added a mode switch to `ZettlrEditor`s `open()` method.
- Small fix to the toolbar CSS for not having a hover effect on the Pomodoro button in dark mode.
- Change to the `less.js` script. It now minimises the CSS output to further optimise the styling.
- Spell checking is now off by default in fresh installations to speed up the first start.
- Amendments to `ZettlrProject`, `ZettlrFile` and `ZettlrExport` to ensure relative image paths are accurately converted into absolute ones on exporting them.
- Streamlined setting the `ZettlrWindow` title. `Zettlrwindow::setTitle()` is now deprecated.

# 0.18.3

## GUI and functionality

- Now the list design and all other colours and syntax highlighting should be fixed again.
- `ALT`-clicking files now opens them as QuickLook windows.
- Now Quicklook windows render the content automatically as the main editor does. Only the previewable elements will not be rendered.
- Fixed a bug that allowed you to try to create files, folders and virtual directories although no directory is selected.

## Under the hood

- Cleaned up the mess inside the LESS resource files and removed the global pollution with CSS styles that led to strange rendering behaviour.
- Replaced the `net` command to check for updates with the better package `got`, thereby reducing the amount of requests to one only. Therefore, `is-online` also has been removed.
- Updated dependencies. Switched to electron `2.0.8`.
- Changes to the `_gen()` and `select()` methods in `ZettlrPreview`.

# 0.18.2

## GUI and functionality

- Minor fix to the style of `code`-blocks in modals.
- Fixed a bug that prevented you from immediately re-selecting the previous file by simply clicking it again, after you opened an external markdown file in Zettlr, which then was selected automatically.
- Fixed an error thrown if a root file was removed remotely.
- Fixed Zettlr always asking to replace a file although it hasn't been modified remotely.
- Fixed a missing translation for changed files.
- Fixed the threshold for being close to surpassing average from 50 words below average to the half of average. 50 words were definitely too narrow for anyone to really see the intermediary message.
- Fixed some design rules.
- Reallowed arbitrary text selection inside the editor (mainly necessary for macOS's quick lookup functionality).
- Added styling for horizontal rulers (`* * *`) and escaped characters (e.g. `\*`).
- Fixes to the new tooltips. Now all tags receive the nicer tooltips on mouse over.
- Replaced the old footnote tooltip bubble, which did not look nice, with the much better `tippy.js`-bubbles.
- Added HTML syntax highlighting.
- Fixed an error on the export of Markdown files with code blocks.
- Added syntax highlighting capabilities in fenced code blocks for the following languages (use the words in brackets after the beginning of a code block, i.e. `\`\`\`javascript`):
    - C (c)
    - C# (csharp)
    - C++ (cpp)
    - CSS (css)
    - Java (java)
    - JavaScript (javascript)
    - LESS (less)
    - Objective C (objectivec)
    - PHP (php)
    - Python (python)
    - R (r)
    - Ruby (ruby)
    - SQL (sql)
    - Swift (swift)
    - YAML (yaml)

## Under the hood

- Added an additional check to definitely determine if chokidar has choked or the file has indeed been modified remotely.
- Lots of documentation has been added to the source code.
- Moved the `tippy()` function from the `ZettlrRenderer` to the correct classes (`ZettlrToolbar` and `ZettlrPreview`).
- Changes to the link detection regex in `ZettlrEditor`.
- Changes to the `export.tex` LaTeX export template. It now provides the `Shaded`-environment Pandoc requires on exporting files containing fenced code blocks.
- Added some amount of `HTML` syntax highlighting.
- Added a multiplex mode that can highlight fenced code blocks.
- Changed signature documentation of `ZettlrRenderer`'s `setCurrentFile` method to reflect the actual process (it is being passed a hash, not a file object).
- Changes to the `_tags`-array in `ZettlrPreview`. Now, the array is never completely regenerated, but resized according to the actual `_data`-array. The changes have affected the functionality of the functions `_gen()` and `refresh()` in this class.
- Added a `remove()` method to `Zettlr` for root files wanting to delete themselves.

# 0.18.1

## GUI and functionality

- Now it's possible to download and install custom translations for Zettlr! If you want to use a translation that is not (yet) officially bundled with the app, simply import the translation JSON-file into Zettlr using the respective option. It will immediately be available for selection within your preferences (but a restart to apply the change is still necessary). The language file must be in the format `aaa_AAA.json` so that the app can detect the language by looking at the file name.
- Numbers are now localised with the correct delimiters.
- Zettlr now automatically indents text using four spaces to better work with other Markdown parsers.
- Changed resizing constraints: Editor can now have 90 percent width at maximum.
- Fixed a small bug that lets you open non-markdown files as roots.
- You can now copy selected Markdown text as HTML! Just press `Cmd/Ctrl+Alt+C` instead of `Cmd/Ctrl+C`.
- Added an online-check. From now on, if you are offline, Zettlr won't show you ugly error messages, but a simple notification that you are, in fact, offline and Zettlr can't check for updates.
- Improved footnote placement.
- Improved the placement of images in exported PDF files.
- Increased search speed and fixed internal errors in displaying search results.

## Under the hood

- Changes to `getSupportedLangs()`: The function now returns a dynamically generated array of all available translations. This also includes language files that are placed inside the app's data directory (in the subdirectory `lang`).
- Changes to `i18n.js` to reflect the fact that a language could also be located inside the application data directory (it now first tries to load the file from within the app, and if this fails searches for the file in the app data directory).
- Zettlr now preserves the linefeeds of a file on saving.
- Refactored the app's LESS and style handling.
- Simplified the theme toggling.
- Consolidated CSS styles.
- Updated dependencies. Switched to Electron `2.0.6`.
- Removed `package-lock.json`, because nobody uses them anyway and yarn `1.9.2` just complained about them.
- Changed resizing constraints: Editor can now have 90 percent width at maximum.
- Fixed a logical error in `ZettlrConfig` that allowed non-markdown-files to be opened as root files.
- Buffered the update check with an online-check. Renamed the original `check()` to `_fetchReleases()`.
- Fixes to the footnote placement.
- Removed an unused function from `ZettlrEditor`.
- Removed excess `console.log` from `ZettlrBody`.
- Added an additional security check before marking results in the editor instance.

# 0.18.0

## GUI and functionality

- Added the project feature: Now you can convert directories into "projects" (via context menu). A project is simply the possibility for you to adjust PDF options for a set of files differently than in your general PDF settings and tweak the generation a little bit more. It is thought especially for exporting many files into a single PDF file, and has options to generate a table of contents or a title page. _All files in the project directory and all of its sub-directories are concatenated in the same way as the preview list does it. Directories themselves are ignored. Then all these files are simply glued together and exported using the special settings you've given the project._
- Included tag preferences. These allow you to assign colours to specific tags, so that you can see in the preview list directly which files contain specific tags (such as, e.g., `#todo` or `#in-progress`) to have an overview over the work you need to do or categorise your files.
- Now the editor should correctly resize itself if the window itself changes its size.
- Now, if you use the combined view, Zettlr recognises a second click on an already selected directory and switches to the preview list instead. If you do so while the expanded mode is active, nothing will happen.
- I finally found the bug that was showing `NaN` instead of real numbers in the stats view. Now it should work on all systems just fine. (It only happened when there were less than thirty days of recorded statistical history available.)
- Adjusted the placement of the dialogs. Now they should definitely be placed in the center, if they are smaller than the window and should never result in a scrollable window.
- The dialog windows should pop up much faster now.
- Changed the styles of all dialog windows, and made pretty especially the PDF preferences windows.
- Replaced the system default's title popups with nicer looking popups.
- Changed image preview rendering. Now, images smaller than the viewport will not scale up to fill the full width, but remain smaller than the viewport width.
- Added a preview rendering of task items with checkboxes.
- Now Zettlr will directly react to you clicking with your mouse into the window and doesn't require you to click a second time after the app has been focused again.
- Snippets are now off by default.
- Fixed a small error that led to the editor behaving strange after resizing the sidebar.
- There is now no lag anymore on saving files. As a side effect, the global search is not exited when you change a little bit and then save the file.
- Changed PDF export.
- Small fix to the ZKN tag detection.
- Added additional error handling in the updater (so you know _why_ Zettlr couldn't tell you why no update check is possible).
- Renaming files is now faster.
- If you now begin to drag a file, after you have stopped dragging the file (i.e. either you dropped it onto a directory or you dropped it somewhere else to cancel the move), the preview pane will be shown again.
- Now it is possible to drag out Markdown files from Zettlr into other apps.
- Clicking on the "No open files or folders"-notification when there are no open folders or files in the directory tree will automatically show the open-dialog.
- Fixed the theming in the QuickLook windows. Now they will be the same theme as the app itself.

## Under the hood

- Finally renamed the `strong` element in the file tiles in the preview list to a simple `p` to re-gain semantic correctness there.
- Lots of LESS-code added, several other files have been changed.
- Added an event listener to Window resizes to change the editor's width accordingly with the `resizable` activated.
- Changes to `requestDir()` function in `ZettlrRenderer`.
- Changes to the Statistics viewer.
- Changes to `ZettlrDialog`.
- Changes to `ZettlrRenderer`. Now the translation strings will be copied into the memory of the renderer process directly. This results in better overall performance, especially in dialogs, for which a lot of such strings are needed.
- Updated development dependencies: `electron` is now `2.0.4`, `electron-builder` is now `20.19.2` and `less.js` is now `3.5.3`.
- Changes to `ZettlrBody`-proceed function.
- Added `tippy.js` to the list of dependencies; replaced standard system titles with Tippy titles.
- Added the `acceptFirstMouse` option to the creation of new `BrowserWindow`s.
- Now refreshing the editor instance after dragstop of the divider between combiner and the editor.
- Removed an unnecessary if-statement in `ZettlrToolbar`.
- Added a method to only update the current file in the renderer process, which speeds up saving *a lot*.
- Additional check in `ZettlrVirtualDirectory`.
- Changes to the `LaTeX` export template.
- Replaced the complicated and unreliable tag recognition to a much simpler regular expression.
- Error handling in `ZettlrUpdater`.
- Changes to the process of renaming files. Now the renaming process should be reflected quicker in the renderer, because we don't send a complete new path object, but only the specific, renamed file.
- Fixes and changes to the dragging behaviour in the renderer.
- Added a dragging event, so that the main process automatically enables dragging out of the app.
- Added the `getRenderer()`-function to `ZettlrDirectories`, so that the `EmptyPaths`-object can send the respective event to the main process.
- Combined the `setContent()` and `save()`-functions in `ZettlrFile`, because there was simply no need to have them separated. Also, removed the `modified`-flag from the file.

# 0.17.1

## GUI and functionality

- **Combined preview and directory pane**. Now only one of both is visible, never both, but also never none. Pressing `Cmd/Ctrl+1` and `Cmd/Ctrl+2` will still toggle visibility of both preview and directory pane, but not in parallel anymore. So hiding the preview pane will automatically show the directory pane and vice versa. Also, if you are on the preview pane, moving with your mouse to the top of the pane will show an arrow that lets you enter the directory pane again. Zettlr will automatically switch to the preview pane in a number of cases: Selection of a directory, searches, and renaming of files.
- Added syntax highlightning for Markdown tables.
- Resizing of combined tree view and preview pane as well es the editor is now possible.
- Changes to the HTML export template. Now tables are better integrated, as well as blockquotes.
- Added an option to choose whether or not the combined view or the regular, old view should be used for preview and tree view.

## Under the hood

- Removed some unnecessary toggle-functions.
- Changes to the styles of preview and directory panes.
- Changes to the main template.
- Markdown table detection is now handled by the ZKN-mode.
- Changes to the styles for enabling both extended and narrow sidebar mode.
- Added another check for popup height in `ZettlrPopup` to ensure popups can be displayed on screen and don't end up being cut off by the window.

# 0.17.0

## GUI and functionality

- Added full stops after TOC-ordinals.
- The `HTML`-export (e.g., for printing) does not rely on `pandoc` to be present on the system anymore. In other words: `HTML`-export is now working everywhere and has no prerequisites anymore. _Attention: As we do not rely on pandoc for HTML exports anymore, this means that the HTML format is likely to suffer from some inconsistencies, as the rendering engine is way less advanced than pandoc. Yet, this should not pose a problem, as the HTML-export is intended to be for quick previews and prints only._
- Added a bunch of options for exporting files, such as:
    - Choose whether to save the exported files in the temporary directory (which is expunged on each restart of the system) or in your current working directory (meaning they are persistent across system reboots and are also accessible normally through your file explorer).
    - Strip Zettelkasten-IDs (such as `@ID:yyyymmddhhmmss`).
    - Strip tags (in the format `#tag`).
    - Completely remove internal Zettelkasten-links (e.g. `[[<link-text>]]`).
    - Only unlink internal Zettelkaten-links (i.e. transform `[[<link-text>]]` to `<link-text>`).
- Switched to the better `xelatex` engine to render PDF documents.
- Added a great number of PDF export customization options. More will be coming in the future (depending on necessities and user wishes).
- Added a feature that search results now also are shown on the scrollbar so that you know exactly where the matches reside in your document.
- Replaced the ugly find-in-file dialog with a Zettlr-style popup and added a replace-function as well. Simply press `Return` while inside the replacement-field to replace the next occurrence of your search term, or press `ALT`+`Return`, to replace *all* occurrences at once. **The search is case-insensitive**.
- Introducing a **distraction free mode**, which can be toggled by pressing `Cmd/Ctrl+J`. This makes the editor fullscreen and mutes all lines except the one in which you are currently working.
- Added option to recall up to ten recently used documents.
- Hashtags are now not rendered, when they are not preceded by a space or are at the start of a line. This prevents links with anchor-names being displayed wrongly.
- Added a shortcut for inserting footnotes: `Ctrl+Alt+F` (Windows+Linux) or `Cmd+Alt+R` (macOS).

## Under the hood

- Moved all exporting functionality to a separate class, `ZettlrExport`.
- Removed unnecessary CodeMirror plugins.
- Removed unnecessary styles and some unnecessary (b/c unused) functionality.

# 0.16.0

## GUI and functionality

- Introducing **Virtual Directories**. Now it is possible to add "ghost" directories to your directories that act as a subset of these directories. They are not actually present on disk (but are persistent with a so-called dot-file named `.ztr-virtual-directory`) and therefore can be used to create collections of files by manually adding files to them. _You can only add files to these virtual directories that are present in the containing directory. Also, you cannot move them because they are bound to their parent directories._
- Fixed a bug that threw an error every time you tried to delete a directory with no file open currently.
- Fixes to the inline commands. Now, when you press `Cmd/Ctrl+I` or `Cmd/Ctrl+B` a second time after you finished writing your strong/emphasised text, Zettlr will actually "exit" the bold/italic markings and not try to insert them a second time. (_Note that it will still insert the end-markings if the characters directly after the current cursor position are not the end-markings_).
- Fixed a bug that threw errors if you were to rename a non-opened file.
- Fixed a bug that threw errors if you were to rename a directory, while none was selected.
- Prevent arbitrary selection in the app to make it feel even more native.
- Huge performance boost on selecting directories and files.
- Translated remotely triggered file- and directory-events.
- Finally fixed the bug that the end-search button disappeared and the input field went in disarray when the window size was too small.
- Re-introduced feature that Zettlr asks the user to replace the current editor content, if the current file has been changed remotely.
- Now, if the current file is removed remotely, Zettlr automatically closes the file in the editor as well.
- On updates, the download URL to GitHub now opens on the system's browser.

## Under the hood

- Removed an excess `console.log`.
- Implemented `indentlist` plugin directly in Zettlr core.
- Continued work on virtual directories.
- Small changes to `Zettlr` and `ZettlrDir` classes.
- Small changes to the markdown shortcut plugin.
- Fixed a small error in `Zettlr` class.
- Removed a huge bottleneck in the directory selection logic (now the Zettlr main process will not send the complete `ZettlrDir`-object to the renderer, but just the hash, because the renderer has a full copy of the objects in memory).
- Removed the same, big bottleneck in the file selection logic.
- Updated all dependencies to their latest version. Thereby we've switched to Electron 2.0.3.

# 0.15.5

## GUI and functionality

- Additions to the search functionality. If you begin typing in the global search field, Zettlr will autocomplete your typings with exact name matches. This way you can directly open respective files from your searchbar by simply confirming the file to be opened with the `RETURN`-key.
- Zettlr will now automatically try to force open a file when you commence a global search, if there is a file containing the typed name somewhere in the system.
- If you click a link without the `ALT`-key now, the cursor will be automatically placed and you can edit the link exactly where you clicked without having to click the position twice.
- Fixes to the attachment pane — now opening a directory will always work.
- Now the vertical scrollbar in the editor uses the default cursor, not the text cursor.
- Fixes to the generation and placement of popups. Now a bigger margin to the edges of the window is ensured, and the popups are now a little bit wider to reduce the possibilities of ugly line-breaks.
- Small fix to the color of directory ribbons in dark mode.
- The attachment pane now refreshes on new attachments without the need to switch to another directory and then switch back. Also, after every watchdog run the renderer receives a new list of objects now in memory.

## Under the hood

- Small changes to the `_renderLinks()`-function in `ZettlrEditor`.
- Calling `_act()` in `ZettlrAttachments` even if there are no attachments to be able to still open the directory in these cases.
- Changes to `_place()` in `ZettlrPopup`.
- Changes to the `ZettlrToolbar` and `ZettlrRenderer` classes.
- Design-fixes.
- Removed an unnecessary check for the now non-existent `projectDir` option in the configuration constructor.
- Added a security check for additional `PATH`-variables in `ZettlrConfig`.
- Additional security-check in `ZettlrConfig`s `set()`-function to only add valid options. Now `set()` will return either `true` or `false` depending on whether the option was successfully set.
- Removed deprecated code from `ZettlrWindow` class.
- Added a security check in `ZettlrWindow`s `prompt()` function.
- Removed some unnecessary code from `ZettlrDir` class.
- Small changes to `ZettlrDir` constructor.
- Began first work on `ZettlrFilter` and `ZettlrVirtualDirectory`.
- Changes to `Zettlr` and `ZettlrRenderer` classes.

# 0.15.4

## GUI and functionality

- Zettlr saves a file prior to exporting to make sure you export what you see (WYSIWYE).
- Now Zettlr is more performant especially in documents containing a lot of links. Also, clicking a link _without_ the `ALT`-key pressed will now remove the link and make it editable, as intended.
- Design fix: Now the sorters in the preview pane don't alter the size of the directory field.
- Design change for Windows users: Now Zettlr on Windows uses the system's default font "Segoe UI", because as of strange font-smoothing effects, Lato is barely readable on Windows machines.
- Fixed a logical error in the script, so now Zettlr will remember where you were in a document and restore that view on every opening of a file (not persistent, i.e. if you close and re-open Zettlr itself, the positions will be reset).

## Under the hood

- Added `export` to the `CLOSING_COMMANDS`.
- Updates in `package.json`, updated dependencies.
- Fixed a wrongly placed `continue` in `_renderLinks()` in the `ZettlrEditor` class.
- Moved the saving of scrolling info from the `open()` function to the `close()` function in `ZettlrEditor`.

# 0.15.3

## GUI and functionality

- Removed some displaying of numbers during search.
- Added more file info - when you click on the word count, a small popup containing info about the characters, characters without spaces and also the selection is shown.
- Added a heatmap that shows you the relevance of the search results by adding a background color to the individual file ribbons. The more green and bright they get, the more relevant the file showed up in the results. **Important**: Files that do not match any of the selectors will be hidden as always, e.g. even grey files will at least fulfill the criteria!
- Removed directory ribbons while in search mode.
- Search mode will automatically be exited when selecting a different directory.
- Also, now when a search is done, the opened file will have all results marked in text so you can easily discern them from the rest of the text.
- Small design fixes.

## Under the hood

- Removed an unnecessary `paths-update` event.
- Augmented `getWordCount()` function to return the wordcount of any given string.
- Removed some strange artifacts from the search.
- Huge improvements to the search functionality.
- Finally implemented the new license in the files

# 0.15.2

## GUI and functionality

- Switched the directory indicator with the collapse indicator on root directories, so that the first always stays first.
- Huge performance increase in rendering the preview list.
- Small fix to the word count. Now an empty editor does not show that there's a word written.
- Removed the `Zoom` menu entry from the Window menu on macOS.
- The Reload-shortcut in debug-mode is now `F5`.
- Small fix to the Tag-recognition (now a `#` sign immediately followed by a delimiter character (e.g. spaces, line breaks or apostrophes) will not render a tag formatting).
- The Attachment pane will now scroll if there are too many attachments in it.
- Added an option to open the currently selected directory in the system's file browser (e.g. Finder on macOS or Explorer on Windows). The respective button resides next to the attachment pane's header.
- Small fix to the context menu: It will popup where the click occurred, and not where the mouse is when the menu is actually shown (noticeable especially when right-clicking a misspelled word).
- Augmented the autoclose-pairs with the default German quotes `„` and `“`.
- Changed the save function so that it does not save immediately, but gracefully implements a way to save changes any time a potentially file-closing command is issued (such as selecting another file).
- Changes to the design of the preview list.
- Removed the save-button from the toolbar and now Zettlr will not show you an indicator whether or not there are unsaved changes, because normally everything should be saved. In case changes are *not* saved under strange circumstances, Zettlr will still prompt you to save them if they would be lost.
- Fixed a small error that led Zettlr to believe that it doesn't need to reorder the opened root files and directories, although it should have, thereby having newly opened files pop up not at the top of the directories' list but at random positions somewhere in the directories.

## Under the hood

- Switched Preview-list rendering to `Clusterize.js` to keep huge lists renderable and reduce loading times.
- Removed the now unnecessary `ListView` and `ListViewItem` classes.
- Removed the unnecessary `file-revert` command handler in `ZettlrIPC`.
- Removed a `console.log` in `ZettlrPreview`.
- Added a `isModified()` function in `ZettlrRenderer`.
- Changes to `ZettlrRendererIPC` to accomodate graceful saving procedure.
- Upgraded dependencies.
- Coloured the output of the less compiler script so that it's easy to discern whether or not an error or a warning occurred.

# 0.15.1

## GUI and functionality

- **Switched license from MIT to GNU GPL v3. This also includes all prior releases!**
- Now if there is a valid URL in the clipboard it will be inserted as the URL on all images and links created, not just if there's nothing selected.
- Fixed a bug that prevented the opening of links if clicked with `Alt`-key pressed.
- Added the code indicators (backticks) to the list of auto-complete pairs.
- Fixed the rendering of internal links.
- Small changes to the design of file IDs.
- Moved the resize handles of quicklook windows completely out of the windows themselves so that they are more easy to reach and don't block the scrollbar.
- Fixed the colours of the directory sorters in dark mode.
- Translated the formattings.
- Updates to the readme.
- ID generation now also works if there is something selected.
- More generally: All CodeMirror commands (such as changing the formatting of a selection) will retain the selection you have made (i.e. they will save them, run the command and afterwards re-select what was selected previously).
- Fixed a small bug that could lead to errors while searching using the OR-operator.
- Updater now shows your current version in the update window.
- Small fixes to the styling of the update dialog.

## Under the hood

- Small change to the zkn-link regular expression (was greedy, now it is lazy) to prevent huge misrenderings in case two links were on one line.
- Removed the unnecessary `_sort()`-function in the `ZettlrDirectories`-class.

# 0.15.0

## GUI and functionality

- Fixed the button text color in popups.
- More shadow under the popups (makes them stick out more in the white mode).
- Now it is possible to open Markdown files directly with Zettlr by double clicking them or dragging them onto the app. Dropping also works for directories (#3).
- Zettlr now tells the Operating System that it is capable of handling `.md`- and `.markdown` files.
- Small fixes to the translations.
- Added an about dialog.
- Now Zettlr also converts "standalone" links (e.g. simple detected URLs without Markdown formatting around them) into clickable links. **Attention: Clicking now works with ALT instead of Shift!**
- Added a small popup to view some stats on your writing.
- Fixes to the word count (now also splits along line breaks).
- Moved all formattings to a small popup (indicated by the carriage return symbol). Also added other formatting possibilities, such as code, headings and blockquotes.
- Fixes to the formatting commands.
- Added an attachment pane (#6).
- Added an option to sort directories chronologically or according to name (#4).
- Begun adding zkn-functionality to Zettlr:
  - Now it is possible to use `@ID:<your-ID>` to give an ID to a file (generate one using the Toolbar Button or by pressing `Cmd/Ctrl+L`). If multiple IDs are defined in such a way, the first found will take precedence.
  - You can now tag your files using the Twitter-like syntax: `#hashtag`. Alt-Clicking on them will trigger a search for the tag.
  - You can now link searches in your files. If you type `[[search terms]]` this will trigger a directory-wide search for the search terms. If the link contains an ID in the format `[[@ID:<your-ID>]]`, Zettlr will try to get an exact match. If there is a file using that ID, it will be immediately opened. Also, a directory-wide search for all files referencing this ID will be conducted.

## Under the hood

- Fixed a small bug in the `ZettlrWatchdog` that prevented remotely added directories from being detected by the app.
- Given the classes `ZettlrFile` and `ZettlrDir` more authority over what happens with them. Now they're handling all events by themselves.
- Made the paths mandatory on creation of new `ZettlrFile` and `ZettlrDir` instances.
- Added `isFile()` and `isDir()` helper functions to check if paths actually denote a valid file or directory.
- Added `openPaths` configuration option to hold all opened paths and re-open them on every start.
- Small fix to the loading mechanism of the configuration to allow flexible arrays (needed for the `openPaths` option).
- Found **A LOT** of unnecessary and duplicate code in the `Zettlr` main class and removed it.
- Handle open events in `main.js` and make Zettlr definitively a single app instance.

# 0.14.3

## GUI and functionality

- Fixed a bug that prevented deletion of files and folders.
- Removed the now defunct autosave option in preferences.

## Under the hood

- Fixed a type error in `ZettlrWindow` that passed `undefined` instead of the window to the `showMessageBox` function.

# 0.14.2

## GUI and functionality

- Fixed input text color in popups (e.g., for new files and directories).
- Removed the autosave functionality. Now Zettlr automatically saves all changes "completely."

## Under the hood

- Updated `less.js` (dev-dependency) to latest version.
- Updated `chokidar` to latest version.
- Updated `electron-builder` (dev-dependency) to latest version.
- Removed all autosave-functions.
- `ZettlrWatchdog` can now add multiple paths to watch
- `ZettlrFile` can now also be root (e.g. have the `Zettlr`-object as parent)

# 0.14.1

## GUI and functionality

- Finally got rid of the horizontal scrollbar in the editor, that was visible on Windows and Linux systems
- Also, customized the scrollbar style to be more decent
- Major fixes to the User Interface (now looks way more modern and less cluttered)
- Fixed an error that did not update the snippet of a file on remote change

## Under the hood

- Added other files and directories to the ignore dirs of `chokidar`
- Fixed a small bug in the `poll()`-function

# 0.14.0

## GUI and functionality

- Now Zettlr can detect relative image paths (i.e. relative to the file in which they are referenced) and show these images successfully
- Fixed a bug that did not update the modification time of a file on save.
- Fixed the non-selection of the current file on directory selection
- Fixed a small bug that sometimes could throw an error when moving directories within the app
- Now a quicklook window can be brought to front by simply clicking its title
- Hid the textarea by default, so that on startup the editor field is clean
- Design improvements

## Under the hood

- Begun another code rewrite. This time, the focus is on two parts: First, prevent any access of object properties from other objects than `this`. Instead, use public functions (also, prevent calling of private functions from the outside). Second: Try to, again, move out some functionality from the Zettlr main class to shorten it.
- Removed unnecessary function calls in the renderer.
- Also added support for the [yarn package manager](https://yarnpkg.com/)

# 0.13.0

## GUI and functionality

- Fixed a bug that could lead to errors and misbehaviour if a huge number of directories and files was added
- Added toolbar button descriptions. Simply hover over a button with your mouse to learn about its functionality
- Added an autosave feature. Now, Zettlr keeps automatic saves of your current file.
- Added a reversion feature. With the revert button you can restore the editor content to the last saved state.
- Added an automatic check for updates. It is run on every start of Zettlr and can be called programmatically by clicking Help -> Check for Updates
- Fixed an error that disabled the end-search button in the searchbar.
- Fixed an error that did not refresh the preview list when a new file was created by saving an empty file.
- Fixed an error that did not select newly created directories in the tree view, although they were selected as could be seen in the preview pane.
- Small changes in the system integration.
- Additional check whether or not Pandoc and LaTeX are installed on the system.
- Added menu entries for downloading LaTeX and Pandoc.

## Under the hood

- Added the `ignoreDir` and `ignoreFile` helper functions to check whether or not a specific path should be excluded or not. This applies to directories and the watchdog. Ignored directory patterns (as regular expressions) reside in `source/common/data.json`.
- Ignoring the `jquery-ui.min.js` file on docs generation.
- Improved the documentation of the main classes.
- Updated to Electron 1.8.3.
- Updated Electron builder to 20.4.0.
- Forgot to update the dependencies for export last time.
- Moved the polling interval into `data.json`
- Added class `ZettlrUpdater` with barebone functionality.
- Added `additional_paths` in `source/common/data.json` to automatically append to electron's PATH as to make sure the additional fields in the preferences are no longer needed (unless in special cases).

# 0.12.0

## GUI and functionality

- *New feature*: Integrated dynamically generated **Table of Contents**! Simply click the hashtag symbol and a popup will appear that lets you quickly navigate through all headings in your file.
- *New feature*: Now **images are automatically displayed**, if they are on a single line (only the image, no other text)!
- *New feature*: Now **links are automatically rendered**! Simply shift-click on them! (closes #12)
- Improved the markdown shortcuts. Now, if nothing is selected, when you trigger the bold or italics option, the cursor will automatically be placed inside the formatting marks, so that you can start typing without having to worry about the placement of the cursor.
- Now, if there is a valid URL in the clipboard when you trigger the insert link/image commands, it will be taken automatically as the linking target, so that you only have to type in the text it should link to.
- Added Open-button to the toolbar to select a new directory (closes #2)
- Switched the icon font from fontawesome to the [WebHostingHub-Glyphs](http://www.webhostinghub.com/glyphs)
- Small UI fix in the preview listing
- Small UI fix: Now Zettlr auto-closes the following pairs of characters: `() [] {} '' "" »« “” ‘’ ** __`.

## Under the hood

- Moved supported filetypes to unified file `source/common/data.json`
- Documentation for all files added.
- `ESDoc`-support integrated for API documentation. Simply run `npm run docs:build` to generate a full documentation in `resources/docs`
- Moved the `handleEvent()` functions from the main objects to the IPC classes.
- Moved the toolbar buttons to `source/renderer/assets/toolbar/toolbar.json` as in the example of Electron Menu, to have more dynamic control over the generation of the toolbar.
- Updated dev-dependencies

# 0.11.0

## GUI and functionality

- Introducing a **pomodoro** counter! Now you can simply click on the circle at the right end of the toolbar to start a pomodoro counter. It alternates task-phases of 25 Minutes with short breaks of five minutes and, after every fourth task-phase, a longer break of twenty minutes. It also notifies you when a phase is over with a small notification and a soft sound. Head over to [the official website](https://francescocirillo.com/pages/pomodoro-technique) to get to know what this technique is about.
- Switched to default Lato font on all platforms (embedded the font in the app)
- Additional check whether or not a file/directory already exists at the target location when moving by drag'n'drop
- Some fixes to the Quicklook-windows
- Moved some development functions into a "debug" mode that can be activated in the preferences.
- Now the zoom in/out menu commands only zoom the editor itself, not the whole application
- Added a small little button to end a search (and thereby make visible again all files)
- Switched most dialogs to the smaller (and really nice) popups
- Moved the Exporting options directly to the new share button
- Now Zettlr shows default context menus for text fields
- Fixed an issue on opening new project directories that provided you with the current directory's path instead of the project directory
- Reversed direction of the changelog to display most recent changes at the top of the file.

## Under the hood

- Included jQuery and CodeMirror as npm packages for easier updating
- Added a `ZettlrPopup`-class for easy displaying of small forms and info texts, this will replace most `ZettlrDialog`-forms, because we don't need such a massive dialog box for a single text field (or something else)
- Updated electron to version `1.8.2`, updated other dependencies.
- Updated scripts section. Now the available commands are:
- `npm run start`: Start the development environment
- `npm run less`: Same command as previous, now only with more output
- `npm run build:quick`: Quick'n'dirty unpacked release for current platform
- `npm run release:this`: Build and pack the app for the current platform
- `npm run release:mac`: Build and pack for macOS x64 as DMG
- `npm run release:win`: Build and pack for Win x64 as NSIS installer
- `npm run release:linux`: Build and pack for Linux x64 both as deb and rpm

# 0.10.0

## GUI and functionality

- Fixed a small bug that did not remove the file list if the open directory was removed from the file system. Now, if the current directory is deleted, Zettlr will automatically select the parent directory.
- Small fix to the translations.
- Added a toolbar button that also triggers the export dialog.
- Fixed an issue that prevented you from autocorrecting misspelled words.
- Fixed the sorting of directories (now case insensitive)
- Fixed an error that didn't update the ID of a file on renaming
- Fixed an issue that threw errors sometimes while moving directories

## Under the hood

- Massive rewrite of the logic behind the preview pane. Now only necessary changes are actually re-rendered (and not, as was the case until now, everything), which decreases the locking-potential of the application as well as the average energy impact. Additionally, now it is possible simply to spit out one updated paths-object from main to simply trigger a (possible) re-render.
- Also massive rewrite of the logic behind the tree view. The changes have the same effects as those in the preview pane.

# 0.9.2

## GUI and functionality

- Changed paper format in the odt-template from "Letter" to "DIN A4."
- Now dialogs are correctly positioned (centered)
- Implemented notifications that can be used variously
- Watchdog now monitors changes to the file system
- Small fixes in functionality and translations

## Under the hood

- Added notification service (can be triggered by sending a `notify`-event to the renderer or call `notify()` on a body element.)

# 0.9.1

## GUI and functionality

- Fixed broken PDF export in 0.9.0
- Small improvement in the HTML export template. Now if you want to print out the HTML file, it should look way better than before.

## Under the hood

- Updated dependencies to electron 1.7.11 to react to exploit [CVE-2018-1000006](https://cve.mitre.org/cgi-bin/cvename.cgi?name=CVE-2018-1000006). [See the electron project's blog for more information](https://electronjs.org/blog/protocol-handler-fix).

# 0.9.0

## GUI and functionality

- Fixed a bug that did not show the exact word count of 1.000 words in the toolbar.
- Translated the word counter into de_DE, en_US, en_GB and fr_FR
- The preview pane now does not scroll to its top on saving if it does not contain the current file
- Heavily improved footnote placement and removement
- Footnotes now show on hover to ease previewing.
- Fixed a small error that threw errors on deleting file with no file selected
- Fixed selection accuracy in Quicklook windows after they have been resized.
- Added modification time of files in the file preview.
- Modified the night mode and snippets toggler to display the status as checkmark (also amended the translations respectively)

## Under the hood

- Updated development dependencies
- Additional security check in the `trans()` method
- Footnote plugin now features way better RegEx recognition and works reliably.
- Also, made the footnote placements and deletions to only create one single history event (so that you don't have to press `Cmd/Ctrl+Z` twice to remove the footnote/re-add the footnote)
- Added basic watchdog functions. Not very sophisticated by now but it works.
- Now package.json does not trigger a rebuild of all modules when electron-builder is called (as we only rely on those already prebuilt)
- Again some rewrites to slimline the app
- Renamed events (now dir and file are prepended for easier identification)
- Now the renderer is completely autarc concerning configuration as darkTheme and snippets. This means the renderer can now be reloaded in dev mode without screwing up the config in main. (`afterWindowStart()` has been removed and set in the renderer)
- Wrapped the menu generation into a class (making it possible to set menu items based on configuration options)

# 0.8.1

**This is an emergency patch**. It fixes an error on Windows and Linux systems that disabled the complete main menu, making it unable to execute commands from the menu (e.g., opening a new root folder).

- Fixes a bug that rendered the whole application menu unusable
- Minor localization fixes

# 0.8.0

## GUI and functionality

- Context menu over a erroneous word now gives you suggestions on possible replacements; selecting them will replace the word.
- Fixed a small rendering bug that caused the editor not to correctly select text after hide/unhide of either the tree view or file preview pane.
- Included a toolbar and moved the global search out of the preview pane
- Fixed a small bug in which the title of the main window still showed the title of the currently opened file after it has been deleted
- Fixed a bug that made it impossible to export to PDF on Windows when Zettlr was installed to the `Program Files`-directory
- Fixed a bug that did not close the overlay if there were no dictionaries selected for spell checking
- Finally implemented the make/unmake itemized or numbered list function
- Also, finally added an easy way to insert and remove footnotes.
- - Fixed an error in which you could not save "empty" files on the fly if you just started typing into the editor without any file open.

## Under the hood (i.e.: technical stuff)

- Replaced npm package `trash` with electron internal `shell.moveItemToTrash()`
- Hardened the translation package against potential errors and accounted for also probably missing translations

# 0.7.0

- Included Spellchecking (en_US, en_GB, fr_FR, de_DE, more languages on request)
- Translated app into English, German and French.
- Introducing **Quicklook**: Right-click on any note and click "Quicklook" to open the file in a small overlay window. This enables you to keep open a file while simultaneously reading (and copying text) from different files.
- Fixed a minor error with the detection of clickable links
- Fixed an error that prevented searching for exact phrases
- Added a short check that Zettlr does not try to move a directory into a subdirectory.
- Multiple minor fixes and improvements
- Preview pane and directory tree view can now be hidden via `Cmd/Ctrl+1` and `Cmd/Ctrl+2`

# 0.6.0

- Now the file lists are automatically sorted on renaming files to immediately reflect a possibly changed order.
- The global search now also includes the name of the file
- Fixed a small error that prevented Zettlr from searching the first file in the preview pane
- Fixed an error in the inter-process communication (IPC) that led to unexpected behavior when using Shortcuts.
- Fixed an error that prevented renaming of directories if a file was selected.
- And behind the scene: We've rewritten the whole code base and made it more efficient — that's why the version has switched to 0.6.0

# 0.5.1

- Fixed a bug that disabled the creation of new directories and instead threw errors
- Fixed an error that was thrown by pandoc on each PDF export.

# 0.5.0

- Improved drag and drop of directories
- Moving files now works via drag'n'drop as well
- Fixed a bug that led to undefined errors while trying to rename directories
- Much cleaner arrow-key navigation through the preview pane — now failsafe.
- Now you can navigate to top or bottom in the preview list by holding Cmd or Ctrl while pressing the arrow key.
- Global search is now non-blocking and provides a progress indicator
- Now Shift-click on URLs opens these in external browser.
- Implemented preferences.

# 0.4.0

- Color theme unified (now less colors, more consistency)
- More generally, adaptions in design
- Included directories into preview list pane to mark where directories begin and end
- Now files and directories are automatically sorted, whenever a new gets added
- Renaming of files and directories is possible now.
- Moving of directories via drag'n'drop is now possible.
- Dark Theme configuration stays also after quit and restart.
- Minor bug fixes and improvements (especially failsafes)
- Context menu
- Auto closing of brackets and quotes

# 0.3.0

- The search dialog for the currently opened document now does not close on Enter but enables you to repeatedly press `Enter` instead of `Cmd/Ctrl-G` to `findNext`
- Added several shortcuts for comfortable editing: `Cmd/Ctrl-B` boldens a selected text (or inserts bold-markers at cursor position). Accordingly, `Cmd/Ctrl-I` emphasizes, `Cmd/Ctrl-K` converts the selection into a link and `Cmd/Ctrl-Shift-I` inserts an image.
- Added support for HTML, DOCX, ODT and PDF export using Pandoc and LaTeX

# 0.2.0

- Rewritten version with again several major code rewrites that have been done before this SVN began.

# 0.1.0

- Initial Version w/ several code rewrites that are not documented here.<|MERGE_RESOLUTION|>--- conflicted
+++ resolved
@@ -237,18 +237,15 @@
 - **Feature**: Implemented the LanguageTool Preferred Variants setting; now you
   can select variants of certain languages (English, German, Portuguese, and
   Catalan) for cases in which the automatic detection may pick the wrong one
-<<<<<<< HEAD
-- **Feature**: The right-click context menu for external markdown links now 
-  contains the options to "Remove Link". When removing `<link>` style links the
-  `link` text remains as plain text. When removing `[title](link)` style links, 
-  the `title` text remains as plain text.
-=======
 - **Feature**: LanguageTool now respects the `lang` YAML frontmatter property
   (if present and conforming to simple BCP-47 tags, e.g., `de` or `de-DE`),
   instead of defaulting to "auto"; this allows you to specify the languages of
   your documents instead of relying on LanguageTool to figure it out; may not
   work with more exotic tag variants (such as `de-DE-x-simple-language`)
->>>>>>> e36be932
+- **Feature**: The right-click context menu for external markdown links now 
+  contains the options to "Remove Link". When removing `<link>` style links the
+  `link` text remains as plain text. When removing `[title](link)` style links, 
+  the `title` text remains as plain text.
 - **Change**: The attachment sidebar no longer considers the "open folder" for
   fetching its "other files" -- instead it will use the last focused file's
   folder
