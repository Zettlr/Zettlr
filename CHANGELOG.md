# 1.7.0

## Breaking Changes

This release contains several breaking changes to 1.6 due to heavy internal refactoring.

* Your virtual directories will be gone after installing.
* Projects will be incorporated into the `.ztr-directory`-files, which means that you need to extract these files (or backup them) if you plan to roll back to 1.6 or earlier, lest you will lose the project settings.
* `Cmd/Ctrl+W` will now attempt to close open tabs first before closing the window. To close the main window directly, use `Cmd/Ctrl+Shift+W`.

## GUI and Functionality

- **New Feature**: Zettlr now supports (theoretically) unlimited open documents and orders them in tabs at the top of the editor instance.
    - The tabs display the frontmatter title, if applicable, or the filename.
    - On hover, you can get additional info about the documents.
    - Drag and drop the tabs to re-sort their order.
    - Get going where you left of the day before: Open files are persisted during restarts of the application.
- **New Feature**: RTL support! Now whether you are writing in Hebrew, Persian, Urdu or any other right-to-left writing system, you can do so now. We've added support for the respective options of CodeMirror in the "Preferences -> Editor" tab.
- If available, a title from a YAML frontmatter will be appended to the displayed file entry when linking files.
- Copying images from the Explorer/Finder/file browser now offers to insert them into the document, copying them over to the assets directory.
- The popups are now more resilient against accidental closing, just like the dialogs.
- When focus-selecting the global search bar (pressing the mouse button in the input and using it to select some text immediately) works as in other inputs now.
- Added the week-number as a variable for filenames and the Zettelkasten IDs (use `%W`).
- Changes to the Pomodoro timer: Now the sound will play each time you release the mouse button on the volume slider to check how loud it is. Furthermore, the mute button has been removed in favor of a volume indication, with 0% equalling the former mute setting.
- When the tag cloud is filtered, "Copy Tags" will only copy the filtered tags, and no longer all tags. To copy all tags, reset the filter. Furthermore tags will now be copied to clipboard including the leading hashtag.
- Re-enabled double-dollar inline equations for rendering and syntax highlighting.
- HTML-style comments (`<!-- Lorem Ipsum -->`) are now also exempt from the word counting.
- Fixed an error in the Table Editor that would assume empty rows to be header rows, leading to false behavior when trying to display a completely empty table.
- The Table Editor can now also parse and display simple and grid tables, and a wider range of pipe tables, as described in the Pandoc manual.
- Fixed a small mistake where literal blocks would be wrongly offset as the editor treated them as list items.
- Fixed artefacts with spellchecking errors. Thanks to @ryota-abe for proposing the correct selector!
- The Table Editor now remembers what the source table looked like and tries to recreate that when it applies the changes to the DOM.
- Added verbose error reporting and improved the error handling during citeproc boot. Now, Zettlr will (a) remove error-throwing CiteKeys so that the rest of the library loads just fine and (b) display the exact errors as reported by citeproc-js so that users can immediately identify the bad keys and know where to look.
- The global search bar's autocomplete will now also work for non-western scripts such as Japanese, Korean, Chinese, or any other.
- Virtual directories have been discontinued. Parts of their functionality will be re-implemented in different ways.
- On Linux, we've restored the default window decorations -- that is, the burger menu button is gone, and the menu will be displayed wherever the window manager decides.
- Fixed a small bug that could lead to errors during autocomplete selection if no frontmatter is present in the file.
- Added syntax highlighting modes (with keywords):
    - **Elm**: `elm`
    - **F#**: `f#`/`fsharp`
    - **Haskell**: `hs`/`haskell`
    - **VB.net**: `vb.net`/`vb`/`visualbasic`
- Fix the colours of the heatmap search list.
- Fixed a logical error in the detection of remote changes of attachment files.
- Fenced code blocks, delimited by three backticks have a customizable box background. The colour (and different styles) can be customized by targeting the `code-block-line`-CSS class.
- The font size of mathematics was decreased a bit to align it better with the size of normal text. Thanks to @tobiasdiez.
- Support fenced code blocks surrounded by tildes (`~`) instead of backticks.
- The About dialog of the application now also holds a tab with debug information about both the binary, the system, and the current environment.
- Tags with diacritics are now also removed on export (with the respective setting turned on), so that the removed tags match the tags which are highlighted in the editor.
- Fixed searches behaving irrationally if you search again while the previous search has not yet ended.
- Switched to using the [Clarity Design](https://clarity.design/icons) icon set where possible.
- Sort buttons now show how the directory is currently sorted. One shows and toggles what is being sorted by (name or time). The other shows and toggles what direction is being sorted ine (ascending or descending).
<<<<<<< HEAD
- Added ability to open or create new files from a ZKN link [[]] by either _Shift + Alt/Opt + Click_ or _Shift + Alt/Opt + Enter_
- Modified display settings are now applied on configuration changes (not just after clicking somewhere in the document).
- Modals now also apply a dark theming if in dark mode.
- Fixed image exports.
- Fixed correct exporting of images when exporting to Textbundle and Textpack.
- Fixed revealJS presentations which now display Math.
- Fixed the autocomplete behaviour, especially with cursor movement.
- If there is a selection in the document, its contents are used to fill in the search field now. Furthermore, the occurrences of the search term are now already highlighted without you having to search first.
- If there is a selection in the document, its contents fill up the global search field on focus, if the global search field does not have any contents.
- Fixed wrong display of project property table of content evaluation level.
- When linking files, Zettlr will now present you those files that match with at least one tag with the currently active file, making cross-linking of notes as easy as typing the link-start and hitting the arrow down-key. Bonus: It'll present you these options even if the files reside in a completely different root directory.
=======
- Added ability to open or create new files from a ZKN link by either `Shift + Alt/Opt + Click` or `Shift + Alt/Opt + Enter`
>>>>>>> 7fb77883

## Under the Hood

- **FSAL Refactor**: This release includes a huge refactor of the file system core of the application. In general terms, the rewritten core enables Zettlr to handle the file system more efficiently, uses up less RAM and has some other goodies that make the whole File System Abstraction Layer (FSAL) much more scalable for future feature implementations. More precisely:
    - **From OOP to Functional**: While previously files and directories were heavily object-oriented with one full object being instantiated for each and every file including a whole prototype chain, the new core switches to a functional approach, removing the memory-intensive prototype chains. Instead, files and directories are now represented by a **descriptor** which includes the all meta-information packages, but no function bodies. Instead, the new FSAL calls functions to which it passes one or more descriptors in order to enable the function to modify the descriptor itself. This also makes state management easier, as the whole FSAL only works with object pointers and does not re-instantiate most descriptors every time a function modifies them.
    - **Improved state management**: Now the state is not littered across the main process code base, but instead is centrally managed by the FSAL core class, which emits events every time anything in the state changes. This keeps the functional logic of the application much simpler. As opposed to before, the Zettlr main application class only accesses the FSAL state, and furthermore makes use of three events -- directory replacement, file replacement, and full file tree update -- to propagate any changes to the renderer process.
    - **File Caching for faster boot**: The FSAL additionally includes a [sharded](https://searchoracle.techtarget.com/definition/sharding) file cache which approximately halves the boot time. Furthermore, this enables the app to be much more resource-friendly for your storage, as the number of file accesses is reduced heavily -- at most, one hundred files will be opened during boot, instead of up to 10,000 or more, depending on the amount of open files you had.
    - **Improved remote change detection**: As a result of the descriptor-system and improved central state management, detecting and managing state changes induced remotely much easier. The whole logic of the watchdog has been cut down to its essential parts to make its business logic more manageable.
    - **Improved debugging**: Also as a result of implementing the new FSAL core as a self-contained EventEmitter module, it's much easier to locate logical errors, as due to improved state management missing state updates in the graphical user interface most likely emanate from exactly there, and not the FSAL. This has already helped identify several very small and almost unnoticeable bugs that did not update the renderer's state as wanted.
- Improvements to image dragging and dropping from the attachment sidebar.
- Switched the string variable replacer from vanilla JavaScript to moment.js, which simplified the function considerably.
- The `export` module is now really a module.
- Switched to cTime internally as the representation for modification time, because it'll capture more changes than mTime.
- Updated insecure dependencies.
- `.git`-directories are now ignored.
- Applying the CSS line classes for Markdown headings should now be less computationally intensive.
- Switched to Gulp for LESS compilation (thanks to @tobiasdiez for implementing).
- The command autoloader now logs potential errors during command loading.
- You can now pass a temporary configuration file to Zettlr, e.g. for testing purposes. Simply start Zettlr from the command line and pass `--config /your/config/file.json`. It can also only be a stub (e.g. only containing certain selected configuration parameters), as Zettlr will set all missing properties to their respective defaults. If the path is relative, Zettlr will attempt to find the file either at the repository root, if `app.isPackaged` is `false`, or at the current executable's directory.
- Added a test command for GUI testing. It creates a small directory structure so that you can test the GUI without having to sacrifice your files or your mental health for that issue. Run `yarn test-gui` to run Zettlr in that test environment, and do to the files whatever you want!
- The targets class is now a service provider.
- Fixed the `flattenDirectoryTree` utility function. I have no idea why it worked for eleven months, but when it started throwing errors on the `FSAL` I realized it did a lot of things but it should've never worked. JavaScript is magic. Update: Found a newer and more optimized utility function, `objectToArray`, so I'm trashing it for good.
- The Pandoc-command is now logged in its resolved state immediately before actually being run.
- Windows installers are finally signed.
- Switched back to the `package.json` configuration for electron-builder, because, well, Electron.
- Fix a lot of unused and weirdly coded code.
- Added a flag to determine if the Zettlr version has changed, indicating an update (or downgrade). Based on this, the FSAL will clear its cache on boot.
- Added command-line flag `--clear-cache` to programmatically clear the FSAL cache on startup.

# 1.6.0

**The macOS-build of Zettlr is now code-signed and notarized, which means you will be able to open it without having to explicitly add an exception in your security preferences.**

## Breaking Changes

- If you want to enable the newly added MathJax CDN support for equation rendering, make sure to add the `--mathjax`-flag to your Pandoc command. If you did not modify the Pandoc command, you can "restore" the (new) default value, which will add the MathJax support for you.

## GUI and Functionality

- **New Feature**: [Mermaid](https://mermaid-js.github.io/mermaid/#/) chart support! Now you can add code blocks with the keyword "mermaid" (i.e. "```mermaid")to your document and use the Mermaid chart language to create charts!
- **New Feature**: Zettlr is now able to open file attachments for citations in your files. Simply right-click a citation, go to "Open Attachment" and select the cite-key for which you want to open the file attachment. Got multiple? Here's how Zettlr chooses which one to open: All attachments are listed and then the PDF files are sorted on top of the list. Then, Zettlr will open whatever attachment is the first in the list.
- **New Feature**: You now have an additional setting that allows you to determine if, and when, the filename will be automatically added to your link. "Never" means that the file name will never be added, "Only with ID" means that the file name will only be added, if the link is constructed using the ID, and "always" (the default) means that the file name will always be added, possibly duplicating it.
- **New Feature**: NOT search operator. Now you can use an exclamation mark (!) before the term in your global search to exclude certain search terms. If any NOT-condition is satisfied, the file will no longer be considered a candidate. You can combine the NOT-operator with both exact matches (`!"an exact phrase"`) and single terms (`!word`).
- Added TypeScript syntax highlighting. Keywords: `typescript`, `ts`.
- Added `Windows 32bit` build.
- Switched from `showdown` to `turndown` for converting HTML to Markdown on pasting contents. This makes pasting HTML formatted text much better than prior. Thanks to @Zverik for implementing!
- Pressing `Alt-Up` and `Alt-Down` will now swap lines in the editor window up or down.
- Cleaned up the shortcuts. Until now, `Ctrl+B` would also make text bold on macOS. Now, only `Cmd+B` will work, while `Ctrl+B` will only work on non-Apple systems.
- Improved the Math equation detection again. Now it's simpler, faster and will work more reliable. Escaping dollar signs should most of the time not be necessary anymore.
- Added syntax highlighting to inline and block Math equations. Now they're displayed in monospace to make it easier for you to write them.
- Title and tag matching of search terms during global search is now performed case insensitive.
- Added an option to copy the filename of files to the clipboard via the context menu.
- Exact search terms in the global search are no longer trimmed (trailing and leading whitespace is not removed) to maintain the meaning of "exact".
- The AutoCorrect option can now be activated and deactivated as intended.
- Added German secondary guillemets to the MagicQuotes settings.
- Better citation detection: Now, standalone-citations at the beginning of line will also be rendered.
- Improved the contextmenu behaviour.
- When creating a new file, the editor is re-focused again so that you can immediately begin writing.
- Task items are now rendered irrespective of the list-type-character they use, i.e. the following examples will all be rendered correctly: `- [ ]`, `+ [ ]`, and `* [ ]`.
- The "Empty directory"-message is now translatable and available in several languages.
- Headings will no longer be considered tags
- Fix `Ctrl+F`-shortcut on macOS.
- When linking a file using the Zettelkasten links, the prompt will now include *all files from the whole root*, not just the files from within the current directory.
- Made the dialogs more resilient. Now you can select text somewhere on dialogs, and regardless of whether you accidentally moved too far (out of the dialog), it will not close anymore, when you release the mouse.
- The front matter is now disregarded when counting words or chars.
- In case of renaming a directory, the containing directory is now re-sorted everytime so that changes are reflected immediately.
- The HTML template now includes a switch to include MathJax (CDN) in order to display equations in HTML exports and the print preview (only works with Pandoc installed).
- Improved placement of Input Method Editors (IME) for non-western input sources (e.g., Japanese or Korean typeset). Thanks to @ryota-abe for implementing!
- The file linking autocomplete will now respect your choice of Zettelkasten link starting characters, if they differ from `[[`.
- The formatting of Zettelkasten-links is now according to other formattings (such as emphasis or bold text), slightly transparent.
- On autocompleting Zettelkasten-links, the closing characters for the links are now added in case they are not already present (due to autoclosing, or else).
- The automplete-dropdown for Zettelkasten-links does not appear anymore if editing a footnote.
- Added overall days statistics to the stats dialog.
- Image-Paths correction for Windows systems.
- Setext headers are now rendered in the correct size, in line with the ATX headers.
- Abstracts in the YAML frontmatter are now considered on PDF exports.
- Fixed a rare bug, which would cause the edit flag on the main process to remain even though the renderer reports the editor is clean (that is, no changes to the document).
- Fixed an error where a completely empty custom CSS (e.g. when the user simply selects and deletes all content in the dialog or in the file) would cause the dialog generation to crash until a restart of the app.
- Fixed a rare error where an error would be thrown during export of extremely small projects.
- Fixed an error where the writing target popup would close itself via click on an option on Windows systems.
- Fixed "Select All" context menu item for text selection.
- Allow spaces in header delimiting rows.
- revealJS-presentations now have a basic syntax highlighting (Solarized theme).
- HTML exports now have a basic syntax highlighting (Solarized theme).

## Under the Hood

- Fixed a small bug that would display a non-intuitive message when checking for updates and the update server is not available.
- Fixed wrong error logging in the Citeproc provider.
- Added the necessary `cslenvironment` to Zettlr's default TeX template so that Pandoc >2.8 does not throw errors. Thanks to @frederik-elwert for implementing!
- Cleaned up the keymap for CodeMirror. It's now centralised within `generate-keymap.js` and not scattered in all the plugins anymore.
- Rewrote the i18n loading logic, resulting in huge performance gains on startup. Thanks to @BAKFR for implementing!
- Exchanged deprecated API calls in the `AppearanceProvider` class.
- The default DMG height for macOS installers now again shows the disclaimer at the bottom of the archive window.
- Fixed a logical bug with zoom levels bigger than 40x.
- Fixed the welcome log message, because whatever it was, it did not read こんにちは (Hello).
- Now during startup all files that do not exist anymore in the `openPaths`-property will be removed (because only directories can be "dead").
- Wrote script to automatically update the CSL styles and locales that are shipped with the app. Also, updated the CSL styles and locales.
- The YAML mode within frontmatters is now correctly detected by all plugins, so that e.g. AutoCorrect does not apply within YAML-frontmatters and quotes are the "correct" ones (no need to disable MagicQuotes temporarily to write frontmatters).
- Added an additional check to make sure to differ between explicit and implicit paste events in the CodeMirror instance.
- Finally fixed the weird glitches of the file list. Now it will correctly scroll files into view, not break, and be not empty for a fraction of a second.
- Overhauled the QuickLook windows. Now they react to much more finetuned configuration changes, are more responsive, and in general react faster to changes.
- Switch to Electron 8.
- Fix Pandoc error logging.
- Detach Popup event listeners on close.
- Add configuration files for Visual Studio Code to simplify coding. Thanks to @tobiasdiez for implementing.

# 1.5.0

## GUI and Functionality

- **New Feature**: AutoCorrect! Zettlr can now automatically replace certain characters with special symbols. For instance, by default it will replace `-->` with `→`, `!=` with `≠` or perform certain default replacements, such as transforming hyphens and fullstops with their typographically correct symbols (`...` -> `…` and `--` -> `–`). You can edit the replacement table in the preferences and adapt them to your own needs. _Please note_ that this feature will only be active when you are outside of codeblocks. This is meant to prevent unintended replacements, especially with certain languages such as R, where ASCII arrows are part of assignment operations.
- **New Feature**: Magic Quotes! Together with AutoCorrect, we've implemented the ability of Zettlr to use magic quotes. That means, whenever you type `"` (double quote) or `'` (single quote), it will instead insert the typographically correct characters of your choice, for instance `„…“` for German, or `« … »` for French. Even `「…」` for Japanese are supported! _Please note_ that this feature will only be active when you are outside of codeblocks. This is meant to prevent unintended replacements, as most languages require the ASCII quotes. Note also that having this feature active will deactivate the automatic bracket matching for quotes.
- YAML Frontmatters now receive the correct syntax highlighting.
- YAML Frontmatters do now have influence on the appearance of files: If a `title` is given, Zettlr will use this instead of the filename in the file list. If an array of `keywords` is given, Zettlr will add them to the rest found within the file.
- Codeblocks are now excluded from both tag extraction and ID search algorithms, so for example `#include` (used in C++ code) will no longer be recognised as a tag.
- Fixed a bug that would ignore the page size set in your PDF preferences when using the default template.
- Fixed a bug that prevented you from moving files and folders in combined sidebar mode.
- Fixed the broken footnote in-place preview and editing support when using named references.
- Improved the design of wrongly spelled words -- now the dotted line is closer to the actual words.
- Fixed `Alt`-clicking files in the combined sidebar mode. Now this will also open QuickLooks.
- Added the shortcuts `Cmd/Ctrl+Shift+E` to focus the editor and `Cmd/Ctrl+Shift+T` to focus the file list.
- On macOS, you can now also `Cmd-Click` links and tags to open/follow them.
- Added the variable `%uuid4` to use Universally Unique Identifiers version 4 (random UUID) within certain strings in the app.
- Improve "Copy as HTML" to also provide fallback Markdown.
- Fixed paste detection (if there's only HTML in the clipboard)
- Changed the Support-link to link to Patreon.
- Added a new error message informing you of malformed citation keys.
- Fixed the print preview.
- Removed the quotes from the matchbrackets-configuration.
- Fixed link rendering and the opening of links.
- Added the shortcut `Cmd/Ctrl+T` to create a task list. Thanks to @jeffgeorge for implementing!
- The blockquote character `>` is not treated as a list-item anymore, meaning you don't have to `Shift-Enter` into the next line anymore to prevent the blockquote from expanding unnecessarily.
- Implemented a "fat" cursor for the insert mode of Windows, so that when you press the `Ins`-key to toggle between inserting and replacing, Zettlr will graphically announce that you'll now be replacing characters rather than inserting. _Please note that this will only look good for monospaced fonts -- the other themes will have characters that are bigger than the cursor._
- Improve the tabs display for long titles (e.g. in the preferences dialog).
- The link detection algorithm is now less aggressive.
- On HTML exports (both revealJS presentations and regular HTML files), image paths will _not_ be absolute anymore, but relative.

## Under the Hood

- Switched to Electron 7.
- Added v8 code caching for better startup performance.
- Added a global logging interface for better error and bug handling.
- Relaxed the policy on wrong citation keys: One wrong key won't stop the loading of the rest of the database anymore, only the wrong key won't be included.
- Moved out the markdownOpenLink-function from the editor class to the utilities.
- Added much better heuristics to resolve paths linked to in markdown documents. Except a few edge cases, the algorithm should be able to open most varieties of links.
- The exporter now escapes the templates to account for potential spaces in the template path.
- Increased efficiency and cleanliness for loading the fenced code highlighting modes. Thanks to @BAKFR for implementing!
- Added support for building AppImage releases using the command `yarn release:app-image` (or `npm run release:app-image`). Thanks to @yashha for implementing!

# 1.4.3

## GUI and Functionality

- The word counter does not count files with newlines as having words anymore.
- The regular expression search functionality treats expressions containing forward slashes correctly.
- When the file list is focused, it only captures arrow key presses and does not prevent other shortcuts from working.
- Tags are now added and removed to and from the tag dropdown selector during runtime.
- Fixed a rare error that could occur during tag cloud searches.
- Fixed the scheduling mode for the automatic dark mode switching. It now also works with overnight schedules where the start time is bigger than the end time (such as 21:00-06:00).
- Added sponsors-list to the About-dialog.

## Under the Hood

- Began work on unit tests.
- The `localiseNumber()` helper is now capable of localising negative and floating numbers as well.
- Rewrote the exporting engine to be more modular.
- Removed the Handlebars runtime from VCS.
- Switched from `adm-zip` to `archiver` for zipping Textpack-files.
- Updated Electron to `6.1.2`.

# 1.4.2

## GUI and Functionality

- Removed the last remnants of Clusterize.js
- Fixed a bug that would cause the app to crash when you search for `//`.
- The default editor search is now case-insensitive.
- Added highlighting, which can be applied either with `==highlight==` or `::highlight::`.
- The EdgeButtons of the table editors won't cover the toolbar anymore. Additionally, their movement is now smoother.
- If there are untranslated strings in your language, Zettlr will now try to show you the meaningful English ones first, before falling back to the translation identifiers, making the user experience better.
- Minor design improvements.
- Fixed the sidebar toggle.
- Added a context menu item to show a file in Finder/Explorer/your file browser.
- Added a notification when opening a new root directory to announce that the process of opening a directory may take some time. Zettlr will notify you once the new root directory has been fully loaded.
- When you close a root directory which also happened to be the currently selected one, Zettlr will try to select the previous or next root directory before actually closing the directory so that you will always have one directory selected.
- Fixed a small error that would count italics at the beginning of a line as a list item when applying a block-formatting style.

## Under the Hood

- Made sure the default languages do not appear twice in the preferences.
- Zettlr will now detect files it can open case-insensitively (so: `.md` === `.MD`).
- Images in export should work again.
- Remedy a small error on some Linux launchers.

# 1.4.1

## GUI and Functionality

- Added a security check when you are about to overwrite an already existing file.
- Overwriting files in a directory now doesn't leave an empty space in the file list.

## Under the Hood

- Fixed Electron's dialog signature handling.
- Small fixes to the core.

# 1.4.0

## GUI and Functionality

**This update will reset your sidebar mode to the initial value of thin.**

**From this update on, you will need to hold either the `Alt`-key or the `Ctrl`-key on your keyboard, if you plan to move a file out of the app.**

- **New Feature**: Table management has just become easier. With the new table helper plugin, Zettlr enables you to circumvent manually having to edit Markdown tables. All you need to do now is keep the table helper active in the settings and just edit your tables as you would do in any other application. The table helper offers the following keyboard navigation shortcuts:
    - **Tab**: Move to the next cell, or the first cell on the next row, if the cursor is in the last column. Adds a new table row, if the cursor is in the last row.
    - **Shift-Tab**: Move to the previous cell, or the last cell on the previous row, if the cursor is in the first column.
    - **Return**: Move to the same column on the next row. Adds a new table row, if the cursor is in the last row.
    - **Arrow Up**: Move to the same cell in the previous row.
    - **Arrow Down**: Move to the same cell in the next row.
    - **Arrow Left**: If the cursor is at the beginning of the cell, move to the previous cell. Moves to the last cell on the previous row, if the active cell is in column 1.
    - **Arrow Right**: If the cursor is at the end of the cell, move to the next cell. Moves to the first cell on the next row, if the active cell is in the last column.
    - **Buttons**:
        - **Alignment-Buttons** (top-left): Aligns the currently active column left, center, or right.
        - **Removal-Buttons** (top-right): Removes either the current row or the current column. Does not remove the last row or column.
        - **Add-Buttons**: Adds rows or columns to the top, left, bottom or right hand side of the currently active cell, depending on the button.
- **New Feature**: 1.4 introduces a **readability mode** that you can turn on. It will try to highlight your sentences based on four possible algorithms, where green means that it's readable and red means that the sentence is difficult to read. You can turn on the mode in the toolbar. Thanks to @wooorm at this point for providing the incentive of implementing the algorithm!
- **New Feature**: The Translatr-API is now integrated into the app. This means: All translations will automatically be kept updated. Additionally, you can comfortably download all available languages (completed at least 50 percent) from the preferences dialog.
- The app will boot much faster now.
- Root directories that have not been found on app start, or are removed during runtime, are indicated as "dead" in your directory tree. If they reside on a removable medium, you can now simply plug the medium into the computer and rescan the directory. You don't have to manually open it anymore.
- Citations in your text are now always updated, you don't have to type anything for this to work.
- Inserting tasklists is now possible via context menu and formatting toolbar.
- New Theme: **Karl-Marx-Stadt**.
- Now you can choose which time to use for sorting and for displaying in the file meta: It's either the last modification time of the files or the creation time.
- Directory sorting is now persisted during reboots.
- Clicking on tags now initiates a search for the given tag.
- Added three new optional variables to pass to external exporter programs: `$infile_basename$` (input filename without directory), `$outfile_basename$` (output filename without directory) and `$indir$` (the input file's directory)
- You can now change the number of spaces to indent by in the preferences.
- Images can now be put inside links on the condition that they are (a) the only element inside the link's description and (b) relative links won't work during preview.
- You can now activate RMarkdown file support in the advanced preferences.
- You can now tell Zettlr to count characters instead of words (e.g. for Chinese).
- Custom CSS is now also rendered in the QuickLook windows.
- The preview image colour is now adapted to the active theme.
- You can now choose the formatting characters that should be used by the formatting commands.
- You can now change the pattern used for generating new file names, and omit being asked for filenames in general.
- Zettlr now tries to escape the input you provide for options that are directly passed into LaTeX documents.
- When you have open two or more root files with the same filename, Zettlr will display the containing directory's name as well.
- French-style guillemets are now supported for auto closing.
- Image display in HTML exports fixed.
- The About dialog contributors' tab now displays the date when the translation was last updated at.
- The dates and times all across the app are now correctly localised.
- When initiating a replace command with a regular expression search, you can now use variables in your replacement value so that you can re-use capturing groups from the search regular expression:
  - `$1` in the replacement value will be replaced with the first capturing group
  - `$2` with the second capturing group
  - ... and so forth.
- Zettlr now automatically downloads updates to the translations, if available.
- The editor now has a light background image in case it is empty.
- Fixed a bug with certain types of keyboards on macOS conflicting with internal CodeMirror commands.
- Prevent opening of a user's home directory.
- The citation rendering plugin won't render the domain parts of Emails anymore.
- Markdown links in braces won't include the closing brace anymore.
- The search's heatmaps now use the theme's colour as a base to indiciate the relevancy instead of always green.
- The image regular expression is now a little bit less restrictive, allowing for some spaces before and after the image.
- Fixed a small bug during checking and unchecking of task list items that would prevent the updating of the underlying Markdown text.
- When you enter an ID and choose the ID from the popup list, the filename belonging to that ID will also be inserted after the ID.
- You can now filter the tags in the tag cloud.
- You can now duplicate files within a given directory.
- The tag selection dropdown will not appear anymore, if you type a `#` somewhere within a word or a link. It must either be at the beginning of a line, or preceded by a space for the tag dropdown to appear.
- If there are two or more root directories open with the same name, Zettlr will now display the containing directory just like with root files.
- Added a line:column indicator mode to the word counter (switch modes with right-click).
- You can now move through the file-list with the arrow buttons in steps:
  - Arrow down: Select next file
  - Arrow up: Select previous file
  - Shift key: Move up or down by ten files
  - Command or Control: Move to the bottom or the top.
- Added a table generator.
- Fixed a small bug that would not correctly sort newly created files.

## Under the Hood

- Massive rewrite of the underlying mechanism of loading the directory trees into the app. It's now asynchronous and the app starts up way faster than before.
- Replaced the citation engine with `Citr` for more accurate results in previewing citations.
- The `Citeproc` engine is now a service provider.
- Switched internally to CSS-variables for all colours.
- Moved all Zettlr CodeMirror modes to their respective files.
- Moved all helper functions to their own files.
- Translations located in the `lang`-directory in the user data folder now take precedence over the shipped translations.
- Moved all local find functionality to a new class `EditorSearch` and did some fixing.
- Massive rewrite of the watchdog logic. Now the app is blazingly fast, there's no up-to-five-seconds-delay anymore when you add/remove any files and the app should generally feel smoother to handle.
- Fixed duplicate dictionary entries and saving of the dictionary preferences function.
- Moved the comment detection in the link rendering command further back to speed up performance significantly.
- Added a clipboard inspection dialog to inspect the contents of the clipboard and make sure copy & paste operations work as expected.
- Updated the `make.sh` script to automatically infer the version to use from the source's `package.json`.
- Simplified the process of maintaining the revealJS templates, added a few other goodies. The command `reveal:build` will now re-build the full revealJS templates with the installed revealJS version.
- The Citeproc-provider now logs all errors that prevent a successful boot to the console.
- Replaced the sidebar with a Vue.js component.
- The configuration setting for the `sidebarMode` is finally called as such.
- Removed `ZettlrWindow::setTitle()`.
- ESLint is now added to the `devDependencies` so that everyone can use the same code style.
- Add activation for opening external links on macOS.
- Switched to `Electron 6`.

# 1.3.0

## GUI and Functionality

**Attention, this update breaks three shortcuts: To view the file list, the tree view, and the attachment sidebar, you need to use `Cmd/Ctrl+!` (for toggling the sidebar), and `Cmd/Ctrl+?` for toggling the attachments. The shortcuts for `Cmd/Ctrl+[number]` are now reserved for recent documents!**

**Attention: Due to changes in the configuration, this update resets your setting concerning text snippets. They are now called "file information" and the corresponding setting will be set to "Show", regardless of your current setting.**

- **New Feature**: Zettlr can now automatically switch between light and dark mode either based on a fixed schedule or, if you are using macOS or Windows, based on the appearance of the operating system.
- **New Feature**: Add words to the user defined dictionary. You can remove words by removing them in the "Editor" tab in the preferences.
- **New Feature**: You can now provide a default path for images that you paste onto the editor in the preferences. If you provide a relative path, it'll be relative to the file.
- **New Feature**: In the preferences you can now switch between the three themes of the app:
  - _Berlin_: A modern sans-serif theme, the default.
  - _Frankfurt_: A clean serif-based theme with royal blue highlights.
  - _Bielefeld_: For Markdown purists, this theme features creme colours and a monospaced font.
- **New Feature**: Rearrange sections in your documents by dragging the headings in the Table of Contents popup around (_Note: Only works with ATX-Style headings!_). Please note that the last section will always count until the very last line, therefore including footnotes and references.
- **New Feature**: You can now also load BibTex files into Zettlr.
- Popup redesign: Now the popups aren't semi-transparent anymore, have rounded edges and are much more crisp. Therefore it's even easier to read them.
- Display contributors tab on the about dialog containing the names of all authors of the translation files.
- You can now customize the pandoc command to your liking using several variables.
- Added syntax highlighting for
  - Go (keyword: "go")
  - Kotlin (keyword: "kotlin")
- Add shortcuts for easier access to the recent documents.
- HTML export now relies on Pandoc, if available, and only falls back to Showdown if Pandoc hasn't been found on the system.
- You can now edit Math formulae by clicking on them.
- The tag count is now shown next to the tags in the tag cloud.
- During global search, the search results will include all files once at most, so files within virtual directories, for example, will be excluded to prevent duplicate files.
- The preview images when pasting an image from clipboard load faster.
- Formatting marks at the beginning or end of a misspelled word are now excluded from the selection.
- Now, if trying to follow a link without a protocol (e.g. `www.google.com` instead of `https://www.google.com`), Zettlr will automatically assume `https` as the protocol to make sure it can be opened by the web browser. Correctly configured servers should automatically redirect you to `http`, if applicable.
- Zettlr now highlights the full link when you right-click it to give visual feedback that the context menu options "Copy Link" or "Open Link" will indeed use the full link, and not just a part of it.
- The dictionary selection is now more compact than before.
- The editor automatically selects the word under cursor on requesting a context menu, making both the code more clean and enabling you to simply right-click a word to make it, for instance, bold.
- Now you can comment out selections of text using the new shortcut `Cmd/Ctrl+Shift+C`.
- You can now also link to files on your local filesystem from within Markdown files. Zettlr will try to open them. The following algorithm is applied internally: First, try to open the link just like that. Second, try to open the current file's folder plus the link. Third, try to open https://\<link\>. If all three methods don't yield a result, Zettlr will show you a notification.
- The GUI is not locked anymore while a popup is shown.
- The tag preferences have been updated.
- CodeMirror by default sets the cursor to the beginning or end of a whole line (with line wrapping). You can now change that behaviour, so that the `Home` and `End` buttons bring you to the beginning and end of the _visible_ lines, not the logical lines.
- Zettlr now counts completed pomodoros.
- The image path of pictures pasted from clipboard will now always be relative.
- You can now drag & drop attachments onto the editor.
- The full path to an attachment will now be shown on mouse over.
- You can now turn off the dialog asking you to load remote changes into the editor by checking the corresponding checkbox in the preferences or in the dialog.
- The file list now shows the full filename after a 1 second delay if you keep your mouse over the name of a file.

### Fixes

- Fixed a bug that would, on certain actions, lead to unwanted behaviour when using the menu items for these actions instead of the shortcut.
- The last opened file will now be added to the recent documents on start up.
- The window's title will now only contain the currently opened file's name, and never the full path, even for root files.
- The dictionary loading mechanism works far more reliably now.
- Fixed a bug with checking and unchecking task items in the editor.
- Fixed an error in option validation.
- Fixed the translations for the pagenumbering sections in the PDF preferences and project settings.
- Fixed a small bug concerning case insensitive searching.
- Fix for single-letter Math preview.
- Fixed the "remove from virtual directory" command.
- Design fix for dialog tabs on small screens.
- Fix automatic rendering of Markdown links containing brackets (especially a problem for Wikipedia links)
- Improved performance during window resizing and moving.
- Removed all inline-javascript from the `index.htm` and moved it to a new `main.js` in the renderer process.
- Links will not be rendered within comments anymore so that you can escape Markdown links as expected using backticks.
- Fixed wrong cursor positioning after the headings have been altered.
- Finally exchanged all mentions of "snippets" with "File metadata" or information, respectively, to reflect the fact that text fragments (a.k.a. "snippets") have been ditched several months ago.
- Fixed an issue that prevented from re-creating writing targets after deleting them without a restart of the app.
- Fixed inconsistent behaviour with the document search.
- When trying to close the main window immediately after modifying the open document, you will now not be prompted to save the document anymore. All changes will be saved automatically.
- Now files with more than one tag will have tag indicators more consistent to files with only one tag.
- On rare occasions, Zettlr instances run on Windows can enter a zombie state where the main process is still running albeit the main window has been closed. Trying to run Zettlr anew will fail with an error due to the (now non-existing) window being accessed during the `on-second-instance` event. This fix makes sure a window will be opened in any case if there is none prior to restoring Zettlr.
- Fixed the placement of the popups, so they should now be visible.
- Fixed the context menu on files that have visible tags.
- Fixed wrong citation suggestions after a change of the library file.
- Fixed a bug causing the attachment extensions to be checked case-sensitive, instead of case-insensitive.
- Fixed the search not saving the strings you were searching for after re-showing the popup.

## Under the Hood

- Re-throw errors during command run in Zettlr main class.
- Moved the dictionary to its own dedicated provider for more versatility and improved upon its functionality.
- Created an appearance provider which takes care of switching the Zettlr theming based upon user choices.
- Switched from the `build`-property `electron-build` toolchain to the API.
- Switched to `Electron 5.0.0`.
- Some CSS cleanup, again.
- Changed the way popups are closed from an invisible barrier div to a simple click detection handler.
- Added Table and Strikethrough support to the copy & paste operations.
- Moved the Table-of-Contents-popup to the ZettlrBody class.
- Removed excess debug code.

# 1.2.3

## GUI and Functionality

- Restore the "New Directory …" functionality.
- Fixed an error when trying to run the app on some Linux distributions.
- Added a link to download more translations for the app.

## Under the Hood

- Made sure a popup will always be displayed, even if the pivot element cannot be found.
- Bump dependencies.
- Apply `chmod`-fix to the Linux distribution (see #134 for more information).

# 1.2.2

## GUI and Functionality

- Fixed a bug preventing you from creating Writing Targets.
- Allow all unicode characters to be part of a tag.
- The Scrollbars are now bigger.
- The change between dark and light mode is now much smoother.
- Fixed the "Paste as Plain text" command behaviour when CodeMirror is focused.
- Dialogs now fit better on smaller screens.
- Added icons to the export options HTML, PDF, DOCX, and ODT.

## Under the Hood

- Fixed a logical error in a failcheck if there was no writing target assigned to a file previously.
- Switched to the Zettlr API for update checks to avoid hitting the GitHub rate limits.

# 1.2.1

## GUI and Functionality

- Removed the Quicklook overlay windows. Quicklooks now directly become standalone windows.
- General improvements to the default PDF template.
- On Windows and macOS, Zettlr now also fills up the recent document list in the Taskbar/Dock.
- Huge UX improvements.
- Improvements to the spellchecking engine. Now, it won't check inline code.
- We're removed the "Create new Directory" button from the toolbar, and made the "Create new File" button more visible by replacing the icon with a huge "Plus" sign.
- The Pomodoro timer now sends out notifications when a task has ended so that you'll always know what's up next!
- The find popup detects when you start to type a regular expression. If it's a valid regular expression, it will switch to a monospaced font, helping you to write the expression correctly.
- The find popup now remembers your search term on a per-session basis.
- Fixed the position of the popups. Now they won't cover the toolbar.
- Fixed the misbehaving markdown shortcuts in the formatting toolbar. Now block formats are replaced, not left in place when changing the formatting of a paragraph.
- Fixed a small bug in the PDF template that would render emphasised text underlined instead of italic in exported PDF files.
- Fixed the links inside footnote tooltips. Now they are readable and don't break out of the tooltip anymore.
- Fixed an error that prevented Zettlr from being able to automatically import language files.
- Fixed a bug causing emails not to render.
- Fixed a bug preventing you from clicking the "Print" icon on Windows.
- Fixed double-clicking the Quicklook and Print window title bar on macOS and Linux.

## Under the Hood

- Bumped dependencies. **Switched to `Electron 5` Beta**.
- The Quicklook-windows will now also load the correct CodeMirror-plugins from the autoload file.
- Moved out the recent files to its own provider.
- Design cleanup. Many variables have been renamed to make it possible to create new themes based upon the Berlin theme.
- The renderer does not constantly query the main process for up-to-date citations anymore, which both reduces CPU power and increases battery life.
- The popups can now be told if their contents have changed so that they re-place themselves correctly.

# 1.2.0

## GUI and Functionality

- **New Feature**: Zettlr can now import and export both `textbundle` and `textpack` files. Refer to [textbundle.org](http://textbundle.org/) for more information.
- Removed the Speech submenu from Windows and Linux, as it is only used on macOS.
- **Attention**: The recent documents submenu is now to be found in the `File` menu! It resides no longer in the toolbar.
- Added an "Inspect Element" context menu item if the debug mode is enabled.
- The context menu doesn't show up on directory items in the file list anymore, which it wasn't supposed to anyway.
- Fixes in the math rendering. Now the app will correctly render all equations, be they inline or multiline.
- Added a flag to let the app know if you want to receive beta release notifications. If you tick the checkbox, Zettlr will also present you with beta releases, so that you can stay up to date.
- When importing files, the "All Files" filter is now at the top and should be selected by default.
- Fixed a small bug that would render exporting of standalone files impossible.
- Rendered Markdown links now retain the outer formatting (e.g., if you wrapped the whole link inside bold or emphasis).
- The Zettlr default `tex`-template now doesn't break checkbox exports by including the `amsmath` and `amssymb`-packages.
- New shortcuts: Pressing `Ctrl+Enter` will insert a new line below the one in which you are currently, placing your cursor there. Pressing `Ctrl+Shift+Enter` will do the same but above the current line.
- Added context menu entries to copy mail addresses and links to clipboard.
- For compatibility reasons with some Linux distributions that reserve the `Alt`-key for dragging windows around it is now also possible to press the control key to follow links and initiate searches.
- Removed a bug that would allow multiple dialogs to be shown as some kind of "overlays" on top of each other.
- Updates to the design of the editor. Now the margins of the editor don't resize as soon as you change the font size.
- Updates to the zooming of the editor's font: Now it'll stop at both 30 percent and 400 percent for lower and upper limits. Exceeding these may yield very weird errors.
- The cursor over the Quicklook windows' window controls is now the default, not the dragging.
- Added `shell` syntax highlighting (using keyword: `shell` or `bash` [for compatibility with Highlight.js]).
- Adapted the styles - now the filenames stay readable even during global searches.
- If you drag a file out of the app and cross a directory, it won't retain its highlighted state after you finish your drag&drop-operation.
- Tags, internal links and normal links now only have a pointer cursor when one of the meta keys (currently: `Alt` or `Ctrl`) is pressed.
- Implemented formatting support for HTML paste operations. If there's HTML in the clipboard as you paste, it will be converted to Markdown so that the formatting is retained. If you do not want to keep the formatting, simply hold down `Shift` before you paste, so that the formatting will not be kept.
- Removed the minimum window size constraint so that the application window will be resizable to half a screen even on smaller devices.
- Restored the window maximise/minimise-functionality by double-clicking on the toolbar.
- Fixed a small bug that would throw errors on Windows and Linux if you would open a file in Zettlr by double-clicking it in the file browser while Zettlr was already running.
- Links are now correctly detected by the preview algorithm.
- Fixed a bug that would make it impossible to export Markdown files with strikethrough text using the Zettlr default template.

## Under the Hood

- Fixed a small logical error in the menu buildup process.
- The context menu in the `ZettlrBody` class is now always instantiated anew.
- Rewrote the logic of detecting and rendering mathematical equations.
- Updated the `KaTeX.css` stylesheet to the newest version and removed some errors (thanks to @Wieke for doing this).
- Rewrote the complete command structure of the app and branched it out into standalone files. Thereby the system becomes extremely modular and new commands can be written with ease. Additionally, it becomes possible to create shortcuts for certain commands.
- Fixed a small possibility of running into an error while performing a global search.
- Exchanged the variables for usage in `TeX`-templates with Pandoc-Style $-variables. Additionally, now all occurrences will be replaced with the correct value.
- Moved the JavaScript bits out of the Handlebars templates and added them to the Dialog handler classes.
- Code cleanup.
- Removed the complete KaTeX dist files from the Zettlr source and switched to using the shipped files provided by the KaTeX module, reducing the binary sizes, maintenance effort and code clutter at once.
- The Custom CSS is now a service provider.
- The configuration is now a service provider.
- The tags handler class is now a service provider.
- Removed the superfluous `getLocale`-functions from `ZettlrBody` and `ZettlrRenderer`.
- Pulled in the URL regular expression from the GFM CodeMirror mode so that the pre-rendered links by the command are the same as those detected by the GFM mode.
- Added the `ulem`-package to enable export of strikethrough and underline text.

# 1.1.0

## GUI and Functionality

- **Attention!** Installing this update will reset the application language to the detected system locale and reset all spellcheck choices (i.e. you will have to re-select the dictionaries using the preferences window). The reason for this is that Zettlr is now compliant with the regulations for language codes as laid out in the Best Current Practices No. 47 ([BCP 47](https://tools.ietf.org/html/bcp47)). To achieve this, all mechanisms of finding and loading translation files and dictionary files had to be modified.
- **New Feature: Paste Images**. From now on it is possible to copy images directly to the clipboard, then press `Cmd/Ctrl+V` in the editor and Zettlr will ask how to proceed. By pressing `Return` the default action will be taken: The image will be saved into the currently selected directory using either the original filename or a simple hash (for instance if you took a screenshot and there's no associated URL available), and it will be inserted at the current cursor position as a standard Markdown image tag, using the filename as title. If you don't press `Return` directly, you can adapt some options, such as the file size and the filename, and also choose a custom directory alternatively.
- **New Feature: Set writing targets**. You can set writing targets for files by right-clicking them in the preview list. Each file that has a writing target will display its progress in the snippets section. **Set an existing target to 0 to remove it.**
- **New Feature: Print support**. Just press `Cmd/Ctrl+P` to open the print preview, which is essentially an exported HTML file. Click the printer icon in the titlebar to print it!
- **New Feature: Custom CSS**. Beneath your tag preferences, you now have a new menu option that lets you override certain styles of the app to customise it even further! From now on, the sky really is the only limit for customising the app.
- **Huge updates to the statistics dialog**. We've added a lot of functionality to the statistics dialog. If you click the `More …` button in the statistics popup, the resulting dialog now presents you with a overhauled interface. Now you'll be able to filter your data by week, month, and year. Additionally, you can choose to compare the timeframe with the previous one (either week, month, or year). This way you'll be able to track your writing habits much more differentiated.
- Tags are now only rendered as such and detected by the internal engine, if they are preceeded by a newline or a space. This will prevent page anchors inside links (e.g. `example.com/page#anchor-name`) or words with hashes in them from being detected as tags.
- Switched from `Droid Mono` to `Liberation Mono` for displaying monospaced code and comment blocks because of better support for glyphs in the latter font.
- Fixed an issue with the titles of the exporting buttons for HTML, docx, odt and PDF.
- Fixed a small bug that made it unable to open standalone files from the directory list.
- Small fix to the margins of switches. General fixes to the colours of the input controls in dark mode.
- Fixed a bug that led to files reporting the same tags more than once.
- Search results are now readable even in dark mode.
- Fixed a bug that would not correctly transform the links of images dragged from the attachment sidebar onto the editor, causing errors by pandoc when trying to export the file.
- Task list items are now rendered directly after you leave the formatting. You don't have to leave the line anymore.
- Special tags that you've assigned a colour to are now displayed distinct from other tags in the tag dropdown list.
- Now changing dictionaries during runtime yields the expected effects: The full word buffer will be invalidated so that formerly-wrong and formerly-correct words are checked against the new dictionaries.
- Fixed a small bug that would cause users with French localisation to not be able to use the preferences dialog as it was intended.
- Fixed a bug that made it impossible to load new dictionaries from the user directory.
- Fixed a small issue that would display the full translation strings for dictionaries and languages that were not translated in the currently loaded translation, instead of just the language codes.
- Fixed a small bug that would, on some Linux distributions, lead to the operating system opening up loads of file explorer windows when the "Open Directory"-button in the attachments sidebar was clicked.
- Now it's not possible anymore to try to create files and directories within virtual directories.
- The cursor blinks now smoothly.
- Changes to the word-count chart: Now numbers are localised and the date is not in the ugly ISO format anymore.
- You can now easily search for a file to link with the newly implemented autocompletion list that will pop up if you begin writing an internal link (i.e. type `[[`). After accepting an autocomplete suggestion, Zettlr will either put the ID between the brackets, or the filename, if there is no ID.
- Fixed a bug that would throw an error if updating the config with no dictionary loaded on app boot.
- Fixed a bug that would move a file to a random directory instead of enabling you to actually copy said file outside the app, if you dragged the file out of the app and passed the directory list.
- Fixed the highlighting effect on drag operations. Now even if you use the thin sidebar mode, the directories where you can drop files will receive the highlighting shimmer.
- Added an option to hide the heading characters and replace them with a small tag indicating the heading level (`h1`, `h2`, etc). Off by default.
- Refined the rendering of links. Now, inline elements will be also rendered correctly inside rendered links.
- The app will now correctly scroll to the selected file again (if any).
- Added an option to hide directories from the preview list while performing a global search.
- Fixed a small error that would strip false positive tags on export (i.e. that would also strip escaped tags).
- Massive updates to the notification service provider. If a message is too long, it will be truncated when it is first shown to you. If you then click on the notification, it will expand itself so that you can read the full message. Click on it again to hide it. Additionally, the notifications are now the same height and move smoothly as soon as new notifications arrive or old ones get removed.
- Gave the exporter an update: Now, if Pandoc experiences an error during export, you will be presented with a better error dialog which even lets you select portions of the error message for you to google them.

## Under the Hood

- Moved the input styling to the geometry section and only left the colouring in place.
- Added a `data-default-action` support for Dialogs. Now there can be a button with the attribute `data-default-action="data-default-action"` (repetition necessary for ensuring a correct DOM structure) in each dialog that will be focused on instantiation of the dialog, thereby enabling a simple "default action".
- Small changes to the translation files to remove some duplicates.
- Added `md5` for generating simple hashes.
- The `ZettlrDictionary`-class is now an `EventEmitter` and emits `update`-events whenever the composition of the loaded dictionaries changes.
- Renamed the default theme to its correct name: **Berlin**.
- Small changes to enable on-the-fly theme CSS replacement.
- Better escaping of some feedback strings in the preferences template.
- **The app is now BCP 47 compatible. This means that it should be possible to load every translation file and every dictionary folder using the correct language tag, instead of having to fall back to the crude xx_XX-type Zettlr used until now.**
- Moved the editor-specific `getWordCount` function out as a helper function.
- Added an `updateFile` method to the `global.ipc` to enable files to update themselves silently if something changed.
- Moved the calculating functionality of the `ZettlrStatsView` class to the main process's `ZettlrStats` class.
- Removed the `ZettlrStatsView` class and moved the triggering functionality to the `ZettlrBody` class accordingly with the other popups/dialogs.
- Branched out the `ZettlrDialog` class so that all functionality is now provided by specialised dialog classes that inherit from the base class.
- Rearranged the options within the "Advanced" tab in the preferences dialog.
- Moved out all CodeMirror `require()` to a new file called `autoload.js` in the assets directory to save space in the main `ZettlrEditor` class.
- Added a security pass to the droppable directories to make sure they don't accidentally accept the file and direct the main process to move it out of the app instead of moving it to themselves.
- **Switched back to `electron 3` for the time being, as `electron 4` still has a nasty bug that renders the toolbar unusable when exiting fullscreen on macOS (see https://github.com/electron/electron/issues/16418 ).**
- Switched to `nspell` for spellchecking, as the correction-finding algorithm works smoother and the repository is not as old as `Typo.js`.
- `makeExport` now returns a Promise instead of the Exporter object. The exporter is now only returned if it's call succeeded (by passing it to `resolve`).
- There is now the yarn command `yarn less:extract` available which extracts the CSS class names and IDs from the prebuilt styles. _Please note that you must run the `yarn less` command beforehand._

# 1.0.0

## GUI and functionality

- Added a written reason for why some preferences options failed validation and need to be corrected.
- Moved the attachment options to the "Advanced"-tab in the preferences window.
- Fixed a bug that threw errors when you tried to `Alt`-click a virtual directory.
- Fixed the bug that virtual directories got duplicated on the creation of new files.
- Added a "Donate" menu entry to the help menu.
- The startup overlay is now gone.
- Dictionaries can be selected and deselected at runtime.
- Fixed a bug that did not remove the file's ID in the preview list, after it has been deleted from the file itself.
- Added an option to deactivate the automatic closing of pairs of matching characters in the editor.
- The app now supports code folding! Now you can click the new, small arrows left to Markdown headings to collapse everything below it!
- Removed the customised word processor templates. Zettlr now uses the default reference docs provided by Pandoc.
- Projects can now also be exported to odt, docx, and HTML.
- Added tag autocomplete. Now when you start typing a `#`-character, you are presented with a list of tags you already use inside your files, so you don't use similar (but not same) tags in different files.
- Added `citeproc-js` integration: Now you can point Zettlr to a JSON CSL-file (ideally generated by Zotero) and it will automatically enable you to put `@BibTex-ID`s or even complex Pandoc citations in your text, which will not only be automatically replaced by a correct citation (only Chicago supported, because it is only a preview), but also renders a preview bibliography! Additionally, if you point Zettlr to a CSL Style file in the settings of a project, it will use this file to generate your citations!
- Added an option to change the `sansfont` property of `LaTeX`-documents, used mainly for headings.
- The Pomodoro timer now remembers your settings on a per-session basis.
- Added an additional check to see whether or not a huge number of words has been pasted into the editor. If so, the word counter won't count these towards the overall counter. So if you need to paste in whole documents, this won't raise your word counter absurdly high.
- Fixed a bug that rendered unwanted Math previews.
- Added file-open buttons. Now, whenever you are required to select a normal file, Zettlr provides you with a button that lets you choose the file comfortably.
- Zettlr now features an additional "Display" preferences tab, which lets you control all things that define Zettlr's appearance.
- You can now constrain the maximum size of images in the editor, separated by maximum width and maximum height.
- Updated the about dialog to now feature a tabbed interface containing main projects with licenses for the four big projects Zettlr use (Electron, Node.js, CodeMirror, and CitationStyleLanguage), all complementary projects, and the license of Zettlr itself.
- Now only escaping characters are formatted, not the characters following them.
- Fixed a bug that would prevent you from being able to modify an already loaded image without restarting Zettlr, because it would cache the image and not reload the modified version of it.
- Updated the styling of form elements: Now ranges and radio buttons are also displayed in the Zettlr design.
- Added an option to set a custom TeX template for PDF exports both in the general PDF preferences as well as on a per-project setting.
- Restored the functionality to quickly navigate the files in the preview container using the arrow keys `Up` and `Down`. Also you can once again jump to the end of the list by pressing an arrow key while holding `Cmd/Ctrl`.
- Zettlr now sorts your files based on a natural sorting order. You can restore the ASCII-sorting (the sorting as it has been until now) in the settings.
- Tags can now be escaped with a backslash (`\`) to make sure they won't show up in the tag dropdown list and also won't render as tags.
- Keyboard navigation is much more reliable.
- Fixed creation of new files while writing in the editor with no file open.
- The search functionality in both editor and Quicklook windows has been enhanced. It is now faster and you have to explicitly request a regular expression search by typing it literally. This means: Searching for `/\w/` will select all words inside the editor, while `\w` will literally search for that string.
- Zettlr now supports internal links. If you place a pandoc-compatible identifier inside a markdown link, it will try to jump to the respective line. E.g., the identifier `#tangos-photography-and-film` will match the heading `# Tangos, Photography, and Film`. Simply use a standard Markdown link: `[Go to Tangos, Photography, and Film](#tangos-photography-and-film)`.
- Zettlr keeps some margin between the cursor where you are writing and the window edges, i.e. it won't touch the window edges anymore, but keep a nice distance.
- Quicklook windows can now be "popped out" so that they are no longer bound to the main window but can be dragged onto different displays, etc.
- Windows and Linux windows now follow macOS in having no native window frame, but instead they employ the same strategy as macOS: The toolbar is the top element inside the main window of Zettlr, featuring window controls and, additionally, a button to open the application menu from the toolbar.
- Zettlr correctly selects words containing apostrophs so that you can correct them adequately without the app "forgetting" the l' or 'll-part (or similar) of the word.
- There's now an option to copy a file's ID to clipboard, if the file has one.
- We've updated the Zettlr icon! It now matches the brand colour and has a modern look.
- The image size constrainers look nicer and more intuitive now.
- Added controls to determine which elements are rendered inside Markdown documents.
- Simplified the attachment file handling and enabled dragging the paths of the files into the editor (e.g., to insert images).
- Now the ID- and tag-search is case-insensitive.
- Changes to the ID generation: Now if you press `Cmd/Ctrl+L`, the generated ID will be pasted wherever your cursor is currently (e.g. inside all text fields). Zettlr tries to back up your clipboard's contents and restore them afterwards.
- Zettlr recognises IDs inside the name of a file. **If the ID pattern returns a match in the file name, this ID takes precedence over any ID that may be in the file's content!**
- Added context menu entry to open link in the browser.
- Images can now be dragged from the attachment pane onto the editor and will automatically be converted into valid Markdown links.
- The tooltip that displays footnote texts when you hover over footnote references now displays formatted text, and not raw Markdown.
- The zoom level of the editor's text is not lost on toggling the distraction-free mode anymore.
- Update to the citeproc search. If you type an `@` and begin searching for a work to cite, you can now also search through the title and don't necessarily have to know the ID anymore!
- Added basic tag cloud functionality. You have now a new button in your toolbar that shows you all the tags that you've used somewhere in your files. You can also copy the full list into the clipboard!
- Updates to the search functionality: Now the AND operator works as a requirement again (until now files have also reported search results if one or two of the search terms have matched, even if they were all required). Additionally, the tag search within files now accounts for a hashtag in front of the search term.

## Under the hood

- Documentation update in `ZettlrValidation`.
- Updated the `.dmg`-installer file with a better background image.
- Consolidated the `package.json` build fields.
- **Warning: The app ID has changed from `com.zettlr.www` to `com.zettlr.app`.** [For the implications please check this link](https://www.electron.build/configuration/nsis#guid-vs-application-name) -- the change only affects Windows users.
- Refactored the complete menu logic to make it more accessible.
- Added a global `notify()` method in the renderer process for convenience.
- Added an option to make footnotes inside files unique prior to project exports.
- Moved the dictionary functions to the main process for asynchronous background loading.
- Began using `tern.js` for better autocompletion.
- **Fundamental Core Update**: Now on each request for a new file tree (using the command `paths-update`) not the whole object is sent towards the renderer because of app crashes arising from the use of synchronous messages via the new `typo`-channel. Instead, a dummy list is sent containing only the properties that the renderer accesses anyway. This way not only the amount of data is reduced quite significantly, but also the app does not crash on file and directory operations.
- Removed an additional openPaths-update during the renaming of root files.
- Now the current directory is re-set correctly after renaming the current directory.
- Refactored the context menu to resemble the same structure as the application menu.
- Switched to the `handlebars.js` templating engine.
- The `askSaveFile()`-dialog is now non-blocking.
- `ZettlrFile` objects won't forcefully try to move a file to trash while handling watchdog events anymore.
- `ZettlrRendererIPC` and `ZettlrIPC` now access the `ipc`-modules consistent with all other classes.
- Generalised the `askFile()` function in `ZettlrWindow` for further purposes.
- The `ZettlrConfig` now acts as an event emitter and emits `update`-events, whenever the configuration object changes. It can be subscribed to using `global.config.on` (to unsubscribe use `global.config.off`).
- Added a `global.ipc.notify`-function to easily send notifications to the renderer.
- Added a "cachebreaker" to the preview images in Zettlr.
- Moved a lot of files around: The CSS, Fonts, JavaScript and the template files are now in the `common` directory, so that it makes sense that there can be multiple windows that share those files.
- **ATTENTION: We've stopped committing the compiled Handlebars templates and CSS files to the repository, so even if you don't develop styles or templates, you now need to run `yarn/npm less` and `yarn/npm handlebars` before you run the application!**
- Removed a bunch of superfluous pass-through functions from the `ZettlrRenderer` class.
- Bugfixes in the `ZettlrExport` class.
- Switched to documentation.js for generating the API documentation.

# 0.20.0

## GUI and functionality

- Fixed a bug during import that resulted in crashing the app if no Pandoc was found.
- Updated the styling of the app to make it feel more modern.
- To open a file directly by typing its name into the search bar you don't have to get the capitalisation correct anymore.
- It is now possible to traverse the file tree directly by clicking on the directories inside the preview pane. Use a single click to make that directory your current one, or use an `Alt`-click to traverse back up to its parent directory.
- Now the "Save changes before quitting?"-Dialog won't appear — all your files will be saved immediately before quitting.
- Zettlr now remembers your last opened file and the last selected directory and restores them on each restart (if they still exist).
- Images can now also have pandoc attributes assigned (in curly brackets after the image tag) and will both render correctly inside Zettlr and work as intended on export.
- The app will now remember its size and position on screen and restore it after a restart.
- Changes to the design of the dark mode. It's now a little bit blue-ish and the colours are finally adapted to the brand.
- The directory list is now way less cluttered and looks way better than before.
- Dropping images onto the app is now possible!
- Added the long-commented-out blockquote command to the context menu.
- iframes will now be rendered as well (such as the embed codes by YouTube or Vimeo). Note that only `<iframe>`-tags will be rendered, so Twitter embed won't work, for example.
- Removed a small bug that would use the text selection cursor over directories after you've dragged a file.
- Zettlr now remembers the last directories you were in when you successfully imported a file or opened a directory.
- Added `Droid Sans Mono` as monospaced font family and updated the fonts around the app.
- The Zettelkasten ID doesn't need to be in the format `@ID:<your-id>` anymore. Also the zkn-links can be customised.
- The generation of IDs is now up to your creativity.
- Made the search progress indication better. Now, instead of the background filling up with sometimes ugly colours, a circle just as for the Pomodoro timer is used.
- The file snippets now hold additional information, such as the ID of the given file or the amount of tags. Additionally, if you hover over the number of tags, a popup will tell you *which* tags the file holds. Directories also now show their number of children elements (both directories and files).
- The text snippets have been removed from the app.
- The Quicklook windows now follow the application's theme.
- Fixed a bug that generated a falsy first search cursor and prevented case insensitive searching.
- Added extended statistics. Now you can exactly see when you've written how many words by clicking the new button in the small statistics popup.
- You may now use `#`-characters inside tags.
- macOS users now have an inset titlebar to make the app feel more immersive while not in fullscreen as well.
- QuickLook windows now display the headings in the correct size again.
- On smaller displays, Zettlr now has smaller margins and paddings so that each display size's space is used best.
- Removed the `ID`-button from the toolbar. The command is still present in the menu and still works using the shortcut `Cmd/Ctrl+L`.
- Fixed the bug that the attachment pane tooltip was partially hidden.
- Quicklook windows are now constrained to the body area, and cannot be dragged over the toolbar.
- Added validation to the settings so that you can't accidentally set wrong values.
- The default buttons for dialogs are now reactivated, so you can remove files and folders by simply hitting `Return` to confirm the removal.
- Anything markdown-specific (links, tasks, images) won't be rendered in any mode other than markdown anymore. So you can now rest assured that your links won't be converted and comments won't be displayed the size of headings in comment blocks or something.
- Indented tasks are now rendered.
- The table of contents now ignores comments in comment-blocks (no matter which language) and also has a better detection for the level of these.
- Fixed a bug that threw errors on moving directories around.
- Added Math inline-rendering.

## Under the hood

- Implemented the try/catch construct around `ZettlrImport` to actually catch the errors that were thrown by this function.
- Added globally accessible config getters and setters so that the `ZettlrConfig`-object is now reachable from within all classes in the app.
- Changes to `ZettlrWindow` to create windows using programmatical boundaries.
- Updated the image finding regex again.
- Reorganised the font families in the less resources.
- The popup is now much simpler to call.
- Removed instantiation from both ZettlrImport and ZettlrExport.
- All Zettlr installations now receive a unique UUID.
- Using `global.config.get` it is now possible in the renderer to access the configuration programmatically without the need to send events.
- Replaced all renderer configuration requests with the new, faster and synchronous method.
- Fixed a missing dependency in `ZettlrAttachment`.
- Updated to `electron` 3.
- Changed `app.makeSingleInstance` to `app.requestSingleInstanceLock` as recommended by the docs.
- Updated dependencies to the newest versions.
- Image preview rendering is now independent of `path`.
- Refactored the complete configuration setting process.
- Explicitly set `defaultId` on confirmation dialogs.
- `detach()` is now called only after the move operation of a `ZettlrDir` has been completed to remove the `parent`-pointer.

# 0.19.0

## GUI and functionality

- **Import functionality**: Now you can import from nearly all file types pandoc supports into Zettlr. Simply select the desired target directory and select File -> Import files!
- Added a lot of **exporting** options. More are still to come!
- **Export Markdown files as reveal.js presentations**: From 0.19.0 on, Zettlr will support the export of reveal.js-presentations. Also, there's theme support built in!
- If you insert a footnote, the cursor is not moved throughout the document so that the writing flow is more immersive.
- The text field used to edit a footnote reference text is now automatically focused.
- The editor will now directly mute lines when in full screen as soon as you change the preference setting for this. You don't have to move the cursor anymore for this.
- Fixed a bug that showed a dedicated _file_ menu when right-clicking directory ribbons and then threw errors if you clicked on anything in the menu.
- Fixed the strange behaviour of Zettlr telling you there are no suggestions for a word, although you did not right-click a wrongly spelled word.
- Inline links rendered inside headers are now always the correct size.
- Email-addresses are now correctly identified and will be rendered as clickable links as well. If you `Alt`-click on them, they will open the default email option (i.e. they are the same as clicking on any website's email addresses).
- Fixes to the project feature.
- Made the dictionaries finally independent from the four default translations.
- Added about 70 languages to the four default translations. This means: If you now include a custom dictionary or a custom translation, chances are high that it will be detected and translated automatically!
- Added a bunch of dictionaries that now come shipped with the app.
- Finally found & fixed the bug that kept detecting whole swathes of text as links and inserted them on link insert or didn't detect any link at all.
- Transferred the download page in the updater to the new download landing page at zettlr.com/download.
- Clicking on marked tags in the preview list will now trigger a search for these tags.
- Added support for `TeX`-files. So in case you want to export something to PDF, you can add custom `LaTeX` statements in their respective file to amend the styling Zettlr applies.
- You can now rest assured that on export of projects with nested files all images, even relative ones, will successfully be rendered in your PDF output.
- Changes to the HTML exporting template. Now, images should always fit on screen.
- You can now create `LaTeX` files by using the extension `.tex` when creating new files.
- Better Pomodoro counter.

## Under the hood

- Changes to the `runCommand` method in `ZettlrEditor`.
- Changes to the `insertFootnote` command.
- Changes to the `_editFootnote()` method in `ZettlrEditor`.
- Changed the event type the editor is listening to when you finished editing a footnote from `keyup` to `keydown`.
- Moved the inline and block element rendering functions to their own commands to reduce the file size of `ZettlrEditor`.
- Fixed the task recognition regex to prevent ugly errors logged to the console if you entered on an empty line a task list item directly followed by braces (such as `- [ ](some text)`).
- Additional security checks while building the context menu.
- Amended the regex for rendering links. Also provided a callback option for CodeMirror to be able to port the plugin fully externally and integrate it into other instances.
- Added `ZettlrImport` class for handling file imports.
- Removed the unnecessary PDF exporting LaTeX template from the pandoc directory.
- Added another newline character when gluing Markdown files together on project exports.
- Fixed a bug that would not read in a saved project config on restart.
- Huge changes to the selection and retrieval of dictionaries for the spellchecking algorithm.
- Made the regular expression detecting links in the clipboard non-global and limited it to only detecting single links in the clipboard.
- The download page will now count all updates by users to keep track of how many users are using the app (only the click is counted, no personal information is collected). To avoid detection of you updating, simply visit zettlr.com/download manually.
- Amended `ZettlrRenderer` by a function to programmatically trigger global searches.
- Added `.tex` to the list of supported file types. Added a mode switch to `ZettlrEditor`s `open()` method.
- Small fix to the toolbar CSS for not having a hover effect on the Pomodoro button in dark mode.
- Change to the `less.js` script. It now minimises the CSS output to further optimise the styling.
- Spell checking is now off by default in fresh installations to speed up the first start.
- Amendments to `ZettlrProject`, `ZettlrFile` and `ZettlrExport` to ensure relative image paths are accurately converted into absolute ones on exporting them.
- Streamlined setting the `ZettlrWindow` title. `Zettlrwindow::setTitle()` is now deprecated.

# 0.18.3

## GUI and functionality

- Now the list design and all other colours and syntax highlighting should be fixed again.
- `ALT`-clicking files now opens them as QuickLook windows.
- Now Quicklook windows render the content automatically as the main editor does. Only the previewable elements will not be rendered.
- Fixed a bug that allowed you to try to create files, folders and virtual directories although no directory is selected.

## Under the hood

- Cleaned up the mess inside the LESS resource files and removed the global pollution with CSS styles that led to strange rendering behaviour.
- Replaced the `net` command to check for updates with the better package `got`, thereby reducing the amount of requests to one only. Therefore, `is-online` also has been removed.
- Updated dependencies. Switched to electron `2.0.8`.
- Changes to the `_gen()` and `select()` methods in `ZettlrPreview`.

# 0.18.2

## GUI and functionality

- Minor fix to the style of `code`-blocks in modals.
- Fixed a bug that prevented you from immediately re-selecting the previous file by simply clicking it again, after you opened an external markdown file in Zettlr, which then was selected automatically.
- Fixed an error thrown if a root file was removed remotely.
- Fixed Zettlr always asking to replace a file although it hasn't been modified remotely.
- Fixed a missing translation for changed files.
- Fixed the threshold for being close to surpassing average from 50 words below average to the half of average. 50 words were definitely too narrow for anyone to really see the intermediary message.
- Fixed some design rules.
- Reallowed arbitrary text selection inside the editor (mainly necessary for macOS's quick lookup functionality).
- Added styling for horizontal rulers (`* * *`) and escaped characters (e.g. `\*`).
- Fixes to the new tooltips. Now all tags receive the nicer tooltips on mouse over.
- Replaced the old footnote tooltip bubble, which did not look nice, with the much better `tippy.js`-bubbles.
- Added HTML syntax highlighting.
- Fixed an error on the export of Markdown files with code blocks.
- Added syntax highlighting capabilities in fenced code blocks for the following languages (use the words in brackets after the beginning of a code block, i.e. `\`\`\`javascript`):
    - C (c)
    - C# (csharp)
    - C++ (cpp)
    - CSS (css)
    - Java (java)
    - JavaScript (javascript)
    - LESS (less)
    - Objective C (objectivec)
    - PHP (php)
    - Python (python)
    - R (r)
    - Ruby (ruby)
    - SQL (sql)
    - Swift (swift)
    - YAML (yaml)

## Under the hood

- Added an additional check to definitely determine if chokidar has choked or the file has indeed been modified remotely.
- Lots of documentation has been added to the source code.
- Moved the `tippy()` function from the `ZettlrRenderer` to the correct classes (`ZettlrToolbar` and `ZettlrPreview`).
- Changes to the link detection regex in `ZettlrEditor`.
- Changes to the `export.tex` LaTeX export template. It now provides the `Shaded`-environment Pandoc requires on exporting files containing fenced code blocks.
- Added some amount of `HTML` syntax highlighting.
- Added a multiplex mode that can highlight fenced code blocks.
- Changed signature documentation of `ZettlrRenderer`'s `setCurrentFile` method to reflect the actual process (it is being passed a hash, not a file object).
- Changes to the `_tags`-array in `ZettlrPreview`. Now, the array is never completely regenerated, but resized according to the actual `_data`-array. The changes have affected the functionality of the functions `_gen()` and `refresh()` in this class.
- Added a `remove()` method to `Zettlr` for root files wanting to delete themselves.

# 0.18.1

## GUI and functionality

- Now it's possible to download and install custom translations for Zettlr! If you want to use a translation that is not (yet) officially bundled with the app, simply import the translation JSON-file into Zettlr using the respective option. It will immediately be available for selection within your preferences (but a restart to apply the change is still necessary). The language file must be in the format `aaa_AAA.json` so that the app can detect the language by looking at the file name.
- Numbers are now localised with the correct delimiters.
- Zettlr now automatically indents text using four spaces to better work with other Markdown parsers.
- Changed resizing constraints: Editor can now have 90 percent width at maximum.
- Fixed a small bug that lets you open non-markdown files as roots.
- You can now copy selected Markdown text as HTML! Just press `Cmd/Ctrl+Alt+C` instead of `Cmd/Ctrl+C`.
- Added an online-check. From now on, if you are offline, Zettlr won't show you ugly error messages, but a simple notification that you are, in fact, offline and Zettlr can't check for updates.
- Improved footnote placement.
- Improved the placement of images in exported PDF files.
- Increased search speed and fixed internal errors in displaying search results.

## Under the hood

- Changes to `getSupportedLangs()`: The function now returns a dynamically generated array of all available translations. This also includes language files that are placed inside the app's data directory (in the subdirectory `lang`).
- Changes to `i18n.js` to reflect the fact that a language could also be located inside the application data directory (it now first tries to load the file from within the app, and if this fails searches for the file in the app data directory).
- Zettlr now preserves the linefeeds of a file on saving.
- Refactored the app's LESS and style handling.
- Simplified the theme toggling.
- Consolidated CSS styles.
- Updated dependencies. Switched to Electron `2.0.6`.
- Removed `package-lock.json`, because nobody uses them anyway and yarn `1.9.2` just complained about them.
- Changed resizing constraints: Editor can now have 90 percent width at maximum.
- Fixed a logical error in `ZettlrConfig` that allowed non-markdown-files to be opened as root files.
- Buffered the update check with an online-check. Renamed the original `check()` to `_fetchReleases()`.
- Fixes to the footnote placement.
- Removed an unused function from `ZettlrEditor`.
- Removed excess `console.log` from `ZettlrBody`.
- Added an additional security check before marking results in the editor instance.

# 0.18.0

## GUI and functionality

- Added the project feature: Now you can convert directories into "projects" (via context menu). A project is simply the possibility for you to adjust PDF options for a set of files differently than in your general PDF settings and tweak the generation a little bit more. It is thought especially for exporting many files into a single PDF file, and has options to generate a table of contents or a title page. _All files in the project directory and all of its sub-directories are concatenated in the same way as the preview list does it. Directories themselves are ignored. Then all these files are simply glued together and exported using the special settings you've given the project._
- Included tag preferences. These allow you to assign colours to specific tags, so that you can see in the preview list directly which files contain specific tags (such as, e.g., `#todo` or `#in-progress`) to have an overview over the work you need to do or categorise your files.
- Now the editor should correctly resize itself if the window itself changes its size.
- Now, if you use the combined view, Zettlr recognises a second click on an already selected directory and switches to the preview list instead. If you do so while the expanded mode is active, nothing will happen.
- I finally found the bug that was showing `NaN` instead of real numbers in the stats view. Now it should work on all systems just fine. (It only happened when there were less than thirty days of recorded statistical history available.)
- Adjusted the placement of the dialogs. Now they should definitely be placed in the center, if they are smaller than the window and should never result in a scrollable window.
- The dialog windows should pop up much faster now.
- Changed the styles of all dialog windows, and made pretty especially the PDF preferences windows.
- Replaced the system default's title popups with nicer looking popups.
- Changed image preview rendering. Now, images smaller than the viewport will not scale up to fill the full width, but remain smaller than the viewport width.
- Added a preview rendering of task items with checkboxes.
- Now Zettlr will directly react to you clicking with your mouse into the window and doesn't require you to click a second time after the app has been focused again.
- Snippets are now off by default.
- Fixed a small error that led to the editor behaving strange after resizing the sidebar.
- There is now no lag anymore on saving files. As a side effect, the global search is not exited when you change a little bit and then save the file.
- Changed PDF export.
- Small fix to the ZKN tag detection.
- Added additional error handling in the updater (so you know _why_ Zettlr couldn't tell you why no update check is possible).
- Renaming files is now faster.
- If you now begin to drag a file, after you have stopped dragging the file (i.e. either you dropped it onto a directory or you dropped it somewhere else to cancel the move), the preview pane will be shown again.
- Now it is possible to drag out Markdown files from Zettlr into other apps.
- Clicking on the "No open files or folders"-notification when there are no open folders or files in the directory tree will automatically show the open-dialog.
- Fixed the theming in the QuickLook windows. Now they will be the same theme as the app itself.

## Under the hood

- Finally renamed the `strong` element in the file tiles in the preview list to a simple `p` to re-gain semantic correctness there.
- Lots of LESS-code added, several other files have been changed.
- Added an event listener to Window resizes to change the editor's width accordingly with the `resizable` activated.
- Changes to `requestDir()` function in `ZettlrRenderer`.
- Changes to the Statistics viewer.
- Changes to `ZettlrDialog`.
- Changes to `ZettlrRenderer`. Now the translation strings will be copied into the memory of the renderer process directly. This results in better overall performance, especially in dialogs, for which a lot of such strings are needed.
- Updated development dependencies: `electron` is now `2.0.4`, `electron-builder` is now `20.19.2` and `less.js` is now `3.5.3`.
- Changes to `ZettlrBody`-proceed function.
- Added `tippy.js` to the list of dependencies; replaced standard system titles with Tippy titles.
- Added the `acceptFirstMouse` option to the creation of new `BrowserWindow`s.
- Now refreshing the editor instance after dragstop of the divider between combiner and the editor.
- Removed an unnecessary if-statement in `ZettlrToolbar`.
- Added a method to only update the current file in the renderer process, which speeds up saving *a lot*.
- Additional check in `ZettlrVirtualDirectory`.
- Changes to the `LaTeX` export template.
- Replaced the complicated and unreliable tag recognition to a much simpler regular expression.
- Error handling in `ZettlrUpdater`.
- Changes to the process of renaming files. Now the renaming process should be reflected quicker in the renderer, because we don't send a complete new path object, but only the specific, renamed file.
- Fixes and changes to the dragging behaviour in the renderer.
- Added a dragging event, so that the main process automatically enables dragging out of the app.
- Added the `getRenderer()`-function to `ZettlrDirectories`, so that the `EmptyPaths`-object can send the respective event to the main process.
- Combined the `setContent()` and `save()`-functions in `ZettlrFile`, because there was simply no need to have them separated. Also, removed the `modified`-flag from the file.

# 0.17.1

## GUI and functionality

- **Combined preview and directory pane**. Now only one of both is visible, never both, but also never none. Pressing `Cmd/Ctrl+1` and `Cmd/Ctrl+2` will still toggle visibility of both preview and directory pane, but not in parallel anymore. So hiding the preview pane will automatically show the directory pane and vice versa. Also, if you are on the preview pane, moving with your mouse to the top of the pane will show an arrow that lets you enter the directory pane again. Zettlr will automatically switch to the preview pane in a number of cases: Selection of a directory, searches, and renaming of files.
- Added syntax highlightning for Markdown tables.
- Resizing of combined tree view and preview pane as well es the editor is now possible.
- Changes to the HTML export template. Now tables are better integrated, as well as blockquotes.
- Added an option to choose whether or not the combined view or the regular, old view should be used for preview and tree view.

## Under the hood

- Removed some unnecessary toggle-functions.
- Changes to the styles of preview and directory panes.
- Changes to the main template.
- Markdown table detection is now handled by the ZKN-mode.
- Changes to the styles for enabling both extended and narrow sidebar mode.
- Added another check for popup height in `ZettlrPopup` to ensure popups can be displayed on screen and don't end up being cut off by the window.

# 0.17.0

## GUI and functionality

- Added full stops after TOC-ordinals.
- The `HTML`-export (e.g., for printing) does not rely on `pandoc` to be present on the system anymore. In other words: `HTML`-export is now working everywhere and has no prerequisites anymore. _Attention: As we do not rely on pandoc for HTML exports anymore, this means that the HTML format is likely to suffer from some inconsistencies, as the rendering engine is way less advanced than pandoc. Yet, this should not pose a problem, as the HTML-export is intended to be for quick previews and prints only._
- Added a bunch of options for exporting files, such as:
    - Choose whether to save the exported files in the temporary directory (which is expunged on each restart of the system) or in your current working directory (meaning they are persistent across system reboots and are also accessible normally through your file explorer).
    - Strip Zettelkasten-IDs (such as `@ID:yyyymmddhhmmss`).
    - Strip tags (in the format `#tag`).
    - Completely remove internal Zettelkasten-links (e.g. `[[<link-text>]]`).
    - Only unlink internal Zettelkaten-links (i.e. transform `[[<link-text>]]` to `<link-text>`).
- Switched to the better `xelatex` engine to render PDF documents.
- Added a great number of PDF export customization options. More will be coming in the future (depending on necessities and user wishes).
- Added a feature that search results now also are shown on the scrollbar so that you know exactly where the matches reside in your document.
- Replaced the ugly find-in-file dialog with a Zettlr-style popup and added a replace-function as well. Simply press `Return` while inside the replacement-field to replace the next occurrence of your search term, or press `ALT`+`Return`, to replace *all* occurrences at once. **The search is case-insensitive**.
- Introducing a **distraction free mode**, which can be toggled by pressing `Cmd/Ctrl+J`. This makes the editor fullscreen and mutes all lines except the one in which you are currently working.
- Added option to recall up to ten recently used documents.
- Hashtags are now not rendered, when they are not preceded by a space or are at the start of a line. This prevents links with anchor-names being displayed wrongly.
- Added a shortcut for inserting footnotes: `Ctrl+Alt+F` (Windows+Linux) or `Cmd+Alt+R` (macOS).

## Under the hood

- Moved all exporting functionality to a separate class, `ZettlrExport`.
- Removed unnecessary CodeMirror plugins.
- Removed unnecessary styles and some unnecessary (b/c unused) functionality.

# 0.16.0

## GUI and functionality

- Introducing **Virtual Directories**. Now it is possible to add "ghost" directories to your directories that act as a subset of these directories. They are not actually present on disk (but are persistent with a so-called dot-file named `.ztr-virtual-directory`) and therefore can be used to create collections of files by manually adding files to them. _You can only add files to these virtual directories that are present in the containing directory. Also, you cannot move them because they are bound to their parent directories._
- Fixed a bug that threw an error every time you tried to delete a directory with no file open currently.
- Fixes to the inline commands. Now, when you press `Cmd/Ctrl+I` or `Cmd/Ctrl+B` a second time after you finished writing your strong/emphasised text, Zettlr will actually "exit" the bold/italic markings and not try to insert them a second time. (_Note that it will still insert the end-markings if the characters directly after the current cursor position are not the end-markings_).
- Fixed a bug that threw errors if you were to rename a non-opened file.
- Fixed a bug that threw errors if you were to rename a directory, while none was selected.
- Prevent arbitrary selection in the app to make it feel even more native.
- Huge performance boost on selecting directories and files.
- Translated remotely triggered file- and directory-events.
- Finally fixed the bug that the end-search button disappeared and the input field went in disarray when the window size was too small.
- Re-introduced feature that Zettlr asks the user to replace the current editor content, if the current file has been changed remotely.
- Now, if the current file is removed remotely, Zettlr automatically closes the file in the editor as well.
- On updates, the download URL to GitHub now opens on the system's browser.

## Under the hood

- Removed an excess `console.log`.
- Implemented `indentlist` plugin directly in Zettlr core.
- Continued work on virtual directories.
- Small changes to `Zettlr` and `ZettlrDir` classes.
- Small changes to the markdown shortcut plugin.
- Fixed a small error in `Zettlr` class.
- Removed a huge bottleneck in the directory selection logic (now the Zettlr main process will not send the complete `ZettlrDir`-object to the renderer, but just the hash, because the renderer has a full copy of the objects in memory).
- Removed the same, big bottleneck in the file selection logic.
- Updated all dependencies to their latest version. Thereby we've switched to Electron 2.0.3.

# 0.15.5

## GUI and functionality

- Additions to the search functionality. If you begin typing in the global search field, Zettlr will autocomplete your typings with exact name matches. This way you can directly open respective files from your searchbar by simply confirming the file to be opened with the `RETURN`-key.
- Zettlr will now automatically try to force open a file when you commence a global search, if there is a file containing the typed name somewhere in the system.
- If you click a link without the `ALT`-key now, the cursor will be automatically placed and you can edit the link exactly where you clicked without having to click the position twice.
- Fixes to the attachment pane — now opening a directory will always work.
- Now the vertical scrollbar in the editor uses the default cursor, not the text cursor.
- Fixes to the generation and placement of popups. Now a bigger margin to the edges of the window is ensured, and the popups are now a little bit wider to reduce the possibilities of ugly line-breaks.
- Small fix to the color of directory ribbons in dark mode.
- The attachment pane now refreshes on new attachments without the need to switch to another directory and then switch back. Also, after every watchdog run the renderer receives a new list of objects now in memory.

## Under the hood

- Small changes to the `_renderLinks()`-function in `ZettlrEditor`.
- Calling `_act()` in `ZettlrAttachments` even if there are no attachments to be able to still open the directory in these cases.
- Changes to `_place()` in `ZettlrPopup`.
- Changes to the `ZettlrToolbar` and `ZettlrRenderer` classes.
- Design-fixes.
- Removed an unnecessary check for the now non-existent `projectDir` option in the configuration constructor.
- Added a security check for additional `PATH`-variables in `ZettlrConfig`.
- Additional security-check in `ZettlrConfig`s `set()`-function to only add valid options. Now `set()` will return either `true` or `false` depending on whether the option was successfully set.
- Removed deprecated code from `ZettlrWindow` class.
- Added a security check in `ZettlrWindow`s `prompt()` function.
- Removed some unnecessary code from `ZettlrDir` class.
- Small changes to `ZettlrDir` constructor.
- Began first work on `ZettlrFilter` and `ZettlrVirtualDirectory`.
- Changes to `Zettlr` and `ZettlrRenderer` classes.

# 0.15.4

## GUI and functionality

- Zettlr saves a file prior to exporting to make sure you export what you see (WYSIWYE).
- Now Zettlr is more performant especially in documents containing a lot of links. Also, clicking a link _without_ the `ALT`-key pressed will now remove the link and make it editable, as intended.
- Design fix: Now the sorters in the preview pane don't alter the size of the directory field.
- Design change for Windows users: Now Zettlr on Windows uses the system's default font "Segoe UI", because as of strange font-smoothing effects, Lato is barely readable on Windows machines.
- Fixed a logical error in the script, so now Zettlr will remember where you were in a document and restore that view on every opening of a file (not persistent, i.e. if you close and re-open Zettlr itself, the positions will be reset).

## Under the hood

- Added `export` to the `CLOSING_COMMANDS`.
- Updates in `package.json`, updated dependencies.
- Fixed a wrongly placed `continue` in `_renderLinks()` in the `ZettlrEditor` class.
- Moved the saving of scrolling info from the `open()` function to the `close()` function in `ZettlrEditor`.

# 0.15.3

## GUI and functionality

- Removed some displaying of numbers during search.
- Added more file info - when you click on the word count, a small popup containing info about the characters, characters without spaces and also the selection is shown.
- Added a heatmap that shows you the relevance of the search results by adding a background color to the individual file ribbons. The more green and bright they get, the more relevant the file showed up in the results. **Important**: Files that do not match any of the selectors will be hidden as always, e.g. even grey files will at least fulfill the criteria!
- Removed directory ribbons while in search mode.
- Search mode will automatically be exited when selecting a different directory.
- Also, now when a search is done, the opened file will have all results marked in text so you can easily discern them from the rest of the text.
- Small design fixes.

## Under the hood

- Removed an unnecessary `paths-update` event.
- Augmented `getWordCount()` function to return the wordcount of any given string.
- Removed some strange artifacts from the search.
- Huge improvements to the search functionality.
- Finally implemented the new license in the files

# 0.15.2

## GUI and functionality

- Switched the directory indicator with the collapse indicator on root directories, so that the first always stays first.
- Huge performance increase in rendering the preview list.
- Small fix to the word count. Now an empty editor does not show that there's a word written.
- Removed the `Zoom` menu entry from the Window menu on macOS.
- The Reload-shortcut in debug-mode is now `F5`.
- Small fix to the Tag-recognition (now a `#` sign immediately followed by a delimiter character (e.g. spaces, line breaks or apostrophes) will not render a tag formatting).
- The Attachment pane will now scroll if there are too many attachments in it.
- Added an option to open the currently selected directory in the system's file browser (e.g. Finder on macOS or Explorer on Windows). The respective button resides next to the attachment pane's header.
- Small fix to the context menu: It will popup where the click occurred, and not where the mouse is when the menu is actually shown (noticeable especially when right-clicking a misspelled word).
- Augmented the autoclose-pairs with the default German quotes `„` and `“`.
- Changed the save function so that it does not save immediately, but gracefully implements a way to save changes any time a potentially file-closing command is issued (such as selecting another file).
- Changes to the design of the preview list.
- Removed the save-button from the toolbar and now Zettlr will not show you an indicator whether or not there are unsaved changes, because normally everything should be saved. In case changes are *not* saved under strange circumstances, Zettlr will still prompt you to save them if they would be lost.
- Fixed a small error that led Zettlr to believe that it doesn't need to reorder the opened root files and directories, although it should have, thereby having newly opened files pop up not at the top of the directories' list but at random positions somewhere in the directories.

## Under the hood

- Switched Preview-list rendering to `Clusterize.js` to keep huge lists renderable and reduce loading times.
- Removed the now unnecessary `ListView` and `ListViewItem` classes.
- Removed the unnecessary `file-revert` command handler in `ZettlrIPC`.
- Removed a `console.log` in `ZettlrPreview`.
- Added a `isModified()` function in `ZettlrRenderer`.
- Changes to `ZettlrRendererIPC` to accomodate graceful saving procedure.
- Upgraded dependencies.
- Coloured the output of the less compiler script so that it's easy to discern whether or not an error or a warning occurred.

# 0.15.1

## GUI and functionality

- **Switched license from MIT to GNU GPL v3. This also includes all prior releases!**
- Now if there is a valid URL in the clipboard it will be inserted as the URL on all images and links created, not just if there's nothing selected.
- Fixed a bug that prevented the opening of links if clicked with `Alt`-key pressed.
- Added the code indicators (backticks) to the list of auto-complete pairs.
- Fixed the rendering of internal links.
- Small changes to the design of file IDs.
- Moved the resize handles of quicklook windows completely out of the windows themselves so that they are more easy to reach and don't block the scrollbar.
- Fixed the colours of the directory sorters in dark mode.
- Translated the formattings.
- Updates to the readme.
- ID generation now also works if there is something selected.
- More generally: All CodeMirror commands (such as changing the formatting of a selection) will retain the selection you have made (i.e. they will save them, run the command and afterwards re-select what was selected previously).
- Fixed a small bug that could lead to errors while searching using the OR-operator.
- Updater now shows your current version in the update window.
- Small fixes to the styling of the update dialog.

## Under the hood

- Small change to the zkn-link regular expression (was greedy, now it is lazy) to prevent huge misrenderings in case two links were on one line.
- Removed the unnecessary `_sort()`-function in the `ZettlrDirectories`-class.

# 0.15.0

## GUI and functionality

- Fixed the button text color in popups.
- More shadow under the popups (makes them stick out more in the white mode).
- Now it is possible to open Markdown files directly with Zettlr by double clicking them or dragging them onto the app. Dropping also works for directories (#3).
- Zettlr now tells the Operating System that it is capable of handling `.md`- and `.markdown` files.
- Small fixes to the translations.
- Added an about dialog.
- Now Zettlr also converts "standalone" links (e.g. simple detected URLs without Markdown formatting around them) into clickable links. **Attention: Clicking now works with ALT instead of Shift!**
- Added a small popup to view some stats on your writing.
- Fixes to the word count (now also splits along line breaks).
- Moved all formattings to a small popup (indicated by the carriage return symbol). Also added other formatting possibilities, such as code, headings and blockquotes.
- Fixes to the formatting commands.
- Added an attachment pane (#6).
- Added an option to sort directories chronologically or according to name (#4).
- Begun adding zkn-functionality to Zettlr:
  - Now it is possible to use `@ID:<your-ID>` to give an ID to a file (generate one using the Toolbar Button or by pressing `Cmd/Ctrl+L`). If multiple IDs are defined in such a way, the first found will take precedence.
  - You can now tag your files using the Twitter-like syntax: `#hashtag`. Alt-Clicking on them will trigger a search for the tag.
  - You can now link searches in your files. If you type `[[search terms]]` this will trigger a directory-wide search for the search terms. If the link contains an ID in the format `[[@ID:<your-ID>]]`, Zettlr will try to get an exact match. If there is a file using that ID, it will be immediately opened. Also, a directory-wide search for all files referencing this ID will be conducted.

## Under the hood

- Fixed a small bug in the `ZettlrWatchdog` that prevented remotely added directories from being detected by the app.
- Given the classes `ZettlrFile` and `ZettlrDir` more authority over what happens with them. Now they're handling all events by themselves.
- Made the paths mandatory on creation of new `ZettlrFile` and `ZettlrDir` instances.
- Added `isFile()` and `isDir()` helper functions to check if paths actually denote a valid file or directory.
- Added `openPaths` configuration option to hold all opened paths and re-open them on every start.
- Small fix to the loading mechanism of the configuration to allow flexible arrays (needed for the `openPaths` option).
- Found **A LOT** of unnecessary and duplicate code in the `Zettlr` main class and removed it.
- Handle open events in `main.js` and make Zettlr definitively a single app instance.

# 0.14.3

## GUI and functionality

- Fixed a bug that prevented deletion of files and folders.
- Removed the now defunct autosave option in preferences.

## Under the hood

- Fixed a type error in `ZettlrWindow` that passed `undefined` instead of the window to the `showMessageBox` function.

# 0.14.2

## GUI and functionality

- Fixed input text color in popups (e.g., for new files and directories).
- Removed the autosave functionality. Now Zettlr automatically saves all changes "completely."

## Under the hood

- Updated `less.js` (dev-dependency) to latest version.
- Updated `chokidar` to latest version.
- Updated `electron-builder` (dev-dependency) to latest version.
- Removed all autosave-functions.
- `ZettlrWatchdog` can now add multiple paths to watch
- `ZettlrFile` can now also be root (e.g. have the `Zettlr`-object as parent)

# 0.14.1

## GUI and functionality

- Finally got rid of the horizontal scrollbar in the editor, that was visible on Windows and Linux systems
- Also, customized the scrollbar style to be more decent
- Major fixes to the User Interface (now looks way more modern and less cluttered)
- Fixed an error that did not update the snippet of a file on remote change

## Under the hood

- Added other files and directories to the ignore dirs of `chokidar`
- Fixed a small bug in the `poll()`-function

# 0.14.0

## GUI and functionality

- Now Zettlr can detect relative image paths (i.e. relative to the file in which they are referenced) and show these images successfully
- Fixed a bug that did not update the modification time of a file on save.
- Fixed the non-selection of the current file on directory selection
- Fixed a small bug that sometimes could throw an error when moving directories within the app
- Now a quicklook window can be brought to front by simply clicking its title
- Hid the textarea by default, so that on startup the editor field is clean
- Design improvements

## Under the hood

- Begun another code rewrite. This time, the focus is on two parts: First, prevent any access of object properties from other objects than `this`. Instead, use public functions (also, prevent calling of private functions from the outside). Second: Try to, again, move out some functionality from the Zettlr main class to shorten it.
- Removed unnecessary function calls in the renderer.
- Also added support for the [yarn package manager](https://yarnpkg.com/)

# 0.13.0

## GUI and functionality

- Fixed a bug that could lead to errors and misbehaviour if a huge number of directories and files was added
- Added toolbar button descriptions. Simply hover over a button with your mouse to learn about its functionality
- Added an autosave feature. Now, Zettlr keeps automatic saves of your current file.
- Added a reversion feature. With the revert button you can restore the editor content to the last saved state.
- Added an automatic check for updates. It is run on every start of Zettlr and can be called programmatically by clicking Help -> Check for Updates
- Fixed an error that disabled the end-search button in the searchbar.
- Fixed an error that did not refresh the preview list when a new file was created by saving an empty file.
- Fixed an error that did not select newly created directories in the tree view, although they were selected as could be seen in the preview pane.
- Small changes in the system integration.
- Additional check whether or not Pandoc and LaTeX are installed on the system.
- Added menu entries for downloading LaTeX and Pandoc.

## Under the hood

- Added the `ignoreDir` and `ignoreFile` helper functions to check whether or not a specific path should be excluded or not. This applies to directories and the watchdog. Ignored directory patterns (as regular expressions) reside in `source/common/data.json`.
- Ignoring the `jquery-ui.min.js` file on docs generation.
- Improved the documentation of the main classes.
- Updated to Electron 1.8.3.
- Updated Electron builder to 20.4.0.
- Forgot to update the dependencies for export last time.
- Moved the polling interval into `data.json`
- Added class `ZettlrUpdater` with barebone functionality.
- Added `additional_paths` in `source/common/data.json` to automatically append to electron's PATH as to make sure the additional fields in the preferences are no longer needed (unless in special cases).

# 0.12.0

## GUI and functionality

- *New feature*: Integrated dynamically generated **Table of Contents**! Simply click the hashtag symbol and a popup will appear that lets you quickly navigate through all headings in your file.
- *New feature*: Now **images are automatically displayed**, if they are on a single line (only the image, no other text)!
- *New feature*: Now **links are automatically rendered**! Simply shift-click on them! (closes #12)
- Improved the markdown shortcuts. Now, if nothing is selected, when you trigger the bold or italics option, the cursor will automatically be placed inside the formatting marks, so that you can start typing without having to worry about the placement of the cursor.
- Now, if there is a valid URL in the clipboard when you trigger the insert link/image commands, it will be taken automatically as the linking target, so that you only have to type in the text it should link to.
- Added Open-button to the toolbar to select a new directory (closes #2)
- Switched the icon font from fontawesome to the [WebHostingHub-Glyphs](http://www.webhostinghub.com/glyphs)
- Small UI fix in the preview listing
- Small UI fix: Now Zettlr auto-closes the following pairs of characters: `() [] {} '' "" »« “” ‘’ ** __`.

## Under the hood

- Moved supported filetypes to unified file `source/common/data.json`
- Documentation for all files added.
- `ESDoc`-support integrated for API documentation. Simply run `npm run docs:build` to generate a full documentation in `resources/docs`
- Moved the `handleEvent()` functions from the main objects to the IPC classes.
- Moved the toolbar buttons to `source/renderer/assets/toolbar/toolbar.json` as in the example of Electron Menu, to have more dynamic control over the generation of the toolbar.
- Updated dev-dependencies

# 0.11.0

## GUI and functionality

- Introducing a **pomodoro** counter! Now you can simply click on the circle at the right end of the toolbar to start a pomodoro counter. It alternates task-phases of 25 Minutes with short breaks of five minutes and, after every fourth task-phase, a longer break of twenty minutes. It also notifies you when a phase is over with a small notification and a soft sound. Head over to [the official website](https://francescocirillo.com/pages/pomodoro-technique) to get to know what this technique is about.
- Switched to default Lato font on all platforms (embedded the font in the app)
- Additional check whether or not a file/directory already exists at the target location when moving by drag'n'drop
- Some fixes to the Quicklook-windows
- Moved some development functions into a "debug" mode that can be activated in the preferences.
- Now the zoom in/out menu commands only zoom the editor itself, not the whole application
- Added a small little button to end a search (and thereby make visible again all files)
- Switched most dialogs to the smaller (and really nice) popups
- Moved the Exporting options directly to the new share button
- Now Zettlr shows default context menus for text fields
- Fixed an issue on opening new project directories that provided you with the current directory's path instead of the project directory
- Reversed direction of the changelog to display most recent changes at the top of the file.

## Under the hood

- Included jQuery and CodeMirror as npm packages for easier updating
- Added a `ZettlrPopup`-class for easy displaying of small forms and info texts, this will replace most `ZettlrDialog`-forms, because we don't need such a massive dialog box for a single text field (or something else)
- Updated electron to version `1.8.2`, updated other dependencies.
- Updated scripts section. Now the available commands are:
- `npm run start`: Start the development environment
- `npm run less`: Same command as previous, now only with more output
- `npm run build:quick`: Quick'n'dirty unpacked release for current platform
- `npm run release:this`: Build and pack the app for the current platform
- `npm run release:mac`: Build and pack for macOS x64 as DMG
- `npm run release:win`: Build and pack for Win x64 as NSIS installer
- `npm run release:linux`: Build and pack for Linux x64 both as deb and rpm

# 0.10.0

## GUI and functionality

- Fixed a small bug that did not remove the file list if the open directory was removed from the file system. Now, if the current directory is deleted, Zettlr will automatically select the parent directory.
- Small fix to the translations.
- Added a toolbar button that also triggers the export dialog.
- Fixed an issue that prevented you from autocorrecting misspelled words.
- Fixed the sorting of directories (now case insensitive)
- Fixed an error that didn't update the ID of a file on renaming
- Fixed an issue that threw errors sometimes while moving directories

## Under the hood

- Massive rewrite of the logic behind the preview pane. Now only necessary changes are actually re-rendered (and not, as was the case until now, everything), which decreases the locking-potential of the application as well as the average energy impact. Additionally, now it is possible simply to spit out one updated paths-object from main to simply trigger a (possible) re-render.
- Also massive rewrite of the logic behind the tree view. The changes have the same effects as those in the preview pane.

# 0.9.2

## GUI and functionality

- Changed paper format in the odt-template from "Letter" to "DIN A4."
- Now dialogs are correctly positioned (centered)
- Implemented notifications that can be used variously
- Watchdog now monitors changes to the file system
- Small fixes in functionality and translations

## Under the hood

- Added notification service (can be triggered by sending a `notify`-event to the renderer or call `notify()` on a body element.)

# 0.9.1

## GUI and functionality

- Fixed broken PDF export in 0.9.0
- Small improvement in the HTML export template. Now if you want to print out the HTML file, it should look way better than before.

## Under the hood

- Updated dependencies to electron 1.7.11 to react to exploit [CVE-2018-1000006](https://cve.mitre.org/cgi-bin/cvename.cgi?name=CVE-2018-1000006). [See the electron project's blog for more information](https://electronjs.org/blog/protocol-handler-fix).

# 0.9.0

## GUI and functionality

- Fixed a bug that did not show the exact word count of 1.000 words in the toolbar.
- Translated the word counter into de_DE, en_US, en_GB and fr_FR
- The preview pane now does not scroll to its top on saving if it does not contain the current file
- Heavily improved footnote placement and removement
- Footnotes now show on hover to ease previewing.
- Fixed a small error that threw errors on deleting file with no file selected
- Fixed selection accuracy in Quicklook windows after they have been resized.
- Added modification time of files in the file preview.
- Modified the night mode and snippets toggler to display the status as checkmark (also amended the translations respectively)

## Under the hood

- Updated development dependencies
- Additional security check in the `trans()` method
- Footnote plugin now features way better RegEx recognition and works reliably.
- Also, made the footnote placements and deletions to only create one single history event (so that you don't have to press `Cmd/Ctrl+Z` twice to remove the footnote/re-add the footnote)
- Added basic watchdog functions. Not very sophisticated by now but it works.
- Now package.json does not trigger a rebuild of all modules when electron-builder is called (as we only rely on those already prebuilt)
- Again some rewrites to slimline the app
- Renamed events (now dir and file are prepended for easier identification)
- Now the renderer is completely autarc concerning configuration as darkTheme and snippets. This means the renderer can now be reloaded in dev mode without screwing up the config in main. (`afterWindowStart()` has been removed and set in the renderer)
- Wrapped the menu generation into a class (making it possible to set menu items based on configuration options)

# 0.8.1

**This is an emergency patch**. It fixes an error on Windows and Linux systems that disabled the complete main menu, making it unable to execute commands from the menu (e.g., opening a new root folder).

- Fixes a bug that rendered the whole application menu unusable
- Minor localization fixes

# 0.8.0

## GUI and functionality

- Context menu over a erroneous word now gives you suggestions on possible replacements; selecting them will replace the word.
- Fixed a small rendering bug that caused the editor not to correctly select text after hide/unhide of either the tree view or file preview pane.
- Included a toolbar and moved the global search out of the preview pane
- Fixed a small bug in which the title of the main window still showed the title of the currently opened file after it has been deleted
- Fixed a bug that made it impossible to export to PDF on Windows when Zettlr was installed to the `Program Files`-directory
- Fixed a bug that did not close the overlay if there were no dictionaries selected for spell checking
- Finally implemented the make/unmake itemized or numbered list function
- Also, finally added an easy way to insert and remove footnotes.
- - Fixed an error in which you could not save "empty" files on the fly if you just started typing into the editor without any file open.

## Under the hood (i.e.: technical stuff)

- Replaced npm package `trash` with electron internal `shell.moveItemToTrash()`
- Hardened the translation package against potential errors and accounted for also probably missing translations

# 0.7.0

- Included Spellchecking (en_US, en_GB, fr_FR, de_DE, more languages on request)
- Translated app into English, German and French.
- Introducing **Quicklook**: Right-click on any note and click "Quicklook" to open the file in a small overlay window. This enables you to keep open a file while simultaneously reading (and copying text) from different files.
- Fixed a minor error with the detection of clickable links
- Fixed an error that prevented searching for exact phrases
- Added a short check that Zettlr does not try to move a directory into a subdirectory.
- Multiple minor fixes and improvements
- Preview pane and directory tree view can now be hidden via `Cmd/Ctrl+1` and `Cmd/Ctrl+2`

# 0.6.0

- Now the file lists are automatically sorted on renaming files to immediately reflect a possibly changed order.
- The global search now also includes the name of the file
- Fixed a small error that prevented Zettlr from searching the first file in the preview pane
- Fixed an error in the inter-process communication (IPC) that led to unexpected behavior when using Shortcuts.
- Fixed an error that prevented renaming of directories if a file was selected.
- And behind the scene: We've rewritten the whole code base and made it more efficient — that's why the version has switched to 0.6.0

# 0.5.1

- Fixed a bug that disabled the creation of new directories and instead threw errors
- Fixed an error that was thrown by pandoc on each PDF export.

# 0.5.0

- Improved drag and drop of directories
- Moving files now works via drag'n'drop as well
- Fixed a bug that led to undefined errors while trying to rename directories
- Much cleaner arrow-key navigation through the preview pane — now failsafe.
- Now you can navigate to top or bottom in the preview list by holding Cmd or Ctrl while pressing the arrow key.
- Global search is now non-blocking and provides a progress indicator
- Now Shift-click on URLs opens these in external browser.
- Implemented preferences.

# 0.4.0

- Color theme unified (now less colors, more consistency)
- More generally, adaptions in design
- Included directories into preview list pane to mark where directories begin and end
- Now files and directories are automatically sorted, whenever a new gets added
- Renaming of files and directories is possible now.
- Moving of directories via drag'n'drop is now possible.
- Dark Theme configuration stays also after quit and restart.
- Minor bug fixes and improvements (especially failsafes)
- Context menu
- Auto closing of brackets and quotes

# 0.3.0

- The search dialog for the currently opened document now does not close on Enter but enables you to repeatedly press `Enter` instead of `Cmd/Ctrl-G` to `findNext`
- Added several shortcuts for comfortable editing: `Cmd/Ctrl-B` boldens a selected text (or inserts bold-markers at cursor position). Accordingly, `Cmd/Ctrl-I` emphasizes, `Cmd/Ctrl-K` converts the selection into a link and `Cmd/Ctrl-Shift-I` inserts an image.
- Added support for HTML, DOCX, ODT and PDF export using Pandoc and LaTeX

# 0.2.0

- Rewritten version with again several major code rewrites that have been done before this SVN began.

# 0.1.0

- Initial Version w/ several code rewrites that are not documented here.<|MERGE_RESOLUTION|>--- conflicted
+++ resolved
@@ -50,7 +50,6 @@
 - Fixed searches behaving irrationally if you search again while the previous search has not yet ended.
 - Switched to using the [Clarity Design](https://clarity.design/icons) icon set where possible.
 - Sort buttons now show how the directory is currently sorted. One shows and toggles what is being sorted by (name or time). The other shows and toggles what direction is being sorted ine (ascending or descending).
-<<<<<<< HEAD
 - Added ability to open or create new files from a ZKN link [[]] by either _Shift + Alt/Opt + Click_ or _Shift + Alt/Opt + Enter_
 - Modified display settings are now applied on configuration changes (not just after clicking somewhere in the document).
 - Modals now also apply a dark theming if in dark mode.
@@ -62,9 +61,7 @@
 - If there is a selection in the document, its contents fill up the global search field on focus, if the global search field does not have any contents.
 - Fixed wrong display of project property table of content evaluation level.
 - When linking files, Zettlr will now present you those files that match with at least one tag with the currently active file, making cross-linking of notes as easy as typing the link-start and hitting the arrow down-key. Bonus: It'll present you these options even if the files reside in a completely different root directory.
-=======
 - Added ability to open or create new files from a ZKN link by either `Shift + Alt/Opt + Click` or `Shift + Alt/Opt + Enter`
->>>>>>> 7fb77883
 
 ## Under the Hood
 
