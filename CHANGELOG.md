--- conflicted
+++ resolved
@@ -29,14 +29,12 @@
 
 ## GUI and Functionality
 
-<<<<<<< HEAD
 - **New Feature**: Zettlr can now display a set of file types not only in the
   sidebar's "Other files" tab, but also in the file manager, which in turn makes
   it simpler to find and open relevant plots or PDF files for reference
 - **New Feature**: Zettlr can now open images and PDF files right next to your
   regular files, enabling you to preview pictures of, e.g., plots, or studies to
   reference in your text; and double-check PDF files which you need to reference
-=======
 - **New Feature**: For files that belong to a Zettlr project, the status bar now
   additionally displays the total word or character count for all files across
   the entire project, making it easy to check for a total limit (e.g., for a
@@ -45,7 +43,6 @@
 - **New Feature**: The references sidebar tab now provides an approximate word
   count, which is useful if some word count limit includes the bibliography; as
   references aren't included in any other word count
->>>>>>> 2e4f6bbc
 - Fix SVG image preview (#5496)
 - Fix network share image preview (#5495)
 - Checking task-list checkboxes now returns the focus back to the editor
@@ -67,7 +64,6 @@
   Markdown and code files; now also images, PDFs, MS and Open Office files as
   well as data files)
 - Select controls can be disabled now
-<<<<<<< HEAD
 - Added a new form builder field, `control-grid`
 - Added a `plain` display style for form builder text fields
 - Forward `disabled` attribute to selects in the form builder
@@ -75,7 +71,6 @@
   tab, or the image previews in an editor component will now respect the
   corresponding setting of whether the user wants to open them in Zettlr or with
   the default system app for the file types
-=======
 - Bump CodeMirror dependencies
 - Define a new shared type, `IPCAPI` that can be used to type the various IPC
   APIs the service providers use across the app.
@@ -87,7 +82,6 @@
   - CiteprocProvider
 - Configuration updates in the renderer are now throttled to at most once every
   second, preventing some fast updates from inducing lag
->>>>>>> 2e4f6bbc
 
 # 3.3.1
 
