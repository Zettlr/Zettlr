--- conflicted
+++ resolved
@@ -17,10 +17,6 @@
   prevent the dropdown from showing up, especially during auto-searches
 - Fixed wrong character count if counting without spaces
 - Fixed wrong word count for indented lists
-<<<<<<< HEAD
-- Table of contents and document info are now updated when program is idle
-  (snappier typing in large documents with many headings on slow computers)
-=======
 - Fixed wrong keyword/tag CSS class names
 - Added keyword/tag CSS class names to YAML frontmatter tags
 - Display the last modification date in the file list, even if the additional
@@ -36,7 +32,8 @@
 - Fixed wrongly positioned tabstops during snippets autocomplete
 - Fixed an error that would erroneously render citations in footnote previews or
   copied text with styling
->>>>>>> a0874ece
+- Table of contents and document info are now updated when program is idle
+  (snappier typing in large documents with many headings on slow computers)
 
 ## Under the Hood
 
