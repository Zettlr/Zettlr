--- conflicted
+++ resolved
@@ -25,12 +25,9 @@
   system accent color on macOS and Windows, and Zettlr's brand green on Linux;
   themes do not provide an accent color anymore
 - Restored syntax highlighting for inline math code
-<<<<<<< HEAD
 - Fixes an issue that would frequently may make the cursor appear to jump or a
   dialog appearing warning of external changes (#4729; #4732)
-=======
 - Added some translations
->>>>>>> 1eb03b74
 
 ## Under the Hood
 
