# (no version assigned)
<<<<<<< HEAD
- All images paths created when pasting or dropping an image are now relative and POSIX (using forward slashes). This unifies images paths across platforms (in particular Windows) and insertion method.
- Parenthesis in images paths created when pasting or dropping are now escaped with percent-encoding (%28 %29)
=======

## GUI and Functionality

- Fixed a bug causing Export Project to fail.
>>>>>>> a814bd10

# 1.7.2

## GUI and Functionality

- The NSIS installer (Windows) now contains customized, branded images for the sidebar and header of the various pages visible during the setup process.
- Added syntax highlighting modes (with keywords):
    - **Clojure**: `clojure`
    - **LaTeX**: `latex`/`tex`
- Fixed a bug where the trailing `---` of a YAML frontmatter would mistakenly be identified by the renderer as ATX-headings in readability mode, resulting in weird display of the last YAML frontmatter line.
- Added feedback if there was no directory selected, but one is needed to do a certain task.
- Multiline math equations now feature syntax highlighting.
- Fixed a bug that would sometimes render parts of multiline equations as headings.
- Added an option to tell Zettlr to use the first heading level 1 of a file to display instead of the filename (however, a frontmatter title will override this).
- YAML frontmatter ending characters should not trigger AutoCorrect anymore.
- The exporter now respects values from a YAML frontmatter, if (and where) applicable.
- You should now be able to fold Markdown sections from anywhere within their section text.
- Fixed a rare bug where Zettlr would attempt to render an internal link as a citation.
- Creating files using a case-sensitive extension name should now work.
- Set desktop Linux desktop icon in BrowserWindow config.
- `reveal.js`-presentations now do not have standalone-flags during export.
- The "Import"-option now also lets you select Markdown and text files. However, instead of running them through Pandoc, they are directly copied into the target directory.
- Fixed a bug that would cause the global search to stop working in certain situations, e.g. after renaming a file.
- The middle mouse button now closes tabs (thanks to @Kaan0200 for implementing).


## Under the Hood

- Added the logo source files to source control. Please make sure to read the accompanying README file in the `icons`-directory before using!!
- The AutoCorrect replacement now checks for the actual mode at both range endings before actually performing a replacement.
- The importer is now a module.
- Fixed a logical error in the FSAL change detection, which would lead to the FSAL not being able to process additions of assets.
- The application now uses `app.getVersion()` instead of requiring the `package.json`-file (thanks to @Aigeruth for implementing).
- CodeMirror is now required directly within the plugins and is independent of the location of `node_modules`.
- Zettlr is now also available for ARM64 Windows (thanks to @smitec for implementing).

# 1.7.1

## GUI and Functionality

- Fixed a race condition that would cause the renderer to become completely unresponsive when creating uncomplete Zettelkasten links (e.g. `[[contents]` or `[contents]]`).
- The interactive tutorial is now also available in French (thanks to @framatophe for their translation!).
- The sidebar now shows single-citekeys (without square brackets) in the references list again.
- Added syntax highlighting modes (with keywords):
    - **Smalltalk**: `smalltalk`/`st`

## Under the Hood

- Updated dependencies:
  - @zettlr/citr `1.2.0`
  - @clr/icons `3.1.4`
  - joplin-turndown `4.0.28`
  - citeproc `2.4.6`
  - electron `9.0.5`
  - electron-notarize `1.0.0`
  - mocha `8.0.1`
  - chalk `4.1.0`
  - got `11.4.0`
  - tippy.js `6.2.4`
  - moment `2.27.0`
  - uuid `8.2.0`
  - v8-compile-cache `2.1.1`
  - eslint `7.4.0`
  - eslint-plugin-import `2.22.0`
  - eslint-plugin-vue `7.0.0-alpha.9`
  - electron-devtools-installer `3.1.0`
  - webpack-cli `3.3.12`
  - uglify-js `3.10.0`
  - vue-loader `15.9.3`
  - css-loader `3.6.0`
  - mermaid `8.5.0`

# 1.7.0

## Breaking Changes

This release contains several breaking changes to 1.6 due to heavy internal refactoring.

* Your virtual directories will be gone after installing.
* Projects will be incorporated into the `.ztr-directory`-files, which means that you need to extract these files (or backup them) if you plan to roll back to 1.6 or earlier, lest you will lose the project settings.
* `Cmd/Ctrl+W` will now attempt to close open tabs first before closing the window. To close the main window directly, use `Cmd/Ctrl+Shift+W`.
* Now you will need to either `Cmd+Click` (macOS) or `Ctrl+Click` (other platforms) on internal and external links as well as on tags in order to follow the link/start a search.
* `Cmd/Ctrl+[1-9]` now **do no longer toggle recent documents** -- rather they select the corresponding tab!

## GUI and Functionality

- **New Feature**: Zettlr now supports (theoretically) unlimited open documents and orders them in tabs at the top of the editor instance.
    - The tabs display the frontmatter title, if applicable, or the filename.
    - On hover, you can get additional info about the documents.
    - Drag and drop the tabs to re-sort their order.
    - Get going where you left of the day before: Open files are persisted during restarts of the application.
    - **Transiency**: Tabs are opened transient, which means if you do not modify their contents, they will be replaced with another file that you open. This way you can quickly stroll through search results without having to close hundreds of tabs afterwards!
- **New Feature**: RTL support! Now whether you are writing in Hebrew, Persian, Urdu or any other right-to-left writing system, you can do so now. We've added support for the respective options of CodeMirror in the "Preferences -> Editor" tab.
- **New Feature**: You can now direct Zettlr to automatically create new files if you click on an internal link that does not match a file. Thanks to @halcyonquest for their contribution!
- **New Feature**: Vim and Emacs insertion modes are now supported! You can switch persistently between these two and the "normal" insertion mode using the preferences. Thanks to @JorySchossau for implementing this feature!
- **New Feature**: Directory icons. From now on you can select an arbitrary icon to further visually distinguish certain directories from the others. This has no other than a purely visual effect and may help identify specific directories within a longer list reliably.
- **New Feature**: Many apps feature it already, Zettlr joins them now. An interactive tutorial will be opened on the first start of the app.
- If available, a title from a YAML frontmatter will be appended to the displayed file entry when linking files.
- Copying images from the Explorer/Finder/file browser now offers to insert them into the document, copying them over to the assets directory.
- The popups are now more resilient against accidental closing, just like the dialogs.
- When focus-selecting the global search bar (pressing the mouse button in the input and using it to select some text immediately) works as in other inputs now.
- Added the week-number as a variable for filenames and the Zettelkasten IDs (use `%W`).
- Changes to the Pomodoro timer: Now the sound will play each time you release the mouse button on the volume slider to check how loud it is. Furthermore, the mute button has been removed in favor of a volume indication, with 0% equalling the former mute setting.
- When the tag cloud is filtered, "Copy Tags" will only copy the filtered tags, and no longer all tags. To copy all tags, reset the filter. Furthermore tags will now be copied to clipboard including the leading hashtag.
- Re-enabled double-dollar inline equations for rendering and syntax highlighting.
- HTML-style comments (`<!-- Lorem Ipsum -->`) are now also exempt from the word counting.
- Fixed an error in the Table Editor that would assume empty rows to be header rows, leading to false behavior when trying to display a completely empty table.
- The Table Editor can now also parse and display simple and grid tables, and a wider range of pipe tables, as described in the Pandoc manual.
- Fixed a small mistake where literal blocks would be wrongly offset as the editor treated them as list items.
- Fixed artefacts with spellchecking errors. Thanks to @ryota-abe for proposing the correct selector!
- The Table Editor now remembers what the source table looked like and tries to recreate that when it applies the changes to the DOM.
- Added verbose error reporting and improved the error handling during citeproc boot. Now, Zettlr will (a) remove error-throwing CiteKeys so that the rest of the library loads just fine and (b) display the exact errors as reported by citeproc-js so that users can immediately identify the bad keys and know where to look.
- The global search bar's autocomplete will now also work for non-western scripts such as Japanese, Korean, Chinese, or any other.
- Virtual directories have been discontinued. Parts of their functionality will be re-implemented in different ways.
- On Linux, we've restored the default window decorations -- that is, the burger menu button is gone, and the menu will be displayed wherever the window manager decides.
- Fixed a small bug that could lead to errors during autocomplete selection if no frontmatter is present in the file.
- Added syntax highlighting modes (with keywords):
    - **Elm**: `elm`
    - **F#**: `f#`/`fsharp`
    - **Haskell**: `hs`/`haskell`
    - **VB.net**: `vb.net`/`vb`/`visualbasic`
    - **HTML**: `html`
    - **XML**: `xml`
    - **Markdown**: `markdown`/`md`
    - **Julia**: `julia`/`jl`
    - **Turtle**: `turtle`/`ttl`
    - **SPARQL**: `sparql`
    - **Verilog**: `verilog`/`v`
    - **SystemVerilog**: `systemverilog`/`sv`
    - **VHDL**: `vhdl`/`vhd`
    - **Tcl**: `tcl`
    - **CommonLisp**: `clisp`/`commonlisp`
    - **Scheme**: `scheme`
    - **PowerShell**: `powershell`
- Fix the colours of the heatmap search list.
- Fixed a logical error in the detection of remote changes of attachment files.
- Fenced code blocks, delimited by three backticks have a customizable box background. The colour (and different styles) can be customized by targeting the `code-block-line`-CSS class.
- The font size of mathematics was decreased a bit to align it better with the size of normal text. Thanks to @tobiasdiez.
- Support fenced code blocks surrounded by tildes (`~`) instead of backticks.
- The About dialog of the application now also holds a tab with debug information about both the binary, the system, and the current environment.
- Tags with diacritics are now also removed on export (with the respective setting turned on), so that the removed tags match the tags which are highlighted in the editor.
- Fixed searches behaving irrationally if you search again while the previous search has not yet ended.
- Switched to using the [Clarity Design](https://clarity.design/icons) icon set where possible.
- Sort buttons now show how the directory is currently sorted. One shows and toggles what is being sorted by (name or time). The other shows and toggles what direction is being sorted ine (ascending or descending).
- Modified display settings are now applied on configuration changes (not just after clicking somewhere in the document).
- Modals now also apply a dark theming if in dark mode.
- Fixed image exports.
- Fixed correct exporting of images when exporting to Textbundle and Textpack.
- Fixed revealJS presentations which now display Math.
- Fixed the autocomplete behaviour, especially with cursor movement.
- If there is a selection in the document, its contents are used to fill in the search field now. Furthermore, the occurrences of the search term are now already highlighted without you having to search first.
- If there is a selection in the document, its contents fill up the global search field on focus, if the global search field does not have any contents.
- Fixed wrong display of project property table of content evaluation level.
- When linking files, Zettlr will now present you those files that match with at least one tag with the currently active file, making cross-linking of notes as easy as typing the link-start and hitting the arrow down-key. Bonus: It'll present you these options even if the files reside in a completely different root directory.
- Fixed behaviour of nested checkboxes.
- Fixed escaping of special TeX characters in input value fields (e.g. project properties).
- Finally fixed the parenthesis-link-problem. This means: For each Markdown link, the algorithm will parse the full detected URL and see if all opening parentheses have closing ones. If there are more opening parentheses than closing ones, the algorithm will push the link further in an attempt to fully resolve all parentheses. If this is not possible (because the link itself contains more opening than closing parentheses to begin with), you need to encode one opening parenthesis using `%28` for the algorithm to successfully render the link.
- Dragging search results like normal files is now possible.
- When switching directories while a search result list is displayed, this search is now performed at the other directory immediately after switching.
- Reversing a MagicQuote can now be performed by pressing backspace after a replacement has taken place, in order to restore the default double (") or single (') quote.
- Math doesn't render in comments anymore.
- Opening files with Zettlr when the app is not running will now correctly open them.
- Zooming on Windows and Linux can now be facilitated by scrolling while holding down the control-key.
- Use `Cmd/Ctrl+Shift+L` to copy the active file's ID to the clipboard.
- You can now also use `F2` to trigger a file rename for the current file.
- Improve the detection and rendering of Setext-headings.
- Dropping files from the file list onto the editor now inserts a valid Zettelkasten-link to that file into the editor.
- Images will now also render in-line.
- The "Window" submenu is now not confined to macOS applications anymore, but available to all platforms.
- URLs in Markdown links will not be rendered anymore.
- Enabled the context menu now also for both directories in the file list and the empty space in the file list (if there is some).
- You can now open directories externally (read: in Finder/Explorer/your Linux file browser) in the context menu now.
- Zettlr now attempts to set the cursor back to the place where it has been after programmatically updating the document content, e.g. after a remote change.
- Added a setting to control the sensitivity of Zettlr checking for remote file notifications on certain systems.
- Prevent multiple cursors when performing a special action (following a link, clicking a tag, etc.)
- Now both the current cursor position and the word count are displayed side by side. No need to right-click again to toggle!
- Citations in comments are now no longer rendered.

## Under the Hood

- **FSAL Refactor**: This release includes a huge refactor of the file system core of the application. In general terms, the rewritten core enables Zettlr to handle the file system more efficiently, uses up less RAM and has some other goodies that make the whole File System Abstraction Layer (FSAL) much more scalable for future feature implementations. More precisely:
    - **From OOP to Functional**: While previously files and directories were heavily object-oriented with one full object being instantiated for each and every file including a whole prototype chain, the new core switches to a functional approach, removing the memory-intensive prototype chains. Instead, files and directories are now represented by a **descriptor** which includes the all meta-information packages, but no function bodies. Instead, the new FSAL calls functions to which it passes one or more descriptors in order to enable the function to modify the descriptor itself. This also makes state management easier, as the whole FSAL only works with object pointers and does not re-instantiate most descriptors every time a function modifies them.
    - **Improved state management**: Now the state is not littered across the main process code base, but instead is centrally managed by the FSAL core class, which emits events every time anything in the state changes. This keeps the functional logic of the application much simpler. As opposed to before, the Zettlr main application class only accesses the FSAL state, and furthermore makes use of three events -- directory replacement, file replacement, and full file tree update -- to propagate any changes to the renderer process.
    - **File Caching for faster boot**: The FSAL additionally includes a [sharded](https://searchoracle.techtarget.com/definition/sharding) file cache which approximately halves the boot time. Furthermore, this enables the app to be much more resource-friendly for your storage, as the number of file accesses is reduced heavily -- at most, one hundred files will be opened during boot, instead of up to 10,000 or more, depending on the amount of open files you had.
    - **Improved remote change detection**: As a result of the descriptor-system and improved central state management, detecting and managing state changes induced remotely much easier. The whole logic of the watchdog has been cut down to its essential parts to make its business logic more manageable.
    - **Improved debugging**: Also as a result of implementing the new FSAL core as a self-contained EventEmitter module, it's much easier to locate logical errors, as due to improved state management missing state updates in the graphical user interface most likely emanate from exactly there, and not the FSAL. This has already helped identify several very small and almost unnoticeable bugs that did not update the renderer's state as wanted.
- Improvements to image dragging and dropping from the attachment sidebar.
- Switched the string variable replacer from vanilla JavaScript to moment.js, which simplified the function considerably.
- The `export` module is now really a module.
- Switched to cTime internally as the representation for modification time, because it'll capture more changes than mTime.
- Updated insecure dependencies.
- `.git`-directories are now ignored.
- Applying the CSS line classes for Markdown headings should now be less computationally intensive.
- Switched to Gulp for LESS compilation (thanks to @tobiasdiez for implementing).
- The command autoloader now logs potential errors during command loading.
- You can now pass a temporary configuration file to Zettlr, e.g. for testing purposes. Simply start Zettlr from the command line and pass `--config /your/config/file.json`. It can also only be a stub (e.g. only containing certain selected configuration parameters), as Zettlr will set all missing properties to their respective defaults. If the path is relative, Zettlr will attempt to find the file either at the repository root, if `app.isPackaged` is `false`, or at the current executable's directory.
- Added a test command for GUI testing. It creates a small directory structure so that you can test the GUI without having to sacrifice your files or your mental health for that issue. Run `yarn test-gui` to run Zettlr in that test environment, and do to the files whatever you want!
- The targets class is now a service provider.
- Fixed the `flattenDirectoryTree` utility function. I have no idea why it worked for eleven months, but when it started throwing errors on the `FSAL` I realized it did a lot of things but it should've never worked. JavaScript is magic. Update: Found a newer and more optimized utility function, `objectToArray`, so I'm trashing it for good.
- The Pandoc-command is now logged in its resolved state immediately before actually being run.
- Windows installers are finally signed.
- Switched back to the `package.json` configuration for electron-builder, because, well, Electron.
- Fix a lot of unused and weirdly coded code.
- Added a flag to determine if the Zettlr version has changed, indicating an update (or downgrade). Based on this, the FSAL will clear its cache on boot.
- Added command-line flag `--clear-cache` to programmatically clear the FSAL cache on startup.
- Moved the `forceOpen`-functionality to a command.
- Refactored the autocompletion logic and moved it out into its own designated class to reduce the size of the `ZettlrEditor` class.
- Refactored the logic for building the bibliography in an attempt to further reduce the size of the `ZettlrEditor` class.
- Include the `codemirror.css` into the geometry styles so we have one less dependency to include on startup.
- Switched to Electron 9.0.0.
- Set the `standalone` flag for Pandoc on all non-special exports.
- Image rendering now also supports base64-encoded inline images.
- Improvements to the detection of tags, internal links and footnotes. The algorithm is now more efficient and stable in various situations.

# 1.6.0

**The macOS-build of Zettlr is now code-signed and notarized, which means you will be able to open it without having to explicitly add an exception in your security preferences.**

## Breaking Changes

- If you want to enable the newly added MathJax CDN support for equation rendering, make sure to add the `--mathjax`-flag to your Pandoc command. If you did not modify the Pandoc command, you can "restore" the (new) default value, which will add the MathJax support for you.

## GUI and Functionality

- **New Feature**: [Mermaid](https://mermaid-js.github.io/mermaid/#/) chart support! Now you can add code blocks with the keyword "mermaid" (i.e. "```mermaid")to your document and use the Mermaid chart language to create charts!
- **New Feature**: Zettlr is now able to open file attachments for citations in your files. Simply right-click a citation, go to "Open Attachment" and select the cite-key for which you want to open the file attachment. Got multiple? Here's how Zettlr chooses which one to open: All attachments are listed and then the PDF files are sorted on top of the list. Then, Zettlr will open whatever attachment is the first in the list.
- **New Feature**: You now have an additional setting that allows you to determine if, and when, the filename will be automatically added to your link. "Never" means that the file name will never be added, "Only with ID" means that the file name will only be added, if the link is constructed using the ID, and "always" (the default) means that the file name will always be added, possibly duplicating it.
- **New Feature**: NOT search operator. Now you can use an exclamation mark (!) before the term in your global search to exclude certain search terms. If any NOT-condition is satisfied, the file will no longer be considered a candidate. You can combine the NOT-operator with both exact matches (`!"an exact phrase"`) and single terms (`!word`).
- Added TypeScript syntax highlighting. Keywords: `typescript`, `ts`.
- Added `Windows 32bit` build.
- Switched from `showdown` to `turndown` for converting HTML to Markdown on pasting contents. This makes pasting HTML formatted text much better than prior. Thanks to @Zverik for implementing!
- Pressing `Alt-Up` and `Alt-Down` will now swap lines in the editor window up or down.
- Cleaned up the shortcuts. Until now, `Ctrl+B` would also make text bold on macOS. Now, only `Cmd+B` will work, while `Ctrl+B` will only work on non-Apple systems.
- Improved the Math equation detection again. Now it's simpler, faster and will work more reliable. Escaping dollar signs should most of the time not be necessary anymore.
- Added syntax highlighting to inline and block Math equations. Now they're displayed in monospace to make it easier for you to write them.
- Title and tag matching of search terms during global search is now performed case insensitive.
- Added an option to copy the filename of files to the clipboard via the context menu.
- Exact search terms in the global search are no longer trimmed (trailing and leading whitespace is not removed) to maintain the meaning of "exact".
- The AutoCorrect option can now be activated and deactivated as intended.
- Added German secondary guillemets to the MagicQuotes settings.
- Better citation detection: Now, standalone-citations at the beginning of line will also be rendered.
- Improved the contextmenu behaviour.
- When creating a new file, the editor is re-focused again so that you can immediately begin writing.
- Task items are now rendered irrespective of the list-type-character they use, i.e. the following examples will all be rendered correctly: `- [ ]`, `+ [ ]`, and `* [ ]`.
- The "Empty directory"-message is now translatable and available in several languages.
- Headings will no longer be considered tags
- Fix `Ctrl+F`-shortcut on macOS.
- When linking a file using the Zettelkasten links, the prompt will now include *all files from the whole root*, not just the files from within the current directory.
- Made the dialogs more resilient. Now you can select text somewhere on dialogs, and regardless of whether you accidentally moved too far (out of the dialog), it will not close anymore, when you release the mouse.
- The front matter is now disregarded when counting words or chars.
- In case of renaming a directory, the containing directory is now re-sorted everytime so that changes are reflected immediately.
- The HTML template now includes a switch to include MathJax (CDN) in order to display equations in HTML exports and the print preview (only works with Pandoc installed).
- Improved placement of Input Method Editors (IME) for non-western input sources (e.g., Japanese or Korean typeset). Thanks to @ryota-abe for implementing!
- The file linking autocomplete will now respect your choice of Zettelkasten link starting characters, if they differ from `[[`.
- The formatting of Zettelkasten-links is now according to other formattings (such as emphasis or bold text), slightly transparent.
- On autocompleting Zettelkasten-links, the closing characters for the links are now added in case they are not already present (due to autoclosing, or else).
- The automplete-dropdown for Zettelkasten-links does not appear anymore if editing a footnote.
- Added overall days statistics to the stats dialog.
- Image-Paths correction for Windows systems.
- Setext headers are now rendered in the correct size, in line with the ATX headers.
- Abstracts in the YAML frontmatter are now considered on PDF exports.
- Fixed a rare bug, which would cause the edit flag on the main process to remain even though the renderer reports the editor is clean (that is, no changes to the document).
- Fixed an error where a completely empty custom CSS (e.g. when the user simply selects and deletes all content in the dialog or in the file) would cause the dialog generation to crash until a restart of the app.
- Fixed a rare error where an error would be thrown during export of extremely small projects.
- Fixed an error where the writing target popup would close itself via click on an option on Windows systems.
- Fixed "Select All" context menu item for text selection.
- Allow spaces in header delimiting rows.
- revealJS-presentations now have a basic syntax highlighting (Solarized theme).
- HTML exports now have a basic syntax highlighting (Solarized theme).

## Under the Hood

- Fixed a small bug that would display a non-intuitive message when checking for updates and the update server is not available.
- Fixed wrong error logging in the Citeproc provider.
- Added the necessary `cslenvironment` to Zettlr's default TeX template so that Pandoc >2.8 does not throw errors. Thanks to @frederik-elwert for implementing!
- Cleaned up the keymap for CodeMirror. It's now centralised within `generate-keymap.js` and not scattered in all the plugins anymore.
- Rewrote the i18n loading logic, resulting in huge performance gains on startup. Thanks to @BAKFR for implementing!
- Exchanged deprecated API calls in the `AppearanceProvider` class.
- The default DMG height for macOS installers now again shows the disclaimer at the bottom of the archive window.
- Fixed a logical bug with zoom levels bigger than 40x.
- Fixed the welcome log message, because whatever it was, it did not read こんにちは (Hello).
- Now during startup all files that do not exist anymore in the `openPaths`-property will be removed (because only directories can be "dead").
- Wrote script to automatically update the CSL styles and locales that are shipped with the app. Also, updated the CSL styles and locales.
- The YAML mode within frontmatters is now correctly detected by all plugins, so that e.g. AutoCorrect does not apply within YAML-frontmatters and quotes are the "correct" ones (no need to disable MagicQuotes temporarily to write frontmatters).
- Added an additional check to make sure to differ between explicit and implicit paste events in the CodeMirror instance.
- Finally fixed the weird glitches of the file list. Now it will correctly scroll files into view, not break, and be not empty for a fraction of a second.
- Overhauled the QuickLook windows. Now they react to much more finetuned configuration changes, are more responsive, and in general react faster to changes.
- Switch to Electron 8.
- Fix Pandoc error logging.
- Detach Popup event listeners on close.
- Add configuration files for Visual Studio Code to simplify coding. Thanks to @tobiasdiez for implementing.

# 1.5.0

## GUI and Functionality

- **New Feature**: AutoCorrect! Zettlr can now automatically replace certain characters with special symbols. For instance, by default it will replace `-->` with `→`, `!=` with `≠` or perform certain default replacements, such as transforming hyphens and fullstops with their typographically correct symbols (`...` -> `…` and `--` -> `–`). You can edit the replacement table in the preferences and adapt them to your own needs. _Please note_ that this feature will only be active when you are outside of codeblocks. This is meant to prevent unintended replacements, especially with certain languages such as R, where ASCII arrows are part of assignment operations.
- **New Feature**: Magic Quotes! Together with AutoCorrect, we've implemented the ability of Zettlr to use magic quotes. That means, whenever you type `"` (double quote) or `'` (single quote), it will instead insert the typographically correct characters of your choice, for instance `„…“` for German, or `« … »` for French. Even `「…」` for Japanese are supported! _Please note_ that this feature will only be active when you are outside of codeblocks. This is meant to prevent unintended replacements, as most languages require the ASCII quotes. Note also that having this feature active will deactivate the automatic bracket matching for quotes.
- YAML Frontmatters now receive the correct syntax highlighting.
- YAML Frontmatters do now have influence on the appearance of files: If a `title` is given, Zettlr will use this instead of the filename in the file list. If an array of `keywords` is given, Zettlr will add them to the rest found within the file.
- Codeblocks are now excluded from both tag extraction and ID search algorithms, so for example `#include` (used in C++ code) will no longer be recognised as a tag.
- Fixed a bug that would ignore the page size set in your PDF preferences when using the default template.
- Fixed a bug that prevented you from moving files and folders in combined sidebar mode.
- Fixed the broken footnote in-place preview and editing support when using named references.
- Improved the design of wrongly spelled words -- now the dotted line is closer to the actual words.
- Fixed `Alt`-clicking files in the combined sidebar mode. Now this will also open QuickLooks.
- Added the shortcuts `Cmd/Ctrl+Shift+E` to focus the editor and `Cmd/Ctrl+Shift+T` to focus the file list.
- On macOS, you can now also `Cmd-Click` links and tags to open/follow them.
- Added the variable `%uuid4` to use Universally Unique Identifiers version 4 (random UUID) within certain strings in the app.
- Improve "Copy as HTML" to also provide fallback Markdown.
- Fixed paste detection (if there's only HTML in the clipboard)
- Changed the Support-link to link to Patreon.
- Added a new error message informing you of malformed citation keys.
- Fixed the print preview.
- Removed the quotes from the matchbrackets-configuration.
- Fixed link rendering and the opening of links.
- Added the shortcut `Cmd/Ctrl+T` to create a task list. Thanks to @jeffgeorge for implementing!
- The blockquote character `>` is not treated as a list-item anymore, meaning you don't have to `Shift-Enter` into the next line anymore to prevent the blockquote from expanding unnecessarily.
- Implemented a "fat" cursor for the insert mode of Windows, so that when you press the `Ins`-key to toggle between inserting and replacing, Zettlr will graphically announce that you'll now be replacing characters rather than inserting. _Please note that this will only look good for monospaced fonts -- the other themes will have characters that are bigger than the cursor._
- Improve the tabs display for long titles (e.g. in the preferences dialog).
- The link detection algorithm is now less aggressive.
- On HTML exports (both revealJS presentations and regular HTML files), image paths will _not_ be absolute anymore, but relative.

## Under the Hood

- Switched to Electron 7.
- Added v8 code caching for better startup performance.
- Added a global logging interface for better error and bug handling.
- Relaxed the policy on wrong citation keys: One wrong key won't stop the loading of the rest of the database anymore, only the wrong key won't be included.
- Moved out the markdownOpenLink-function from the editor class to the utilities.
- Added much better heuristics to resolve paths linked to in markdown documents. Except a few edge cases, the algorithm should be able to open most varieties of links.
- The exporter now escapes the templates to account for potential spaces in the template path.
- Increased efficiency and cleanliness for loading the fenced code highlighting modes. Thanks to @BAKFR for implementing!
- Added support for building AppImage releases using the command `yarn release:app-image` (or `npm run release:app-image`). Thanks to @yashha for implementing!

# 1.4.3

## GUI and Functionality

- The word counter does not count files with newlines as having words anymore.
- The regular expression search functionality treats expressions containing forward slashes correctly.
- When the file list is focused, it only captures arrow key presses and does not prevent other shortcuts from working.
- Tags are now added and removed to and from the tag dropdown selector during runtime.
- Fixed a rare error that could occur during tag cloud searches.
- Fixed the scheduling mode for the automatic dark mode switching. It now also works with overnight schedules where the start time is bigger than the end time (such as 21:00-06:00).
- Added sponsors-list to the About-dialog.

## Under the Hood

- Began work on unit tests.
- The `localiseNumber()` helper is now capable of localising negative and floating numbers as well.
- Rewrote the exporting engine to be more modular.
- Removed the Handlebars runtime from VCS.
- Switched from `adm-zip` to `archiver` for zipping Textpack-files.
- Updated Electron to `6.1.2`.

# 1.4.2

## GUI and Functionality

- Removed the last remnants of Clusterize.js
- Fixed a bug that would cause the app to crash when you search for `//`.
- The default editor search is now case-insensitive.
- Added highlighting, which can be applied either with `==highlight==` or `::highlight::`.
- The EdgeButtons of the table editors won't cover the toolbar anymore. Additionally, their movement is now smoother.
- If there are untranslated strings in your language, Zettlr will now try to show you the meaningful English ones first, before falling back to the translation identifiers, making the user experience better.
- Minor design improvements.
- Fixed the sidebar toggle.
- Added a context menu item to show a file in Finder/Explorer/your file browser.
- Added a notification when opening a new root directory to announce that the process of opening a directory may take some time. Zettlr will notify you once the new root directory has been fully loaded.
- When you close a root directory which also happened to be the currently selected one, Zettlr will try to select the previous or next root directory before actually closing the directory so that you will always have one directory selected.
- Fixed a small error that would count italics at the beginning of a line as a list item when applying a block-formatting style.

## Under the Hood

- Made sure the default languages do not appear twice in the preferences.
- Zettlr will now detect files it can open case-insensitively (so: `.md` === `.MD`).
- Images in export should work again.
- Remedy a small error on some Linux launchers.

# 1.4.1

## GUI and Functionality

- Added a security check when you are about to overwrite an already existing file.
- Overwriting files in a directory now doesn't leave an empty space in the file list.

## Under the Hood

- Fixed Electron's dialog signature handling.
- Small fixes to the core.

# 1.4.0

## GUI and Functionality

**This update will reset your sidebar mode to the initial value of thin.**

**From this update on, you will need to hold either the `Alt`-key or the `Ctrl`-key on your keyboard, if you plan to move a file out of the app.**

- **New Feature**: Table management has just become easier. With the new table helper plugin, Zettlr enables you to circumvent manually having to edit Markdown tables. All you need to do now is keep the table helper active in the settings and just edit your tables as you would do in any other application. The table helper offers the following keyboard navigation shortcuts:
    - **Tab**: Move to the next cell, or the first cell on the next row, if the cursor is in the last column. Adds a new table row, if the cursor is in the last row.
    - **Shift-Tab**: Move to the previous cell, or the last cell on the previous row, if the cursor is in the first column.
    - **Return**: Move to the same column on the next row. Adds a new table row, if the cursor is in the last row.
    - **Arrow Up**: Move to the same cell in the previous row.
    - **Arrow Down**: Move to the same cell in the next row.
    - **Arrow Left**: If the cursor is at the beginning of the cell, move to the previous cell. Moves to the last cell on the previous row, if the active cell is in column 1.
    - **Arrow Right**: If the cursor is at the end of the cell, move to the next cell. Moves to the first cell on the next row, if the active cell is in the last column.
    - **Buttons**:
        - **Alignment-Buttons** (top-left): Aligns the currently active column left, center, or right.
        - **Removal-Buttons** (top-right): Removes either the current row or the current column. Does not remove the last row or column.
        - **Add-Buttons**: Adds rows or columns to the top, left, bottom or right hand side of the currently active cell, depending on the button.
- **New Feature**: 1.4 introduces a **readability mode** that you can turn on. It will try to highlight your sentences based on four possible algorithms, where green means that it's readable and red means that the sentence is difficult to read. You can turn on the mode in the toolbar. Thanks to @wooorm at this point for providing the incentive of implementing the algorithm!
- **New Feature**: The Translatr-API is now integrated into the app. This means: All translations will automatically be kept updated. Additionally, you can comfortably download all available languages (completed at least 50 percent) from the preferences dialog.
- The app will boot much faster now.
- Root directories that have not been found on app start, or are removed during runtime, are indicated as "dead" in your directory tree. If they reside on a removable medium, you can now simply plug the medium into the computer and rescan the directory. You don't have to manually open it anymore.
- Citations in your text are now always updated, you don't have to type anything for this to work.
- Inserting tasklists is now possible via context menu and formatting toolbar.
- New Theme: **Karl-Marx-Stadt**.
- Now you can choose which time to use for sorting and for displaying in the file meta: It's either the last modification time of the files or the creation time.
- Directory sorting is now persisted during reboots.
- Clicking on tags now initiates a search for the given tag.
- Added three new optional variables to pass to external exporter programs: `$infile_basename$` (input filename without directory), `$outfile_basename$` (output filename without directory) and `$indir$` (the input file's directory)
- You can now change the number of spaces to indent by in the preferences.
- Images can now be put inside links on the condition that they are (a) the only element inside the link's description and (b) relative links won't work during preview.
- You can now activate RMarkdown file support in the advanced preferences.
- You can now tell Zettlr to count characters instead of words (e.g. for Chinese).
- Custom CSS is now also rendered in the QuickLook windows.
- The preview image colour is now adapted to the active theme.
- You can now choose the formatting characters that should be used by the formatting commands.
- You can now change the pattern used for generating new file names, and omit being asked for filenames in general.
- Zettlr now tries to escape the input you provide for options that are directly passed into LaTeX documents.
- When you have open two or more root files with the same filename, Zettlr will display the containing directory's name as well.
- French-style guillemets are now supported for auto closing.
- Image display in HTML exports fixed.
- The About dialog contributors' tab now displays the date when the translation was last updated at.
- The dates and times all across the app are now correctly localised.
- When initiating a replace command with a regular expression search, you can now use variables in your replacement value so that you can re-use capturing groups from the search regular expression:
  - `$1` in the replacement value will be replaced with the first capturing group
  - `$2` with the second capturing group
  - ... and so forth.
- Zettlr now automatically downloads updates to the translations, if available.
- The editor now has a light background image in case it is empty.
- Fixed a bug with certain types of keyboards on macOS conflicting with internal CodeMirror commands.
- Prevent opening of a user's home directory.
- The citation rendering plugin won't render the domain parts of Emails anymore.
- Markdown links in braces won't include the closing brace anymore.
- The search's heatmaps now use the theme's colour as a base to indiciate the relevancy instead of always green.
- The image regular expression is now a little bit less restrictive, allowing for some spaces before and after the image.
- Fixed a small bug during checking and unchecking of task list items that would prevent the updating of the underlying Markdown text.
- When you enter an ID and choose the ID from the popup list, the filename belonging to that ID will also be inserted after the ID.
- You can now filter the tags in the tag cloud.
- You can now duplicate files within a given directory.
- The tag selection dropdown will not appear anymore, if you type a `#` somewhere within a word or a link. It must either be at the beginning of a line, or preceded by a space for the tag dropdown to appear.
- If there are two or more root directories open with the same name, Zettlr will now display the containing directory just like with root files.
- Added a line:column indicator mode to the word counter (switch modes with right-click).
- You can now move through the file-list with the arrow buttons in steps:
  - Arrow down: Select next file
  - Arrow up: Select previous file
  - Shift key: Move up or down by ten files
  - Command or Control: Move to the bottom or the top.
- Added a table generator.
- Fixed a small bug that would not correctly sort newly created files.

## Under the Hood

- Massive rewrite of the underlying mechanism of loading the directory trees into the app. It's now asynchronous and the app starts up way faster than before.
- Replaced the citation engine with `Citr` for more accurate results in previewing citations.
- The `Citeproc` engine is now a service provider.
- Switched internally to CSS-variables for all colours.
- Moved all Zettlr CodeMirror modes to their respective files.
- Moved all helper functions to their own files.
- Translations located in the `lang`-directory in the user data folder now take precedence over the shipped translations.
- Moved all local find functionality to a new class `EditorSearch` and did some fixing.
- Massive rewrite of the watchdog logic. Now the app is blazingly fast, there's no up-to-five-seconds-delay anymore when you add/remove any files and the app should generally feel smoother to handle.
- Fixed duplicate dictionary entries and saving of the dictionary preferences function.
- Moved the comment detection in the link rendering command further back to speed up performance significantly.
- Added a clipboard inspection dialog to inspect the contents of the clipboard and make sure copy & paste operations work as expected.
- Updated the `make.sh` script to automatically infer the version to use from the source's `package.json`.
- Simplified the process of maintaining the revealJS templates, added a few other goodies. The command `reveal:build` will now re-build the full revealJS templates with the installed revealJS version.
- The Citeproc-provider now logs all errors that prevent a successful boot to the console.
- Replaced the sidebar with a Vue.js component.
- The configuration setting for the `sidebarMode` is finally called as such.
- Removed `ZettlrWindow::setTitle()`.
- ESLint is now added to the `devDependencies` so that everyone can use the same code style.
- Add activation for opening external links on macOS.
- Switched to `Electron 6`.

# 1.3.0

## GUI and Functionality

**Attention, this update breaks three shortcuts: To view the file list, the tree view, and the attachment sidebar, you need to use `Cmd/Ctrl+!` (for toggling the sidebar), and `Cmd/Ctrl+?` for toggling the attachments. The shortcuts for `Cmd/Ctrl+[number]` are now reserved for recent documents!**

**Attention: Due to changes in the configuration, this update resets your setting concerning text snippets. They are now called "file information" and the corresponding setting will be set to "Show", regardless of your current setting.**

- **New Feature**: Zettlr can now automatically switch between light and dark mode either based on a fixed schedule or, if you are using macOS or Windows, based on the appearance of the operating system.
- **New Feature**: Add words to the user defined dictionary. You can remove words by removing them in the "Editor" tab in the preferences.
- **New Feature**: You can now provide a default path for images that you paste onto the editor in the preferences. If you provide a relative path, it'll be relative to the file.
- **New Feature**: In the preferences you can now switch between the three themes of the app:
  - _Berlin_: A modern sans-serif theme, the default.
  - _Frankfurt_: A clean serif-based theme with royal blue highlights.
  - _Bielefeld_: For Markdown purists, this theme features creme colours and a monospaced font.
- **New Feature**: Rearrange sections in your documents by dragging the headings in the Table of Contents popup around (_Note: Only works with ATX-Style headings!_). Please note that the last section will always count until the very last line, therefore including footnotes and references.
- **New Feature**: You can now also load BibTex files into Zettlr.
- Popup redesign: Now the popups aren't semi-transparent anymore, have rounded edges and are much more crisp. Therefore it's even easier to read them.
- Display contributors tab on the about dialog containing the names of all authors of the translation files.
- You can now customize the pandoc command to your liking using several variables.
- Added syntax highlighting for
  - Go (keyword: "go")
  - Kotlin (keyword: "kotlin")
- Add shortcuts for easier access to the recent documents.
- HTML export now relies on Pandoc, if available, and only falls back to Showdown if Pandoc hasn't been found on the system.
- You can now edit Math formulae by clicking on them.
- The tag count is now shown next to the tags in the tag cloud.
- During global search, the search results will include all files once at most, so files within virtual directories, for example, will be excluded to prevent duplicate files.
- The preview images when pasting an image from clipboard load faster.
- Formatting marks at the beginning or end of a misspelled word are now excluded from the selection.
- Now, if trying to follow a link without a protocol (e.g. `www.google.com` instead of `https://www.google.com`), Zettlr will automatically assume `https` as the protocol to make sure it can be opened by the web browser. Correctly configured servers should automatically redirect you to `http`, if applicable.
- Zettlr now highlights the full link when you right-click it to give visual feedback that the context menu options "Copy Link" or "Open Link" will indeed use the full link, and not just a part of it.
- The dictionary selection is now more compact than before.
- The editor automatically selects the word under cursor on requesting a context menu, making both the code more clean and enabling you to simply right-click a word to make it, for instance, bold.
- Now you can comment out selections of text using the new shortcut `Cmd/Ctrl+Shift+C`.
- You can now also link to files on your local filesystem from within Markdown files. Zettlr will try to open them. The following algorithm is applied internally: First, try to open the link just like that. Second, try to open the current file's folder plus the link. Third, try to open https://\<link\>. If all three methods don't yield a result, Zettlr will show you a notification.
- The GUI is not locked anymore while a popup is shown.
- The tag preferences have been updated.
- CodeMirror by default sets the cursor to the beginning or end of a whole line (with line wrapping). You can now change that behaviour, so that the `Home` and `End` buttons bring you to the beginning and end of the _visible_ lines, not the logical lines.
- Zettlr now counts completed pomodoros.
- The image path of pictures pasted from clipboard will now always be relative.
- You can now drag & drop attachments onto the editor.
- The full path to an attachment will now be shown on mouse over.
- You can now turn off the dialog asking you to load remote changes into the editor by checking the corresponding checkbox in the preferences or in the dialog.
- The file list now shows the full filename after a 1 second delay if you keep your mouse over the name of a file.
- You can middle mouse click on editor-tabs to close them.

### Fixes

- Fixed a bug that would, on certain actions, lead to unwanted behaviour when using the menu items for these actions instead of the shortcut.
- The last opened file will now be added to the recent documents on start up.
- The window's title will now only contain the currently opened file's name, and never the full path, even for root files.
- The dictionary loading mechanism works far more reliably now.
- Fixed a bug with checking and unchecking task items in the editor.
- Fixed an error in option validation.
- Fixed the translations for the pagenumbering sections in the PDF preferences and project settings.
- Fixed a small bug concerning case insensitive searching.
- Fix for single-letter Math preview.
- Fixed the "remove from virtual directory" command.
- Design fix for dialog tabs on small screens.
- Fix automatic rendering of Markdown links containing brackets (especially a problem for Wikipedia links)
- Improved performance during window resizing and moving.
- Removed all inline-javascript from the `index.htm` and moved it to a new `main.js` in the renderer process.
- Links will not be rendered within comments anymore so that you can escape Markdown links as expected using backticks.
- Fixed wrong cursor positioning after the headings have been altered.
- Finally exchanged all mentions of "snippets" with "File metadata" or information, respectively, to reflect the fact that text fragments (a.k.a. "snippets") have been ditched several months ago.
- Fixed an issue that prevented from re-creating writing targets after deleting them without a restart of the app.
- Fixed inconsistent behaviour with the document search.
- When trying to close the main window immediately after modifying the open document, you will now not be prompted to save the document anymore. All changes will be saved automatically.
- Now files with more than one tag will have tag indicators more consistent to files with only one tag.
- On rare occasions, Zettlr instances run on Windows can enter a zombie state where the main process is still running albeit the main window has been closed. Trying to run Zettlr anew will fail with an error due to the (now non-existing) window being accessed during the `on-second-instance` event. This fix makes sure a window will be opened in any case if there is none prior to restoring Zettlr.
- Fixed the placement of the popups, so they should now be visible.
- Fixed the context menu on files that have visible tags.
- Fixed wrong citation suggestions after a change of the library file.
- Fixed a bug causing the attachment extensions to be checked case-sensitive, instead of case-insensitive.
- Fixed the search not saving the strings you were searching for after re-showing the popup.

## Under the Hood

- Re-throw errors during command run in Zettlr main class.
- Moved the dictionary to its own dedicated provider for more versatility and improved upon its functionality.
- Created an appearance provider which takes care of switching the Zettlr theming based upon user choices.
- Switched from the `build`-property `electron-build` toolchain to the API.
- Switched to `Electron 5.0.0`.
- Some CSS cleanup, again.
- Changed the way popups are closed from an invisible barrier div to a simple click detection handler.
- Added Table and Strikethrough support to the copy & paste operations.
- Moved the Table-of-Contents-popup to the ZettlrBody class.
- Removed excess debug code.

# 1.2.3

## GUI and Functionality

- Restore the "New Directory …" functionality.
- Fixed an error when trying to run the app on some Linux distributions.
- Added a link to download more translations for the app.

## Under the Hood

- Made sure a popup will always be displayed, even if the pivot element cannot be found.
- Bump dependencies.
- Apply `chmod`-fix to the Linux distribution (see #134 for more information).

# 1.2.2

## GUI and Functionality

- Fixed a bug preventing you from creating Writing Targets.
- Allow all unicode characters to be part of a tag.
- The Scrollbars are now bigger.
- The change between dark and light mode is now much smoother.
- Fixed the "Paste as Plain text" command behaviour when CodeMirror is focused.
- Dialogs now fit better on smaller screens.
- Added icons to the export options HTML, PDF, DOCX, and ODT.

## Under the Hood

- Fixed a logical error in a failcheck if there was no writing target assigned to a file previously.
- Switched to the Zettlr API for update checks to avoid hitting the GitHub rate limits.

# 1.2.1

## GUI and Functionality

- Removed the Quicklook overlay windows. Quicklooks now directly become standalone windows.
- General improvements to the default PDF template.
- On Windows and macOS, Zettlr now also fills up the recent document list in the Taskbar/Dock.
- Huge UX improvements.
- Improvements to the spellchecking engine. Now, it won't check inline code.
- We're removed the "Create new Directory" button from the toolbar, and made the "Create new File" button more visible by replacing the icon with a huge "Plus" sign.
- The Pomodoro timer now sends out notifications when a task has ended so that you'll always know what's up next!
- The find popup detects when you start to type a regular expression. If it's a valid regular expression, it will switch to a monospaced font, helping you to write the expression correctly.
- The find popup now remembers your search term on a per-session basis.
- Fixed the position of the popups. Now they won't cover the toolbar.
- Fixed the misbehaving markdown shortcuts in the formatting toolbar. Now block formats are replaced, not left in place when changing the formatting of a paragraph.
- Fixed a small bug in the PDF template that would render emphasised text underlined instead of italic in exported PDF files.
- Fixed the links inside footnote tooltips. Now they are readable and don't break out of the tooltip anymore.
- Fixed an error that prevented Zettlr from being able to automatically import language files.
- Fixed a bug causing emails not to render.
- Fixed a bug preventing you from clicking the "Print" icon on Windows.
- Fixed double-clicking the Quicklook and Print window title bar on macOS and Linux.

## Under the Hood

- Bumped dependencies. **Switched to `Electron 5` Beta**.
- The Quicklook-windows will now also load the correct CodeMirror-plugins from the autoload file.
- Moved out the recent files to its own provider.
- Design cleanup. Many variables have been renamed to make it possible to create new themes based upon the Berlin theme.
- The renderer does not constantly query the main process for up-to-date citations anymore, which both reduces CPU power and increases battery life.
- The popups can now be told if their contents have changed so that they re-place themselves correctly.

# 1.2.0

## GUI and Functionality

- **New Feature**: Zettlr can now import and export both `textbundle` and `textpack` files. Refer to [textbundle.org](http://textbundle.org/) for more information.
- Removed the Speech submenu from Windows and Linux, as it is only used on macOS.
- **Attention**: The recent documents submenu is now to be found in the `File` menu! It resides no longer in the toolbar.
- Added an "Inspect Element" context menu item if the debug mode is enabled.
- The context menu doesn't show up on directory items in the file list anymore, which it wasn't supposed to anyway.
- Fixes in the math rendering. Now the app will correctly render all equations, be they inline or multiline.
- Added a flag to let the app know if you want to receive beta release notifications. If you tick the checkbox, Zettlr will also present you with beta releases, so that you can stay up to date.
- When importing files, the "All Files" filter is now at the top and should be selected by default.
- Fixed a small bug that would render exporting of standalone files impossible.
- Rendered Markdown links now retain the outer formatting (e.g., if you wrapped the whole link inside bold or emphasis).
- The Zettlr default `tex`-template now doesn't break checkbox exports by including the `amsmath` and `amssymb`-packages.
- New shortcuts: Pressing `Ctrl+Enter` will insert a new line below the one in which you are currently, placing your cursor there. Pressing `Ctrl+Shift+Enter` will do the same but above the current line.
- Added context menu entries to copy mail addresses and links to clipboard.
- For compatibility reasons with some Linux distributions that reserve the `Alt`-key for dragging windows around it is now also possible to press the control key to follow links and initiate searches.
- Removed a bug that would allow multiple dialogs to be shown as some kind of "overlays" on top of each other.
- Updates to the design of the editor. Now the margins of the editor don't resize as soon as you change the font size.
- Updates to the zooming of the editor's font: Now it'll stop at both 30 percent and 400 percent for lower and upper limits. Exceeding these may yield very weird errors.
- The cursor over the Quicklook windows' window controls is now the default, not the dragging.
- Added `shell` syntax highlighting (using keyword: `shell` or `bash` [for compatibility with Highlight.js]).
- Adapted the styles - now the filenames stay readable even during global searches.
- If you drag a file out of the app and cross a directory, it won't retain its highlighted state after you finish your drag&drop-operation.
- Tags, internal links and normal links now only have a pointer cursor when one of the meta keys (currently: `Alt` or `Ctrl`) is pressed.
- Implemented formatting support for HTML paste operations. If there's HTML in the clipboard as you paste, it will be converted to Markdown so that the formatting is retained. If you do not want to keep the formatting, simply hold down `Shift` before you paste, so that the formatting will not be kept.
- Removed the minimum window size constraint so that the application window will be resizable to half a screen even on smaller devices.
- Restored the window maximise/minimise-functionality by double-clicking on the toolbar.
- Fixed a small bug that would throw errors on Windows and Linux if you would open a file in Zettlr by double-clicking it in the file browser while Zettlr was already running.
- Links are now correctly detected by the preview algorithm.
- Fixed a bug that would make it impossible to export Markdown files with strikethrough text using the Zettlr default template.

## Under the Hood

- Fixed a small logical error in the menu buildup process.
- The context menu in the `ZettlrBody` class is now always instantiated anew.
- Rewrote the logic of detecting and rendering mathematical equations.
- Updated the `KaTeX.css` stylesheet to the newest version and removed some errors (thanks to @Wieke for doing this).
- Rewrote the complete command structure of the app and branched it out into standalone files. Thereby the system becomes extremely modular and new commands can be written with ease. Additionally, it becomes possible to create shortcuts for certain commands.
- Fixed a small possibility of running into an error while performing a global search.
- Exchanged the variables for usage in `TeX`-templates with Pandoc-Style $-variables. Additionally, now all occurrences will be replaced with the correct value.
- Moved the JavaScript bits out of the Handlebars templates and added them to the Dialog handler classes.
- Code cleanup.
- Removed the complete KaTeX dist files from the Zettlr source and switched to using the shipped files provided by the KaTeX module, reducing the binary sizes, maintenance effort and code clutter at once.
- The Custom CSS is now a service provider.
- The configuration is now a service provider.
- The tags handler class is now a service provider.
- Removed the superfluous `getLocale`-functions from `ZettlrBody` and `ZettlrRenderer`.
- Pulled in the URL regular expression from the GFM CodeMirror mode so that the pre-rendered links by the command are the same as those detected by the GFM mode.
- Added the `ulem`-package to enable export of strikethrough and underline text.

# 1.1.0

## GUI and Functionality

- **Attention!** Installing this update will reset the application language to the detected system locale and reset all spellcheck choices (i.e. you will have to re-select the dictionaries using the preferences window). The reason for this is that Zettlr is now compliant with the regulations for language codes as laid out in the Best Current Practices No. 47 ([BCP 47](https://tools.ietf.org/html/bcp47)). To achieve this, all mechanisms of finding and loading translation files and dictionary files had to be modified.
- **New Feature: Paste Images**. From now on it is possible to copy images directly to the clipboard, then press `Cmd/Ctrl+V` in the editor and Zettlr will ask how to proceed. By pressing `Return` the default action will be taken: The image will be saved into the currently selected directory using either the original filename or a simple hash (for instance if you took a screenshot and there's no associated URL available), and it will be inserted at the current cursor position as a standard Markdown image tag, using the filename as title. If you don't press `Return` directly, you can adapt some options, such as the file size and the filename, and also choose a custom directory alternatively.
- **New Feature: Set writing targets**. You can set writing targets for files by right-clicking them in the preview list. Each file that has a writing target will display its progress in the snippets section. **Set an existing target to 0 to remove it.**
- **New Feature: Print support**. Just press `Cmd/Ctrl+P` to open the print preview, which is essentially an exported HTML file. Click the printer icon in the titlebar to print it!
- **New Feature: Custom CSS**. Beneath your tag preferences, you now have a new menu option that lets you override certain styles of the app to customise it even further! From now on, the sky really is the only limit for customising the app.
- **Huge updates to the statistics dialog**. We've added a lot of functionality to the statistics dialog. If you click the `More …` button in the statistics popup, the resulting dialog now presents you with a overhauled interface. Now you'll be able to filter your data by week, month, and year. Additionally, you can choose to compare the timeframe with the previous one (either week, month, or year). This way you'll be able to track your writing habits much more differentiated.
- Tags are now only rendered as such and detected by the internal engine, if they are preceeded by a newline or a space. This will prevent page anchors inside links (e.g. `example.com/page#anchor-name`) or words with hashes in them from being detected as tags.
- Switched from `Droid Mono` to `Liberation Mono` for displaying monospaced code and comment blocks because of better support for glyphs in the latter font.
- Fixed an issue with the titles of the exporting buttons for HTML, docx, odt and PDF.
- Fixed a small bug that made it unable to open standalone files from the directory list.
- Small fix to the margins of switches. General fixes to the colours of the input controls in dark mode.
- Fixed a bug that led to files reporting the same tags more than once.
- Search results are now readable even in dark mode.
- Fixed a bug that would not correctly transform the links of images dragged from the attachment sidebar onto the editor, causing errors by pandoc when trying to export the file.
- Task list items are now rendered directly after you leave the formatting. You don't have to leave the line anymore.
- Special tags that you've assigned a colour to are now displayed distinct from other tags in the tag dropdown list.
- Now changing dictionaries during runtime yields the expected effects: The full word buffer will be invalidated so that formerly-wrong and formerly-correct words are checked against the new dictionaries.
- Fixed a small bug that would cause users with French localisation to not be able to use the preferences dialog as it was intended.
- Fixed a bug that made it impossible to load new dictionaries from the user directory.
- Fixed a small issue that would display the full translation strings for dictionaries and languages that were not translated in the currently loaded translation, instead of just the language codes.
- Fixed a small bug that would, on some Linux distributions, lead to the operating system opening up loads of file explorer windows when the "Open Directory"-button in the attachments sidebar was clicked.
- Now it's not possible anymore to try to create files and directories within virtual directories.
- The cursor blinks now smoothly.
- Changes to the word-count chart: Now numbers are localised and the date is not in the ugly ISO format anymore.
- You can now easily search for a file to link with the newly implemented autocompletion list that will pop up if you begin writing an internal link (i.e. type `[[`). After accepting an autocomplete suggestion, Zettlr will either put the ID between the brackets, or the filename, if there is no ID.
- Fixed a bug that would throw an error if updating the config with no dictionary loaded on app boot.
- Fixed a bug that would move a file to a random directory instead of enabling you to actually copy said file outside the app, if you dragged the file out of the app and passed the directory list.
- Fixed the highlighting effect on drag operations. Now even if you use the thin sidebar mode, the directories where you can drop files will receive the highlighting shimmer.
- Added an option to hide the heading characters and replace them with a small tag indicating the heading level (`h1`, `h2`, etc). Off by default.
- Refined the rendering of links. Now, inline elements will be also rendered correctly inside rendered links.
- The app will now correctly scroll to the selected file again (if any).
- Added an option to hide directories from the preview list while performing a global search.
- Fixed a small error that would strip false positive tags on export (i.e. that would also strip escaped tags).
- Massive updates to the notification service provider. If a message is too long, it will be truncated when it is first shown to you. If you then click on the notification, it will expand itself so that you can read the full message. Click on it again to hide it. Additionally, the notifications are now the same height and move smoothly as soon as new notifications arrive or old ones get removed.
- Gave the exporter an update: Now, if Pandoc experiences an error during export, you will be presented with a better error dialog which even lets you select portions of the error message for you to google them.

## Under the Hood

- Moved the input styling to the geometry section and only left the colouring in place.
- Added a `data-default-action` support for Dialogs. Now there can be a button with the attribute `data-default-action="data-default-action"` (repetition necessary for ensuring a correct DOM structure) in each dialog that will be focused on instantiation of the dialog, thereby enabling a simple "default action".
- Small changes to the translation files to remove some duplicates.
- Added `md5` for generating simple hashes.
- The `ZettlrDictionary`-class is now an `EventEmitter` and emits `update`-events whenever the composition of the loaded dictionaries changes.
- Renamed the default theme to its correct name: **Berlin**.
- Small changes to enable on-the-fly theme CSS replacement.
- Better escaping of some feedback strings in the preferences template.
- **The app is now BCP 47 compatible. This means that it should be possible to load every translation file and every dictionary folder using the correct language tag, instead of having to fall back to the crude xx_XX-type Zettlr used until now.**
- Moved the editor-specific `getWordCount` function out as a helper function.
- Added an `updateFile` method to the `global.ipc` to enable files to update themselves silently if something changed.
- Moved the calculating functionality of the `ZettlrStatsView` class to the main process's `ZettlrStats` class.
- Removed the `ZettlrStatsView` class and moved the triggering functionality to the `ZettlrBody` class accordingly with the other popups/dialogs.
- Branched out the `ZettlrDialog` class so that all functionality is now provided by specialised dialog classes that inherit from the base class.
- Rearranged the options within the "Advanced" tab in the preferences dialog.
- Moved out all CodeMirror `require()` to a new file called `autoload.js` in the assets directory to save space in the main `ZettlrEditor` class.
- Added a security pass to the droppable directories to make sure they don't accidentally accept the file and direct the main process to move it out of the app instead of moving it to themselves.
- **Switched back to `electron 3` for the time being, as `electron 4` still has a nasty bug that renders the toolbar unusable when exiting fullscreen on macOS (see https://github.com/electron/electron/issues/16418 ).**
- Switched to `nspell` for spellchecking, as the correction-finding algorithm works smoother and the repository is not as old as `Typo.js`.
- `makeExport` now returns a Promise instead of the Exporter object. The exporter is now only returned if it's call succeeded (by passing it to `resolve`).
- There is now the yarn command `yarn less:extract` available which extracts the CSS class names and IDs from the prebuilt styles. _Please note that you must run the `yarn less` command beforehand._

# 1.0.0

## GUI and functionality

- Added a written reason for why some preferences options failed validation and need to be corrected.
- Moved the attachment options to the "Advanced"-tab in the preferences window.
- Fixed a bug that threw errors when you tried to `Alt`-click a virtual directory.
- Fixed the bug that virtual directories got duplicated on the creation of new files.
- Added a "Donate" menu entry to the help menu.
- The startup overlay is now gone.
- Dictionaries can be selected and deselected at runtime.
- Fixed a bug that did not remove the file's ID in the preview list, after it has been deleted from the file itself.
- Added an option to deactivate the automatic closing of pairs of matching characters in the editor.
- The app now supports code folding! Now you can click the new, small arrows left to Markdown headings to collapse everything below it!
- Removed the customised word processor templates. Zettlr now uses the default reference docs provided by Pandoc.
- Projects can now also be exported to odt, docx, and HTML.
- Added tag autocomplete. Now when you start typing a `#`-character, you are presented with a list of tags you already use inside your files, so you don't use similar (but not same) tags in different files.
- Added `citeproc-js` integration: Now you can point Zettlr to a JSON CSL-file (ideally generated by Zotero) and it will automatically enable you to put `@BibTex-ID`s or even complex Pandoc citations in your text, which will not only be automatically replaced by a correct citation (only Chicago supported, because it is only a preview), but also renders a preview bibliography! Additionally, if you point Zettlr to a CSL Style file in the settings of a project, it will use this file to generate your citations!
- Added an option to change the `sansfont` property of `LaTeX`-documents, used mainly for headings.
- The Pomodoro timer now remembers your settings on a per-session basis.
- Added an additional check to see whether or not a huge number of words has been pasted into the editor. If so, the word counter won't count these towards the overall counter. So if you need to paste in whole documents, this won't raise your word counter absurdly high.
- Fixed a bug that rendered unwanted Math previews.
- Added file-open buttons. Now, whenever you are required to select a normal file, Zettlr provides you with a button that lets you choose the file comfortably.
- Zettlr now features an additional "Display" preferences tab, which lets you control all things that define Zettlr's appearance.
- You can now constrain the maximum size of images in the editor, separated by maximum width and maximum height.
- Updated the about dialog to now feature a tabbed interface containing main projects with licenses for the four big projects Zettlr use (Electron, Node.js, CodeMirror, and CitationStyleLanguage), all complementary projects, and the license of Zettlr itself.
- Now only escaping characters are formatted, not the characters following them.
- Fixed a bug that would prevent you from being able to modify an already loaded image without restarting Zettlr, because it would cache the image and not reload the modified version of it.
- Updated the styling of form elements: Now ranges and radio buttons are also displayed in the Zettlr design.
- Added an option to set a custom TeX template for PDF exports both in the general PDF preferences as well as on a per-project setting.
- Restored the functionality to quickly navigate the files in the preview container using the arrow keys `Up` and `Down`. Also you can once again jump to the end of the list by pressing an arrow key while holding `Cmd/Ctrl`.
- Zettlr now sorts your files based on a natural sorting order. You can restore the ASCII-sorting (the sorting as it has been until now) in the settings.
- Tags can now be escaped with a backslash (`\`) to make sure they won't show up in the tag dropdown list and also won't render as tags.
- Keyboard navigation is much more reliable.
- Fixed creation of new files while writing in the editor with no file open.
- The search functionality in both editor and Quicklook windows has been enhanced. It is now faster and you have to explicitly request a regular expression search by typing it literally. This means: Searching for `/\w/` will select all words inside the editor, while `\w` will literally search for that string.
- Zettlr now supports internal links. If you place a pandoc-compatible identifier inside a markdown link, it will try to jump to the respective line. E.g., the identifier `#tangos-photography-and-film` will match the heading `# Tangos, Photography, and Film`. Simply use a standard Markdown link: `[Go to Tangos, Photography, and Film](#tangos-photography-and-film)`.
- Zettlr keeps some margin between the cursor where you are writing and the window edges, i.e. it won't touch the window edges anymore, but keep a nice distance.
- Quicklook windows can now be "popped out" so that they are no longer bound to the main window but can be dragged onto different displays, etc.
- Windows and Linux windows now follow macOS in having no native window frame, but instead they employ the same strategy as macOS: The toolbar is the top element inside the main window of Zettlr, featuring window controls and, additionally, a button to open the application menu from the toolbar.
- Zettlr correctly selects words containing apostrophs so that you can correct them adequately without the app "forgetting" the l' or 'll-part (or similar) of the word.
- There's now an option to copy a file's ID to clipboard, if the file has one.
- We've updated the Zettlr icon! It now matches the brand colour and has a modern look.
- The image size constrainers look nicer and more intuitive now.
- Added controls to determine which elements are rendered inside Markdown documents.
- Simplified the attachment file handling and enabled dragging the paths of the files into the editor (e.g., to insert images).
- Now the ID- and tag-search is case-insensitive.
- Changes to the ID generation: Now if you press `Cmd/Ctrl+L`, the generated ID will be pasted wherever your cursor is currently (e.g. inside all text fields). Zettlr tries to back up your clipboard's contents and restore them afterwards.
- Zettlr recognises IDs inside the name of a file. **If the ID pattern returns a match in the file name, this ID takes precedence over any ID that may be in the file's content!**
- Added context menu entry to open link in the browser.
- Images can now be dragged from the attachment pane onto the editor and will automatically be converted into valid Markdown links.
- The tooltip that displays footnote texts when you hover over footnote references now displays formatted text, and not raw Markdown.
- The zoom level of the editor's text is not lost on toggling the distraction-free mode anymore.
- Update to the citeproc search. If you type an `@` and begin searching for a work to cite, you can now also search through the title and don't necessarily have to know the ID anymore!
- Added basic tag cloud functionality. You have now a new button in your toolbar that shows you all the tags that you've used somewhere in your files. You can also copy the full list into the clipboard!
- Updates to the search functionality: Now the AND operator works as a requirement again (until now files have also reported search results if one or two of the search terms have matched, even if they were all required). Additionally, the tag search within files now accounts for a hashtag in front of the search term.

## Under the hood

- Documentation update in `ZettlrValidation`.
- Updated the `.dmg`-installer file with a better background image.
- Consolidated the `package.json` build fields.
- **Warning: The app ID has changed from `com.zettlr.www` to `com.zettlr.app`.** [For the implications please check this link](https://www.electron.build/configuration/nsis#guid-vs-application-name) -- the change only affects Windows users.
- Refactored the complete menu logic to make it more accessible.
- Added a global `notify()` method in the renderer process for convenience.
- Added an option to make footnotes inside files unique prior to project exports.
- Moved the dictionary functions to the main process for asynchronous background loading.
- Began using `tern.js` for better autocompletion.
- **Fundamental Core Update**: Now on each request for a new file tree (using the command `paths-update`) not the whole object is sent towards the renderer because of app crashes arising from the use of synchronous messages via the new `typo`-channel. Instead, a dummy list is sent containing only the properties that the renderer accesses anyway. This way not only the amount of data is reduced quite significantly, but also the app does not crash on file and directory operations.
- Removed an additional openPaths-update during the renaming of root files.
- Now the current directory is re-set correctly after renaming the current directory.
- Refactored the context menu to resemble the same structure as the application menu.
- Switched to the `handlebars.js` templating engine.
- The `askSaveFile()`-dialog is now non-blocking.
- `ZettlrFile` objects won't forcefully try to move a file to trash while handling watchdog events anymore.
- `ZettlrRendererIPC` and `ZettlrIPC` now access the `ipc`-modules consistent with all other classes.
- Generalised the `askFile()` function in `ZettlrWindow` for further purposes.
- The `ZettlrConfig` now acts as an event emitter and emits `update`-events, whenever the configuration object changes. It can be subscribed to using `global.config.on` (to unsubscribe use `global.config.off`).
- Added a `global.ipc.notify`-function to easily send notifications to the renderer.
- Added a "cachebreaker" to the preview images in Zettlr.
- Moved a lot of files around: The CSS, Fonts, JavaScript and the template files are now in the `common` directory, so that it makes sense that there can be multiple windows that share those files.
- **ATTENTION: We've stopped committing the compiled Handlebars templates and CSS files to the repository, so even if you don't develop styles or templates, you now need to run `yarn/npm less` and `yarn/npm handlebars` before you run the application!**
- Removed a bunch of superfluous pass-through functions from the `ZettlrRenderer` class.
- Bugfixes in the `ZettlrExport` class.
- Switched to documentation.js for generating the API documentation.

# 0.20.0

## GUI and functionality

- Fixed a bug during import that resulted in crashing the app if no Pandoc was found.
- Updated the styling of the app to make it feel more modern.
- To open a file directly by typing its name into the search bar you don't have to get the capitalisation correct anymore.
- It is now possible to traverse the file tree directly by clicking on the directories inside the preview pane. Use a single click to make that directory your current one, or use an `Alt`-click to traverse back up to its parent directory.
- Now the "Save changes before quitting?"-Dialog won't appear — all your files will be saved immediately before quitting.
- Zettlr now remembers your last opened file and the last selected directory and restores them on each restart (if they still exist).
- Images can now also have pandoc attributes assigned (in curly brackets after the image tag) and will both render correctly inside Zettlr and work as intended on export.
- The app will now remember its size and position on screen and restore it after a restart.
- Changes to the design of the dark mode. It's now a little bit blue-ish and the colours are finally adapted to the brand.
- The directory list is now way less cluttered and looks way better than before.
- Dropping images onto the app is now possible!
- Added the long-commented-out blockquote command to the context menu.
- iframes will now be rendered as well (such as the embed codes by YouTube or Vimeo). Note that only `<iframe>`-tags will be rendered, so Twitter embed won't work, for example.
- Removed a small bug that would use the text selection cursor over directories after you've dragged a file.
- Zettlr now remembers the last directories you were in when you successfully imported a file or opened a directory.
- Added `Droid Sans Mono` as monospaced font family and updated the fonts around the app.
- The Zettelkasten ID doesn't need to be in the format `@ID:<your-id>` anymore. Also the zkn-links can be customised.
- The generation of IDs is now up to your creativity.
- Made the search progress indication better. Now, instead of the background filling up with sometimes ugly colours, a circle just as for the Pomodoro timer is used.
- The file snippets now hold additional information, such as the ID of the given file or the amount of tags. Additionally, if you hover over the number of tags, a popup will tell you *which* tags the file holds. Directories also now show their number of children elements (both directories and files).
- The text snippets have been removed from the app.
- The Quicklook windows now follow the application's theme.
- Fixed a bug that generated a falsy first search cursor and prevented case insensitive searching.
- Added extended statistics. Now you can exactly see when you've written how many words by clicking the new button in the small statistics popup.
- You may now use `#`-characters inside tags.
- macOS users now have an inset titlebar to make the app feel more immersive while not in fullscreen as well.
- QuickLook windows now display the headings in the correct size again.
- On smaller displays, Zettlr now has smaller margins and paddings so that each display size's space is used best.
- Removed the `ID`-button from the toolbar. The command is still present in the menu and still works using the shortcut `Cmd/Ctrl+L`.
- Fixed the bug that the attachment pane tooltip was partially hidden.
- Quicklook windows are now constrained to the body area, and cannot be dragged over the toolbar.
- Added validation to the settings so that you can't accidentally set wrong values.
- The default buttons for dialogs are now reactivated, so you can remove files and folders by simply hitting `Return` to confirm the removal.
- Anything markdown-specific (links, tasks, images) won't be rendered in any mode other than markdown anymore. So you can now rest assured that your links won't be converted and comments won't be displayed the size of headings in comment blocks or something.
- Indented tasks are now rendered.
- The table of contents now ignores comments in comment-blocks (no matter which language) and also has a better detection for the level of these.
- Fixed a bug that threw errors on moving directories around.
- Added Math inline-rendering.

## Under the hood

- Implemented the try/catch construct around `ZettlrImport` to actually catch the errors that were thrown by this function.
- Added globally accessible config getters and setters so that the `ZettlrConfig`-object is now reachable from within all classes in the app.
- Changes to `ZettlrWindow` to create windows using programmatical boundaries.
- Updated the image finding regex again.
- Reorganised the font families in the less resources.
- The popup is now much simpler to call.
- Removed instantiation from both ZettlrImport and ZettlrExport.
- All Zettlr installations now receive a unique UUID.
- Using `global.config.get` it is now possible in the renderer to access the configuration programmatically without the need to send events.
- Replaced all renderer configuration requests with the new, faster and synchronous method.
- Fixed a missing dependency in `ZettlrAttachment`.
- Updated to `electron` 3.
- Changed `app.makeSingleInstance` to `app.requestSingleInstanceLock` as recommended by the docs.
- Updated dependencies to the newest versions.
- Image preview rendering is now independent of `path`.
- Refactored the complete configuration setting process.
- Explicitly set `defaultId` on confirmation dialogs.
- `detach()` is now called only after the move operation of a `ZettlrDir` has been completed to remove the `parent`-pointer.

# 0.19.0

## GUI and functionality

- **Import functionality**: Now you can import from nearly all file types pandoc supports into Zettlr. Simply select the desired target directory and select File -> Import files!
- Added a lot of **exporting** options. More are still to come!
- **Export Markdown files as reveal.js presentations**: From 0.19.0 on, Zettlr will support the export of reveal.js-presentations. Also, there's theme support built in!
- If you insert a footnote, the cursor is not moved throughout the document so that the writing flow is more immersive.
- The text field used to edit a footnote reference text is now automatically focused.
- The editor will now directly mute lines when in full screen as soon as you change the preference setting for this. You don't have to move the cursor anymore for this.
- Fixed a bug that showed a dedicated _file_ menu when right-clicking directory ribbons and then threw errors if you clicked on anything in the menu.
- Fixed the strange behaviour of Zettlr telling you there are no suggestions for a word, although you did not right-click a wrongly spelled word.
- Inline links rendered inside headers are now always the correct size.
- Email-addresses are now correctly identified and will be rendered as clickable links as well. If you `Alt`-click on them, they will open the default email option (i.e. they are the same as clicking on any website's email addresses).
- Fixes to the project feature.
- Made the dictionaries finally independent from the four default translations.
- Added about 70 languages to the four default translations. This means: If you now include a custom dictionary or a custom translation, chances are high that it will be detected and translated automatically!
- Added a bunch of dictionaries that now come shipped with the app.
- Finally found & fixed the bug that kept detecting whole swathes of text as links and inserted them on link insert or didn't detect any link at all.
- Transferred the download page in the updater to the new download landing page at zettlr.com/download.
- Clicking on marked tags in the preview list will now trigger a search for these tags.
- Added support for `TeX`-files. So in case you want to export something to PDF, you can add custom `LaTeX` statements in their respective file to amend the styling Zettlr applies.
- You can now rest assured that on export of projects with nested files all images, even relative ones, will successfully be rendered in your PDF output.
- Changes to the HTML exporting template. Now, images should always fit on screen.
- You can now create `LaTeX` files by using the extension `.tex` when creating new files.
- Better Pomodoro counter.

## Under the hood

- Changes to the `runCommand` method in `ZettlrEditor`.
- Changes to the `insertFootnote` command.
- Changes to the `_editFootnote()` method in `ZettlrEditor`.
- Changed the event type the editor is listening to when you finished editing a footnote from `keyup` to `keydown`.
- Moved the inline and block element rendering functions to their own commands to reduce the file size of `ZettlrEditor`.
- Fixed the task recognition regex to prevent ugly errors logged to the console if you entered on an empty line a task list item directly followed by braces (such as `- [ ](some text)`).
- Additional security checks while building the context menu.
- Amended the regex for rendering links. Also provided a callback option for CodeMirror to be able to port the plugin fully externally and integrate it into other instances.
- Added `ZettlrImport` class for handling file imports.
- Removed the unnecessary PDF exporting LaTeX template from the pandoc directory.
- Added another newline character when gluing Markdown files together on project exports.
- Fixed a bug that would not read in a saved project config on restart.
- Huge changes to the selection and retrieval of dictionaries for the spellchecking algorithm.
- Made the regular expression detecting links in the clipboard non-global and limited it to only detecting single links in the clipboard.
- The download page will now count all updates by users to keep track of how many users are using the app (only the click is counted, no personal information is collected). To avoid detection of you updating, simply visit zettlr.com/download manually.
- Amended `ZettlrRenderer` by a function to programmatically trigger global searches.
- Added `.tex` to the list of supported file types. Added a mode switch to `ZettlrEditor`s `open()` method.
- Small fix to the toolbar CSS for not having a hover effect on the Pomodoro button in dark mode.
- Change to the `less.js` script. It now minimises the CSS output to further optimise the styling.
- Spell checking is now off by default in fresh installations to speed up the first start.
- Amendments to `ZettlrProject`, `ZettlrFile` and `ZettlrExport` to ensure relative image paths are accurately converted into absolute ones on exporting them.
- Streamlined setting the `ZettlrWindow` title. `Zettlrwindow::setTitle()` is now deprecated.

# 0.18.3

## GUI and functionality

- Now the list design and all other colours and syntax highlighting should be fixed again.
- `ALT`-clicking files now opens them as QuickLook windows.
- Now Quicklook windows render the content automatically as the main editor does. Only the previewable elements will not be rendered.
- Fixed a bug that allowed you to try to create files, folders and virtual directories although no directory is selected.

## Under the hood

- Cleaned up the mess inside the LESS resource files and removed the global pollution with CSS styles that led to strange rendering behaviour.
- Replaced the `net` command to check for updates with the better package `got`, thereby reducing the amount of requests to one only. Therefore, `is-online` also has been removed.
- Updated dependencies. Switched to electron `2.0.8`.
- Changes to the `_gen()` and `select()` methods in `ZettlrPreview`.

# 0.18.2

## GUI and functionality

- Minor fix to the style of `code`-blocks in modals.
- Fixed a bug that prevented you from immediately re-selecting the previous file by simply clicking it again, after you opened an external markdown file in Zettlr, which then was selected automatically.
- Fixed an error thrown if a root file was removed remotely.
- Fixed Zettlr always asking to replace a file although it hasn't been modified remotely.
- Fixed a missing translation for changed files.
- Fixed the threshold for being close to surpassing average from 50 words below average to the half of average. 50 words were definitely too narrow for anyone to really see the intermediary message.
- Fixed some design rules.
- Reallowed arbitrary text selection inside the editor (mainly necessary for macOS's quick lookup functionality).
- Added styling for horizontal rulers (`* * *`) and escaped characters (e.g. `\*`).
- Fixes to the new tooltips. Now all tags receive the nicer tooltips on mouse over.
- Replaced the old footnote tooltip bubble, which did not look nice, with the much better `tippy.js`-bubbles.
- Added HTML syntax highlighting.
- Fixed an error on the export of Markdown files with code blocks.
- Added syntax highlighting capabilities in fenced code blocks for the following languages (use the words in brackets after the beginning of a code block, i.e. `\`\`\`javascript`):
    - C (c)
    - C# (csharp)
    - C++ (cpp)
    - CSS (css)
    - Java (java)
    - JavaScript (javascript)
    - LESS (less)
    - Objective C (objectivec)
    - PHP (php)
    - Python (python)
    - R (r)
    - Ruby (ruby)
    - SQL (sql)
    - Swift (swift)
    - YAML (yaml)

## Under the hood

- Added an additional check to definitely determine if chokidar has choked or the file has indeed been modified remotely.
- Lots of documentation has been added to the source code.
- Moved the `tippy()` function from the `ZettlrRenderer` to the correct classes (`ZettlrToolbar` and `ZettlrPreview`).
- Changes to the link detection regex in `ZettlrEditor`.
- Changes to the `export.tex` LaTeX export template. It now provides the `Shaded`-environment Pandoc requires on exporting files containing fenced code blocks.
- Added some amount of `HTML` syntax highlighting.
- Added a multiplex mode that can highlight fenced code blocks.
- Changed signature documentation of `ZettlrRenderer`'s `setCurrentFile` method to reflect the actual process (it is being passed a hash, not a file object).
- Changes to the `_tags`-array in `ZettlrPreview`. Now, the array is never completely regenerated, but resized according to the actual `_data`-array. The changes have affected the functionality of the functions `_gen()` and `refresh()` in this class.
- Added a `remove()` method to `Zettlr` for root files wanting to delete themselves.

# 0.18.1

## GUI and functionality

- Now it's possible to download and install custom translations for Zettlr! If you want to use a translation that is not (yet) officially bundled with the app, simply import the translation JSON-file into Zettlr using the respective option. It will immediately be available for selection within your preferences (but a restart to apply the change is still necessary). The language file must be in the format `aaa_AAA.json` so that the app can detect the language by looking at the file name.
- Numbers are now localised with the correct delimiters.
- Zettlr now automatically indents text using four spaces to better work with other Markdown parsers.
- Changed resizing constraints: Editor can now have 90 percent width at maximum.
- Fixed a small bug that lets you open non-markdown files as roots.
- You can now copy selected Markdown text as HTML! Just press `Cmd/Ctrl+Alt+C` instead of `Cmd/Ctrl+C`.
- Added an online-check. From now on, if you are offline, Zettlr won't show you ugly error messages, but a simple notification that you are, in fact, offline and Zettlr can't check for updates.
- Improved footnote placement.
- Improved the placement of images in exported PDF files.
- Increased search speed and fixed internal errors in displaying search results.

## Under the hood

- Changes to `getSupportedLangs()`: The function now returns a dynamically generated array of all available translations. This also includes language files that are placed inside the app's data directory (in the subdirectory `lang`).
- Changes to `i18n.js` to reflect the fact that a language could also be located inside the application data directory (it now first tries to load the file from within the app, and if this fails searches for the file in the app data directory).
- Zettlr now preserves the linefeeds of a file on saving.
- Refactored the app's LESS and style handling.
- Simplified the theme toggling.
- Consolidated CSS styles.
- Updated dependencies. Switched to Electron `2.0.6`.
- Removed `package-lock.json`, because nobody uses them anyway and yarn `1.9.2` just complained about them.
- Changed resizing constraints: Editor can now have 90 percent width at maximum.
- Fixed a logical error in `ZettlrConfig` that allowed non-markdown-files to be opened as root files.
- Buffered the update check with an online-check. Renamed the original `check()` to `_fetchReleases()`.
- Fixes to the footnote placement.
- Removed an unused function from `ZettlrEditor`.
- Removed excess `console.log` from `ZettlrBody`.
- Added an additional security check before marking results in the editor instance.

# 0.18.0

## GUI and functionality

- Added the project feature: Now you can convert directories into "projects" (via context menu). A project is simply the possibility for you to adjust PDF options for a set of files differently than in your general PDF settings and tweak the generation a little bit more. It is thought especially for exporting many files into a single PDF file, and has options to generate a table of contents or a title page. _All files in the project directory and all of its sub-directories are concatenated in the same way as the preview list does it. Directories themselves are ignored. Then all these files are simply glued together and exported using the special settings you've given the project._
- Included tag preferences. These allow you to assign colours to specific tags, so that you can see in the preview list directly which files contain specific tags (such as, e.g., `#todo` or `#in-progress`) to have an overview over the work you need to do or categorise your files.
- Now the editor should correctly resize itself if the window itself changes its size.
- Now, if you use the combined view, Zettlr recognises a second click on an already selected directory and switches to the preview list instead. If you do so while the expanded mode is active, nothing will happen.
- I finally found the bug that was showing `NaN` instead of real numbers in the stats view. Now it should work on all systems just fine. (It only happened when there were less than thirty days of recorded statistical history available.)
- Adjusted the placement of the dialogs. Now they should definitely be placed in the center, if they are smaller than the window and should never result in a scrollable window.
- The dialog windows should pop up much faster now.
- Changed the styles of all dialog windows, and made pretty especially the PDF preferences windows.
- Replaced the system default's title popups with nicer looking popups.
- Changed image preview rendering. Now, images smaller than the viewport will not scale up to fill the full width, but remain smaller than the viewport width.
- Added a preview rendering of task items with checkboxes.
- Now Zettlr will directly react to you clicking with your mouse into the window and doesn't require you to click a second time after the app has been focused again.
- Snippets are now off by default.
- Fixed a small error that led to the editor behaving strange after resizing the sidebar.
- There is now no lag anymore on saving files. As a side effect, the global search is not exited when you change a little bit and then save the file.
- Changed PDF export.
- Small fix to the ZKN tag detection.
- Added additional error handling in the updater (so you know _why_ Zettlr couldn't tell you why no update check is possible).
- Renaming files is now faster.
- If you now begin to drag a file, after you have stopped dragging the file (i.e. either you dropped it onto a directory or you dropped it somewhere else to cancel the move), the preview pane will be shown again.
- Now it is possible to drag out Markdown files from Zettlr into other apps.
- Clicking on the "No open files or folders"-notification when there are no open folders or files in the directory tree will automatically show the open-dialog.
- Fixed the theming in the QuickLook windows. Now they will be the same theme as the app itself.

## Under the hood

- Finally renamed the `strong` element in the file tiles in the preview list to a simple `p` to re-gain semantic correctness there.
- Lots of LESS-code added, several other files have been changed.
- Added an event listener to Window resizes to change the editor's width accordingly with the `resizable` activated.
- Changes to `requestDir()` function in `ZettlrRenderer`.
- Changes to the Statistics viewer.
- Changes to `ZettlrDialog`.
- Changes to `ZettlrRenderer`. Now the translation strings will be copied into the memory of the renderer process directly. This results in better overall performance, especially in dialogs, for which a lot of such strings are needed.
- Updated development dependencies: `electron` is now `2.0.4`, `electron-builder` is now `20.19.2` and `less.js` is now `3.5.3`.
- Changes to `ZettlrBody`-proceed function.
- Added `tippy.js` to the list of dependencies; replaced standard system titles with Tippy titles.
- Added the `acceptFirstMouse` option to the creation of new `BrowserWindow`s.
- Now refreshing the editor instance after dragstop of the divider between combiner and the editor.
- Removed an unnecessary if-statement in `ZettlrToolbar`.
- Added a method to only update the current file in the renderer process, which speeds up saving *a lot*.
- Additional check in `ZettlrVirtualDirectory`.
- Changes to the `LaTeX` export template.
- Replaced the complicated and unreliable tag recognition to a much simpler regular expression.
- Error handling in `ZettlrUpdater`.
- Changes to the process of renaming files. Now the renaming process should be reflected quicker in the renderer, because we don't send a complete new path object, but only the specific, renamed file.
- Fixes and changes to the dragging behaviour in the renderer.
- Added a dragging event, so that the main process automatically enables dragging out of the app.
- Added the `getRenderer()`-function to `ZettlrDirectories`, so that the `EmptyPaths`-object can send the respective event to the main process.
- Combined the `setContent()` and `save()`-functions in `ZettlrFile`, because there was simply no need to have them separated. Also, removed the `modified`-flag from the file.

# 0.17.1

## GUI and functionality

- **Combined preview and directory pane**. Now only one of both is visible, never both, but also never none. Pressing `Cmd/Ctrl+1` and `Cmd/Ctrl+2` will still toggle visibility of both preview and directory pane, but not in parallel anymore. So hiding the preview pane will automatically show the directory pane and vice versa. Also, if you are on the preview pane, moving with your mouse to the top of the pane will show an arrow that lets you enter the directory pane again. Zettlr will automatically switch to the preview pane in a number of cases: Selection of a directory, searches, and renaming of files.
- Added syntax highlightning for Markdown tables.
- Resizing of combined tree view and preview pane as well es the editor is now possible.
- Changes to the HTML export template. Now tables are better integrated, as well as blockquotes.
- Added an option to choose whether or not the combined view or the regular, old view should be used for preview and tree view.

## Under the hood

- Removed some unnecessary toggle-functions.
- Changes to the styles of preview and directory panes.
- Changes to the main template.
- Markdown table detection is now handled by the ZKN-mode.
- Changes to the styles for enabling both extended and narrow sidebar mode.
- Added another check for popup height in `ZettlrPopup` to ensure popups can be displayed on screen and don't end up being cut off by the window.

# 0.17.0

## GUI and functionality

- Added full stops after TOC-ordinals.
- The `HTML`-export (e.g., for printing) does not rely on `pandoc` to be present on the system anymore. In other words: `HTML`-export is now working everywhere and has no prerequisites anymore. _Attention: As we do not rely on pandoc for HTML exports anymore, this means that the HTML format is likely to suffer from some inconsistencies, as the rendering engine is way less advanced than pandoc. Yet, this should not pose a problem, as the HTML-export is intended to be for quick previews and prints only._
- Added a bunch of options for exporting files, such as:
    - Choose whether to save the exported files in the temporary directory (which is expunged on each restart of the system) or in your current working directory (meaning they are persistent across system reboots and are also accessible normally through your file explorer).
    - Strip Zettelkasten-IDs (such as `@ID:yyyymmddhhmmss`).
    - Strip tags (in the format `#tag`).
    - Completely remove internal Zettelkasten-links (e.g. `[[<link-text>]]`).
    - Only unlink internal Zettelkaten-links (i.e. transform `[[<link-text>]]` to `<link-text>`).
- Switched to the better `xelatex` engine to render PDF documents.
- Added a great number of PDF export customization options. More will be coming in the future (depending on necessities and user wishes).
- Added a feature that search results now also are shown on the scrollbar so that you know exactly where the matches reside in your document.
- Replaced the ugly find-in-file dialog with a Zettlr-style popup and added a replace-function as well. Simply press `Return` while inside the replacement-field to replace the next occurrence of your search term, or press `ALT`+`Return`, to replace *all* occurrences at once. **The search is case-insensitive**.
- Introducing a **distraction free mode**, which can be toggled by pressing `Cmd/Ctrl+J`. This makes the editor fullscreen and mutes all lines except the one in which you are currently working.
- Added option to recall up to ten recently used documents.
- Hashtags are now not rendered, when they are not preceded by a space or are at the start of a line. This prevents links with anchor-names being displayed wrongly.
- Added a shortcut for inserting footnotes: `Ctrl+Alt+F` (Windows+Linux) or `Cmd+Alt+R` (macOS).

## Under the hood

- Moved all exporting functionality to a separate class, `ZettlrExport`.
- Removed unnecessary CodeMirror plugins.
- Removed unnecessary styles and some unnecessary (b/c unused) functionality.

# 0.16.0

## GUI and functionality

- Introducing **Virtual Directories**. Now it is possible to add "ghost" directories to your directories that act as a subset of these directories. They are not actually present on disk (but are persistent with a so-called dot-file named `.ztr-virtual-directory`) and therefore can be used to create collections of files by manually adding files to them. _You can only add files to these virtual directories that are present in the containing directory. Also, you cannot move them because they are bound to their parent directories._
- Fixed a bug that threw an error every time you tried to delete a directory with no file open currently.
- Fixes to the inline commands. Now, when you press `Cmd/Ctrl+I` or `Cmd/Ctrl+B` a second time after you finished writing your strong/emphasised text, Zettlr will actually "exit" the bold/italic markings and not try to insert them a second time. (_Note that it will still insert the end-markings if the characters directly after the current cursor position are not the end-markings_).
- Fixed a bug that threw errors if you were to rename a non-opened file.
- Fixed a bug that threw errors if you were to rename a directory, while none was selected.
- Prevent arbitrary selection in the app to make it feel even more native.
- Huge performance boost on selecting directories and files.
- Translated remotely triggered file- and directory-events.
- Finally fixed the bug that the end-search button disappeared and the input field went in disarray when the window size was too small.
- Re-introduced feature that Zettlr asks the user to replace the current editor content, if the current file has been changed remotely.
- Now, if the current file is removed remotely, Zettlr automatically closes the file in the editor as well.
- On updates, the download URL to GitHub now opens on the system's browser.

## Under the hood

- Removed an excess `console.log`.
- Implemented `indentlist` plugin directly in Zettlr core.
- Continued work on virtual directories.
- Small changes to `Zettlr` and `ZettlrDir` classes.
- Small changes to the markdown shortcut plugin.
- Fixed a small error in `Zettlr` class.
- Removed a huge bottleneck in the directory selection logic (now the Zettlr main process will not send the complete `ZettlrDir`-object to the renderer, but just the hash, because the renderer has a full copy of the objects in memory).
- Removed the same, big bottleneck in the file selection logic.
- Updated all dependencies to their latest version. Thereby we've switched to Electron 2.0.3.

# 0.15.5

## GUI and functionality

- Additions to the search functionality. If you begin typing in the global search field, Zettlr will autocomplete your typings with exact name matches. This way you can directly open respective files from your searchbar by simply confirming the file to be opened with the `RETURN`-key.
- Zettlr will now automatically try to force open a file when you commence a global search, if there is a file containing the typed name somewhere in the system.
- If you click a link without the `ALT`-key now, the cursor will be automatically placed and you can edit the link exactly where you clicked without having to click the position twice.
- Fixes to the attachment pane — now opening a directory will always work.
- Now the vertical scrollbar in the editor uses the default cursor, not the text cursor.
- Fixes to the generation and placement of popups. Now a bigger margin to the edges of the window is ensured, and the popups are now a little bit wider to reduce the possibilities of ugly line-breaks.
- Small fix to the color of directory ribbons in dark mode.
- The attachment pane now refreshes on new attachments without the need to switch to another directory and then switch back. Also, after every watchdog run the renderer receives a new list of objects now in memory.

## Under the hood

- Small changes to the `_renderLinks()`-function in `ZettlrEditor`.
- Calling `_act()` in `ZettlrAttachments` even if there are no attachments to be able to still open the directory in these cases.
- Changes to `_place()` in `ZettlrPopup`.
- Changes to the `ZettlrToolbar` and `ZettlrRenderer` classes.
- Design-fixes.
- Removed an unnecessary check for the now non-existent `projectDir` option in the configuration constructor.
- Added a security check for additional `PATH`-variables in `ZettlrConfig`.
- Additional security-check in `ZettlrConfig`s `set()`-function to only add valid options. Now `set()` will return either `true` or `false` depending on whether the option was successfully set.
- Removed deprecated code from `ZettlrWindow` class.
- Added a security check in `ZettlrWindow`s `prompt()` function.
- Removed some unnecessary code from `ZettlrDir` class.
- Small changes to `ZettlrDir` constructor.
- Began first work on `ZettlrFilter` and `ZettlrVirtualDirectory`.
- Changes to `Zettlr` and `ZettlrRenderer` classes.

# 0.15.4

## GUI and functionality

- Zettlr saves a file prior to exporting to make sure you export what you see (WYSIWYE).
- Now Zettlr is more performant especially in documents containing a lot of links. Also, clicking a link _without_ the `ALT`-key pressed will now remove the link and make it editable, as intended.
- Design fix: Now the sorters in the preview pane don't alter the size of the directory field.
- Design change for Windows users: Now Zettlr on Windows uses the system's default font "Segoe UI", because as of strange font-smoothing effects, Lato is barely readable on Windows machines.
- Fixed a logical error in the script, so now Zettlr will remember where you were in a document and restore that view on every opening of a file (not persistent, i.e. if you close and re-open Zettlr itself, the positions will be reset).

## Under the hood

- Added `export` to the `CLOSING_COMMANDS`.
- Updates in `package.json`, updated dependencies.
- Fixed a wrongly placed `continue` in `_renderLinks()` in the `ZettlrEditor` class.
- Moved the saving of scrolling info from the `open()` function to the `close()` function in `ZettlrEditor`.

# 0.15.3

## GUI and functionality

- Removed some displaying of numbers during search.
- Added more file info - when you click on the word count, a small popup containing info about the characters, characters without spaces and also the selection is shown.
- Added a heatmap that shows you the relevance of the search results by adding a background color to the individual file ribbons. The more green and bright they get, the more relevant the file showed up in the results. **Important**: Files that do not match any of the selectors will be hidden as always, e.g. even grey files will at least fulfill the criteria!
- Removed directory ribbons while in search mode.
- Search mode will automatically be exited when selecting a different directory.
- Also, now when a search is done, the opened file will have all results marked in text so you can easily discern them from the rest of the text.
- Small design fixes.

## Under the hood

- Removed an unnecessary `paths-update` event.
- Augmented `getWordCount()` function to return the wordcount of any given string.
- Removed some strange artifacts from the search.
- Huge improvements to the search functionality.
- Finally implemented the new license in the files

# 0.15.2

## GUI and functionality

- Switched the directory indicator with the collapse indicator on root directories, so that the first always stays first.
- Huge performance increase in rendering the preview list.
- Small fix to the word count. Now an empty editor does not show that there's a word written.
- Removed the `Zoom` menu entry from the Window menu on macOS.
- The Reload-shortcut in debug-mode is now `F5`.
- Small fix to the Tag-recognition (now a `#` sign immediately followed by a delimiter character (e.g. spaces, line breaks or apostrophes) will not render a tag formatting).
- The Attachment pane will now scroll if there are too many attachments in it.
- Added an option to open the currently selected directory in the system's file browser (e.g. Finder on macOS or Explorer on Windows). The respective button resides next to the attachment pane's header.
- Small fix to the context menu: It will popup where the click occurred, and not where the mouse is when the menu is actually shown (noticeable especially when right-clicking a misspelled word).
- Augmented the autoclose-pairs with the default German quotes `„` and `“`.
- Changed the save function so that it does not save immediately, but gracefully implements a way to save changes any time a potentially file-closing command is issued (such as selecting another file).
- Changes to the design of the preview list.
- Removed the save-button from the toolbar and now Zettlr will not show you an indicator whether or not there are unsaved changes, because normally everything should be saved. In case changes are *not* saved under strange circumstances, Zettlr will still prompt you to save them if they would be lost.
- Fixed a small error that led Zettlr to believe that it doesn't need to reorder the opened root files and directories, although it should have, thereby having newly opened files pop up not at the top of the directories' list but at random positions somewhere in the directories.

## Under the hood

- Switched Preview-list rendering to `Clusterize.js` to keep huge lists renderable and reduce loading times.
- Removed the now unnecessary `ListView` and `ListViewItem` classes.
- Removed the unnecessary `file-revert` command handler in `ZettlrIPC`.
- Removed a `console.log` in `ZettlrPreview`.
- Added a `isModified()` function in `ZettlrRenderer`.
- Changes to `ZettlrRendererIPC` to accomodate graceful saving procedure.
- Upgraded dependencies.
- Coloured the output of the less compiler script so that it's easy to discern whether or not an error or a warning occurred.

# 0.15.1

## GUI and functionality

- **Switched license from MIT to GNU GPL v3. This also includes all prior releases!**
- Now if there is a valid URL in the clipboard it will be inserted as the URL on all images and links created, not just if there's nothing selected.
- Fixed a bug that prevented the opening of links if clicked with `Alt`-key pressed.
- Added the code indicators (backticks) to the list of auto-complete pairs.
- Fixed the rendering of internal links.
- Small changes to the design of file IDs.
- Moved the resize handles of quicklook windows completely out of the windows themselves so that they are more easy to reach and don't block the scrollbar.
- Fixed the colours of the directory sorters in dark mode.
- Translated the formattings.
- Updates to the readme.
- ID generation now also works if there is something selected.
- More generally: All CodeMirror commands (such as changing the formatting of a selection) will retain the selection you have made (i.e. they will save them, run the command and afterwards re-select what was selected previously).
- Fixed a small bug that could lead to errors while searching using the OR-operator.
- Updater now shows your current version in the update window.
- Small fixes to the styling of the update dialog.

## Under the hood

- Small change to the zkn-link regular expression (was greedy, now it is lazy) to prevent huge misrenderings in case two links were on one line.
- Removed the unnecessary `_sort()`-function in the `ZettlrDirectories`-class.

# 0.15.0

## GUI and functionality

- Fixed the button text color in popups.
- More shadow under the popups (makes them stick out more in the white mode).
- Now it is possible to open Markdown files directly with Zettlr by double clicking them or dragging them onto the app. Dropping also works for directories (#3).
- Zettlr now tells the Operating System that it is capable of handling `.md`- and `.markdown` files.
- Small fixes to the translations.
- Added an about dialog.
- Now Zettlr also converts "standalone" links (e.g. simple detected URLs without Markdown formatting around them) into clickable links. **Attention: Clicking now works with ALT instead of Shift!**
- Added a small popup to view some stats on your writing.
- Fixes to the word count (now also splits along line breaks).
- Moved all formattings to a small popup (indicated by the carriage return symbol). Also added other formatting possibilities, such as code, headings and blockquotes.
- Fixes to the formatting commands.
- Added an attachment pane (#6).
- Added an option to sort directories chronologically or according to name (#4).
- Begun adding zkn-functionality to Zettlr:
  - Now it is possible to use `@ID:<your-ID>` to give an ID to a file (generate one using the Toolbar Button or by pressing `Cmd/Ctrl+L`). If multiple IDs are defined in such a way, the first found will take precedence.
  - You can now tag your files using the Twitter-like syntax: `#hashtag`. Alt-Clicking on them will trigger a search for the tag.
  - You can now link searches in your files. If you type `[[search terms]]` this will trigger a directory-wide search for the search terms. If the link contains an ID in the format `[[@ID:<your-ID>]]`, Zettlr will try to get an exact match. If there is a file using that ID, it will be immediately opened. Also, a directory-wide search for all files referencing this ID will be conducted.

## Under the hood

- Fixed a small bug in the `ZettlrWatchdog` that prevented remotely added directories from being detected by the app.
- Given the classes `ZettlrFile` and `ZettlrDir` more authority over what happens with them. Now they're handling all events by themselves.
- Made the paths mandatory on creation of new `ZettlrFile` and `ZettlrDir` instances.
- Added `isFile()` and `isDir()` helper functions to check if paths actually denote a valid file or directory.
- Added `openPaths` configuration option to hold all opened paths and re-open them on every start.
- Small fix to the loading mechanism of the configuration to allow flexible arrays (needed for the `openPaths` option).
- Found **A LOT** of unnecessary and duplicate code in the `Zettlr` main class and removed it.
- Handle open events in `main.js` and make Zettlr definitively a single app instance.

# 0.14.3

## GUI and functionality

- Fixed a bug that prevented deletion of files and folders.
- Removed the now defunct autosave option in preferences.

## Under the hood

- Fixed a type error in `ZettlrWindow` that passed `undefined` instead of the window to the `showMessageBox` function.

# 0.14.2

## GUI and functionality

- Fixed input text color in popups (e.g., for new files and directories).
- Removed the autosave functionality. Now Zettlr automatically saves all changes "completely."

## Under the hood

- Updated `less.js` (dev-dependency) to latest version.
- Updated `chokidar` to latest version.
- Updated `electron-builder` (dev-dependency) to latest version.
- Removed all autosave-functions.
- `ZettlrWatchdog` can now add multiple paths to watch
- `ZettlrFile` can now also be root (e.g. have the `Zettlr`-object as parent)

# 0.14.1

## GUI and functionality

- Finally got rid of the horizontal scrollbar in the editor, that was visible on Windows and Linux systems
- Also, customized the scrollbar style to be more decent
- Major fixes to the User Interface (now looks way more modern and less cluttered)
- Fixed an error that did not update the snippet of a file on remote change

## Under the hood

- Added other files and directories to the ignore dirs of `chokidar`
- Fixed a small bug in the `poll()`-function

# 0.14.0

## GUI and functionality

- Now Zettlr can detect relative image paths (i.e. relative to the file in which they are referenced) and show these images successfully
- Fixed a bug that did not update the modification time of a file on save.
- Fixed the non-selection of the current file on directory selection
- Fixed a small bug that sometimes could throw an error when moving directories within the app
- Now a quicklook window can be brought to front by simply clicking its title
- Hid the textarea by default, so that on startup the editor field is clean
- Design improvements

## Under the hood

- Begun another code rewrite. This time, the focus is on two parts: First, prevent any access of object properties from other objects than `this`. Instead, use public functions (also, prevent calling of private functions from the outside). Second: Try to, again, move out some functionality from the Zettlr main class to shorten it.
- Removed unnecessary function calls in the renderer.
- Also added support for the [yarn package manager](https://yarnpkg.com/)

# 0.13.0

## GUI and functionality

- Fixed a bug that could lead to errors and misbehaviour if a huge number of directories and files was added
- Added toolbar button descriptions. Simply hover over a button with your mouse to learn about its functionality
- Added an autosave feature. Now, Zettlr keeps automatic saves of your current file.
- Added a reversion feature. With the revert button you can restore the editor content to the last saved state.
- Added an automatic check for updates. It is run on every start of Zettlr and can be called programmatically by clicking Help -> Check for Updates
- Fixed an error that disabled the end-search button in the searchbar.
- Fixed an error that did not refresh the preview list when a new file was created by saving an empty file.
- Fixed an error that did not select newly created directories in the tree view, although they were selected as could be seen in the preview pane.
- Small changes in the system integration.
- Additional check whether or not Pandoc and LaTeX are installed on the system.
- Added menu entries for downloading LaTeX and Pandoc.

## Under the hood

- Added the `ignoreDir` and `ignoreFile` helper functions to check whether or not a specific path should be excluded or not. This applies to directories and the watchdog. Ignored directory patterns (as regular expressions) reside in `source/common/data.json`.
- Ignoring the `jquery-ui.min.js` file on docs generation.
- Improved the documentation of the main classes.
- Updated to Electron 1.8.3.
- Updated Electron builder to 20.4.0.
- Forgot to update the dependencies for export last time.
- Moved the polling interval into `data.json`
- Added class `ZettlrUpdater` with barebone functionality.
- Added `additional_paths` in `source/common/data.json` to automatically append to electron's PATH as to make sure the additional fields in the preferences are no longer needed (unless in special cases).

# 0.12.0

## GUI and functionality

- *New feature*: Integrated dynamically generated **Table of Contents**! Simply click the hashtag symbol and a popup will appear that lets you quickly navigate through all headings in your file.
- *New feature*: Now **images are automatically displayed**, if they are on a single line (only the image, no other text)!
- *New feature*: Now **links are automatically rendered**! Simply shift-click on them! (closes #12)
- Improved the markdown shortcuts. Now, if nothing is selected, when you trigger the bold or italics option, the cursor will automatically be placed inside the formatting marks, so that you can start typing without having to worry about the placement of the cursor.
- Now, if there is a valid URL in the clipboard when you trigger the insert link/image commands, it will be taken automatically as the linking target, so that you only have to type in the text it should link to.
- Added Open-button to the toolbar to select a new directory (closes #2)
- Switched the icon font from fontawesome to the [WebHostingHub-Glyphs](http://www.webhostinghub.com/glyphs)
- Small UI fix in the preview listing
- Small UI fix: Now Zettlr auto-closes the following pairs of characters: `() [] {} '' "" »« “” ‘’ ** __`.

## Under the hood

- Moved supported filetypes to unified file `source/common/data.json`
- Documentation for all files added.
- `ESDoc`-support integrated for API documentation. Simply run `npm run docs:build` to generate a full documentation in `resources/docs`
- Moved the `handleEvent()` functions from the main objects to the IPC classes.
- Moved the toolbar buttons to `source/renderer/assets/toolbar/toolbar.json` as in the example of Electron Menu, to have more dynamic control over the generation of the toolbar.
- Updated dev-dependencies

# 0.11.0

## GUI and functionality

- Introducing a **pomodoro** counter! Now you can simply click on the circle at the right end of the toolbar to start a pomodoro counter. It alternates task-phases of 25 Minutes with short breaks of five minutes and, after every fourth task-phase, a longer break of twenty minutes. It also notifies you when a phase is over with a small notification and a soft sound. Head over to [the official website](https://francescocirillo.com/pages/pomodoro-technique) to get to know what this technique is about.
- Switched to default Lato font on all platforms (embedded the font in the app)
- Additional check whether or not a file/directory already exists at the target location when moving by drag'n'drop
- Some fixes to the Quicklook-windows
- Moved some development functions into a "debug" mode that can be activated in the preferences.
- Now the zoom in/out menu commands only zoom the editor itself, not the whole application
- Added a small little button to end a search (and thereby make visible again all files)
- Switched most dialogs to the smaller (and really nice) popups
- Moved the Exporting options directly to the new share button
- Now Zettlr shows default context menus for text fields
- Fixed an issue on opening new project directories that provided you with the current directory's path instead of the project directory
- Reversed direction of the changelog to display most recent changes at the top of the file.

## Under the hood

- Included jQuery and CodeMirror as npm packages for easier updating
- Added a `ZettlrPopup`-class for easy displaying of small forms and info texts, this will replace most `ZettlrDialog`-forms, because we don't need such a massive dialog box for a single text field (or something else)
- Updated electron to version `1.8.2`, updated other dependencies.
- Updated scripts section. Now the available commands are:
- `npm run start`: Start the development environment
- `npm run less`: Same command as previous, now only with more output
- `npm run build:quick`: Quick'n'dirty unpacked release for current platform
- `npm run release:this`: Build and pack the app for the current platform
- `npm run release:mac`: Build and pack for macOS x64 as DMG
- `npm run release:win`: Build and pack for Win x64 as NSIS installer
- `npm run release:linux`: Build and pack for Linux x64 both as deb and rpm

# 0.10.0

## GUI and functionality

- Fixed a small bug that did not remove the file list if the open directory was removed from the file system. Now, if the current directory is deleted, Zettlr will automatically select the parent directory.
- Small fix to the translations.
- Added a toolbar button that also triggers the export dialog.
- Fixed an issue that prevented you from autocorrecting misspelled words.
- Fixed the sorting of directories (now case insensitive)
- Fixed an error that didn't update the ID of a file on renaming
- Fixed an issue that threw errors sometimes while moving directories

## Under the hood

- Massive rewrite of the logic behind the preview pane. Now only necessary changes are actually re-rendered (and not, as was the case until now, everything), which decreases the locking-potential of the application as well as the average energy impact. Additionally, now it is possible simply to spit out one updated paths-object from main to simply trigger a (possible) re-render.
- Also massive rewrite of the logic behind the tree view. The changes have the same effects as those in the preview pane.

# 0.9.2

## GUI and functionality

- Changed paper format in the odt-template from "Letter" to "DIN A4."
- Now dialogs are correctly positioned (centered)
- Implemented notifications that can be used variously
- Watchdog now monitors changes to the file system
- Small fixes in functionality and translations

## Under the hood

- Added notification service (can be triggered by sending a `notify`-event to the renderer or call `notify()` on a body element.)

# 0.9.1

## GUI and functionality

- Fixed broken PDF export in 0.9.0
- Small improvement in the HTML export template. Now if you want to print out the HTML file, it should look way better than before.

## Under the hood

- Updated dependencies to electron 1.7.11 to react to exploit [CVE-2018-1000006](https://cve.mitre.org/cgi-bin/cvename.cgi?name=CVE-2018-1000006). [See the electron project's blog for more information](https://electronjs.org/blog/protocol-handler-fix).

# 0.9.0

## GUI and functionality

- Fixed a bug that did not show the exact word count of 1.000 words in the toolbar.
- Translated the word counter into de_DE, en_US, en_GB and fr_FR
- The preview pane now does not scroll to its top on saving if it does not contain the current file
- Heavily improved footnote placement and removement
- Footnotes now show on hover to ease previewing.
- Fixed a small error that threw errors on deleting file with no file selected
- Fixed selection accuracy in Quicklook windows after they have been resized.
- Added modification time of files in the file preview.
- Modified the night mode and snippets toggler to display the status as checkmark (also amended the translations respectively)

## Under the hood

- Updated development dependencies
- Additional security check in the `trans()` method
- Footnote plugin now features way better RegEx recognition and works reliably.
- Also, made the footnote placements and deletions to only create one single history event (so that you don't have to press `Cmd/Ctrl+Z` twice to remove the footnote/re-add the footnote)
- Added basic watchdog functions. Not very sophisticated by now but it works.
- Now package.json does not trigger a rebuild of all modules when electron-builder is called (as we only rely on those already prebuilt)
- Again some rewrites to slimline the app
- Renamed events (now dir and file are prepended for easier identification)
- Now the renderer is completely autarc concerning configuration as darkTheme and snippets. This means the renderer can now be reloaded in dev mode without screwing up the config in main. (`afterWindowStart()` has been removed and set in the renderer)
- Wrapped the menu generation into a class (making it possible to set menu items based on configuration options)

# 0.8.1

**This is an emergency patch**. It fixes an error on Windows and Linux systems that disabled the complete main menu, making it unable to execute commands from the menu (e.g., opening a new root folder).

- Fixes a bug that rendered the whole application menu unusable
- Minor localization fixes

# 0.8.0

## GUI and functionality

- Context menu over a erroneous word now gives you suggestions on possible replacements; selecting them will replace the word.
- Fixed a small rendering bug that caused the editor not to correctly select text after hide/unhide of either the tree view or file preview pane.
- Included a toolbar and moved the global search out of the preview pane
- Fixed a small bug in which the title of the main window still showed the title of the currently opened file after it has been deleted
- Fixed a bug that made it impossible to export to PDF on Windows when Zettlr was installed to the `Program Files`-directory
- Fixed a bug that did not close the overlay if there were no dictionaries selected for spell checking
- Finally implemented the make/unmake itemized or numbered list function
- Also, finally added an easy way to insert and remove footnotes.
- - Fixed an error in which you could not save "empty" files on the fly if you just started typing into the editor without any file open.

## Under the hood (i.e.: technical stuff)

- Replaced npm package `trash` with electron internal `shell.moveItemToTrash()`
- Hardened the translation package against potential errors and accounted for also probably missing translations

# 0.7.0

- Included Spellchecking (en_US, en_GB, fr_FR, de_DE, more languages on request)
- Translated app into English, German and French.
- Introducing **Quicklook**: Right-click on any note and click "Quicklook" to open the file in a small overlay window. This enables you to keep open a file while simultaneously reading (and copying text) from different files.
- Fixed a minor error with the detection of clickable links
- Fixed an error that prevented searching for exact phrases
- Added a short check that Zettlr does not try to move a directory into a subdirectory.
- Multiple minor fixes and improvements
- Preview pane and directory tree view can now be hidden via `Cmd/Ctrl+1` and `Cmd/Ctrl+2`

# 0.6.0

- Now the file lists are automatically sorted on renaming files to immediately reflect a possibly changed order.
- The global search now also includes the name of the file
- Fixed a small error that prevented Zettlr from searching the first file in the preview pane
- Fixed an error in the inter-process communication (IPC) that led to unexpected behavior when using Shortcuts.
- Fixed an error that prevented renaming of directories if a file was selected.
- And behind the scene: We've rewritten the whole code base and made it more efficient — that's why the version has switched to 0.6.0

# 0.5.1

- Fixed a bug that disabled the creation of new directories and instead threw errors
- Fixed an error that was thrown by pandoc on each PDF export.

# 0.5.0

- Improved drag and drop of directories
- Moving files now works via drag'n'drop as well
- Fixed a bug that led to undefined errors while trying to rename directories
- Much cleaner arrow-key navigation through the preview pane — now failsafe.
- Now you can navigate to top or bottom in the preview list by holding Cmd or Ctrl while pressing the arrow key.
- Global search is now non-blocking and provides a progress indicator
- Now Shift-click on URLs opens these in external browser.
- Implemented preferences.

# 0.4.0

- Color theme unified (now less colors, more consistency)
- More generally, adaptions in design
- Included directories into preview list pane to mark where directories begin and end
- Now files and directories are automatically sorted, whenever a new gets added
- Renaming of files and directories is possible now.
- Moving of directories via drag'n'drop is now possible.
- Dark Theme configuration stays also after quit and restart.
- Minor bug fixes and improvements (especially failsafes)
- Context menu
- Auto closing of brackets and quotes

# 0.3.0

- The search dialog for the currently opened document now does not close on Enter but enables you to repeatedly press `Enter` instead of `Cmd/Ctrl-G` to `findNext`
- Added several shortcuts for comfortable editing: `Cmd/Ctrl-B` boldens a selected text (or inserts bold-markers at cursor position). Accordingly, `Cmd/Ctrl-I` emphasizes, `Cmd/Ctrl-K` converts the selection into a link and `Cmd/Ctrl-Shift-I` inserts an image.
- Added support for HTML, DOCX, ODT and PDF export using Pandoc and LaTeX

# 0.2.0

- Rewritten version with again several major code rewrites that have been done before this SVN began.

# 0.1.0

- Initial Version w/ several code rewrites that are not documented here.<|MERGE_RESOLUTION|>--- conflicted
+++ resolved
@@ -1,13 +1,9 @@
 # (no version assigned)
-<<<<<<< HEAD
+
+## GUI and Functionality
+
+- Fixed a bug causing Export Project to fail.
 - All images paths created when pasting or dropping an image are now relative and POSIX (using forward slashes). This unifies images paths across platforms (in particular Windows) and insertion method.
-- Parenthesis in images paths created when pasting or dropping are now escaped with percent-encoding (%28 %29)
-=======
-
-## GUI and Functionality
-
-- Fixed a bug causing Export Project to fail.
->>>>>>> a814bd10
 
 # 1.7.2
 
