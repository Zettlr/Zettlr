--- conflicted
+++ resolved
@@ -22,15 +22,11 @@
 - Fix the wikilink/Zettelkasten link Lua filter (#5605).
 - Zettlr now properly retrieves attachments also for items residing in group
   libraries (#5647).
-<<<<<<< HEAD
-- Updated German (`de-DE`) translation
 - Use shortcuts to navigate search results from the global search (#5718).
-=======
 - Updated translations:
   -  German (`de-DE`)
   -  French (`fr-FR`, #5688)
   -  Taiwanese (`zh-TW`, #5656)
->>>>>>> 28b034a2
 
 ## Under the Hood
 
