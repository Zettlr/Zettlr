--- conflicted
+++ resolved
@@ -10,17 +10,15 @@
   characters, behind which a starting Magic Quote can begin
 - Zettlr now properly uses a proper filename extension on export even when using
   extensions
-<<<<<<< HEAD
-- Fixed a bug that would sometimes cause the autocomplete pop-up not showing
-  when editing an existing Zettelkasten link
-=======
+
 - The generic text input context menu shows proper labels (#4655)
 - Improved the French translation
 - Improved the Japanese translation
 - Fixed link previews for short notes
 - Updated the notification and menubar (Windows/Linux) icons to the new logo
 - Fixed a bug that would prevent changing the directory sorting order (#4654)
->>>>>>> 99fef389
+- Fixed a bug that would sometimes cause the autocomplete pop-up not showing
+  when editing an existing Zettelkasten link (#4653)
 
 ## Under the Hood
 
