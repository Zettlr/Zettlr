# Upcoming

## GUI and Functionality

(nothing here)

## Under the Hood

(nothing here)

# 3.0.1

## GUI and Functionality

- Monospaced elements such as inline code elements are now rendered in monospace
  font again
- Fixed a bug preventing assigning colors and descriptions to tags in the tag
  manager
- Magic Quotes detect forward and backward slashes (/ and \\) as non-word
  characters, behind which a starting Magic Quote can begin
- Zettlr now properly uses a proper filename extension on export even when using
  extensions
- The generic text input context menu shows proper labels (#4655)
- Improved the French translation
- Improved the Japanese translation
- Improved the Catalan translation
- Fixed link previews for short notes
- Updated the notification and menubar (Windows/Linux) icons to the new logo
- Fixed a bug that would prevent changing the directory sorting order (#4654)
- Fixed a bug that would sometimes cause the autocomplete pop-up not showing
  when editing an existing Zettelkasten link (#4653)
- Fixed a bug that would sometimes cause the last active tab(s) to not be
  remembered correctly on launch
- Improved calendar view layout
- Fixed a visual bug that would make a distraction-free editor overlay even
  pop-overs
- Fixed a small glitch that would prevent proper visual indented alignment of
  images when inside of list items
- Replace the long "Open image externally" message with an icon on prerendered
  images and move it to the title; also make the message translatable
- GraphView's labels are now rendered filled instead of stroked, to make it
  easier to read the labels. 
- The GraphView does now support multi-window, so clicking a link will open it in
  the last focused window. If the file is already open in a leaf, that file will
  be in that leaf, otherwise it will open the file in the last focused leaf.
- Shift+Click in GraphView will force the document to be opened in a new tab.

## Under the Hood

- Fixed the `plainPandocReaderWriter` utility function to properly extract the
  plain reader/writer in all possible configurations
- Improved performance of the math equation parser
- Improved performance of the footnote parser
- Improved performance of the plain link parser
- Renamed the Catalan translation file from `ca-CA` to `ca-ES`
- Moved the notification provider to a utility function
- Refactored Popover logic to use props instead of data for initialization to
  ensure the data is available upon component instantiation, making the logic
  less brittle
- Refactored a hacky solution that would not remember the previous editor state
  when entering distraction free mode and led to various other issues and bugs
<<<<<<< HEAD
- DocumentManager's `openFile` does now handle the case when windowId is undefined
- The WindowProvider keeps now track of the latest focus window, to support
  DocumentManager's behavior. `getFirstMainWindow` will first go through the
  focus order, before falling back to it's previous behavior.
=======
- Update Electron to v25.8.1 to mitigate CVE-2023-4863
>>>>>>> ededfada

# 3.0.0

## READ THIS FIRST!

This update brings a host of changes and new features. If you're upgrading from
an older version of Zettlr, you will have to re-do a few things because due to
the extensive changes, we had to adapt how your data is persisted. Here's the
quick list:

1. Your open documents will have to be re-opened once. Regardless of which files
   were open previously, they will all be closed after the update.
2. There are no more unsaved in-memory files.
3. Two default settings have changed in order to maximize benefits from the new
   features: Avoid new tabs is now set to false (since split-panes also allows
   you to spread out your open documents across several panes and windows), and
   Always reload remote changes is now set to true by default.
4. The defaults system has changed. You will see new export options that weren't
   there before, and you will see some weird `export.format.yaml` and
   `import.format.yaml` export options. These are the "old" profiles we have
   kept in case you made modifications. We suggest you copy over all changes to
   the new profiles and then delete them, or rename those old ones to more
   memorable names. Read more below.
5. The TableEditor has received a better save strategy to prevent data loss. As
   it is impossible to fully control the data flow from the visual table element
   into the underlying Markdown document, this data flow is now explicit: Tables
   now feature a save button (with a disk icon) at the top of the table. Its
   background will be green as long as the table has not been modified. Once it
   it modified, the background will turn red. Click the button to apply all
   changes to the document.
6. Quicklook windows are completely gone now.
7. Footnote editing has changed: Instead of editing the footnote in-place by
   `Cmd/Ctrl`-clicking it, there is now an "Edit" button inside the footnote
   preview which, upon clicking, will bring you to the footnote context. This
   has the benefit that you will have full syntax highlighting support as well
   as any shortcuts and commands you may need.
8. We have deprecated the Zettelkasten link start and end configuration
   settings. Both are now fixed to `[[` and `]]` respectively. We have figured
   that nobody needs to configure this, and it makes many parts of our code
   easier.

## New Icons on Windows and Linux

For 3.0, we decided that it's time to give our app icons a facelift. For the
past six years, Zettlr sported working, but relatively bland icons to convey its
existence on the taskbar to its users. The new icons still convey the same
message, but you will notice that they now integrate much better into the new
Windows 11 Fluent UI.

We decided to exchange the icons on Linux as well. They may not seamlessly
integrate into your specific UI, but we feel they will definitely look more
modern than the previous iteration of icons.

With this move, the Windows and Linux experience of Zettlr finally moves on par
to the macOS experience, which has received an updated icon with the release of
Zettlr 2.0.

## Split-Panes and Multiple Windows

A long awaited feature has made it into this version: Now you can open multiple
windows and you can split the editor area in every window into multiple parts,
so-called editor _panes_ (sometimes we may call them "leafs" since internally
they are represented as a tree structure. Feel free to remind us in that case
that we're talking to humans, not our code). This means you can now open as many
files as you wish at the same time, and you can spread them out across multiple
windows. This will especially benefit workflows that rely on having open
multiple files side by side to copy information or to read them. However, if you
are happy with the old ways, you can of course opt not to use them. Here's how
it works:

* You can open a new window by choosing the corresponding menu item in the
  Windows submenu, or by pressing `Cmd/Ctrl+Shift+N`.
* You can now drag document tabs not just within the tab bar, but also onto the
  editor area. If you move a document tab to the borders of the editor, a
  shimmer will appear that indicates that you can split the editor to that side.
  If you drop the file on one of the four borders of the editor, this will split
  the corresponding editor in two along the specified direction (left, right,
  top, bottom) and also move the file into that new pane.
* You can also move document tabs between multiple panes by simply dropping them
  in the center of an editor pane. As long as there's no shimmer, the file will
  be moved instead. You can also drop a file onto a tabbar of one of the
  editors, which will have the same effect (but it will be indicated with the
  same blue shimmer as when you are splitting an editor).
* After you have closed the last file inside such a pane, it will automatically
  close itself. If the pane was part of a split, the other pane will then occupy
  the place of the now closed editor pane. To create the pane again, simply drag
  another file to the correct border of an existing editor pane.
* You can resize the panes at will. Unlike the sidebar and file manager, we have
  not implemented any size limits, so with a little bit of care, you can create
  your unique mosaic of files.
* Since we are now not limited to one active file and one set of open files per
  window, these notions have changed their meaning. Now, every editor pane has
  one set of open files and one active file. Each window also remembers which
  pane was last active so that global features (such as the sidebar) can show
  you information based on the most recently focused editor pane's active file.
* Most contextual information (table of contents, list of references, etc.) will
  now update based on the most recently focused editor. In order to make those
  places show information relating to one of the open editors, simply click with
  your mouse inside to focus them.

## New Defaults/Profile File System

This update introduces a new way to work with defaults files. At a glance,
here's what has changed:

* Zettlr now understands the `reader` and `writer` properties of defaults files
* It uses those properties to determine if a file can be used for importing or
  exporting, and displays the appropriate files in the relevant places for you
  to choose
* You can now create new defaults files, rename existing ones, or remove them
* When changing the `writer` or `reader` for such a file, this change will be
  recognized by Zettlr and be treated accordingly
* This also means that Zettlr will from now on only ship with a minimum set of
  profiles; but any additional import/export formats can be created by you with
  just one click
* Additionally, because of this, you are now able to export LaTeX files directly
  without running them through a Markdown interpreter first, allowing you to,
  e.g., create beamer slides or write plain TeX files within Zettlr
* Furthermore, we have dropped our internal reveal.js exporter, since Pandoc
  supports everything we did out of the box (and better) than our exporter

## Tag Manager Update

The tag manager has received a necessary face lift. Now, the tag manager shows
all your tags and allows you to assign/un-assign colors and descriptions. This
makes it easier to assign colors to certain tags without having to remember the
tag first. Additionally, it gives you a better overview over your tags. The info
is now being propagated better across the app, with more places showing the
assigned colors for tags.

Additionally, you now have a better way to consolidate your tags: Within the
tag manager, you can now rename tags in order to clean up your tagging system.

### Splash Screen

As more and more users have increasingly large workspaces, we receive an
increasing amount of feedback that the app start seems sluggish. To indicate
that nothing is wrong and Zettlr simply needs time to recreate the cache, we
have implemented a splash screen that shows if the file loading isn't finished
after one second and displays the boot process to show what is happening behind
the hood.

### Migration Guide

There are two instances where you will want to migrate something.

#### Old defaults files

Since Zettlr will never remove any data without asking, it will keep the
previous files in your defaults directory. Now that their filename is also
meaningful, you can see them by their naming structure: `import.format.yaml` and
`export.format.yaml`. You are free to remove them or rename and keep them.

Zettlr ships with a set of new files that are now additionally appropriately
named. Those files are "protected". Protected files have a small lock icon next
to their name. Protected means that if you delete or rename them, they will
automatically be recreated. You can use this to your advantage: By deleting such
a file, you are effectively resetting it to factory default (good if you forgot
what you changed). By renaming such a file, you can effectively make a copy to
have several versions of the same settings depending on your needs.

#### Reveal.js Presentations

Since we have now dropped our internal reveal.js exporter, there are a few
changes you have to make to your existing reveal.js presentations. First, the
theme must now be defined in a YAML frontmatter instead of via the dropdown. A
minimal working YAML frontmatter will look like this:

```markdown
---
theme: league
---

... the rest of the file
```

Supported theme values are:

* `beige`
* `black` (the default, in this case you can omit the `theme` variable)
* `blood`
* `league`
* `moon`
* `night`
* `serif`
* `simple`
* `sky`
* `solarized`
* `white`

Then, in order to get a working reveal.js presentation, you have to make sure
that the property `standalone: true` is inside the profile (this is the
default). In order to additionally copy everything into the HTML file to create
a truly self-contained presentation, set the property `self-contained: true`.

All other things should work as before, but may require a small tweak here or
there.

## GUI and Functionality

- **New Feature**: You can now open multiple main windows, each with their own
  files loaded
- **New Feature**: You can now arbitrarily split the editor area into multiple
  editor panes to keep open as many files at the same time as you wish
- **New Feature**: After a long time, you can now again drag and drop entries in
  the table of contents in the sidebar to rearrange sections of your file
- **New Feature**: Overhauled, improved, and streamlined the defaults file
  system used by the importer and exporter
- **New Feature**: You can now pin tabs, which prevents them from being closed
- **New Feature**: The editor will now check your Markdown for potential style
  issues (can be disabled in the preferences)
- **New Feature**: In the combined filemanager mode, you can now see writing
  targets as a ring progress bar in the position of the file icon
- **New Feature**: Zettlr can now automatically update internal links (Wiki/
  Zettelkasten style) if you rename a file
- **New Feature**: When you hover over a link, you can now get a link preview
- **New Feature**: Zettlr now features a LanguageTool integration. You can turn
  it on in the Spellchecker settings and even provide your LanguageTool username
  and an API key to unlock premium features
- **New Feature**: You can now activate a statusbar that shows some context-
  specific information for each editor pane you have open; this statusbar also
  shows you information for code editor panels, e.g., in the assets manager
- **New Feature**: Changing a certain set of configuration options will make
  Zettlr ask you whether you wish to restart the app for the changes to take
  effect
- **New Feature**: While modifying import and export profiles, Zettlr will now
  check them for validity, and inform you of any potential errors
- **New Feature**: You can now specify the Pandoc working directory in a file's
  frontmatter with the property `pandoc_working_dir` within the `zettlr`
  object
- **New Feature**: Right-clicking on a file or directory now also gives you the
  option to copy the absolute file or folder path to the clipboard
- **New Feature**: There is now a new menu item that allows you to conveniently
  clear the FSAL cache in case of some errors
- **New Feature**: A new gutter to the left side of the editor will now display
  arrow buttons next to footnote reference bodies that will select the
  corresponding footnote reference up in the text upon click
- **New Feature**: Add splash screen to indicate FSAL loading progress
- Note preview tooltips now display a sanitized HTML version of the note's
  Markdown contents
- **New Feature**: Both entire YAML documents (including both profiles and
  regular files) as well as YAML frontmatter sections in Markdown documents are
  now linted, providing a visual indication that a piece of YAML code contains
  syntax errors that prevents, e.g., Zettlr from detecting the file's title or
  Pandoc from properly reading the metadata of the document
- Removed the "Get LaTeX" menu item since (hopefully) now the advice in the docs
  and in the tutorial are sufficient
- Replaced the old Markdown-to-HTML and HTML-to-Markdown converter with more up-
  to-date modules. This should not change how pasting from HTML or copying as
  HTML work, but it could.
- The TableEditor now has a clear data saving strategy: Whenever you change a
  table, you need to manually click the disk icon at the top of the table to
  apply all your changes to the document so that it can then be saved
- Quicklook windows are gone completely now, since they can be more than
  replaced by the new split views and multiple windows
- The windows now finally correctly remember their positions, fixing an old bug
- Improved the link tooltip inside the editor; it will show faster now and is
  easier to access
- Zettlr now recognizes Quarto Markdown files (`*.qmd`)
- Code files (e.g. `*.tex` or `*.json`) now have line numbers enabled and the
  margins of the main editor removed by default
- The sidebar tabs are now static at the top, meaning you don't have to scroll
  up within a long list just to see the tabbar
- Lists (especially in the assets manager) now also allow you to remove entries
  with a right click
- Fixed the Simple PDF, Textbundle, and Textpack exporters
- Added new variables for snippets:
  - `CURRENT_ID`: Holds the currently assigned Zettelkasten ID to the file
  - `FILENAME`: Holds the filename of the current file
  - `DIRECTORY`: Holds the directory path for the current file
  - `EXTENSION`: Holds the file extension for the current file
- Fixed inability to move the text cursor while renaming files in the file tree
- Fixed ability to case-sensitively rename files
- Fixed an incredibly dangerous bug that would lead to data loss if the app was
  being shut down before the statistics provider has been booted up; in which
  case the provider would overwrite sometimes several years worth of statistics
  with empty data
- Added the ability to use mouse buttons 4 and 5 for forward/backward navigation
- Fixed a visual glitch on Linux where in dark mode the active tab would have no
  colored bottom border
- Added a third exporter option: You can now have Zettlr ask you everytime where
  it should store an exported file
- In case of an error, the error dialog will now also present the Pandoc error
  code
- Fixed a minor bug in toolbar toggle controls that necessitated clicking them
  twice to bring them into the "active" state (holds especially true for the
  sidebar toggle)
- Fixed faulty updates on Windows: Now the downloaded file should be opened
  without any errors
- Middle-mouse clicks on the collapse/uncollapse indicators in the file tree
  should no longer trigger scrolling behavior on Windows
- File tree items now show their absolute path on mouse hover
- Clicking a directory will now also uncollapse it without having to click on
  the arrow
- The graph view now uses as labels YAML frontmatter titles, first headings
  level 1, or a filename without extension based on the preferences
- Fixed a usability issue on macOS where if you wanted to select a BibTeX file
  for your citations you had to click through intransparent buttons before being
  able to; now you can immediately select both CSL JSON and BibTeX files
- Parsed links will now show the correctly resolved link as titles
- The file tree now properly cuts too long file and directory names, indicating
  these with an ellipsis, rather than simply cutting off the text mid-letter
- Pressing `Cmd/Ctrl+S` while a TableEditor is focused, this will now trigger an
  update that applies the changes to the underlying document. In other words,
  when editing a table, you can press `Cmd/Ctrl+S` twice to first apply any
  changes from the table to the document and second save the document itself.
- The editor now recognizes Pandoc attribute syntax (e.g., `{.unnumbered}`)
- Added `lua` syntax highlighting support
- Improved the tutorial to make use of the new split views
- Citation keys in the autocomplete dropdown are now sorted by number of
  occurrences in the text
- Fixed the readability mode color gradient (red -> purple -> blue -> green)
- The "Save changes" dialog is now simpler and easier to understand
- The main editor is finally properly styled and looks more natural to work with
- Pre-rendered citations within Zettlr now respect the composite flag, meaning
  that `Some sentence by @Author2015` renders as
  `Some sentence by Author (2015)` instead of `Some sentence by (Author 2015)`
- Tags now include a measure of informativeness or uniqueness, called Inverse
  Document Frequency (IDF); the higher this value the more informative a tag is.
  This number is shown in the tag manager, and tags are ordered by this in some
  places
- The file autocomplete now also includes links to not-yet-existing files. This
  enables you to define links to files that you may want to create at another
  point in time and ensure that all files that link to this file include the
  correct link
- The editor now uses the built-in search panel from CodeMirror
- Added support for COBOL syntax highlighting
- Zettlr can now recognize changes to the Zettlr directory files (where things
  such as sorting and project settings are stored), which means that, if you
  have Zettlr open on two computers and synchronize your files, changes you make
  in one app should be picked up by the other
- Zettlr can now detect changes to the status of a directory as a git repository
  during runtime
- The "Characters without spaces" info is no longer present in the toolbar
  counter widget; the "characters" count now represents always the count without
  spaces across the app
- Mermaid charts now dynamically switch themes between `default` and `dark`
  depending on the app's display
- In various parts of the app, URLs will now be displayed in a shortened format
  if they are long and the space is limited
- If you make use of glob-patterns to filter which files will be exported during
  project exports, you will now get a visible error message if your glob-
  patterns have removed all files so that none remain to be exported
- Clicking on the "Project Properties" button in a directory properties popup
  with activated project functionality now closes the popup
- Redid the emphasis renderer to work on the SyntaxTree directly, which makes
  the emphasis render more properly and now works much faster than before
- Users on macOS can now disable window vibrancy
- Non-existing citekeys in the document no longer cause the list of references
  to be empty
- Dark mode is now set to `system` by default for all operating systems, not
  just macOS/Windows
- A new "match whole word" setting allows to control whether AutoCorrect can
  also correct partial words
- The tutorial is now available in Dutch as well.
- The combined file tree is now more verbose when it comes to icons: Folders
  now always have icons to indicate that they're folders (can be overridden with
  a project icon or a custom icon), and Markdown files have a more distinct icon

## Under the Hood

- Refactored the main editor component further
- Refactored the Sidebar panels into their own respective components
- Upgrade Electron to `25.x.x`
- Upgrade Pandoc to `3.1.6.2`
- Pandoc is now also available natively for Apple Silicon (darwin arm64)
- Upgrade Chart.js to `4.x.x`
- Upgrade CodeMirror to version 6
- Upgrade to Yarn v2
- Exchange `electron-devtools-installer` with `electron-devtools-assembler`, as
  the former appears to be unmaintained
- Moved from Electron Builder to Electron Forge for building Debian and RPM-
  packages, since Electron Builder seems to produce a few errors which Forge
  doesn't
- Switch from deprecated `@clr/icons` to `@cds/core`
- Pandoc logs are now logged in every case
- Improve the display and functionality of log messages
- Switched the configuration file management for the different service providers
  from the previously very bodged methods to the unified and new
  PersistentDataContainer
- Changed the default ports for the logging server to 9001 to avoid collisions
  with PHP fpm installations on development systems
- The yaml frontmatter title property is now its own property on file
  descriptors to centralize the extraction logic and save some code on the
  renderer's side
- Extracted the ID extraction functionality to its own utility function
- Fixed a bug that would incorrectly detect Python comments or C++ pragmas as
  tags
- Removed all `Meta` descriptors; now all descriptors are unified across main
  and renderer processes
- Documents are now no longer managed by the editor leafs. Instead, they are
  managed by the document provider
- Completely removed all instances of `hash`; the FSAL cache now is being called
  with absolute file paths. Hashed paths are only used to determine the shard.
- Exchanged `nspell` with `nodehun` so that we can load any Hunspell-compatible
  dictionary file in Zettlr, including the previously too-complex ones such as
  the Italian or Portuguese dictionaries
- Fixed the build pipeline so that native Node modules are now code-signed and
  work on macOS and Windows, meaning that `chokidar` should not need to fall
  back to CPU intensive polling anymore
- Sandbox print preview window iframe elements
- The update check will no longer block the boot cycle, making start up times
  fast even in degraded Wifi contexts where there is a connection, but extremely
  slow
- Zettlr now attempts to extract the version strings for supported external
  programs (such as Pandoc, Git, and Quarto) and displays them in the About panel
- Exchanged Zettlr Translate system with `gettext`
- Removed the translation provider, since its remaining functionality to list
  available dictionary files and translations has now been moved to the main
  command hub
- Removed the `Zettlr` class; the last remnant of the old, class-based system
- Remove deprecated modules `svg-inline-loader`, `raw-loader`, and `file-loader`

# 2.3.0

## GUI and Functionality

- **New Feature**: You can now customize the toolbar and add or remove buttons
  as you see fit
- **New Feature**: You can now navigate the file tree with the arrow buttons
  after activating the quick filter; use up and down to visually move through
  the visible items and left/right to collapse/uncollapse a directory; use Enter
  to "click" that item
- **New Feature**: The document tabbar now features buttons so you can easily
  scroll horizontally through many tabs
- Added "Copy filename", "Copy path", and "Copy ID" items to document tabs
  context menus (thanks to @kyaso)
- Added "New File", "Next File", and "Previous File" buttons to the toolbar
- The query input now gets blurred when starting a global search in order to
  prevent the dropdown from showing up, especially during auto-searches
- Added keyword/tag CSS class names to YAML frontmatter tags
- Added the last modification date to the file list, even if the additional info
  setting is turned off
- The "restrict to directory" field will now be empty by default
- Pressing `Tab` while the query input is focused will now directly focus the
  restrict-to-dir input
- The table of contents in the sidebar now shows the title of the currently
  active file, if applicable
- Removed the less-than-helpful file and folder removal shortcuts
- Fixed the recent documents menu on Windows
- Fixed wrong character count if counting without spaces
- Fixed wrong word count for indented lists
- Fixed wrong keyword/tag CSS class names
- Fixed jumping of the code editor in the assets manager
- Fixed wrongly positioned tabstops during snippets autocomplete
- Fixed an error that would erroneously render citations in footnote previews or
  copied text with styling

## Under the Hood

- Ignore `IDEA`-related files
- Update Pandoc to `2.18`
- Refactored the main window's store to be more modular for the upcoming
  additional changes
- Added an additional check for frontmatter values in code files

# 2.2.6

## GUI and Functionality

- A malformed directory settings file now does not prevent loading the
  directory; instead the malformed file is now removed
- Fixed a small visual glitch on Linux where the selected file was not
  highlighted in the file list in the thin or expanded file manager modes
- Fixed heading ID links not working with, e.g., accents
- Fixed heavy latency when working on a file with many related files

## Under the Hood

- Simplify the codeblock class hook again to significantly improve typing speed
- Updated all dependency packages to the respective latest versions

# 2.2.5

## GUI and Functionality

- Localized Previous/next file menu items
- Fixed selection of words on right-click in the editor
- Editor word selection on right-click now accepts both `'` and `’`
- Add Fortran syntax highlighting (keyword `fortran`)
- Fix a bug that could lead to data loss when changing documents while a table
  has focus
- Added an extra check so that unexpected values of `openDirectory` would not
  prevent Zettlr from starting
- Make the vim command line visible and style it according to the Zettlr themes
- Clicking on the toolbar now doesn't steal the focus from other elements,
  making it more comfortable to drag the window and immediately continue writing
- Added slight transparency to the inline code background color so that block
  cursors are visible inside that code
- Resizing an image upon pasting from clipboard now works better, since the
  aspect ratio will only be recalculated once you leave the input field (i.e. by
  tabbing into another input); this way you can just type in a specific number
- Disabling "render task lists" will now also disable the application of task
  lists; this helps speed up editing long documents with many tasks
- The main editor search now no longer automatically searches
- When opening the main editor search, anything in the search input will now be
  selected
- Fix unintended global search start
- Highlight results from global search in the main editor text
- The code editor in the assets manager now scales with the size of the window
- Added an option to prevent Zettlr from checking for updated translations

## Under the Hood

- Switched to the new code signing certificate for the windows installers
- Write errors which are logged properly to disk
- Display errors in the log viewer
- Added the default Homebrew installation directory for Apple Silicon Macs in
  order for Zettlr to find Pandoc installed via brew.
- Improve global search typings

# 2.2.4

This update changes the scroll effect on the document tab bar to be smooth
instead of snappy. To revert to the old behavior, you can use the following
Custom CSS:

```
body div#tab-container {
  scroll-behavior: auto;
}
```

## GUI and Functionality

- **New Feature**: You can now switch between zooming the whole GUI or just the
  editor font size when using the zoom menu items/shortcuts
- Restores the display of links in the related files section of the sidebar
- Differentiate between inbound, outbound, and bidirectional links in the
  related files section
- Fix related files display and link reporting
- Added a smooth scrolling effect for the tab bar
- Added classes in order to conditionally style the related files section based
  on the type of relation, the classes are `tags` if the relation is based on
  keywords, `inbound` for incoming links, `outbound` for outgoing links, and
  `bidirectional` for links from and to the said file
- Clicking on math now places the cursor correctly, reducing friction
- Select the image markup when clearing a rendered image by clicking on it
- Image captions do not disappear anymore while you are editing it, even if you
  move the mouse out of the image area
- Improve icon alignment in the related files section
- Relaxed conditions for emphasis rendering by just excluding word-characters
- Tab characters are no longer detected as spelling errors
- You can now choose to indent using tab characters instead of spaces
- Do not close the file left to a new usaved file upon saving the file
- Fixed a weird race condition in which the file manager would remain ignorant
  of an in-memory file after it has been saved to disk
- Changes to your files should now be detected immediately also on macOS
- Fixed a bug that would disable both types of magic quotes (single + double)
  if you disabled only one type
- Improve styling of progress bars on all platforms

## Under the Hood

- Resolve links on-demand in the link provider
- Factor out the `clickAndClear` functionality to its own helper
- Improve editor image CSS
- Factor out the checks to see if we can render some element to unify behavior
  across rendering plugins
- Update most pure Node scripts from CommonJS to ESM in order to support the new
  versions of csso, chalk, and got
- FINALLY managed to get fsevents to run! After about three years or so.
- Add support for JabRef `fileDirectory`-style comments

# 2.2.3

## GUI and Functionality

- The graph view now only updates when the underlying link structure has in fact
  changed
- Fixed an issue that would break project exports since we accidentally passed
  not just Markdown and code files, but also everything else in that directory
  to pandoc (including, but not limited to, PDFs, HTMLs, images, etc.)
- The graph view now supports displaying labels permanently; useful for smaller
  graphs
- Better graph sizing
- You can now highlight specific vertices based on text matching on its path
- The graph view scrolling has now been replaced by moving zoom, i.e. wherever
  your mouse cursor is when you zoom, the graph will zoom in ever so slightly
  onto that position
- Tags/keywords in a YAML frontmatter are now properly lowercased
- Massively improve the speed of graph building
- Fixed an error that would prevent the creation of new directories
- Fixed a bug that would always export a revealJS presentation using the black
  stylesheet
- Fixed commented entries in the YAML frontmatter being detected as headings
- The file tree now remembers which directories are opened for longer
- Make the emphasis rendering plugin less aggressive

## Under the Hood

- Remove the dependency on the LinkProvider within the FSAL
- The LinkProvider now only updates when necessary; easing the load on the graph

# 2.2.2

This update includes a long-awaited feature: Graph views. This brings Zettlr on
par with other apps such as logseq or Obsidian. You will find the graph view in
the stats window, which you can open as usual by clicking the statistics button
on the toolbar. The graph will re-render as soon as something in the link
structure of your notes changes. Rendering may take some time, however -- not
because constructing or displaying the actual graph takes so much time, but
rather, because resolving internal links (which can be either IDs or filenames)
takes a long time.

Within the graph view, you can interact with it in a few ways:

* You can tick the checkbox to exclude isolates from rendering, that is: files
  which are not linked to any other note
* With the `+` and `-`-buttons, you can zoom in and out of the graph
* Using the dropdown menu, you can restrict rendering to a single component.
  These clusters of files are ordered by size, so the first components in the
  list are the biggest in your network of files. Note that isolates are excluded
  from this list
* By utilizing the trackpad or scrollwheel of your mouse, you can scroll both
  vertically and horizontally; dragging does not work yet
* Clicking the target button resets the view on the graph to its origin if you
  have scrolled someplace else
* Clicking on a note will open it in the main window just as if you had clicked
  on the note in the file manager

Note that the graph view is still in its early stages. It works as advertised,
but since networks can be very tricky, there is a lot of room for improvement.
You will notice that we publish this new feature using a patch release (2.2.2
instead of 2.3.0). The reason is that we cannot finalize this feature in any way
without the feedback from the community. So for this feature, we would like to
invite you to provide feedback -- not just about potential bugs, but about
things we should improve in the visual feedback the graph view gives you.

See this as an opportunity: Whereas the graph views of Roam, logseq or Obsidian
are pretty much in a final stage, Zettlr's graph view is still a blank canvas
upon which you can project your ideas that help us all make sense of the chaos
that is the network of our files!

## GUI and Functionality

- **New Feature**: Zettlr now finally offers a graph view of all notes in the
  statistics window; clicking on a vertex opens the file in the main editor, and
  you can choose to hide isolates
- The full-text search doesn't skip files whose title and/or tags match the
  search terms anymore
- Hovering the mouse over a document tab now shows the full path of the file
- Ensure that in-memory files which are saved outside the workspaces are still
  added as root files
- Use a more appropriate cursor for resizing the split views

## Under the Hood

- Add d3 as a fixed dependency in `package.json`; lock to the version from
  mermaid
- Fix a dependency race condition in the service container
- Make error messages more meaningful
- Enable renderers to search for files using an internal link

# 2.2.1

## GUI and Functionality

- Fixed an error that would under certain circumstances crash the application on
  start
- Fix an error that would make some actions unusable if a faulty translation was
  provided
- Fixed an issue where sometimes moving the cursor to the beginning of a list
  item would misbehave
- Zettlr now detects if a directory is a git repository and displays this
  information in the directory properties
- Zettlr can now also preview emphasis such as italic or bold text
- Using an absolute path as the default image location will ensure that pasted
  images will be inserted using absolute paths as well.
- Sometimes, something goes wrong when you start the application; now you will
  receive an informative message box if that happens, so that reporting problems
  will be easier

## Under the Hood

- Other files are now stored in the `children` array; the `attachments` array is
  now gone for good
- Removed old remnants of the experimental WYSIWYG mode, since Zettlr now offers
  this via the ensemble of all rendering plugins in the main editor
- Incorporate the logic to disambiguate ID and filename links into
  `FSAL::findExact()`
- Improve findObject utility function
- Resolve outbound links directly in the link provider

# 2.2.0

**Attention**: This update switches one preference in the exporters' defaults:
`file-scope` is now removed. Remove this line from your defaults files, or reset
them to the (new) default, if you'd like to use this in your exports as well.
See for more info [this issue](https://github.com/Zettlr/Zettlr/issues/3103).

## GUI and Functionality

- Tags and keywords within a YAML frontmatter are now clickable
- AutoCorrect values are no longer detected as spelling mistakes
- Fix an issue with false detection of footnote reference texts
- Fix link resolving: Now files dropped onto the editor will be easier to detect
  as files (rather than weblinks)
- Fixed reloading issues with very large citation databases
- Fixed a visual glitch when choosing to "Open in a new tab" in a note preview
- Fix a regression that inserting pasted image paths into the editor didn't work
- Fix wrong display of citations if there was an error rendering the citation
- The tutorial is now also available after the first start; you can reopen it
  any time from the Help menu
- The autocompletion popup doesn't disappear anymore if you completely remove
  anything already written to begin anew
- Fix a bug that would with some installations result in a blank main window.
- Fixed a bug that would sometimes not update the tag autocompletion
- Ensure documents are saved when renaming a directory
- Do not show "Open Image Externally" if loading a data URL
- Improve styling for the "No results" message on file tree filtering
- Newly created files now always open in a new tab
- Fixed a bug where you would receive two "paste image" dialogs if you had text
  selected when pasting an image onto the editor
- Fixed conflicting text decorations between strikethrough and spellchecking
- Fixed a bug where a YAML frontmatter beginning and end would also be
  recognized even if it was not valid. A valid YAML frontmatter must be
  delimited by exactly three dashes/dots on their own line, and *not more*

## Under the Hood

- Update Pandoc to 2.17.1.1
- Activate watchdog polling for the citeproc provider. This should reduce issues
  with very large citation databases.
- If the error message upon a failed database reload indicates that the file was
  simply incomplete, the citeproc provider now attempts a second reload after a
  delay of 5 seconds
- Moved the workspace and root file opening logic into their own command
- Make the ZettlrCommand base class abstract and require constraints on derived
- Remove all calls to `global` in the renderer processes; instead properly type
  the API provided via the window object
- Refactor the main process:
  - Move the FSAL, the WindowManager, and the DocumentManager into the service
    provider realm
  - Factor out all commands into a new CommandProvider
  - Use singleton dependency injection to provide services to each other,
    utilizing an AppServiceContainer
  - Remove (almost) every dependency on the `global` object
  - Move the littered code from the Zettlr main class into their corresponding
    service providers
  - Fixed the dependency hell within the FSAL
- The app doesn't attempt to download the Vue3 devtools in production anymore
- The date formatter now takes everything as parameters and has unit tests

# 2.1.3

## GUI and Functionality

- Display inline math using monospaced font
- Right-clicking citations doesn't select parts of it anymore
- Inline-equations are now properly syntax highlighted
- Fixed a bug that caused unintentional pastes when closing a tab using the
  middle mouse button on Linux
- Heavily improved the full text search: Previously, certain files that should
  have been returned for specific search terms were not considered a match, and
  multiple results per line were mostly not reported; additionally, search
  results are now ordered by relevancy and the search results are marked more
  visibly
- Heavily improved the table editor user interface: Now the table editor will on
  certain actions write all changes back to the document so that the possibility
  of data loss involves a single table cell at most in case the user forgets to
  un-focus the table. Furthermore, the table editor will now not be removed from
  the document when it loses focus, and instead the table will be updated
  silently
- The log viewer now only displays errors and warnings initially
- Fix a small visual glitch on macOS for toolbar searches
- Added "Open in new Tab" button to link preview tooltip, when user has
  preference "Avoid Opening Files in New Tabs" set to true
- Fix `Use the CodeMirror default actions for Home and End` preference not
  working on MacOS
- Fix task item strikethrough appearing laggy
- Fix task item strikethrough covering the preceding whitespace
- On macOS, file tree icons are now displayed using the theme/system color. On
  all platforms, you can customize the appearance using the selector
  `body .tree-item clr-icon.special` (including platform/mode selectors)
- Improve the readability mode: Now it will not render a YAML frontmatter and it
  will additionally treat sentences smarter than before
- Fixed an issue that would sometimes break images when you edited the caption
  in the rendered image caption.
- Enable resetting of the custom Zettelkasten directory
- The default value for "Use system accent color" is now off for all platforms
  except macOS
- The app now remembers if you had the sidebar open, and which tab you selected
- The app now remembers your recent global searches
- The file tree now expands when you are filtering for files/directories
- Translate the auto dark mode start/end setting strings
- The ToC now displays the currently active section
- Fix file manager always showing word count, even if user selected character
  count in preferences
- When clicking on a heading in the ToC, the cursor is now set to that heading
  and the editor is focused immediately
- Fix recent documents items not being clickable in Linux
- Fix drag & drop of files onto the editor
- Fix some bugs in the link opener

## Under the Hood

- Update Pandoc to 2.17
- Removed the unused PDF settings from the config
- Removed the unused `pandoc` and `xelatex` config options
- Convert all MarkdownEditor hooks and plugins to TypeScript
- Tests now simply transpile without type checking
- Move service provider types to the new types directory
- Provide `@dts` as an alias to retrieve typings
- Move FSAL types to the new types directory
- Convert the remaining utility functions to TypeScript
- Polyfill the `path` module in renderer processes
- Convert the MainSidebar component to TypeScript
- Move out the statistics calculation from the FSAL
- The `yarn package` and `yarn test-gui` commands now skip typechecking,
  reducing build time by a large margin

# 2.1.2

## GUI and Functionality

- **New Feature**: You now have more fine-grained control over how your files
  are displayed: You can now select if the filename is always used or a title
  or first heading level 1 is used (if applicable)
- **New Feature**: You can now also fold nested lists
- **New Feature**: You can now choose to display the file extensions of Markdown
- **New Feature**: You can now choose to always only link using filenames
- The Vim input mode of the editor started working again, so we are re-enabling
  it with this update
- Fixed an error that would cause the global search to malfunction if you
  followed a link which then started a global search while the file manager was
  hidden
- Removed an unused preference
- Rearranged some preferences
- On Windows, tabbed windows will automatically hide their labels if the window
  becomes too narrow
- Reinstated the info on what variables you could use in the Zettelkasten
  generator
- Zettlr displays info text below some preferences again
- Citations are now first-class citizens and got their own preferences tab
- Fixed a small error that would close additional files when you renamed a file
  that was also currently open
- Fixed the context menu not showing during a full text search on macOS
- When something goes wrong during opening of a new workspace or root file, the
  error messages will now be more meaningful
- Small improvement that will not detect Setext headings level 2 without a
  following empty line. This prevents some instances of data loss where users
  forget this empty line and thus accidentally create a valid simple table
- Fixed an issue where the indentation of wrapped lines would look off after
  changing the theme or modifying the editor font via custom CSS
- Fixed the vim mode cursor being barely visible in dark mode
- Done task list items will now be stroked out faster

## Under the Hood

- Convert the MarkdownEditor to ES modules and TypeScript
- Make the `dot-notation` rule optional

# 2.1.1

## GUI and Functionality

- **New Feature**: Zettlr now accounts for backlinks to the currently active
  file, which means it now displays files which link to the current file in the
  sidebar
- New setting: You can now choose to hide the toolbar while in distraction-free
  mode
- Improved placement of the popup displayed by the Input Method Editor (IME) for
  writing non-alphabetic characters (e.g. Chinese, Japanese, or Korean)
- During drag&drop, you can now rest over a collapsed directory for longer than
  two seconds to have it automatically uncollapse -- this way you can reach
  deeper nested directories without having to stop the operation
- Clicking a search result in the global search sidebar will now highlight it
  in the sidebar
- The search now also starts when you press Enter while the restriction input is
  focused
- If you abort moving a file by dropping it onto its source directory, Zettlr
  will silently abort the move without nagging you about the fact that the
  target directory obviously already contains a file of the same name
- Renaming root-directories will now ensure the new path of the directory is
  persisted to the configuration
- Fix a rare error that would incapacitate the Math equation renderer
- Fixed an error that would sometimes prevent the autocomplete popup to close
  until the main window was closed and reopened (or the app is restarted)
- Fixed an error that would prevent a global search if no directory is selected
- Fixed a bug that disabled the table insertion toolbar button in the previous
  version
- Fixed an issue preventing updates of lists in the preferences
- Fixed an issue not displaying the currently selected theme in the preferences

## Under the Hood

- Update to Electron 16
- Make sure to de-proxy the tag database before sending it to the MdEditor
- Remove the `openDocuments` array from the Vue component data
- Convert the MainEditor component to TypeScript
- Added a `@providers` alias for easy referencing of service providers

# 2.1.0

## GUI and Functionality

- **New Feature**: Implemented "forward" and "back" actions, which are
  especially useful for people managing a Zettelkasten and frequently follow
  links: Now you can go back and forth between opened files (shortcuts:
  `Cmd/Ctrl+[` and `Cmd/Ctrl+]`) so you can more quickly navigate your files
- Fixed an error in the link filtering process that would throw an error when
  you attempted to remove internal links completely upon export
- Fixed `Cmd/Ctrl-Click`-behavior on footnotes
- Dragging and dropping files (both from the desktop and the sidebar) now always
  inserts relative paths
- More reactive updating of the related files section
- Improvements during insertion of snippets
- The footnote editor now has a consistent background color in dark mode
- You can now open linked files from within the preview tooltips
- Removed the shortcut to rename directories since that was rarely used and
  could confuse users since it was not obvious where the directory is in the
  file manager
- Moved the file renaming process via shortcut to the document tabs since it's
  much more visible there
- Fix a very rare bug in which selections inside headings would look off
- Fixed an error that would fail the print preview if you had images with
  relative paths in your document
- Internal links to files that contain a period should work now (except what
  follows exactly matches an allowed Markdown file extension)
- Scrollbars on Windows and Linux should now switch colors according to the
  app's dark mode setting
- Zettlr doesn't detect links to other headings in the form of `[link](#target)`
  as tags anymore
- Reinstated the ability to use pure number tags or hexadecimal numbers as tags
- Using the shortcut `Ctrl-Shift-V` to paste something as plain text will no
  longer paste it twice on Windows and Linux
- Zettlr can now be started minimized (in the tray/notification area) by passing
  the CLI flag `--launch-minimized`, which means the main window will not be
  shown after launching the app
- On single-file export, unsaved changes are now also exported
- MagicQuotes can now surround selections
- File duplication will now make sure to always create new files instead of
  overwriting existing ones
- Attempt to scroll back to the correct position after applying remote changes
- Adapt styles on Windows
- You can now specify a TeX template and an HTML template for projects
- Fix double titlebars on Windows and Linux when displaying modals
- Following internal links now also works for systems in which the ID is part of
  the file name
- Updated the display name in the Add/Remove Programs entry for Windows
- Task list items in the editor are now correctly spaced again
- Fixed a bug that would render it impossible to open images and files with non-
  ASCII characters within their path
- You can now copy the underlying equation code for LaTeX equations

## Under the Hood

- Added a further check to the filter copying. Since the filters that ship with
  Zettlr are bound to the inner workings of the app, we should always overwrite
  them if applicable (to ensure they are updated with the app), unlike the
  defaults which people should be able to modify without us messing with them
- Sanitized and standardized all Vue component names and app entry points
- Fix a whole bunch of linter warnings
- Remove the custom event system (`$on`, `$off`, and `$once`) in preparation for
  Vue 3
- Switched to Vue 3 (incl. Vuex 4, vue-loader 16, vue-virtual-scroller 2)
- The state is now being instantiated using a function which adds reactivity
- The modified documents are now updated in such a way that attached watchers
  are notified
- The snippet insertion process is now much more precise and allows snippets to
  be inserted at any point within non-empty lines without any quirks
- Update Pandoc to 2.16.2
- The VS Code debugger now uses the `test-gui` configuration and not the regular
  (potentially critical) main configuration; NOTE that this means you must run
  the `test-gui` command first to generate that data-dir in the first place
  before starting the debugger
- Cleaned up the handler for rendering task-list items
- Switched the windows update, tag-manager, stats, quicklook, project-properties,
  print, paste-image, log-viewer, error, assets, preferences, and about to
  TypeScript
- `extractYamlFrontmatter` does not require the linefeed anymore
- Remove the `openFile` method from the main Zettlr object. Use
  `getDocumentManager().openFile` instead to open a file
- Add an automatic updater for `CITATION.cff`
- Zettlr now extracts outlinks from a file and adds them to descriptors
- Added `@common` as a shorthand alias for importing files within the `common`-
  directory
- The file autocompletion database now uses the full paths to index files

# 2.0.3

## GUI and Functionality

- **Default changed**: The exporter's HTML defaults have now `self-contained: true`
  instead of previously `self-contained: false` -- make sure to update your
  settings accordingly!
- The editor dropdown list now won't be wider than the window, even if you have
  very long citations or keywords
- Removed the leading `#` in the tag cloud
- Allow tags to be sorted by name or count
- Re-introduce the project properties window, since the place within the popover
  was very limited and people have begun calling for more features, so we need
  the space of a dedicated window
- Image caption changes are now also saved when the text field loses focus
- Reworded "night mode" to "dark mode" consistently
- Fix a minor design glitch
- Removed the previous HTML template; now Zettlr uses Pandoc's default
- Fix a small visual glitch that would show link tooltips in unexpected
  locations
- Fixed a small bug that would make Zettlr treat numbers at the beginning of a
  line as a list too often. Now typing, e.g., "21.12.2021" will not yield a
  "22." on the next line
- Changing heading levels using the context menu on heading markers will no
  longer insert the new heading level at arbitrary positions in the document
- Fixed the accessibility to screen readers of toolbar search controls

## Under the Hood

- Update Pandoc to 2.16.1
- Improve sorting behavior of directories on creation and renaming of files
- Removed custom middle-click paste code for Linux, cf. #2321
- Fixed a floating-point to integer conversion failure error
- Fix potential errors in the updater window with additional sanity checks
- Project properties are now persisted to disk only if they actually changed

# 2.0.2

## GUI and Functionality

- Linking files by dragging them onto the editor from the file manager works
  again.
- Text input is automatically focused on global search (`Ctrl+Shift+F`).
- Previously, when you saved an in-memory file to disk, the dialog would begin
  in some random directory, but never the currently selected directory. This is
  now fixed.
- Added syntax highlighting for Octave (Matlab), keyword: `octave`
- The sidebar now refreshes also whenever it is shown, preventing wrong messages
  such as "No citations in document" when a document with citations is open.
- Modal windows now have a title bar
- Slightly increased the status bar height
- Fixed the image size calculator during image pastes
- Fixed a bug that sometimes caused the editor to randomly jump when entering a
  newline
- The updater has received a face lift: It should now be more responsive and
  easier to handle. We now filter out files which wouldn't work on the given
  platform either way, making it harder to accidentally download the Intel-
  packages when you're on ARM (or vice versa).

## Under the Hood

- Switched the Linux middle-mouse-paste code to listen to mouseup events instead
  of mousedown events in response to issue #2321
- Update Pandoc to 2.15
- Refactor the `UpdateProvider` so that it now has a unified state and a better
  error reporting. It should work much better without unrecoverable states and
  is more responsive. Additionally, removed a lot of old and dead code from it.

# 2.0.1

No stable release works without bugs, and thanks to our community, we found them
quickly! This patch fixes those initial bugs.

## GUI and Functionality

- Previously, list items were rendered as if they were code blocks if they were
  indented by at least four spaces, which was not supposed to happen. Thanks to
  @Redsandro for fixing this!
- The autocomplete dropdowns in the editor now only show the top 50 matches. Any
  more wouldn't be visible either way, and additionally, we have had reports
  that databases with more than 10,000 items made those lists somewhat slow.

## Under the Hood

- Switched to providing necessary information to `BrowserWindow` instances via
  `URLSearchParam`s instead of utilizing the `additionalArguments` property on
  the window constructor, since on Windows, Electron injects an additional
  property `prefetch:1` afterwards, rendering it pure luck to retrieve the
  correct information across all Platforms.
- Switched the `Sidebar` and the `SplitView` components from `v-show`-directives
  to `v-if` directives to prevent rendering while they are not in view.

# 2.0.0

Since the last release, 1.8.9, there have been 1,921 commits and 823 files
inside the codebase have changed (plus one or two commits after editing this
changelog and bumping the version string). Thus, the changelog this time does
not contain a meticulous list of every change. Rather, we focus on notable
changes here. If you would like to see the full list of every change, please
follow [this link](https://github.com/Zettlr/Zettlr/compare/v1.8.9...v2.0.0).

## 32bit Builds Are Discontinued

We do not ship any more 32bit builds. From 2.0.0 onwards, only 64bit builds
(both Intel and ARM) are supported. For Windows ARM builds, Pandoc is not
available, so to export and import files on Windows ARM you must install Pandoc
manually, if possible.

## New Configuration Options

Several existing configuration options have changed their format. This means
that changes to these won't be recognised and they will reset to their default.
In this case, you may have to re-adapt your preferences in several places.
Please have a look at your settings after updating and see if they still are set
the way you like.

## Writing Targets Must Be Re-Applied

Due to a change in the underlying data structure, this version of Zettlr will
not recognise any writing target set by a Zettlr version 1.x. This means: Please
note down the important writing targets you have set before updating and then
once re-apply them. We would like to apologise for this inconvenience, but
believe its benefits by far outweigh the single additional migration effort on
your side.

## No More Transitive Files / New Browser-Like Behavior

The idea of "transitive files" we implemented in previous iterations of Zettlr
proved to be counter-intuitive to many people. We now removed that feature
in favor of a much better tab-management. By default, Zettlr will now try to
avoid opening new tabs and instead attempt to replace existing tabs whenever you
open any new file. You can force Zettlr to open a file in a new tab instead by
either middle-clicking, or right-clicking the file and choosing "Open in a new
tab." If you generally do not want tabs to be closed in favor of other files,
you can uncheck the option "Avoid opening new tabs." Files with unsaved changes
will never be replaced. This behavior is very closely aligned with how modern
browsers handle links.

## Autosave Is Now A Setting

A few years ago we implemented auto-saving after a delay of five seconds with no
change to the current file. However, some people mentioned that they'd like to
choose what to do. Now you can switch between three modes of autosaving. "Off"
disables autosave and you have to manually save using `Cmd/Ctrl+S`.
"Immediately" saves files after a very short delay of 250ms, that is basically
whenever you stop typing. "After a delay" (default) will save files after the 5s
delay you know from previous versions of Zettlr.

## PDF-Preferences Are Discontinued

The PDF-Preferences window has been removed in favor of the new "assets
manager." While it did prove to be a nice reminiscence of how LibreOffice or
Word handled layout, it was not a scalable solution. Instead, we have now
switched to defaults files, which are a little more complex than this dialog,
but provide much more functionality and flexibility.

## New Dialog: Assets Manager

Instead of the old PDF-Preferences window, Zettlr now contains a so-called
"assets manager." This is a new preferences window that allows you to customize
settings which are stored in individual files. The first two tabs feature
exporting and importing settings using so-called defaults files. Defaults files
are written using YAML and provide Pandoc with sensible defaults for every
export. We will shortly after the release of 2.0 include extensive documentation
for how these work. The defaults we provide should work well for most users.

The third tab contains the custom CSS, and the fourth tab contains the new
snippets feature.

## Custom CSS Has Moved

The Custom CSS can now be edited directly in the assets manager instead of in
its own dialog.

## Zoom Functionality Has Changed

Previously, you could increase and decrease the editor's font size using the
zoom shortcuts. Now, the zoom shortcuts will zoom the complete user interface.
This is an accessibility feature, since several people with visual impairments
as well as people with large external displays have mentioned they would like
the user interface itself to be scalable.

The editor's font size can now directly be edited with a new setting in the
editor settings tab.

Scroll-to-zoom has been removed, because too many people have accidentally held
down `Cmd/Ctrl` while using the scrollwheel, causing many accidental zoom
operations.

## The Pandoc Command Has Been Removed

In the past, you had the ability to modify the command that Zettlr would run to
export your files. However, several times we had to adapt the command, which
lead to frustration among users because we had to manually inform everyone of
these changes and they had to manually "reset" the command. Now that we have
switched to defaults files, the command that will be run in every case is
`pandoc --defaults "/path/to/defaults.yaml"`. Instead of modifying the CLI
arguments, you can now adapt the defaults Pandoc will be run with, which is
possible because every CLI argument has a corresponding setting in defaults
files, which can be edited in the assets manager.

## Native User Interface

Another notable change is that now we have switched to a native user interface.
This means that Zettlr does not have a completely custom design anymore, but
rather orients itself at the various interface guidelines published by Apple,
Microsoft, and the GNOME team. Thus, on macOS and Windows Zettlr now follows the
Big Sur style and the Metro style respectively. On Linux, we have attempted to
model the GNOME interface but had to make a few changes due to the fact that
there are numerous different window managers with different aesthetics.

## Two PDF Export Options

You will notice that there are now two different PDF exporting options, one is
called "PDF Document", the other "PDF (LaTeX)". The first option enables you to
export a document to PDF without the help of a LaTeX distribution. This way you
can have PDF exports without installing such a distribution. The second option
allows you to export to PDF as you know it from previous versions of Zettlr.

## Project Settings Have Moved

With the introduction of defaults files, there is less necessity to ship a full
dialog just to edit a project's settings. Instead, the project settings have
been moved to the novel "Properties" dialog of directories, which you can access
via the context menu.

## GUI and Functionality

- **Feature**: Switched to using defaults files in the exporter. Additionally,
  the exporter is now modular, allowing for more extensions in the future.
- **Feature**: You can now define snippets, reusable pieces of text that allow
  you to save some time when writing
- **Feature**: The "global search" has been renamed "full text search" and has
  moved to its own sidebar panel -- you can switch between the file manager and
  the full text search using the three-way toggle in the toolbar
- **Feature**: A new sidebar tab shows you related files
- **Feature**: Added a calendar view to the stats dialog, showing you what
  you've written over the year
- **Feature**: The macOS version of Zettlr now boasts a new application icon,
  adapted to fit the style of the Big Sur operating system. It was provided by
  Marc Oliver Orth (@marc2o) – thank you!
- **Feature**: Zettlr now supports bibliography files on a per-file basis. Just
  set the wanted bibliography in your YAML frontmatter, within the
  `bibliography`-property.
- **Feature**: The tag cloud now offers you "suggested tags" for the current
  file. Tag suggestions are words equalling tags found inside your file which
  are not yet prepended with a hash-character. You can modify the list of
  suggestions and insert them at once. Zettlr will insert them into the
  frontmatter so that the actual text will remain untouched. If there are any
  tag suggestions, the tag cloud icon will feature a small red dot.
- **Feature**: Now Zettlr can export to PDF even without any LaTeX-distribution
  installed on the system.
- **Feature**: The footnote editing logic has been improved. Now, multiline
  footnotes are handled appropriately, and you can safely use multi-line
  footnotes alongside the in-place editing feature.
- **Feature**: You can now customize the data directory using the
  `--data-dir="/path/to/directory"` switch. This allows portable installations.
- **Feature**: In addition to the "Glass" sound you can now also have the
  Pomodoro timer play a "Chime" or a "Digital Alarm" after each step
- **Feature**: The filter now not only filters the file list but also the file
  tree
- **Feature**: New "Properties" popouts give you access to information about
  your files and folders via the context menu
- **Feature**: Projects can now be exported into multiple formats at once,
  allowing you to choose from every available format
- **Feature**: You can now further filter which files will be exported using
  glob patterns
- **Feature**: A new update dialog improves the updating experience
- 32bit AppImages and Windows builds are no longer supported.
- Double-dollar equations are now rendered in display mode.
- Removed the Pandoc installation item from the help menu.
- Moved the Pandoc and XeLaTeX settings to the export tab in preferences.
- Updated the tutorial instructions to install Pandoc
- Fixed a bug that would delete file if it got renamed as itself.
- All languages will now be downloaded by the CI workflow. Updates will still be
  pulled via the application on boot.
- Removed the ability for the translation provider to arbitrarily request
  languages that have not been installed in order to remove that fragile
  feature. All languages will now be provided from the application immediately.
- All windows will now remember their last position.
- Some components of the renderer elements will now respect a given accent
  color set by your operating system (only available for macOS and Windows).
  You can choose between a theme's accent color and the operating system's in
  the display settings.
- You can now close files by middle-clicking their tabs
- MDX supported as a type of markdown file
- New File and Edit File can now fast rename without selecting the extension
- Add a tray to the system notification area, off by default. To activate, see
  Preferences → Advanced → "Leave app running in the notification area" (or
  "Show app in the notification area" when using MacOS).
- Fixed a bug that would mark some quotation marks as misspelled
- Fix the visibility problems under night mode mentioned in issue #1845
- Enabled syntax higlighting for fenced code blocks that use attribute lists as
  per issue #2259
- Added the SIL Open Font License to the About dialog

## Under the Hood

- Removed support for 32 bit AppImages on the CI.
- Migrated the exporter to TypeScript.
- Completely rewritten the exporter in order to be able to use defaults files
  and enable much more flexibility.
- Removed the Pandoc command.
- Add typings for external modules, remove the internal custom ones for `bcp-47`
  and `nspell`.
- Reenabled the Pandoc and XeLaTeX options in preferences.
- Removed the generic IPC call from the config provider and replaced it with
  consistent checks as to which options have actually changed. This increases
  the performance after configuration saves.
- Migrated the config provider to TypeScript.
- Migrated the Citeproc Provider to TypeScript, and cleaned the provider up:
    - The provider has now the capability to load multiple databases at once and
      switch between them.
    - Furthermore, the provider now needs much less variables, the logic is much
      simpler, and many unnecessary ipc calls have been removed.
- Migrated many utility functions and other scripts to TypeScript.
- The translations are now loaded by the `trans` helper to make sure it will
  always work.
- Migrated the complete GUI to Vue.js, using a reusable component system.
- The window chrome is no longer controlled by the window registration handler.
- Now tests can be run as JavaScript or as TypeScript files (use `.js` or
  `.spec.ts` files respectively).
- Generalised the window state management so that all windows are now able to
  remember their positions easily.
- Zettlr is now completely jQuery-free.
- Migrated the FSAL cache from unstable Objects to Maps and Sets.
- Migrated the TagProvider to a Map as well.
- Added an assets provider responsible for maintaining the various files Zettlr
  now uses
- Completely sandboxed the renderer processes. Now, even if an attacker gains
  access to a browser window, the chances of them causing any damage is greatly
  reduced
- Moved all static assets to their own directory
- Fixed font, image, and resource loading in general via webpack
- Fixed the debug capabilities; now everyone should be able to debug both the
  main process as well as the renderer processes using VS Code
- Added "recommended extensions" to the VS Code setup, allowing for easier
  interoperability across code contributors
- Switched to the native "recent documents" functionality on macOS and Windows
- Switched to a new, completely GDPR compliant API for updates. No piece of data
  will be transferred anymore (except the update information from our server to
  the apps)

# 1.8.9

## HOTFIX FOR JPCERT#90544144

> Read our Postmortem on this issue and the last one on our blog.

This is a hotfix that fixes a potentially severe security-issue, reported to us
by the Japanese cybersecurity organisation JPCERT/CC. It was reported that due
to insecure iFrame handling on our side, malicious actors could take over users'
computers using specially crafted iFrame-embed codes or Markdown-documents
containing such an iFrame.

This release closes this vulnerability. Specifically, the following precautions
were taken:

1. Now, whenever Zettlr renders an iFrame, it will omit all attributes except
   `src` -- in the security disclosure, the attribute `srcdoc` has been used to
   maliciously access the test system. While this means that certain features
   are not supported during preview (e.g., `allowfullscreen`), remember that the
   attributes will still be exported so that in HTML exports, they will work.
2. We have added a global whitelist that by default only contains the hostnames
   of YouTube and Vimeo players so that those embeds work out of the box. For
   all other hostnames, rendering of iFrames will be blocked by default.
   Instead, you will be presented with a warning and be asked whether or not you
   want to render content from the given hostname. You can then choose to render
   it _once_, or permanently add the named hostname to the whitelist.

> Note that you can completely disable any iFrame pre-rendering in your display preferences.

We would like to apologise for the inconvenience. If you are interested in how
it came to this situation, please read our Postmortem on this issue.

# 1.8.8

## HOTFIX FOR ELECTRON CVEs

This is a hotfix that updates a vulnerable Electron version to a safe one. This
is in response to a row of CVEs that have been detected in the source code of
Chromium in the past days. With an outdated Electron-version (<12.0.6), it was
possible for an attacker to take over your computer via Zettlr using a crafted
HTML webpage.

This release fixes Zettlr 1.8.7, which was vulnerable to this kind of attack. It
upgrades Electron from a vulnerable 11.x.x-version to the safe version 12.0.6.

> **DO NO LONGER USE ZETTLR 1.8.7! RELEASES PRIOR TO 1.8.8 MUST BE REGARDED AS UNSAFE!**

# 1.8.7

## GUI and Functionality

- On Linux systems, the application icon should now show up again.
- Fixed an issue where your text would "jump" irradically when you were writing in the last line of the file.

## Under the Hood

- Restored the generic folder path in the `electron-builer.yaml` config.

# 1.8.6

## GUI and Functionality

- Your typing speed is now as fast as previously again, even for long paragraphs and files (thanks to @mattj23 for implementing the fixes in the multiplexer).
- You can now also switch to sub-directories using the file list navigation; it is not limited to files only anymore.
- Fixed a bug that would show a wrong path as the current one on pasting image data onto the editor.
- Fixed a bug that would make dragging items from the file list impossible.
- Fixed odd behaviour that would make dragging and dropping items in the file tree (especially in combined mode of the file manager) hard.
- Fixed a logical bug that would open a dialog notifying of remote changes for every detected change, rather than just once per file.
- Added RMarkdown files (`.Rmd`) to the list of supported file extensions for which Zettlr can be registered as a default handler.
- Fix a regression error that has rendered citation exporting impossible.

## Under the Hood

- Fixed a performance sink in the multiplexer module which introduced noticeable lag while writing long paragraphs and documents (implemented by @mattj23).
- Implemented a global event listener that prevents any arbitrary navigation away from the loaded URL that occurs within webContents. So this way we do not need to sanitize any anchors or take care about setting `window.location`, because all of these events will be captured and navigation will be prevented. For opening local files and directories, make sure to prepend the path with `safe-file://`, which is recognized by this listener.
- Implemented a global event listener that makes sure any call to `console.log` is also received in the main process so that we can intercept those and add them to our global logging interface as well. This way, debugging errors in the renderer process can be debugged together with users as well. _Messages from the renderers are indicated by a [R] including the window identifier (e.g. "[Main Window]")._
- Migrated the Tags Provider to TypeScript. Cleaned up the IPC calls.
- Moved electron-builder configuration to `electron-builder.yml`.
- Removed no longer necessary scripts.
- Moved most type annotations to corresponding types files. The structure is currently: All `node_modules` without type support reside within `./source`, whereas the service provider types are stored in `./source/app/service-providers/assets`.
- Removed generic IPC calls for the CSS Provider and migrated that to the provider class.
- Zettlr now detects a potential downloaded Pandoc in the resources directory during development.
- Fixed a logical error in calculating the application uptime.
- The application now exits forcefully if an error is produced during boot.

# 1.8.5

## Apple Silicon Support

This version provides native Apple Silicon/M1 support, a.k.a. the darwin/arm64 architecture. Make sure to download the correct update file (either x64 for Intel-based Macs or arm64 for the new Apple Silicon chips).

## A Note to Apple Silicon users

If you possess one of the new Apple devices sporting Apple's M1 chip, please see whether or not the application is able to run the built-in pandoc (which is still compiled for 64 bit). If your bundled exporter fails, please report an issue.

## A Note to Windows ARM users

As of the current development build, Microsoft has finished support for running 64 bit applications on ARM computers. However, this is not yet officially released, so the bundled Pandoc might not work and you have to return back to the system-wide installation. However, if the bundled 64 bit Pandoc _does_ work on your ARM computer, please notify us so we know that we can officially support Windows ARM again!

## Drag Behaviour Fixes

Due to efforts within the file manager structure, we could re-enable the functionality to drag files out of the app without having to press any modification key before actually dragging something.

## GUI and Functionality

- **Feature**: 64bit applications will now run the built-in Pandoc. To see whether your application runs using the bundled Pandoc, open the developer logs and look for "pandoc." If Zettlr has used the built-in Pandoc for an export, the pandoc command will not begin with "pandoc" but with the full, absolute path to the bundled Pandoc binary. **If your application does use the bundled Pandoc, you can uninstall any system-wide Pandoc installationn; Zettlr should still be able to export. If not, please report a bug**!
- **Feature**: macOS-users can now use horizontal scrolling instead of using the arrow button to toggle between the file tree and the file list (only available in thin file manager mode; this behaves exactly like back and forth navigating in browsers such as Safari and Chrome).
- **Enhancement**: Added a new option to allow spaces during autocompletion (of tags, citations, or internal links).
- **Enhancement**: Added a configuration option to programmatically set the editor's base font size. Additionally, the zooming now works reliably. (This setting is independent of the base font size above.)
- **Enhancement**: Values from the AutoCorrect replacement table will now also be indicated as correct, so you don't have to add them to your user dictionary anymore.
- **Enhancement**: Added an option to prevent auto-searches when following Zettelkasten-links.
- **Enhancement**: Zettlr now recognizes the `tags` frontmatter property. _Please note that Pandoc does not recognize the `tags`-property, so if you need tags to be processed by Pandoc, consider using the `keywords`-property._
- **Enhancement**: The File System Abstraction Layer (FSAL) now spits out a few descriptive statistics collected across all loaded files and folders.
- Made the dialogs' tab lists more accessible for screen readers.
- Fixed the other files's extension icons in the sidebar -- they now also display in dark mode.
- Fixes to the stylesheets.
- Fix too dark colours for some variables in CodeMirror.
- Added a new CSS variable that allows you to set the font-size of the whole application, `--base-font-size`. You can set it in your custom CSS to increase or decrease the overall font-size of everything persistently. Remember to apply it to the `:root`-pseudo element.
- Fixed a race condition in the dictionary provider that would render spellchecking unfunctional in certain edge cases.
- Revamped the about dialog's other project tab.
- Removed the deprecation warning for deprecated installations.
- Improved the preferences explanations with regard to AutoCorrect modes and the Magic Quotes section (some require adaptions by the users in the corresponding translations!)
- Re-built the QuickLooks. Now they share even more code with the rest of the app, should react more snappy, and are more responsive then ever.
- Fixed a few logical bugs where the meaning of the "Overwrite file?"-dialog's buttons were swapped, overwriting a file if you chose "Cancel" and not overwriting a file if you chose "Ok."
- Fixed a bug that would mistakenly show a file twice in the file manager if a file rename or the creation of a new file would overwrite a file that was already present.
- Added a switch in the export options to choose whether to use the internal Pandoc or the system wide application.
- Messages can now be filtered in the log viewer.
- Windows can now be regularly closed using the `Cmd/Ctrl+W`-shortcut without interfering with the open tabs in the main window anymore.
- On macOS, Zettlr will not force-show the main window anymore when you click on its Dock icon, but rather restore the default behaviour on macOS.
- You can now zoom both Quicklook editors and the main editor independently using the zoom shortcuts.
- Unlocked the ability to select "Follow Operating System" in the auto dark mode settings. _Please note that this setting might have no effect on certain linuxoid Operating Systems._
- Improved tag/keyword detection in frontmatters. Comma-separated lists should now also work.
- Fixed a bug making it impossible to open Markdown files from the menu.

## Under the Hood

- Removed jQuery UI from the dialog classes completely.
- Removed jQuery from the editor controller.
- Removed jQuery from the updater.
- Removed jQuery from the tag cloud dialog.
- Removed jQuery from the stats dialog.
- Removed jQuery from PDF preferences.
- Removed jQuery from the CSS dialog.
- Removed jQuery from the file manager.
- Removed jQuery from the Pomodoro counter.
- Fix a bug in the error handler during update checks.
- Removed the timeout on the dictionary provider, as the dictionaries are likely to be loaded prior either way.
- Force `electron-packager` to 15.2.0 to enable darwin/arm64 (Apple Silicon) builds.
- Zettlr now detects Byte Order Marks (BOM) if present in a file.
- The LogViewer got a new paint job: It's now based on Vue, much less resource-heavy and it includes filters to only show certain log levels.
- Moved the log window creation to the Window Manager.
- The window registration procedure now supports handling the toolbar which now also doubles as a title bar (if you don't want a toolbar).
- Migrated the Quicklook windows to Vue.js.
- Overhauled the print window.
- Changed function name `askOverwriteFile` to `shouldOverwriteFile` to make it semantically more correct.
- Aligned the exact behaviour of the `file-rename` and `file-new` commands to be the same when it comes to overwriting files.
- Began implementing another new menu functionality: A `shortcut` property will send a shortcut-message to the currently focused window.
- Migrated the Appearance Provider to TypeScript.
- Renamed `darkTheme` to `darkMode`.
- Migrated the Target Provider to TypeScript.
- Transform the zoom-commands to shortcuts.
- Move the `loadIcons` function to a more central place in the window registration module.
- Moved the tree view functionality to its dedicated Vue component.
- Fixed a regression error from updating LESS.
- Moved the file list functionality to its dedicated Vue component.
- Unified ES6 syntax within the file manager components.
- Migrated the Vuex store to TypeScript.

# 1.8.4

## Deprecating 32 bit builds

This version ships with a debug notification that will inform users of deprecated operating systems about that fact. This debug notification cannot be turned off, but will be removed in Zettlr 1.8.5, which will use the bundled Pandoc version first of all. Beginning with Zettlr 1.9.0, we will no longer support 32 bit applications, so you have to make sure your operating system supports 64 bit. If your Windows is still 32 bit, there is a _very high chance_ that your processor actually supports 64 bit. Please check this, if you want to continue using Zettlr.

## GUI and Functionality

- **Enhancement**: Navigating the file list has just become easier. Now when you navigate the list **files will not be opened immediately**! Rather, they are being marked as "active," making the navigation much less cumbersome. To open an activated file, simply hit **Enter**.
- Visual improvements to the quick filter. The "back"-arrow now appears below the input.
- The quick filter now searches for all search terms (delimited by space) separately.
- The editor will now be focused whenever the containing document is changed.
- The cursor will now be of the correct height no matter whether you are on a heading class or within a normal-height text line.
- Pandoc will now be pre-bundled with 64 bit installers.
- Fixed a bug that the TableEditor would oftentimes "swallow" table cell content, making it almost unusable.
- Fixed a logical error that would display `.tex`-files as if they were directories in the file manager's tree view.
- Added two more variables, `%y` and `%X` for Zettelkasten-IDs, which allow you to use a two-digit year or the unix epoch (seconds since Jan 1st, 1970) in your IDs (thanks to @cdaven for implementing).
- RMarkdown files (`.rmd`) are now supported in general.

## Under the Hood

- The statistics controller is now the Stats Provider.
- Migrated the Stats Provider to TypeScript.
- ASAR support reinstated
- Switched GitHub Actions CI to use Node 14.x.
- Prepared everything so that Pandoc can be bundled with Zettlr at every time. However, the corresponding code is not yet active to provide for a transition phase where we still ship 32 bit builds.
- Fixed the TableEditor. The two major changes are that it does not depend on jQuery anymore, and that now all changes are always applied to the AST, not the DOM element. The DOM element is always rebuilt after the AST has changed so that the single source of truth is always the AST.
- Made sure that environmentally necessary directories are now created recursively.
- Added a `prompt`-passthrough to the main Zettlr class.
- Fix function signatures in the FSAL.
- Fix function signatures in the WindowManager.
- Migrate the command infrastructure to TypeScript.
- The regular expressions are now unified within the `./source/common/regular-expressions.js`-file (thanks to @Kangie for implementing).
- The recent docs provider is now written in TypeScript.
- Removed conditional RMarkdown checks.
- Remove empty strings, if applicable.

# 1.8.3

## GUI and Functionality

- **New Feature**: Added a quick filter to the file list that will filter the directory contents much more quickly than a full text search. Currently, it does not account for typos. It will attempt to match the filename, YAML frontmatter title, and first heading level 1 according to your preferences. If you simply type a `#`-symbol, the list will be filtered for files containing tags. Add a full tag behind it and the files containing that tag will be shown.
- Fixed broken link rendering from 1.8.2.
- The default PDF template of Zettlr is now compatible with Pandoc 2.11. This means it won't work with Pandoc 2.10 or less anymore. (Thanks to @Kangie for implementing.)
- Renaming files from the context menu of the document tabs now contains the original file name.
- Code files now have monospace fonts applied consistently.
- You have an additional option now to direct Zettlr to remove an object irreversibly, if moving it to trash fails due to some reason.
- Citations are now easier than ever as you do not have to put square brackets around them – Zettlr will do this automatically for you.
- Fixed another error where empty `title`-attributes inside YAML frontmatter would break down the complete file tree within which such a "malicious" file resides, resulting in the whole tree being offloaded and unusable.
- Fix a BibTex attachment parsing error.

## Under the Hood

- Migrated sorting functions into the FSAL module and converted them to TypeScript.
- Changed the FSAL parsing logic to separate the Markdown and code file logics.
- Fix a hidden error with the continuelist addon.
- Improved logging when certain files and directories take a significant amount of time to load.
- Fixed an ID problem where the ID `file-manager` was given twice.
- Updated dependencies:
    - @typescript-eslint/eslint-plugin `4.10.0`
    - @typescript-eslint/parser `4.10.0`
    - fork-ts-checker-webpack-plugin `6.0.7`

# 1.8.2

## Support for Pandoc 2.11

The default Pandoc command now targets Pandoc 2.11 and above. **In order to use the new command, make sure to "reset" it once, or (if it contains customisations) replace `$citeproc$` with `--citeproc --bibliography "$bibliography$" $cslstyle$`.** However, you can retain compatibility with older versions by replacing the new part `--citeproc` with `--filter pandoc-citeproc`. The new `$bibliography$` variable will be replaced with `/path/to/your/library.json`. Furthermore, the `$cslstyle$`-variable will be replaced with `--csl /path/to/your/style.json`, if applicable.

## GUI and Functionality

- The file search popup now retains your last search again.
- The global search now lets you select all text again.
- Removed deprecated Pandoc command variable `$citeproc$` and added the two variables `$bibliography$` and `$cslstyle$`.
- Began implementing better screen reader support for Zettlr. Now, a certain amount of elements has received correct labels according to the ARIA guidelines so that screenreader are now better in handling the app:
    - The toolbar is now being recognised as such, the toolbar buttons themselves have correct labels
    - The editor tabs are recognised as a tabbar and you can easily switch tabs now.
    - The sidebar buttons are now being correctly identified as tabs.
    - Added region landmark roles to a few of the components in order to facilitate quicker voice over navigation.
    - The icons in the file manager now have `role="presentation"` set to not have the screen reader name all of those "unlabelled images" one by one.
- Fixed some relative links to files on your system not being resolved correctly.
- Fix weird indentation rendering in the syntax code highlighting blocks.
- Fixed an issue that sometimes did not fully shut down the application before exit. This lead to numerous issues, the most visible of which was that sometimes configuration changes were not persisted.
- Fixed an issue in which user dictionary-entries were not actually removed when removed from the preferences.
- The citation engine now also supports loading CSL YAML files as bibliographies.
- Fixed some issues with the citeproc provider.
- Fixed multi-cursor placement.
- Fix duplicate IDs when linking files whose filename contains the ID with the setting "Always link with filename."
- Fix a few visual link rendering oddities.
- Fix the ToC navigation sometimes not working.

## Under the Hood

- Migrated the UpdateProvider to TypeScript.
- Migrated the DictionaryProvider to TypeScript.
- TextMarkers are now bound to the Document instances, not the editor overall. This increases the speed of document switching.
- Updated dependencies:
    - @clr/icons `4.0.8`
    - adm-zip `0.5.1`
    - archiver `5.1.0`
    - bcp-47 `1.0.8`
    - citeproc `2.4.52`
    - codemirror `5.58.3`
    - got `11.8.1`
    - mermaid `8.8.4`
    - semver `7.3.4`
    - uuid `8.3.2`
    - vuex `3.6.0`
    - fsevents `2.2.1`
    - @electron-forge/cli `6.0.0-beta.54`
    - @electron-forge/plugin-webpack `6.0.0-beta.54`
    - @teamsupercell/typings-for-css-modules-loader `2.4.0`
    - @typescript-eslint/eslint-plugin `4.9.1`
    - @typescript-eslint/parser `4.9.1`
    - cross-env `7.0.3`
    - css-loader `5.0.1`
    - csso `4.2.0`
    - electron `11.1.0`
    - electron-bundler `22.9.1`
    - eslint `7.15.0`
    - eslint-config-standard `16.0.2`
    - eslint-plugin-standard `5.0.0`
    - eslint-plugin-vue `7.2.0`
    - file-loader `6.2.0`
    - fork-ts-checker-webpack-plugin `6.0.6`
    - less `3.13.0`
    - less-loader `7.1.0`
    - mocha `8.2.1`
    - style-loader `2.0.0`
    - ts-loader `8.0.12`
    - typescript `4.1.3`
    - vue-loader `15.9.5`
- Removed dependency `v8-compile-cache`

# 1.8.1

## GUI and Functionality

- Fixed the non-working reveal.js exports.
- Add support for chemical formulae in KaTeX (thanks to @likeadoc for implementing).
- Design fix for the color swatches in the tag manager.
- Fix preferences not opening on the corresponding menu item (Windows/Linux).
- Fix the parent menu not closing on a click in the child menu (submenu).
- Fixed rendering of footnote references.
- Jumping to specific headings now places those headings at the top of the viewport, instead of simply pulling it into view.
- Fix an edge condition where tags within code blocks would be detected if they contained an odd number of `-characters.
- Re-instated the directory rescanning functionality.
- Disable VIM editor input mode until further notice.

## Under the Hood

- The release tags will now be created with a prefix "v" again. This should fix various issues around the assumption of the "v" being the correct GitHub tag.
- Fix all linter errors. PRs should now receive a nice green checkmark instead of the error symbol (unless there are new errors in the PR itself).
- Remove asynchronous initialisation logic from the main object's constructor.
- Added a footnote testing file.
- Significantly increase document loading times by deferring text marking functions to idle times in the browser's event loop, using `requestIdleCallback`. This induces a small visual lag, but the documents load much faster, and arguably, it's better this way because one doesn't have to wait until the document has fully rendered before one can start to write. (Some testing with regard to long-term writing performance might make sense.)
- Add debug logging to the configuration provider to check errors on config save and load.

# 1.8.0

## Breaking Changes

- Renamed the **sidebar** to **file manager**. We finally decided on better terminology for distinguishing the right from the left sidebar. This means: The left sidebar, formerly known only as "sidebar," is now the "file manager." The right sidebar, formerly known as "attachment sidebar," is now "the" sidebar. This change was introduced to reduce user confusion and provide a better user experience.
- The shortcut for opening the developer tools on Windows and Linux is now `Ctrl+Alt+I` (was: `Ctrl+Shift+I`) to resolve a conflict with the shortcut `Ctrl+Shift+I` (insert images).
- Renamed **Root Directories** to **Workspaces**. The term "root" is rather technical, and for most people, it makes most sense to think of those roots as workspaces, albeit other than being opened at the root level of the application, they have no difference to regular directories.
- The shortcut `Cmd/Ctrl+O`, which previously would let you open _workspaces_, now opens files. To open a workspace, use `Cmd/Ctrl+Shift+O`. This is now in line with many other programs.

## GUI and Functionality

- **New Feature**: Typewriter mode. By pressing `Cmd/Ctrl+Alt+T`, you can activate the typewriter mode, which will keep the current line in the editor always centered so that you have to move your eyes less while editing a text. This also works in combination with the distraction free mode so that you can fully focus on what you're editing right at the moment.
- **New Feature**: The sidebar (formerly attachment sidebar) is now tabbified. That means you have three distinct tabs to choose from with regard to displaying important information: the non-markdown files in your currently selected directory, the references in the current file, and the table of contents of the current file.
- **New Feature**: When hovering over links, they now appear in a separate tooltip to click them without holding down Ctrl/Cmd.
- **New Feature**: The QuickLook windows now share the main editor including its appearance. The same options apply for Quicklook windows as they are set in the global preferences (e.g. if you turned off image previewing, images would also not be displayed in the Quicklooks, etc).
- **New Feature**: Now you have an additional option in the "Advanced" preferences to choose between a "native" appearance of all Zettlr Windows (that is, a frameless window with inset traffic lights on macOS, and standard window decorations on Windows and Linux) or a custom built-in appearance (that is, for all platforms a frameless window with custom drawn menu and window control buttons, which mimick the Windows 10 design).
- **New Feature**: The heading tag elements (those `h1` to `h6`-tags replacing the Markdown heading characters) finally serve a purpose: Clicking on them reveals a small menu which lets you quickly choose a different heading level.
- **New Feature**: Improvement in the citation rendering capabilities: Both when copying Markdown as HTML, and when viewing footnote tooltips, any citation will be correctly rendered by the citeproc provider.
- **New Feature**: The TableEditor now pre-renders table cells so that it looks more like it will when you export it!
- **New Feature**: A selection of notifications will now be displayed using your operating system's notification service (if available), for instance export messages, errors, and updates. All notifications will still be displayed in the main window, so if you do not like this behaviour, you can turn notifications off for Zettlr within your operating system settings.
- **New Feature**: Whenever you begin a code block (`\`\`\``), Zettlr now offers you to autocomplete the syntax highlighting language.
- Added syntax highlighting modes (with keywords):
    - **diff**: `diff`
    - **Dockerfile**: `docker`/`dockerfile`
    - **TOML**: `toml`/`ini`
- Fixed the fold-gutter being too close to the text.
- The editor link autocompletion now respects the setting to use headings level 1 instead of YAML frontmatter titles where possible.
- The paste image dialog now also provides the original image size as a default value, so that you simply can use the arrow buttons on the field to adjust the image size.
- Fixed a rare bug where changes would be discarded if you renamed the modified file quickly enough.
- HTML export should now centre both figures and figure captions.
- Sorting files by name now takes into account possible settings such as using headings of level 1 or YAML frontmatter titles so that sorted files now correspond to their display again.
- You can now select rendered references from the right sidebar.
- The file tabs now have their own, dedicated menu, containing a new "Close all tabs" command to close all open file tabs (thanks to @anoopengineer for implementing).
- The file info now displays the selection information, if there is any. The popup that opens when you click the counter then lists all selections within your document.
- When you initiate a keyword search from the tag cloud by clicking on a tag, it'll be automatically enclosed in quotes, enabling searches for keywords with spaces in them.
- The image paste dialog now shows you the resolved path of the directory into which the image you are about to paste will be saved to.
- Fixed a missing translatable string from the paste image dialog.
- Fixed the width of the word counter in order to make the toolbar more "stiff."
- Enabled Dart syntax highlighting (thanks to @Kangie for implementing).
- Reduced the added margins for overflowing dialog windows from 15 % to 2 %, making the visible gap on smaller screens smaller.
- Remove the intermediary `.ztr-project`-migration code, which means you should update to Zettlr 1.7.x before updating to 1.8.x, if you still use an older version of Zettlr.
- Fixed (= monkeypatched) a weird bug that would cause selections on specially indented lines (e.g. wrapped blockquotes, list items, etc.) to be padded by precisely four pixels, making the selection not look like a box.
- Double clicks on file tabs now make files intransient (if they were transient before).
- The editor is now in a non-editable mode if no file is open. If the editor is read-only, the Zettlr logo will display in the background to indicate that fact. Empty files, on the other hand, will not yield the feather logo anymore. This should now meet up with users' expectations about file editing better.
- The last opened file will now reliably open whenever you start the application again.
- File loading (especially on boot) is now much faster, because the opened tabs won't be switched through during load anymore. Only the relevant, last file will be opened and displayed.
- Fixed a bug that would prevent you from exporting standalone files.
- Non-breaking spaces (NBSP) are now considered word delimiters in the spellchecker.
- Fixed a bug that would not close all tabs when the corresponding entry was selected from the tab context menu.
- Fixed a bug where checkboxes of tasks would be strangely hidden on undo/redo operations that checked/unchecked those checkboxes.
- Fixed a bug that would throw errors and not actually remove the file if said file was a root.
- Fixed broken shortcuts `Cmd/Ctrl+Shift+E` (focus the editor) and `Cmd/Ctrl+Shift+T` (focus the file list).
- Markdown links to local files that are absolute are now attempted to be opened internally, without recurring to external programs.
- The various rendering methods now only update anything that is within the viewport, thereby increasing the performance vastly. This is especially noticable for large documents.
- Fixed a bug that led to the exporter ignoring custom templates and always reverting to the default.
- Fixed the date formatter, as the moment.js locales are not found when compiling using `electron-forge`.
- Fixed a bug that would mess up the tag-tooltip on files under certain circumstances.
- Fixed a bug that would throw errors instead of exporting, if the export-directory is set to the current working directory and a non-root file is being exported.
- Fixed a bug which would not let you create duplicates of root files. Now, you can and the duplicate is being placed in the currently selected directory.
- Fixed a rendering edge condition where if you wanted to retain multiple single-line breaks with backslashes, the backslashes positioned on the line would have had alternating colours.
- Collocated the time-display and time-sorting settings for files to reduce confusion if users _display_ the modification time but sort using the creation time, or vice versa.
- Improved the layouting of the display settings tab.
- The context menu is now a custom one, making the experience more seamless.
- If you change the display settings for the editor, the editor will now also remove rendered elements that you do not wish to be rendered anymore.
- Footnote tooltips are now interactive, which means you can select text from them, and also click on any link to visit it without having to scroll to the bottom and do the same action there.
- You can now forcefully open a file non-transient by either middle-clicking it, or holding down Ctrl/Cmd.
- If you use YAML frontmatters demarcated by only dashes (`---`), for instance for compatibility with Jeckyll, these will not render as tables anymore.
- Switched to reveal.js 4 and fixed an occasional error on export.
- The tutorial is now also available in German.
- The application menu now displays many more shortcuts which were already available albeit not visible.
- Checkboxes are now disabled in Quicklooks.
- Fixed a bug that caused files dropped onto the editor from the file manager not to be linked when the file manager is in combined mode.
- Custom protocols for links (e.g. `zettlr://`, `thunderlink://`) can now be up to 100 characters long to be recognized by Zettlr.
- Fixed an issue that Zettlr would sometimes attempt to open a link to a local file in the browser instead of the correct app.
- Finally fixed the document tabs using the wrong font in the Frankfurt and Bielefeld theme.
- Fixed a display glitch in the combined file manager in dark mode.
- Now both Quicklook windows and the main window remember their last position. As long as the configuration of displays did not change, they will appear at the same positions as the last time they were open.
- Menu items in the application menu that can have a "checked" state (indicated by, e.g., a checkmark) now remember their correct state if other settings change consistently.
- Non-image files being dropped onto the editor are now being linked.
- Files that are dropped from the outside onto the editor are now linked using a relative path.
- Fixed a behaviour that would lead to the autocomplete to stop working completely until a full refresh of the window.
- Fix a bug that prevent non-existing documents to be created upon following a link despite the option being activated.
- Added `F11` as an accelerator for fullscreen on Windows.
- Fixed a display bug (= the window would reload itself) when there were no tags in the tag manager.
- Fixed the padding of dialog buttons and input fields also in dark mode.
- Fix pasting on Windows 10 (thanks to @graphixillusion for fixing).
- Fixed a sometimes weird behaviour when linking files.
- Following Zettelkasten-links should now be way faster.
- Fixed an issue with number-only frontmatter keywords.
- Clean up the application menus on Linux and Windows: Now all preferences live under a shared menu item.
- Prevent multiple cursors while following internal links.
- Fix display glitches on the sorters.

## Under the Hood

- Moved (almost) all window functionality to a dedicated `WindowManager` module. The added benefits of this are:
    - Centralised window functionality
    - A correct place for `window-controls`-commands
    - Sleeker design
    - Enable a much better window handling: (1) Now all windows are closed automatically before the main window is being closed; (2) When someone requests a Quicklook/Print/Main window, an existing window is being searched first and made visible, instead of (re)creating it.
    - New window types can be added much faster.
- Switched to Electron forge (thanks to @tobiasdiez for implementing).
- Bumped dependencies:
  - @clr/icons `4.0.4`
  - @electron-forge/cli `6.0.0-beta.53`
  - @electron-forge/plugin-webpack `6.0.0-beta.53`
  - @teamsupercell/typings-for-css-modules-loader `2.3.0`
  - @typescript-eslint/eslint-plugin `4.5.0`
  - @typescript-eslint/parser `4.5.0`
  - archiver `5.0.2`
  - astrocite `0.16.4`
  - chokidar `3.4.3`
  - citeproc `2.4.48`
  - codemirror `5.58.2`
  - chart.js `2.9.4`
  - copy-webpack-plugin `6.1.0`
  - electron `10.1.5`
  - eslint `7.8.1`
  - eslint-config-standard-with-typescript `19.0.1`
  - eslint-plugin-import `2.22.1`
  - eslint-plugin-standard `4.0.2`
  - eslint-plugin-vue `7.0.0-beta.3`
  - file-loader `6.1.1`
  - fork-ts-checker-webpack-plugin `5.1.0`
  - fsevents `2.1.3`
  - got `11.8.0`
  - joplin-turndown `4.0.30`
  - md5 `2.3.0`
  - mermaid `8.8.2`
  - mocha `8.2.0`
  - moment `2.29.1`
  - node-loader `1.0.2`
  - nspell `2.1.4`
  - raw-loader `4.0.2`
  - reveal.js `4.1.0`
  - tippy.js `6.2.7`
  - ts-loader `8.0.7`
  - typescript `4.0.3`
  - uuid `8.3.1`
  - vue `2.6.12`
  - vue-template-compiler `2.6.12`
- Removed dependencies:
  - uglify-js
  - on-change
- Added a new Handlebars templating helper function, `i18n_value` that allows you to translate something passing a value to the translation helper (e.g. `{{i18n_value 'trans.identifier' someValue}}`).
- Refactored the main build Workflow file. Now it doesn't run on a matrix, but due to the many dissimilar steps involved, there are three distinct jobs. Other than that, we switched to `yarn` everywhere and cleaned up the code.
- Removed the now unused script `afterSign.js`.
- Finally removed the verbose IPC calls from the logs.
- Migrated the toolbar logic from jQuery to vanilla JS.
- Migrated the main renderer from jQuery to vanilla JS.
- Migrated the popup class from jQuery to vanilla JS.
- (Mostly) migrated the dialog classes from jQuery to vanilla JS (tabs are still done using jQueryUI).
- Added a popup provider for easy creation of popups across the main renderer process.
- Added an update provider for easy access to specific updating functionality (such as downloading an update, and automatically running it).
- Migrated any popups that were defined inline into their respective handlebars template files.
- The TableEditor is now finally a module.
- Outsourced the CSS computations from the main module of the TableEditor.
- Migrated the CodeMirror editor instantiation into its own module (MarkdownEditor).
- Transformed all event listeners on the CodeMirror instance to "hooks" to reflect the fact that they are plugins, except they are not run like parameterless commands but hook into certain events of the application.
- Moved the CodeMirror assets from the old folder into the MarkdownEditor module.
- Moved some general utility functions to the `common/util`-folder.
- The rendering plugins have been optimized. They now take less time to run and also don't keep an additional array of all the textmarkers in memory, decreasing the computational load especially for big documents.
- The app now saves the last opened file again.
- Moved the Turndown and Showdown converters to two utility functions, md2html and html2md.
- Moved the regular expression for detecting image files by extension into the global RegExp module.
- Moved the `moveSection` helper function to the `common/util`-folder.
- Documentation fix for `safeAssign`.
- Fixes in the tests.
- Completely refurbished the test command. Now, a full-fledged testing directory will be set up to test features within the GUI without endangering your regular configuration in case you use Zettlr regularly.
- Better handling of the custom paths for both the Pandoc and the XeLaTeX executables in the advanced preferences.
- Migrated the FSAL to TypeScript so that the different descriptors can be better handled. Also, this showed countless logical errors, which are now mostly fixed.
    - Furthermore, the responsibilities have been readjusted: The FSAL is now responsible for emitting events whenever the internal state changes. This is not being done by the commands anymore.
    - The actions are now proper methods on the FSAL class in order to enable better tracking of the function arguments and to help ESLint fix possible signature errors.
    - Moved every piece of state logic from the commands to the FSAL.
    - Now, the general way anything regarding the files works is as follows: User --> one of the commands --> an action on the FSAL --> emits which part of the state has changed --> the application main class receives these notifications --> triggers potential updates in the renderer.
    - Additionally, now the distinction between the meta objects which can be serialized and sent to the renderer and the tree objects within the FSAL is made more clear: Metadata files can have content attached to them (in order to save new content to a file), whereas the full objects, which are never getting sent to the renderer, do not contain a content property anymore.
    - Also, we managed to fix errors regarding remote change detection.
- The log provider now also outputs on the console, if the app runs unpacked (`app.isPackaged === false`).
- Updated all service providers. They are now loaded immediately after application boot (right after the `ready`-event fires on the `app`-object) and not when the Zettlr main class loads.
- Created a new directory `app` which provides functionality that pertains only to the lifecycle of the application itself, such as boot and shutdown functionalities. Service providers have been migrated to there.
- Fixed the issue that only the `en-US`-language of the CSL styles was loaded for the citation provider.
- CSL locales and CSL styles are now bundled with the app as `native_modules`.
- Began providing first global interfaces which the service providers make use of in order to enable ESLint to detect errors.
- Provide a test library, which you can load to debug citeproc-related issues and test the provider.
- Converted the CSS Provider to TypeScript.
- Converted the Log Provider to TypeScript.
- Migrated the Quicklook and Print window classes to Typescript.
- Added a utility function to quickly broadcast arbitrary IPC messages to all open Zettlr windows.
- Migrated many functionalities that are important for all windows on the renderer side to a dedicated TypeScript module (`register-window`).
- Divided the menu template into templates for macOS and Windows (+ all other platforms).
- Simplified the menu building process.
- Added classes and event listeners to show custom built menus within frameless BrowserWindow instances.
- Deprecate the `remote`-module.
- The md2html-function can now make anchors renderer-safe, so that they don't open within the main window anymore.
- The menu handler is now a service provider.
- Added a notification provider for better notification management, and to further reduce the main IPC classes.
- The tag list on file list items is now only shown when there are actually coloured tags available, and hidden otherwise. This enables a better UX for the users as the tag-list-tooltip will then consistently pop up, not being hidden behind an invisible div.
- Removed the Watchdog service provider, as it is no longer being used.
- The Window Manager now saves the positions of each window (main and Quicklooks), persists them on disk and ensures the windows are displayed properly. The corresponding settings have been removed from the configuration service provider.
- The menu provider now keeps track of the state of those checkbox menu items which are not controlled externally by a configuration setting, but rather always begin unchecked when the application starts.
- Moved the typo-logic to their respective places in the renderer.
- The dictionary provider now listens on the correct channel and is additionally based on `fs.promises` thoroughly.
- The app bundle now contains all language files; the i18n-modules have been moved.
- "Fixed" the high CPU usage of Zettlr when having many files and directories open in the app.
- Fixed the force-open command. It now only searches for an exact filename-match, if the given argument (the contents of the link) do not look like an ID. This way we save at least one full file-tree search, which improves the speed notably especially with large setups.
- Re-ordered the filetypes array so that expensive functions will attempt to match those extensions first which are more likely to occur.
- Moved the ID regular expression generation into the corresponding file.

# 1.7.5

## GUI and Functionality

- Fixed a bug where opening RMarkdown files with Zettlr not open would throw an error.
- Fixed a bug where the app would not process inline images during export, leading to missing images.
- HTML Export now centres figure captions underneath figures (thanks to @Kangie for implementing).
- Zettlr finally allows alternative/title texts in images to be specified, making it possible to preview images with a title, and have them properly export even with relative filenames.
- Fix wrong design of the sorters in combined sidebar file trees.
- Fixed a bug where adding more and more list-characters in front of a list item would make the left gutter "swallow" these due to an extreme amount of negative indent. Now the line indentation for soft-wrapped lists (or anything indented) should work as expected.
- Fixed a behaviour that would sometimes lead to the editor inserting `tab`-characters instead of spaces.
- Added UX improvements to the fold gutter and the global search bar (thanks to @doup for implementing).
- Fixed non-centered button icons and made some UI elements a little bit bigger.
- You can now abort searching in Quicklook windows by pressing escape while the search field is highlighted.
- Fixed a rare error where codeblocks would not be indented correctly in HTML outputs.
- Zettlr now renders linked images.
- Restored the security question when you are about to overwrite an already existing file.
- Made URLs in references into clickable links that open in the system's browser (thanks to @maxedmands for implementing).
- The context menu on directories within the file list now correctly shows you project options, if the directory is one.
- The file tree has been cleaned up. Now, the children toggle (if a directory has any) as well as any additional icon will be displayed aligned with each other.
- Fixed a bug that would not display the filename but a heading level 1 that has been removed from the file.
- Single inline image inserts are now handled without adding newline characters.

## Under the Hood

- Added an additional check for directory exports to check that they indeed have an attached project.
- Removed all legacy WebHostingHub-Glyph references and switch fully to Clarity.
- Removed unused legacy code from the Quicklook windows.
- Replaced `getTokenAt` with `getTokenTypeAt`, hopefully achieving performance gains on documents littered with renderable elements.

# 1.7.4

## GUI and Functionality

- Removed a verbose debug notification which was added in order to test for persistence of bug #746.

## Under the Hood

- Fixed missing CSS styles (#1141).

# 1.7.3

## GUI and Functionality

- Fixed a bug causing project exports to fail.
- The `Cmd/Ctrl+K`-shortcut now works with most domains and protocols (i.e. no matter which URL is in the clipboard, it should insert it now).
- Fixed a serious bug that would lead to file descriptors never updating their metadata and cause thousands of remote notifications where they shouldn't be. Due to this, Zettlr was thinking that the file hasn't been updated by a save.
- The application is now also available as an Windows ARM 64bit release.

## Under the Hood

- Upgraded `joplin-turndown` which should result in better HTML-to-Markdown conversion on pasting.
- In case Pandoc produces any output (such as warnings or other useful info) but runs successfully, this output will be logged so that you can troubleshoot even non-fatal warnings.

# 1.7.2

## GUI and Functionality

- The NSIS installer (Windows) now contains customized, branded images for the sidebar and header of the various pages visible during the setup process.
- Added syntax highlighting modes (with keywords):
    - **Clojure**: `clojure`
    - **LaTeX**: `latex`/`tex`
- Fixed a bug where the trailing `---` of a YAML frontmatter would mistakenly be identified by the renderer as ATX-headings in readability mode, resulting in weird display of the last YAML frontmatter line.
- Added feedback if there was no directory selected, but one is needed to do a certain task.
- Multiline math equations now feature syntax highlighting.
- Fixed a bug that would sometimes render parts of multiline equations as headings.
- Added an option to tell Zettlr to use the first heading level 1 of a file to display instead of the filename (however, a frontmatter title will override this).
- YAML frontmatter ending characters should not trigger AutoCorrect anymore.
- The exporter now respects values from a YAML frontmatter, if (and where) applicable.
- You should now be able to fold Markdown sections from anywhere within their section text.
- Fixed a rare bug where Zettlr would attempt to render an internal link as a citation.
- Creating files using a case-sensitive extension name should now work.
- Set desktop Linux desktop icon in BrowserWindow config.
- `reveal.js`-presentations now do not have standalone-flags during export.
- The "Import"-option now also lets you select Markdown and text files. However, instead of running them through Pandoc, they are directly copied into the target directory.
- Fixed a bug that would cause the global search to stop working in certain situations, e.g. after renaming a file.
- The middle mouse button now closes tabs (thanks to @Kaan0200 for implementing).

## Under the Hood

- Added the logo source files to source control. Please make sure to read the accompanying README file in the `icons`-directory before using!!
- The AutoCorrect replacement now checks for the actual mode at both range endings before actually performing a replacement.
- The importer is now a module.
- Fixed a logical error in the FSAL change detection, which would lead to the FSAL not being able to process additions of assets.
- The application now uses `app.getVersion()` instead of requiring the `package.json`-file (thanks to @Aigeruth for implementing).
- CodeMirror is now required directly within the plugins and is independent of the location of `node_modules`.
- Zettlr is now also available for ARM64 Windows (thanks to @smitec for implementing).

# 1.7.1

## GUI and Functionality

- Fixed a race condition that would cause the renderer to become completely unresponsive when creating uncomplete Zettelkasten links (e.g. `[[contents]` or `[contents]]`).
- The interactive tutorial is now also available in French (thanks to @framatophe for their translation!).
- The sidebar now shows single-citekeys (without square brackets) in the references list again.
- Added syntax highlighting modes (with keywords):
    - **Smalltalk**: `smalltalk`/`st`

## Under the Hood

- Updated dependencies:
  - @zettlr/citr `1.2.0`
  - @clr/icons `3.1.4`
  - joplin-turndown `4.0.28`
  - citeproc `2.4.6`
  - electron `9.0.5`
  - electron-notarize `1.0.0`
  - mocha `8.0.1`
  - chalk `4.1.0`
  - got `11.4.0`
  - tippy.js `6.2.4`
  - moment `2.27.0`
  - uuid `8.2.0`
  - v8-compile-cache `2.1.1`
  - eslint `7.4.0`
  - eslint-plugin-import `2.22.0`
  - eslint-plugin-vue `7.0.0-alpha.9`
  - electron-devtools-installer `3.1.0`
  - webpack-cli `3.3.12`
  - uglify-js `3.10.0`
  - vue-loader `15.9.3`
  - css-loader `3.6.0`
  - mermaid `8.5.0`

# 1.7.0

## Breaking Changes

This release contains several breaking changes to 1.6 due to heavy internal refactoring.

* Your virtual directories will be gone after installing.
* Projects will be incorporated into the `.ztr-directory`-files, which means that you need to extract these files (or backup them) if you plan to roll back to 1.6 or earlier, lest you will lose the project settings.
* `Cmd/Ctrl+W` will now attempt to close open tabs first before closing the window. To close the main window directly, use `Cmd/Ctrl+Shift+W`.
* Now you will need to either `Cmd+Click` (macOS) or `Ctrl+Click` (other platforms) on internal and external links as well as on tags in order to follow the link/start a search.
* `Cmd/Ctrl+[1-9]` now **do no longer toggle recent documents** -- rather they select the corresponding tab!

## GUI and Functionality

- **New Feature**: Zettlr now supports (theoretically) unlimited open documents and orders them in tabs at the top of the editor instance.
    - The tabs display the frontmatter title, if applicable, or the filename.
    - On hover, you can get additional info about the documents.
    - Drag and drop the tabs to re-sort their order.
    - Get going where you left of the day before: Open files are persisted during restarts of the application.
    - **Transiency**: Tabs are opened transient, which means if you do not modify their contents, they will be replaced with another file that you open. This way you can quickly stroll through search results without having to close hundreds of tabs afterwards!
- **New Feature**: RTL support! Now whether you are writing in Hebrew, Persian, Urdu or any other right-to-left writing system, you can do so now. We've added support for the respective options of CodeMirror in the "Preferences -> Editor" tab.
- **New Feature**: You can now direct Zettlr to automatically create new files if you click on an internal link that does not match a file. Thanks to @halcyonquest for their contribution!
- **New Feature**: Vim and Emacs insertion modes are now supported! You can switch persistently between these two and the "normal" insertion mode using the preferences. Thanks to @JorySchossau for implementing this feature!
- **New Feature**: Directory icons. From now on you can select an arbitrary icon to further visually distinguish certain directories from the others. This has no other than a purely visual effect and may help identify specific directories within a longer list reliably.
- **New Feature**: Many apps feature it already, Zettlr joins them now. An interactive tutorial will be opened on the first start of the app.
- If available, a title from a YAML frontmatter will be appended to the displayed file entry when linking files.
- Copying images from the Explorer/Finder/file browser now offers to insert them into the document, copying them over to the assets directory.
- The popups are now more resilient against accidental closing, just like the dialogs.
- When focus-selecting the global search bar (pressing the mouse button in the input and using it to select some text immediately) works as in other inputs now.
- Added the week-number as a variable for filenames and the Zettelkasten IDs (use `%W`).
- Changes to the Pomodoro timer: Now the sound will play each time you release the mouse button on the volume slider to check how loud it is. Furthermore, the mute button has been removed in favor of a volume indication, with 0% equalling the former mute setting.
- When the tag cloud is filtered, "Copy Tags" will only copy the filtered tags, and no longer all tags. To copy all tags, reset the filter. Furthermore tags will now be copied to clipboard including the leading hashtag.
- Re-enabled double-dollar equations for rendering and syntax highlighting.
- HTML-style comments (`<!-- Lorem Ipsum -->`) are now also exempt from the word counting.
- Fixed an error in the Table Editor that would assume empty rows to be header rows, leading to false behavior when trying to display a completely empty table.
- The Table Editor can now also parse and display simple and grid tables, and a wider range of pipe tables, as described in the Pandoc manual.
- Fixed a small mistake where literal blocks would be wrongly offset as the editor treated them as list items.
- Fixed artefacts with spellchecking errors. Thanks to @ryota-abe for proposing the correct selector!
- The Table Editor now remembers what the source table looked like and tries to recreate that when it applies the changes to the DOM.
- Added verbose error reporting and improved the error handling during citeproc boot. Now, Zettlr will (a) remove error-throwing CiteKeys so that the rest of the library loads just fine and (b) display the exact errors as reported by citeproc-js so that users can immediately identify the bad keys and know where to look.
- The global search bar's autocomplete will now also work for non-western scripts such as Japanese, Korean, Chinese, or any other.
- Virtual directories have been discontinued. Parts of their functionality will be re-implemented in different ways.
- On Linux, we've restored the default window decorations -- that is, the burger menu button is gone, and the menu will be displayed wherever the window manager decides.
- Fixed a small bug that could lead to errors during autocomplete selection if no frontmatter is present in the file.
- Added syntax highlighting modes (with keywords):
    - **Elm**: `elm`
    - **F#**: `f#`/`fsharp`
    - **Haskell**: `hs`/`haskell`
    - **VB.net**: `vb.net`/`vb`/`visualbasic`
    - **HTML**: `html`
    - **XML**: `xml`
    - **Markdown**: `markdown`/`md`
    - **Julia**: `julia`/`jl`
    - **Turtle**: `turtle`/`ttl`
    - **SPARQL**: `sparql`
    - **Verilog**: `verilog`/`v`
    - **SystemVerilog**: `systemverilog`/`sv`
    - **VHDL**: `vhdl`/`vhd`
    - **Tcl**: `tcl`
    - **CommonLisp**: `clisp`/`commonlisp`
    - **Scheme**: `scheme`
    - **PowerShell**: `powershell`
- Fix the colours of the heatmap search list.
- Fixed a logical error in the detection of remote changes of attachment files.
- Fenced code blocks, delimited by three backticks have a customizable box background. The colour (and different styles) can be customized by targeting the `code-block-line`-CSS class.
- The font size of mathematics was decreased a bit to align it better with the size of normal text. Thanks to @tobiasdiez.
- Support fenced code blocks surrounded by tildes (`~`) instead of backticks.
- The About dialog of the application now also holds a tab with debug information about both the binary, the system, and the current environment.
- Tags with diacritics are now also removed on export (with the respective setting turned on), so that the removed tags match the tags which are highlighted in the editor.
- Fixed searches behaving irrationally if you search again while the previous search has not yet ended.
- Switched to using the [Clarity Design](https://clarity.design/icons) icon set where possible.
- Sort buttons now show how the directory is currently sorted. One shows and toggles what is being sorted by (name or time). The other shows and toggles what direction is being sorted ine (ascending or descending).
- Modified display settings are now applied on configuration changes (not just after clicking somewhere in the document).
- Modals now also apply a dark theming if in dark mode.
- Fixed image exports.
- Fixed correct exporting of images when exporting to Textbundle and Textpack.
- Fixed revealJS presentations which now display Math.
- Fixed the autocomplete behaviour, especially with cursor movement.
- If there is a selection in the document, its contents are used to fill in the search field now. Furthermore, the occurrences of the search term are now already highlighted without you having to search first.
- If there is a selection in the document, its contents fill up the global search field on focus, if the global search field does not have any contents.
- Fixed wrong display of project property table of content evaluation level.
- When linking files, Zettlr will now present you those files that match with at least one tag with the currently active file, making cross-linking of notes as easy as typing the link-start and hitting the arrow down-key. Bonus: It'll present you these options even if the files reside in a completely different root directory.
- Fixed behaviour of nested checkboxes.
- Fixed escaping of special TeX characters in input value fields (e.g. project properties).
- Finally fixed the parenthesis-link-problem. This means: For each Markdown link, the algorithm will parse the full detected URL and see if all opening parentheses have closing ones. If there are more opening parentheses than closing ones, the algorithm will push the link further in an attempt to fully resolve all parentheses. If this is not possible (because the link itself contains more opening than closing parentheses to begin with), you need to encode one opening parenthesis using `%28` for the algorithm to successfully render the link.
- Dragging search results like normal files is now possible.
- When switching directories while a search result list is displayed, this search is now performed at the other directory immediately after switching.
- Reversing a MagicQuote can now be performed by pressing backspace after a replacement has taken place, in order to restore the default double (") or single (') quote.
- Math doesn't render in comments anymore.
- Opening files with Zettlr when the app is not running will now correctly open them.
- Zooming on Windows and Linux can now be facilitated by scrolling while holding down the control-key.
- Use `Cmd/Ctrl+Shift+L` to copy the active file's ID to the clipboard.
- You can now also use `F2` to trigger a file rename for the current file.
- Improve the detection and rendering of Setext-headings.
- Dropping files from the file list onto the editor now inserts a valid Zettelkasten-link to that file into the editor.
- Images will now also render in-line.
- The "Window" submenu is now not confined to macOS applications anymore, but available to all platforms.
- URLs in Markdown links will not be rendered anymore.
- Enabled the context menu now also for both directories in the file list and the empty space in the file list (if there is some).
- You can now open directories externally (read: in Finder/Explorer/your Linux file browser) in the context menu now.
- Zettlr now attempts to set the cursor back to the place where it has been after programmatically updating the document content, e.g. after a remote change.
- Added a setting to control the sensitivity of Zettlr checking for remote file notifications on certain systems.
- Prevent multiple cursors when performing a special action (following a link, clicking a tag, etc.)
- Now both the current cursor position and the word count are displayed side by side. No need to right-click again to toggle!
- Citations in comments are now no longer rendered.

## Under the Hood

- **FSAL Refactor**: This release includes a huge refactor of the file system core of the application. In general terms, the rewritten core enables Zettlr to handle the file system more efficiently, uses up less RAM and has some other goodies that make the whole File System Abstraction Layer (FSAL) much more scalable for future feature implementations. More precisely:
    - **From OOP to Functional**: While previously files and directories were heavily object-oriented with one full object being instantiated for each and every file including a whole prototype chain, the new core switches to a functional approach, removing the memory-intensive prototype chains. Instead, files and directories are now represented by a **descriptor** which includes the all meta-information packages, but no function bodies. Instead, the new FSAL calls functions to which it passes one or more descriptors in order to enable the function to modify the descriptor itself. This also makes state management easier, as the whole FSAL only works with object pointers and does not re-instantiate most descriptors every time a function modifies them.
    - **Improved state management**: Now the state is not littered across the main process code base, but instead is centrally managed by the FSAL core class, which emits events every time anything in the state changes. This keeps the functional logic of the application much simpler. As opposed to before, the Zettlr main application class only accesses the FSAL state, and furthermore makes use of three events -- directory replacement, file replacement, and full file tree update -- to propagate any changes to the renderer process.
    - **File Caching for faster boot**: The FSAL additionally includes a [sharded](https://searchoracle.techtarget.com/definition/sharding) file cache which approximately halves the boot time. Furthermore, this enables the app to be much more resource-friendly for your storage, as the number of file accesses is reduced heavily -- at most, one hundred files will be opened during boot, instead of up to 10,000 or more, depending on the amount of open files you had.
    - **Improved remote change detection**: As a result of the descriptor-system and improved central state management, detecting and managing state changes induced remotely much easier. The whole logic of the watchdog has been cut down to its essential parts to make its business logic more manageable.
    - **Improved debugging**: Also as a result of implementing the new FSAL core as a self-contained EventEmitter module, it's much easier to locate logical errors, as due to improved state management missing state updates in the graphical user interface most likely emanate from exactly there, and not the FSAL. This has already helped identify several very small and almost unnoticeable bugs that did not update the renderer's state as wanted.
- Improvements to image dragging and dropping from the attachment sidebar.
- Switched the string variable replacer from vanilla JavaScript to moment.js, which simplified the function considerably.
- The `export` module is now really a module.
- Switched to cTime internally as the representation for modification time, because it'll capture more changes than mTime.
- Updated insecure dependencies.
- `.git`-directories are now ignored.
- Applying the CSS line classes for Markdown headings should now be less computationally intensive.
- Switched to Gulp for LESS compilation (thanks to @tobiasdiez for implementing).
- The command autoloader now logs potential errors during command loading.
- You can now pass a temporary configuration file to Zettlr, e.g. for testing purposes. Simply start Zettlr from the command line and pass `--config /your/config/file.json`. It can also only be a stub (e.g. only containing certain selected configuration parameters), as Zettlr will set all missing properties to their respective defaults. If the path is relative, Zettlr will attempt to find the file either at the repository root, if `app.isPackaged` is `false`, or at the current executable's directory.
- Added a test command for GUI testing. It creates a small directory structure so that you can test the GUI without having to sacrifice your files or your mental health for that issue. Run `yarn test-gui` to run Zettlr in that test environment, and do to the files whatever you want!
- The targets class is now a service provider.
- Fixed the `flattenDirectoryTree` utility function. I have no idea why it worked for eleven months, but when it started throwing errors on the `FSAL` I realized it did a lot of things but it should've never worked. JavaScript is magic. Update: Found a newer and more optimized utility function, `objectToArray`, so I'm trashing it for good.
- The Pandoc-command is now logged in its resolved state immediately before actually being run.
- Windows installers are finally signed.
- Switched back to the `package.json` configuration for electron-builder, because, well, Electron.
- Fix a lot of unused and weirdly coded code.
- Added a flag to determine if the Zettlr version has changed, indicating an update (or downgrade). Based on this, the FSAL will clear its cache on boot.
- Added command-line flag `--clear-cache` to programmatically clear the FSAL cache on startup.
- Moved the `forceOpen`-functionality to a command.
- Refactored the autocompletion logic and moved it out into its own designated class to reduce the size of the `ZettlrEditor` class.
- Refactored the logic for building the bibliography in an attempt to further reduce the size of the `ZettlrEditor` class.
- Include the `codemirror.css` into the geometry styles so we have one less dependency to include on startup.
- Switched to Electron 9.0.0.
- Set the `standalone` flag for Pandoc on all non-special exports.
- Image rendering now also supports base64-encoded inline images.
- Improvements to the detection of tags, internal links and footnotes. The algorithm is now more efficient and stable in various situations.

# 1.6.0

**The macOS-build of Zettlr is now code-signed and notarized, which means you will be able to open it without having to explicitly add an exception in your security preferences.**

## Breaking Changes

- If you want to enable the newly added MathJax CDN support for equation rendering, make sure to add the `--mathjax`-flag to your Pandoc command. If you did not modify the Pandoc command, you can "restore" the (new) default value, which will add the MathJax support for you.

## GUI and Functionality

- **New Feature**: [Mermaid](https://mermaid-js.github.io/mermaid/#/) chart support! Now you can add code blocks with the keyword "mermaid" (i.e. "```mermaid")to your document and use the Mermaid chart language to create charts!
- **New Feature**: Zettlr is now able to open file attachments for citations in your files. Simply right-click a citation, go to "Open Attachment" and select the cite-key for which you want to open the file attachment. Got multiple? Here's how Zettlr chooses which one to open: All attachments are listed and then the PDF files are sorted on top of the list. Then, Zettlr will open whatever attachment is the first in the list.
- **New Feature**: You now have an additional setting that allows you to determine if, and when, the filename will be automatically added to your link. "Never" means that the file name will never be added, "Only with ID" means that the file name will only be added, if the link is constructed using the ID, and "always" (the default) means that the file name will always be added, possibly duplicating it.
- **New Feature**: NOT search operator. Now you can use an exclamation mark (!) before the term in your global search to exclude certain search terms. If any NOT-condition is satisfied, the file will no longer be considered a candidate. You can combine the NOT-operator with both exact matches (`!"an exact phrase"`) and single terms (`!word`).
- Added TypeScript syntax highlighting. Keywords: `typescript`, `ts`.
- Added `Windows 32bit` build.
- Switched from `showdown` to `turndown` for converting HTML to Markdown on pasting contents. This makes pasting HTML formatted text much better than prior. Thanks to @Zverik for implementing!
- Pressing `Alt-Up` and `Alt-Down` will now swap lines in the editor window up or down.
- Cleaned up the shortcuts. Until now, `Ctrl+B` would also make text bold on macOS. Now, only `Cmd+B` will work, while `Ctrl+B` will only work on non-Apple systems.
- Improved the Math equation detection again. Now it's simpler, faster and will work more reliable. Escaping dollar signs should most of the time not be necessary anymore.
- Added syntax highlighting to inline and block Math equations. Now they're displayed in monospace to make it easier for you to write them.
- Title and tag matching of search terms during global search is now performed case insensitive.
- Added an option to copy the filename of files to the clipboard via the context menu.
- Exact search terms in the global search are no longer trimmed (trailing and leading whitespace is not removed) to maintain the meaning of "exact".
- The AutoCorrect option can now be activated and deactivated as intended.
- Added German secondary guillemets to the MagicQuotes settings.
- Better citation detection: Now, standalone-citations at the beginning of line will also be rendered.
- Improved the contextmenu behaviour.
- When creating a new file, the editor is re-focused again so that you can immediately begin writing.
- Task items are now rendered irrespective of the list-type-character they use, i.e. the following examples will all be rendered correctly: `- [ ]`, `+ [ ]`, and `* [ ]`.
- The "Empty directory"-message is now translatable and available in several languages.
- Headings will no longer be considered tags
- Fix `Ctrl+F`-shortcut on macOS.
- When linking a file using the Zettelkasten links, the prompt will now include *all files from the whole root*, not just the files from within the current directory.
- Made the dialogs more resilient. Now you can select text somewhere on dialogs, and regardless of whether you accidentally moved too far (out of the dialog), it will not close anymore, when you release the mouse.
- The front matter is now disregarded when counting words or chars.
- In case of renaming a directory, the containing directory is now re-sorted everytime so that changes are reflected immediately.
- The HTML template now includes a switch to include MathJax (CDN) in order to display equations in HTML exports and the print preview (only works with Pandoc installed).
- Improved placement of Input Method Editors (IME) for non-western input sources (e.g., Japanese or Korean typeset). Thanks to @ryota-abe for implementing!
- The file linking autocomplete will now respect your choice of Zettelkasten link starting characters, if they differ from `[[`.
- The formatting of Zettelkasten-links is now according to other formattings (such as emphasis or bold text), slightly transparent.
- On autocompleting Zettelkasten-links, the closing characters for the links are now added in case they are not already present (due to autoclosing, or else).
- The automplete-dropdown for Zettelkasten-links does not appear anymore if editing a footnote.
- Added overall days statistics to the stats dialog.
- Image-Paths correction for Windows systems.
- Setext headers are now rendered in the correct size, in line with the ATX headers.
- Abstracts in the YAML frontmatter are now considered on PDF exports.
- Fixed a rare bug, which would cause the edit flag on the main process to remain even though the renderer reports the editor is clean (that is, no changes to the document).
- Fixed an error where a completely empty custom CSS (e.g. when the user simply selects and deletes all content in the dialog or in the file) would cause the dialog generation to crash until a restart of the app.
- Fixed a rare error where an error would be thrown during export of extremely small projects.
- Fixed an error where the writing target popup would close itself via click on an option on Windows systems.
- Fixed "Select All" context menu item for text selection.
- Allow spaces in header delimiting rows.
- revealJS-presentations now have a basic syntax highlighting (Solarized theme).
- HTML exports now have a basic syntax highlighting (Solarized theme).

## Under the Hood

- Fixed a small bug that would display a non-intuitive message when checking for updates and the update server is not available.
- Fixed wrong error logging in the Citeproc provider.
- Added the necessary `cslenvironment` to Zettlr's default TeX template so that Pandoc >2.8 does not throw errors. Thanks to @frederik-elwert for implementing!
- Cleaned up the keymap for CodeMirror. It's now centralised within `generate-keymap.js` and not scattered in all the plugins anymore.
- Rewrote the i18n loading logic, resulting in huge performance gains on startup. Thanks to @BAKFR for implementing!
- Exchanged deprecated API calls in the `AppearanceProvider` class.
- The default DMG height for macOS installers now again shows the disclaimer at the bottom of the archive window.
- Fixed a logical bug with zoom levels bigger than 40x.
- Fixed the welcome log message, because whatever it was, it did not read こんにちは (Hello).
- Now during startup all files that do not exist anymore in the `openPaths`-property will be removed (because only directories can be "dead").
- Wrote script to automatically update the CSL styles and locales that are shipped with the app. Also, updated the CSL styles and locales.
- The YAML mode within frontmatters is now correctly detected by all plugins, so that e.g. AutoCorrect does not apply within YAML-frontmatters and quotes are the "correct" ones (no need to disable MagicQuotes temporarily to write frontmatters).
- Added an additional check to make sure to differ between explicit and implicit paste events in the CodeMirror instance.
- Finally fixed the weird glitches of the file list. Now it will correctly scroll files into view, not break, and be not empty for a fraction of a second.
- Overhauled the QuickLook windows. Now they react to much more finetuned configuration changes, are more responsive, and in general react faster to changes.
- Switch to Electron 8.
- Fix Pandoc error logging.
- Detach Popup event listeners on close.
- Add configuration files for Visual Studio Code to simplify coding. Thanks to @tobiasdiez for implementing.

# 1.5.0

## GUI and Functionality

- **New Feature**: AutoCorrect! Zettlr can now automatically replace certain characters with special symbols. For instance, by default it will replace `-->` with `→`, `!=` with `≠` or perform certain default replacements, such as transforming hyphens and fullstops with their typographically correct symbols (`...` -> `…` and `--` -> `–`). You can edit the replacement table in the preferences and adapt them to your own needs. _Please note_ that this feature will only be active when you are outside of codeblocks. This is meant to prevent unintended replacements, especially with certain languages such as R, where ASCII arrows are part of assignment operations.
- **New Feature**: Magic Quotes! Together with AutoCorrect, we've implemented the ability of Zettlr to use magic quotes. That means, whenever you type `"` (double quote) or `'` (single quote), it will instead insert the typographically correct characters of your choice, for instance `„…“` for German, or `« … »` for French. Even `「…」` for Japanese are supported! _Please note_ that this feature will only be active when you are outside of codeblocks. This is meant to prevent unintended replacements, as most languages require the ASCII quotes. Note also that having this feature active will deactivate the automatic bracket matching for quotes.
- YAML Frontmatters now receive the correct syntax highlighting.
- YAML Frontmatters do now have influence on the appearance of files: If a `title` is given, Zettlr will use this instead of the filename in the file list. If an array of `keywords` is given, Zettlr will add them to the rest found within the file.
- Codeblocks are now excluded from both tag extraction and ID search algorithms, so for example `#include` (used in C++ code) will no longer be recognised as a tag.
- Fixed a bug that would ignore the page size set in your PDF preferences when using the default template.
- Fixed a bug that prevented you from moving files and folders in combined sidebar mode.
- Fixed the broken footnote in-place preview and editing support when using named references.
- Improved the design of wrongly spelled words -- now the dotted line is closer to the actual words.
- Fixed `Alt`-clicking files in the combined sidebar mode. Now this will also open QuickLooks.
- Added the shortcuts `Cmd/Ctrl+Shift+E` to focus the editor and `Cmd/Ctrl+Shift+T` to focus the file list.
- On macOS, you can now also `Cmd-Click` links and tags to open/follow them.
- Added the variable `%uuid4` to use Universally Unique Identifiers version 4 (random UUID) within certain strings in the app.
- Improve "Copy as HTML" to also provide fallback Markdown.
- Fixed paste detection (if there's only HTML in the clipboard)
- Changed the Support-link to link to Patreon.
- Added a new error message informing you of malformed citation keys.
- Fixed the print preview.
- Removed the quotes from the matchbrackets-configuration.
- Fixed link rendering and the opening of links.
- Added the shortcut `Cmd/Ctrl+T` to create a task list. Thanks to @jeffgeorge for implementing!
- The blockquote character `>` is not treated as a list-item anymore, meaning you don't have to `Shift-Enter` into the next line anymore to prevent the blockquote from expanding unnecessarily.
- Implemented a "fat" cursor for the insert mode of Windows, so that when you press the `Ins`-key to toggle between inserting and replacing, Zettlr will graphically announce that you'll now be replacing characters rather than inserting. _Please note that this will only look good for monospaced fonts -- the other themes will have characters that are bigger than the cursor._
- Improve the tabs display for long titles (e.g. in the preferences dialog).
- The link detection algorithm is now less aggressive.
- On HTML exports (both revealJS presentations and regular HTML files), image paths will _not_ be absolute anymore, but relative.

## Under the Hood

- Switched to Electron 7.
- Added v8 code caching for better startup performance.
- Added a global logging interface for better error and bug handling.
- Relaxed the policy on wrong citation keys: One wrong key won't stop the loading of the rest of the database anymore, only the wrong key won't be included.
- Moved out the markdownOpenLink-function from the editor class to the utilities.
- Added much better heuristics to resolve paths linked to in markdown documents. Except a few edge cases, the algorithm should be able to open most varieties of links.
- The exporter now escapes the templates to account for potential spaces in the template path.
- Increased efficiency and cleanliness for loading the fenced code highlighting modes. Thanks to @BAKFR for implementing!
- Added support for building AppImage releases using the command `yarn release:app-image` (or `npm run release:app-image`). Thanks to @yashha for implementing!

# 1.4.3

## GUI and Functionality

- The word counter does not count files with newlines as having words anymore.
- The regular expression search functionality treats expressions containing forward slashes correctly.
- When the file list is focused, it only captures arrow key presses and does not prevent other shortcuts from working.
- Tags are now added and removed to and from the tag dropdown selector during runtime.
- Fixed a rare error that could occur during tag cloud searches.
- Fixed the scheduling mode for the automatic dark mode switching. It now also works with overnight schedules where the start time is bigger than the end time (such as 21:00-06:00).
- Added sponsors-list to the About-dialog.

## Under the Hood

- Began work on unit tests.
- The `localiseNumber()` helper is now capable of localising negative and floating numbers as well.
- Rewrote the exporting engine to be more modular.
- Removed the Handlebars runtime from VCS.
- Switched from `adm-zip` to `archiver` for zipping Textpack-files.
- Updated Electron to `6.1.2`.

# 1.4.2

## GUI and Functionality

- Removed the last remnants of Clusterize.js
- Fixed a bug that would cause the app to crash when you search for `//`.
- The default editor search is now case-insensitive.
- Added highlighting, which can be applied either with `==highlight==` or `::highlight::`.
- The EdgeButtons of the table editors won't cover the toolbar anymore. Additionally, their movement is now smoother.
- If there are untranslated strings in your language, Zettlr will now try to show you the meaningful English ones first, before falling back to the translation identifiers, making the user experience better.
- Minor design improvements.
- Fixed the sidebar toggle.
- Added a context menu item to show a file in Finder/Explorer/your file browser.
- Added a notification when opening a new root directory to announce that the process of opening a directory may take some time. Zettlr will notify you once the new root directory has been fully loaded.
- When you close a root directory which also happened to be the currently selected one, Zettlr will try to select the previous or next root directory before actually closing the directory so that you will always have one directory selected.
- Fixed a small error that would count italics at the beginning of a line as a list item when applying a block-formatting style.

## Under the Hood

- Made sure the default languages do not appear twice in the preferences.
- Zettlr will now detect files it can open case-insensitively (so: `.md` === `.MD`).
- Images in export should work again.
- Remedy a small error on some Linux launchers.

# 1.4.1

## GUI and Functionality

- Added a security check when you are about to overwrite an already existing file.
- Overwriting files in a directory now doesn't leave an empty space in the file list.

## Under the Hood

- Fixed Electron's dialog signature handling.
- Small fixes to the core.

# 1.4.0

## GUI and Functionality

**This update will reset your sidebar mode to the initial value of thin.**

**From this update on, you will need to hold either the `Alt`-key or the `Ctrl`-key on your keyboard, if you plan to move a file out of the app.**

- **New Feature**: Table management has just become easier. With the new table helper plugin, Zettlr enables you to circumvent manually having to edit Markdown tables. All you need to do now is keep the table helper active in the settings and just edit your tables as you would do in any other application. The table helper offers the following keyboard navigation shortcuts:
    - **Tab**: Move to the next cell, or the first cell on the next row, if the cursor is in the last column. Adds a new table row, if the cursor is in the last row.
    - **Shift-Tab**: Move to the previous cell, or the last cell on the previous row, if the cursor is in the first column.
    - **Return**: Move to the same column on the next row. Adds a new table row, if the cursor is in the last row.
    - **Arrow Up**: Move to the same cell in the previous row.
    - **Arrow Down**: Move to the same cell in the next row.
    - **Arrow Left**: If the cursor is at the beginning of the cell, move to the previous cell. Moves to the last cell on the previous row, if the active cell is in column 1.
    - **Arrow Right**: If the cursor is at the end of the cell, move to the next cell. Moves to the first cell on the next row, if the active cell is in the last column.
    - **Buttons**:
        - **Alignment-Buttons** (top-left): Aligns the currently active column left, center, or right.
        - **Removal-Buttons** (top-right): Removes either the current row or the current column. Does not remove the last row or column.
        - **Add-Buttons**: Adds rows or columns to the top, left, bottom or right hand side of the currently active cell, depending on the button.
- **New Feature**: 1.4 introduces a **readability mode** that you can turn on. It will try to highlight your sentences based on four possible algorithms, where green means that it's readable and red means that the sentence is difficult to read. You can turn on the mode in the toolbar. Thanks to @wooorm at this point for providing the incentive of implementing the algorithm!
- **New Feature**: The Translatr-API is now integrated into the app. This means: All translations will automatically be kept updated. Additionally, you can comfortably download all available languages (completed at least 50 percent) from the preferences dialog.
- The app will boot much faster now.
- Root directories that have not been found on app start, or are removed during runtime, are indicated as "dead" in your directory tree. If they reside on a removable medium, you can now simply plug the medium into the computer and rescan the directory. You don't have to manually open it anymore.
- Citations in your text are now always updated, you don't have to type anything for this to work.
- Inserting tasklists is now possible via context menu and formatting toolbar.
- New Theme: **Karl-Marx-Stadt**.
- Now you can choose which time to use for sorting and for displaying in the file meta: It's either the last modification time of the files or the creation time.
- Directory sorting is now persisted during reboots.
- Clicking on tags now initiates a search for the given tag.
- Added three new optional variables to pass to external exporter programs: `$infile_basename$` (input filename without directory), `$outfile_basename$` (output filename without directory) and `$indir$` (the input file's directory)
- You can now change the number of spaces to indent by in the preferences.
- Images can now be put inside links on the condition that they are (a) the only element inside the link's description and (b) relative links won't work during preview.
- You can now activate RMarkdown file support in the advanced preferences.
- You can now tell Zettlr to count characters instead of words (e.g. for Chinese).
- Custom CSS is now also rendered in the QuickLook windows.
- The preview image colour is now adapted to the active theme.
- You can now choose the formatting characters that should be used by the formatting commands.
- You can now change the pattern used for generating new file names, and omit being asked for filenames in general.
- Zettlr now tries to escape the input you provide for options that are directly passed into LaTeX documents.
- When you have open two or more root files with the same filename, Zettlr will display the containing directory's name as well.
- French-style guillemets are now supported for auto closing.
- Image display in HTML exports fixed.
- The About dialog contributors' tab now displays the date when the translation was last updated at.
- The dates and times all across the app are now correctly localised.
- When initiating a replace command with a regular expression search, you can now use variables in your replacement value so that you can re-use capturing groups from the search regular expression:
  - `$1` in the replacement value will be replaced with the first capturing group
  - `$2` with the second capturing group
  - ... and so forth.
- Zettlr now automatically downloads updates to the translations, if available.
- The editor now has a light background image in case it is empty.
- Fixed a bug with certain types of keyboards on macOS conflicting with internal CodeMirror commands.
- Prevent opening of a user's home directory.
- The citation rendering plugin won't render the domain parts of Emails anymore.
- Markdown links in braces won't include the closing brace anymore.
- The search's heatmaps now use the theme's colour as a base to indiciate the relevancy instead of always green.
- The image regular expression is now a little bit less restrictive, allowing for some spaces before and after the image.
- Fixed a small bug during checking and unchecking of task list items that would prevent the updating of the underlying Markdown text.
- When you enter an ID and choose the ID from the popup list, the filename belonging to that ID will also be inserted after the ID.
- You can now filter the tags in the tag cloud.
- You can now duplicate files within a given directory.
- The tag selection dropdown will not appear anymore, if you type a `#` somewhere within a word or a link. It must either be at the beginning of a line, or preceded by a space for the tag dropdown to appear.
- If there are two or more root directories open with the same name, Zettlr will now display the containing directory just like with root files.
- Added a line:column indicator mode to the word counter (switch modes with right-click).
- You can now move through the file-list with the arrow buttons in steps:
  - Arrow down: Select next file
  - Arrow up: Select previous file
  - Shift key: Move up or down by ten files
  - Command or Control: Move to the bottom or the top.
- Added a table generator.
- Fixed a small bug that would not correctly sort newly created files.

## Under the Hood

- Massive rewrite of the underlying mechanism of loading the directory trees into the app. It's now asynchronous and the app starts up way faster than before.
- Replaced the citation engine with `Citr` for more accurate results in previewing citations.
- The `Citeproc` engine is now a service provider.
- Switched internally to CSS-variables for all colours.
- Moved all Zettlr CodeMirror modes to their respective files.
- Moved all helper functions to their own files.
- Translations located in the `lang`-directory in the user data folder now take precedence over the shipped translations.
- Moved all local find functionality to a new class `EditorSearch` and did some fixing.
- Massive rewrite of the watchdog logic. Now the app is blazingly fast, there's no up-to-five-seconds-delay anymore when you add/remove any files and the app should generally feel smoother to handle.
- Fixed duplicate dictionary entries and saving of the dictionary preferences function.
- Moved the comment detection in the link rendering command further back to speed up performance significantly.
- Added a clipboard inspection dialog to inspect the contents of the clipboard and make sure copy & paste operations work as expected.
- Updated the `make.sh` script to automatically infer the version to use from the source's `package.json`.
- Simplified the process of maintaining the revealJS templates, added a few other goodies. The command `reveal:build` will now re-build the full revealJS templates with the installed revealJS version.
- The Citeproc-provider now logs all errors that prevent a successful boot to the console.
- Replaced the sidebar with a Vue.js component.
- The configuration setting for the `sidebarMode` is finally called as such.
- Removed `ZettlrWindow::setTitle()`.
- ESLint is now added to the `devDependencies` so that everyone can use the same code style.
- Add activation for opening external links on macOS.
- Switched to `Electron 6`.

# 1.3.0

## GUI and Functionality

**Attention, this update breaks three shortcuts: To view the file list, the tree view, and the attachment sidebar, you need to use `Cmd/Ctrl+!` (for toggling the sidebar), and `Cmd/Ctrl+?` for toggling the attachments. The shortcuts for `Cmd/Ctrl+[number]` are now reserved for recent documents!**

**Attention: Due to changes in the configuration, this update resets your setting concerning text snippets. They are now called "file information" and the corresponding setting will be set to "Show", regardless of your current setting.**

- **New Feature**: Zettlr can now automatically switch between light and dark mode either based on a fixed schedule or, if you are using macOS or Windows, based on the appearance of the operating system.
- **New Feature**: Add words to the user defined dictionary. You can remove words by removing them in the "Editor" tab in the preferences.
- **New Feature**: You can now provide a default path for images that you paste onto the editor in the preferences. If you provide a relative path, it'll be relative to the file.
- **New Feature**: In the preferences you can now switch between the three themes of the app:
  - _Berlin_: A modern sans-serif theme, the default.
  - _Frankfurt_: A clean serif-based theme with royal blue highlights.
  - _Bielefeld_: For Markdown purists, this theme features creme colours and a monospaced font.
- **New Feature**: Rearrange sections in your documents by dragging the headings in the Table of Contents popup around (_Note: Only works with ATX-Style headings!_). Please note that the last section will always count until the very last line, therefore including footnotes and references.
- **New Feature**: You can now also load BibTex files into Zettlr.
- Popup redesign: Now the popups aren't semi-transparent anymore, have rounded edges and are much more crisp. Therefore it's even easier to read them.
- Display contributors tab on the about dialog containing the names of all authors of the translation files.
- You can now customize the pandoc command to your liking using several variables.
- Added syntax highlighting for
  - Go (keyword: "go")
  - Kotlin (keyword: "kotlin")
- Add shortcuts for easier access to the recent documents.
- HTML export now relies on Pandoc, if available, and only falls back to Showdown if Pandoc hasn't been found on the system.
- You can now edit Math formulae by clicking on them.
- The tag count is now shown next to the tags in the tag cloud.
- During global search, the search results will include all files once at most, so files within virtual directories, for example, will be excluded to prevent duplicate files.
- The preview images when pasting an image from clipboard load faster.
- Formatting marks at the beginning or end of a misspelled word are now excluded from the selection.
- Now, if trying to follow a link without a protocol (e.g. `www.google.com` instead of `https://www.google.com`), Zettlr will automatically assume `https` as the protocol to make sure it can be opened by the web browser. Correctly configured servers should automatically redirect you to `http`, if applicable.
- Zettlr now highlights the full link when you right-click it to give visual feedback that the context menu options "Copy Link" or "Open Link" will indeed use the full link, and not just a part of it.
- The dictionary selection is now more compact than before.
- The editor automatically selects the word under cursor on requesting a context menu, making both the code more clean and enabling you to simply right-click a word to make it, for instance, bold.
- Now you can comment out selections of text using the new shortcut `Cmd/Ctrl+Shift+C`.
- You can now also link to files on your local filesystem from within Markdown files. Zettlr will try to open them. The following algorithm is applied internally: First, try to open the link just like that. Second, try to open the current file's folder plus the link. Third, try to open https://\<link\>. If all three methods don't yield a result, Zettlr will show you a notification.
- The GUI is not locked anymore while a popup is shown.
- The tag preferences have been updated.
- CodeMirror by default sets the cursor to the beginning or end of a whole line (with line wrapping). You can now change that behaviour, so that the `Home` and `End` buttons bring you to the beginning and end of the _visible_ lines, not the logical lines.
- Zettlr now counts completed pomodoros.
- The image path of pictures pasted from clipboard will now always be relative.
- You can now drag & drop attachments onto the editor.
- The full path to an attachment will now be shown on mouse over.
- You can now turn off the dialog asking you to load remote changes into the editor by checking the corresponding checkbox in the preferences or in the dialog.
- The file list now shows the full filename after a 1 second delay if you keep your mouse over the name of a file.
- You can middle mouse click on editor-tabs to close them.

### Fixes

- Fixed a bug that would, on certain actions, lead to unwanted behaviour when using the menu items for these actions instead of the shortcut.
- The last opened file will now be added to the recent documents on start up.
- The window's title will now only contain the currently opened file's name, and never the full path, even for root files.
- The dictionary loading mechanism works far more reliably now.
- Fixed a bug with checking and unchecking task items in the editor.
- Fixed an error in option validation.
- Fixed the translations for the pagenumbering sections in the PDF preferences and project settings.
- Fixed a small bug concerning case insensitive searching.
- Fix for single-letter Math preview.
- Fixed the "remove from virtual directory" command.
- Design fix for dialog tabs on small screens.
- Fix automatic rendering of Markdown links containing brackets (especially a problem for Wikipedia links)
- Improved performance during window resizing and moving.
- Removed all inline-javascript from the `index.htm` and moved it to a new `main.js` in the renderer process.
- Links will not be rendered within comments anymore so that you can escape Markdown links as expected using backticks.
- Fixed wrong cursor positioning after the headings have been altered.
- Finally exchanged all mentions of "snippets" with "File metadata" or information, respectively, to reflect the fact that text fragments (a.k.a. "snippets") have been ditched several months ago.
- Fixed an issue that prevented from re-creating writing targets after deleting them without a restart of the app.
- Fixed inconsistent behaviour with the document search.
- When trying to close the main window immediately after modifying the open document, you will now not be prompted to save the document anymore. All changes will be saved automatically.
- Now files with more than one tag will have tag indicators more consistent to files with only one tag.
- On rare occasions, Zettlr instances run on Windows can enter a zombie state where the main process is still running albeit the main window has been closed. Trying to run Zettlr anew will fail with an error due to the (now non-existing) window being accessed during the `on-second-instance` event. This fix makes sure a window will be opened in any case if there is none prior to restoring Zettlr.
- Fixed the placement of the popups, so they should now be visible.
- Fixed the context menu on files that have visible tags.
- Fixed wrong citation suggestions after a change of the library file.
- Fixed a bug causing the attachment extensions to be checked case-sensitive, instead of case-insensitive.
- Fixed the search not saving the strings you were searching for after re-showing the popup.

## Under the Hood

- Re-throw errors during command run in Zettlr main class.
- Moved the dictionary to its own dedicated provider for more versatility and improved upon its functionality.
- Created an appearance provider which takes care of switching the Zettlr theming based upon user choices.
- Switched from the `build`-property `electron-build` toolchain to the API.
- Switched to `Electron 5.0.0`.
- Some CSS cleanup, again.
- Changed the way popups are closed from an invisible barrier div to a simple click detection handler.
- Added Table and Strikethrough support to the copy & paste operations.
- Moved the Table-of-Contents-popup to the ZettlrBody class.
- Removed excess debug code.

# 1.2.3

## GUI and Functionality

- Restore the "New Directory …" functionality.
- Fixed an error when trying to run the app on some Linux distributions.
- Added a link to download more translations for the app.

## Under the Hood

- Made sure a popup will always be displayed, even if the pivot element cannot be found.
- Bump dependencies.
- Apply `chmod`-fix to the Linux distribution (see #134 for more information).

# 1.2.2

## GUI and Functionality

- Fixed a bug preventing you from creating Writing Targets.
- Allow all unicode characters to be part of a tag.
- The Scrollbars are now bigger.
- The change between dark and light mode is now much smoother.
- Fixed the "Paste as Plain text" command behaviour when CodeMirror is focused.
- Dialogs now fit better on smaller screens.
- Added icons to the export options HTML, PDF, DOCX, and ODT.

## Under the Hood

- Fixed a logical error in a failcheck if there was no writing target assigned to a file previously.
- Switched to the Zettlr API for update checks to avoid hitting the GitHub rate limits.

# 1.2.1

## GUI and Functionality

- Removed the Quicklook overlay windows. Quicklooks now directly become standalone windows.
- General improvements to the default PDF template.
- On Windows and macOS, Zettlr now also fills up the recent document list in the Taskbar/Dock.
- Huge UX improvements.
- Improvements to the spellchecking engine. Now, it won't check inline code.
- We're removed the "Create new Directory" button from the toolbar, and made the "Create new File" button more visible by replacing the icon with a huge "Plus" sign.
- The Pomodoro timer now sends out notifications when a task has ended so that you'll always know what's up next!
- The find popup detects when you start to type a regular expression. If it's a valid regular expression, it will switch to a monospaced font, helping you to write the expression correctly.
- The find popup now remembers your search term on a per-session basis.
- Fixed the position of the popups. Now they won't cover the toolbar.
- Fixed the misbehaving markdown shortcuts in the formatting toolbar. Now block formats are replaced, not left in place when changing the formatting of a paragraph.
- Fixed a small bug in the PDF template that would render emphasised text underlined instead of italic in exported PDF files.
- Fixed the links inside footnote tooltips. Now they are readable and don't break out of the tooltip anymore.
- Fixed an error that prevented Zettlr from being able to automatically import language files.
- Fixed a bug causing emails not to render.
- Fixed a bug preventing you from clicking the "Print" icon on Windows.
- Fixed double-clicking the Quicklook and Print window title bar on macOS and Linux.

## Under the Hood

- Bumped dependencies. **Switched to `Electron 5` Beta**.
- The Quicklook-windows will now also load the correct CodeMirror-plugins from the autoload file.
- Moved out the recent files to its own provider.
- Design cleanup. Many variables have been renamed to make it possible to create new themes based upon the Berlin theme.
- The renderer does not constantly query the main process for up-to-date citations anymore, which both reduces CPU power and increases battery life.
- The popups can now be told if their contents have changed so that they re-place themselves correctly.

# 1.2.0

## GUI and Functionality

- **New Feature**: Zettlr can now import and export both `textbundle` and `textpack` files. Refer to [textbundle.org](http://textbundle.org/) for more information.
- Removed the Speech submenu from Windows and Linux, as it is only used on macOS.
- **Attention**: The recent documents submenu is now to be found in the `File` menu! It resides no longer in the toolbar.
- Added an "Inspect Element" context menu item if the debug mode is enabled.
- The context menu doesn't show up on directory items in the file list anymore, which it wasn't supposed to anyway.
- Fixes in the math rendering. Now the app will correctly render all equations, be they inline or multiline.
- Added a flag to let the app know if you want to receive beta release notifications. If you tick the checkbox, Zettlr will also present you with beta releases, so that you can stay up to date.
- When importing files, the "All Files" filter is now at the top and should be selected by default.
- Fixed a small bug that would render exporting of standalone files impossible.
- Rendered Markdown links now retain the outer formatting (e.g., if you wrapped the whole link inside bold or emphasis).
- The Zettlr default `tex`-template now doesn't break checkbox exports by including the `amsmath` and `amssymb`-packages.
- New shortcuts: Pressing `Ctrl+Enter` will insert a new line below the one in which you are currently, placing your cursor there. Pressing `Ctrl+Shift+Enter` will do the same but above the current line.
- Added context menu entries to copy mail addresses and links to clipboard.
- For compatibility reasons with some Linux distributions that reserve the `Alt`-key for dragging windows around it is now also possible to press the control key to follow links and initiate searches.
- Removed a bug that would allow multiple dialogs to be shown as some kind of "overlays" on top of each other.
- Updates to the design of the editor. Now the margins of the editor don't resize as soon as you change the font size.
- Updates to the zooming of the editor's font: Now it'll stop at both 30 percent and 400 percent for lower and upper limits. Exceeding these may yield very weird errors.
- The cursor over the Quicklook windows' window controls is now the default, not the dragging.
- Added `shell` syntax highlighting (using keyword: `shell` or `bash` [for compatibility with Highlight.js]).
- Adapted the styles - now the filenames stay readable even during global searches.
- If you drag a file out of the app and cross a directory, it won't retain its highlighted state after you finish your drag&drop-operation.
- Tags, internal links and normal links now only have a pointer cursor when one of the meta keys (currently: `Alt` or `Ctrl`) is pressed.
- Implemented formatting support for HTML paste operations. If there's HTML in the clipboard as you paste, it will be converted to Markdown so that the formatting is retained. If you do not want to keep the formatting, simply hold down `Shift` before you paste, so that the formatting will not be kept.
- Removed the minimum window size constraint so that the application window will be resizable to half a screen even on smaller devices.
- Restored the window maximise/minimise-functionality by double-clicking on the toolbar.
- Fixed a small bug that would throw errors on Windows and Linux if you would open a file in Zettlr by double-clicking it in the file browser while Zettlr was already running.
- Links are now correctly detected by the preview algorithm.
- Fixed a bug that would make it impossible to export Markdown files with strikethrough text using the Zettlr default template.

## Under the Hood

- Fixed a small logical error in the menu buildup process.
- The context menu in the `ZettlrBody` class is now always instantiated anew.
- Rewrote the logic of detecting and rendering mathematical equations.
- Updated the `KaTeX.css` stylesheet to the newest version and removed some errors (thanks to @Wieke for doing this).
- Rewrote the complete command structure of the app and branched it out into standalone files. Thereby the system becomes extremely modular and new commands can be written with ease. Additionally, it becomes possible to create shortcuts for certain commands.
- Fixed a small possibility of running into an error while performing a global search.
- Exchanged the variables for usage in `TeX`-templates with Pandoc-Style $-variables. Additionally, now all occurrences will be replaced with the correct value.
- Moved the JavaScript bits out of the Handlebars templates and added them to the Dialog handler classes.
- Code cleanup.
- Removed the complete KaTeX dist files from the Zettlr source and switched to using the shipped files provided by the KaTeX module, reducing the binary sizes, maintenance effort and code clutter at once.
- The Custom CSS is now a service provider.
- The configuration is now a service provider.
- The tags handler class is now a service provider.
- Removed the superfluous `getLocale`-functions from `ZettlrBody` and `ZettlrRenderer`.
- Pulled in the URL regular expression from the GFM CodeMirror mode so that the pre-rendered links by the command are the same as those detected by the GFM mode.
- Added the `ulem`-package to enable export of strikethrough and underline text.

# 1.1.0

## GUI and Functionality

- **Attention!** Installing this update will reset the application language to the detected system locale and reset all spellcheck choices (i.e. you will have to re-select the dictionaries using the preferences window). The reason for this is that Zettlr is now compliant with the regulations for language codes as laid out in the Best Current Practices No. 47 ([BCP 47](https://tools.ietf.org/html/bcp47)). To achieve this, all mechanisms of finding and loading translation files and dictionary files had to be modified.
- **New Feature: Paste Images**. From now on it is possible to copy images directly to the clipboard, then press `Cmd/Ctrl+V` in the editor and Zettlr will ask how to proceed. By pressing `Return` the default action will be taken: The image will be saved into the currently selected directory using either the original filename or a simple hash (for instance if you took a screenshot and there's no associated URL available), and it will be inserted at the current cursor position as a standard Markdown image tag, using the filename as title. If you don't press `Return` directly, you can adapt some options, such as the file size and the filename, and also choose a custom directory alternatively.
- **New Feature: Set writing targets**. You can set writing targets for files by right-clicking them in the preview list. Each file that has a writing target will display its progress in the snippets section. **Set an existing target to 0 to remove it.**
- **New Feature: Print support**. Just press `Cmd/Ctrl+P` to open the print preview, which is essentially an exported HTML file. Click the printer icon in the titlebar to print it!
- **New Feature: Custom CSS**. Beneath your tag preferences, you now have a new menu option that lets you override certain styles of the app to customise it even further! From now on, the sky really is the only limit for customising the app.
- **Huge updates to the statistics dialog**. We've added a lot of functionality to the statistics dialog. If you click the `More …` button in the statistics popup, the resulting dialog now presents you with a overhauled interface. Now you'll be able to filter your data by week, month, and year. Additionally, you can choose to compare the timeframe with the previous one (either week, month, or year). This way you'll be able to track your writing habits much more differentiated.
- Tags are now only rendered as such and detected by the internal engine, if they are preceeded by a newline or a space. This will prevent page anchors inside links (e.g. `example.com/page#anchor-name`) or words with hashes in them from being detected as tags.
- Switched from `Droid Mono` to `Liberation Mono` for displaying monospaced code and comment blocks because of better support for glyphs in the latter font.
- Fixed an issue with the titles of the exporting buttons for HTML, docx, odt and PDF.
- Fixed a small bug that made it unable to open standalone files from the directory list.
- Small fix to the margins of switches. General fixes to the colours of the input controls in dark mode.
- Fixed a bug that led to files reporting the same tags more than once.
- Search results are now readable even in dark mode.
- Fixed a bug that would not correctly transform the links of images dragged from the attachment sidebar onto the editor, causing errors by pandoc when trying to export the file.
- Task list items are now rendered directly after you leave the formatting. You don't have to leave the line anymore.
- Special tags that you've assigned a colour to are now displayed distinct from other tags in the tag dropdown list.
- Now changing dictionaries during runtime yields the expected effects: The full word buffer will be invalidated so that formerly-wrong and formerly-correct words are checked against the new dictionaries.
- Fixed a small bug that would cause users with French localisation to not be able to use the preferences dialog as it was intended.
- Fixed a bug that made it impossible to load new dictionaries from the user directory.
- Fixed a small issue that would display the full translation strings for dictionaries and languages that were not translated in the currently loaded translation, instead of just the language codes.
- Fixed a small bug that would, on some Linux distributions, lead to the operating system opening up loads of file explorer windows when the "Open Directory"-button in the attachments sidebar was clicked.
- Now it's not possible anymore to try to create files and directories within virtual directories.
- The cursor blinks now smoothly.
- Changes to the word-count chart: Now numbers are localised and the date is not in the ugly ISO format anymore.
- You can now easily search for a file to link with the newly implemented autocompletion list that will pop up if you begin writing an internal link (i.e. type `[[`). After accepting an autocomplete suggestion, Zettlr will either put the ID between the brackets, or the filename, if there is no ID.
- Fixed a bug that would throw an error if updating the config with no dictionary loaded on app boot.
- Fixed a bug that would move a file to a random directory instead of enabling you to actually copy said file outside the app, if you dragged the file out of the app and passed the directory list.
- Fixed the highlighting effect on drag operations. Now even if you use the thin sidebar mode, the directories where you can drop files will receive the highlighting shimmer.
- Added an option to hide the heading characters and replace them with a small tag indicating the heading level (`h1`, `h2`, etc). Off by default.
- Refined the rendering of links. Now, inline elements will be also rendered correctly inside rendered links.
- The app will now correctly scroll to the selected file again (if any).
- Added an option to hide directories from the preview list while performing a global search.
- Fixed a small error that would strip false positive tags on export (i.e. that would also strip escaped tags).
- Massive updates to the notification service provider. If a message is too long, it will be truncated when it is first shown to you. If you then click on the notification, it will expand itself so that you can read the full message. Click on it again to hide it. Additionally, the notifications are now the same height and move smoothly as soon as new notifications arrive or old ones get removed.
- Gave the exporter an update: Now, if Pandoc experiences an error during export, you will be presented with a better error dialog which even lets you select portions of the error message for you to google them.

## Under the Hood

- Moved the input styling to the geometry section and only left the colouring in place.
- Added a `data-default-action` support for Dialogs. Now there can be a button with the attribute `data-default-action="data-default-action"` (repetition necessary for ensuring a correct DOM structure) in each dialog that will be focused on instantiation of the dialog, thereby enabling a simple "default action".
- Small changes to the translation files to remove some duplicates.
- Added `md5` for generating simple hashes.
- The `ZettlrDictionary`-class is now an `EventEmitter` and emits `update`-events whenever the composition of the loaded dictionaries changes.
- Renamed the default theme to its correct name: **Berlin**.
- Small changes to enable on-the-fly theme CSS replacement.
- Better escaping of some feedback strings in the preferences template.
- **The app is now BCP 47 compatible. This means that it should be possible to load every translation file and every dictionary folder using the correct language tag, instead of having to fall back to the crude xx_XX-type Zettlr used until now.**
- Moved the editor-specific `getWordCount` function out as a helper function.
- Added an `updateFile` method to the `global.ipc` to enable files to update themselves silently if something changed.
- Moved the calculating functionality of the `ZettlrStatsView` class to the main process's `ZettlrStats` class.
- Removed the `ZettlrStatsView` class and moved the triggering functionality to the `ZettlrBody` class accordingly with the other popups/dialogs.
- Branched out the `ZettlrDialog` class so that all functionality is now provided by specialised dialog classes that inherit from the base class.
- Rearranged the options within the "Advanced" tab in the preferences dialog.
- Moved out all CodeMirror `require()` to a new file called `autoload.js` in the assets directory to save space in the main `ZettlrEditor` class.
- Added a security pass to the droppable directories to make sure they don't accidentally accept the file and direct the main process to move it out of the app instead of moving it to themselves.
- **Switched back to `electron 3` for the time being, as `electron 4` still has a nasty bug that renders the toolbar unusable when exiting fullscreen on macOS (see https://github.com/electron/electron/issues/16418 ).**
- Switched to `nspell` for spellchecking, as the correction-finding algorithm works smoother and the repository is not as old as `Typo.js`.
- `makeExport` now returns a Promise instead of the Exporter object. The exporter is now only returned if it's call succeeded (by passing it to `resolve`).
- There is now the yarn command `yarn less:extract` available which extracts the CSS class names and IDs from the prebuilt styles. _Please note that you must run the `yarn less` command beforehand._

# 1.0.0

## GUI and functionality

- Added a written reason for why some preferences options failed validation and need to be corrected.
- Moved the attachment options to the "Advanced"-tab in the preferences window.
- Fixed a bug that threw errors when you tried to `Alt`-click a virtual directory.
- Fixed the bug that virtual directories got duplicated on the creation of new files.
- Added a "Donate" menu entry to the help menu.
- The startup overlay is now gone.
- Dictionaries can be selected and deselected at runtime.
- Fixed a bug that did not remove the file's ID in the preview list, after it has been deleted from the file itself.
- Added an option to deactivate the automatic closing of pairs of matching characters in the editor.
- The app now supports code folding! Now you can click the new, small arrows left to Markdown headings to collapse everything below it!
- Removed the customised word processor templates. Zettlr now uses the default reference docs provided by Pandoc.
- Projects can now also be exported to odt, docx, and HTML.
- Added tag autocomplete. Now when you start typing a `#`-character, you are presented with a list of tags you already use inside your files, so you don't use similar (but not same) tags in different files.
- Added `citeproc-js` integration: Now you can point Zettlr to a JSON CSL-file (ideally generated by Zotero) and it will automatically enable you to put `@BibTex-ID`s or even complex Pandoc citations in your text, which will not only be automatically replaced by a correct citation (only Chicago supported, because it is only a preview), but also renders a preview bibliography! Additionally, if you point Zettlr to a CSL Style file in the settings of a project, it will use this file to generate your citations!
- Added an option to change the `sansfont` property of `LaTeX`-documents, used mainly for headings.
- The Pomodoro timer now remembers your settings on a per-session basis.
- Added an additional check to see whether or not a huge number of words has been pasted into the editor. If so, the word counter won't count these towards the overall counter. So if you need to paste in whole documents, this won't raise your word counter absurdly high.
- Fixed a bug that rendered unwanted Math previews.
- Added file-open buttons. Now, whenever you are required to select a normal file, Zettlr provides you with a button that lets you choose the file comfortably.
- Zettlr now features an additional "Display" preferences tab, which lets you control all things that define Zettlr's appearance.
- You can now constrain the maximum size of images in the editor, separated by maximum width and maximum height.
- Updated the about dialog to now feature a tabbed interface containing main projects with licenses for the four big projects Zettlr use (Electron, Node.js, CodeMirror, and CitationStyleLanguage), all complementary projects, and the license of Zettlr itself.
- Now only escaping characters are formatted, not the characters following them.
- Fixed a bug that would prevent you from being able to modify an already loaded image without restarting Zettlr, because it would cache the image and not reload the modified version of it.
- Updated the styling of form elements: Now ranges and radio buttons are also displayed in the Zettlr design.
- Added an option to set a custom TeX template for PDF exports both in the general PDF preferences as well as on a per-project setting.
- Restored the functionality to quickly navigate the files in the preview container using the arrow keys `Up` and `Down`. Also you can once again jump to the end of the list by pressing an arrow key while holding `Cmd/Ctrl`.
- Zettlr now sorts your files based on a natural sorting order. You can restore the ASCII-sorting (the sorting as it has been until now) in the settings.
- Tags can now be escaped with a backslash (`\`) to make sure they won't show up in the tag dropdown list and also won't render as tags.
- Keyboard navigation is much more reliable.
- Fixed creation of new files while writing in the editor with no file open.
- The search functionality in both editor and Quicklook windows has been enhanced. It is now faster and you have to explicitly request a regular expression search by typing it literally. This means: Searching for `/\w/` will select all words inside the editor, while `\w` will literally search for that string.
- Zettlr now supports internal links. If you place a pandoc-compatible identifier inside a markdown link, it will try to jump to the respective line. E.g., the identifier `#tangos-photography-and-film` will match the heading `# Tangos, Photography, and Film`. Simply use a standard Markdown link: `[Go to Tangos, Photography, and Film](#tangos-photography-and-film)`.
- Zettlr keeps some margin between the cursor where you are writing and the window edges, i.e. it won't touch the window edges anymore, but keep a nice distance.
- Quicklook windows can now be "popped out" so that they are no longer bound to the main window but can be dragged onto different displays, etc.
- Windows and Linux windows now follow macOS in having no native window frame, but instead they employ the same strategy as macOS: The toolbar is the top element inside the main window of Zettlr, featuring window controls and, additionally, a button to open the application menu from the toolbar.
- Zettlr correctly selects words containing apostrophs so that you can correct them adequately without the app "forgetting" the l' or 'll-part (or similar) of the word.
- There's now an option to copy a file's ID to clipboard, if the file has one.
- We've updated the Zettlr icon! It now matches the brand colour and has a modern look.
- The image size constrainers look nicer and more intuitive now.
- Added controls to determine which elements are rendered inside Markdown documents.
- Simplified the attachment file handling and enabled dragging the paths of the files into the editor (e.g., to insert images).
- Now the ID- and tag-search is case-insensitive.
- Changes to the ID generation: Now if you press `Cmd/Ctrl+L`, the generated ID will be pasted wherever your cursor is currently (e.g. inside all text fields). Zettlr tries to back up your clipboard's contents and restore them afterwards.
- Zettlr recognises IDs inside the name of a file. **If the ID pattern returns a match in the file name, this ID takes precedence over any ID that may be in the file's content!**
- Added context menu entry to open link in the browser.
- Images can now be dragged from the attachment pane onto the editor and will automatically be converted into valid Markdown links.
- The tooltip that displays footnote texts when you hover over footnote references now displays formatted text, and not raw Markdown.
- The zoom level of the editor's text is not lost on toggling the distraction-free mode anymore.
- Update to the citeproc search. If you type an `@` and begin searching for a work to cite, you can now also search through the title and don't necessarily have to know the ID anymore!
- Added basic tag cloud functionality. You have now a new button in your toolbar that shows you all the tags that you've used somewhere in your files. You can also copy the full list into the clipboard!
- Updates to the search functionality: Now the AND operator works as a requirement again (until now files have also reported search results if one or two of the search terms have matched, even if they were all required). Additionally, the tag search within files now accounts for a hashtag in front of the search term.

## Under the hood

- Documentation update in `ZettlrValidation`.
- Updated the `.dmg`-installer file with a better background image.
- Consolidated the `package.json` build fields.
- **Warning: The app ID has changed from `com.zettlr.www` to `com.zettlr.app`.** [For the implications please check this link](https://www.electron.build/configuration/nsis#guid-vs-application-name) -- the change only affects Windows users.
- Refactored the complete menu logic to make it more accessible.
- Added a global `notify()` method in the renderer process for convenience.
- Added an option to make footnotes inside files unique prior to project exports.
- Moved the dictionary functions to the main process for asynchronous background loading.
- Began using `tern.js` for better autocompletion.
- **Fundamental Core Update**: Now on each request for a new file tree (using the command `paths-update`) not the whole object is sent towards the renderer because of app crashes arising from the use of synchronous messages via the new `typo`-channel. Instead, a dummy list is sent containing only the properties that the renderer accesses anyway. This way not only the amount of data is reduced quite significantly, but also the app does not crash on file and directory operations.
- Removed an additional openPaths-update during the renaming of root files.
- Now the current directory is re-set correctly after renaming the current directory.
- Refactored the context menu to resemble the same structure as the application menu.
- Switched to the `handlebars.js` templating engine.
- The `askSaveFile()`-dialog is now non-blocking.
- `ZettlrFile` objects won't forcefully try to move a file to trash while handling watchdog events anymore.
- `ZettlrRendererIPC` and `ZettlrIPC` now access the `ipc`-modules consistent with all other classes.
- Generalised the `askFile()` function in `ZettlrWindow` for further purposes.
- The `ZettlrConfig` now acts as an event emitter and emits `update`-events, whenever the configuration object changes. It can be subscribed to using `global.config.on` (to unsubscribe use `global.config.off`).
- Added a `global.ipc.notify`-function to easily send notifications to the renderer.
- Added a "cachebreaker" to the preview images in Zettlr.
- Moved a lot of files around: The CSS, Fonts, JavaScript and the template files are now in the `common` directory, so that it makes sense that there can be multiple windows that share those files.
- **ATTENTION: We've stopped committing the compiled Handlebars templates and CSS files to the repository, so even if you don't develop styles or templates, you now need to run `yarn/npm less` and `yarn/npm handlebars` before you run the application!**
- Removed a bunch of superfluous pass-through functions from the `ZettlrRenderer` class.
- Bugfixes in the `ZettlrExport` class.
- Switched to documentation.js for generating the API documentation.

# 0.20.0

## GUI and functionality

- Fixed a bug during import that resulted in crashing the app if no Pandoc was found.
- Updated the styling of the app to make it feel more modern.
- To open a file directly by typing its name into the search bar you don't have to get the capitalisation correct anymore.
- It is now possible to traverse the file tree directly by clicking on the directories inside the preview pane. Use a single click to make that directory your current one, or use an `Alt`-click to traverse back up to its parent directory.
- Now the "Save changes before quitting?"-Dialog won't appear — all your files will be saved immediately before quitting.
- Zettlr now remembers your last opened file and the last selected directory and restores them on each restart (if they still exist).
- Images can now also have pandoc attributes assigned (in curly brackets after the image tag) and will both render correctly inside Zettlr and work as intended on export.
- The app will now remember its size and position on screen and restore it after a restart.
- Changes to the design of the dark mode. It's now a little bit blue-ish and the colours are finally adapted to the brand.
- The directory list is now way less cluttered and looks way better than before.
- Dropping images onto the app is now possible!
- Added the long-commented-out blockquote command to the context menu.
- iframes will now be rendered as well (such as the embed codes by YouTube or Vimeo). Note that only `<iframe>`-tags will be rendered, so Twitter embed won't work, for example.
- Removed a small bug that would use the text selection cursor over directories after you've dragged a file.
- Zettlr now remembers the last directories you were in when you successfully imported a file or opened a directory.
- Added `Droid Sans Mono` as monospaced font family and updated the fonts around the app.
- The Zettelkasten ID doesn't need to be in the format `@ID:<your-id>` anymore. Also the zkn-links can be customised.
- The generation of IDs is now up to your creativity.
- Made the search progress indication better. Now, instead of the background filling up with sometimes ugly colours, a circle just as for the Pomodoro timer is used.
- The file snippets now hold additional information, such as the ID of the given file or the amount of tags. Additionally, if you hover over the number of tags, a popup will tell you *which* tags the file holds. Directories also now show their number of children elements (both directories and files).
- The text snippets have been removed from the app.
- The Quicklook windows now follow the application's theme.
- Fixed a bug that generated a falsy first search cursor and prevented case insensitive searching.
- Added extended statistics. Now you can exactly see when you've written how many words by clicking the new button in the small statistics popup.
- You may now use `#`-characters inside tags.
- macOS users now have an inset titlebar to make the app feel more immersive while not in fullscreen as well.
- QuickLook windows now display the headings in the correct size again.
- On smaller displays, Zettlr now has smaller margins and paddings so that each display size's space is used best.
- Removed the `ID`-button from the toolbar. The command is still present in the menu and still works using the shortcut `Cmd/Ctrl+L`.
- Fixed the bug that the attachment pane tooltip was partially hidden.
- Quicklook windows are now constrained to the body area, and cannot be dragged over the toolbar.
- Added validation to the settings so that you can't accidentally set wrong values.
- The default buttons for dialogs are now reactivated, so you can remove files and folders by simply hitting `Return` to confirm the removal.
- Anything markdown-specific (links, tasks, images) won't be rendered in any mode other than markdown anymore. So you can now rest assured that your links won't be converted and comments won't be displayed the size of headings in comment blocks or something.
- Indented tasks are now rendered.
- The table of contents now ignores comments in comment-blocks (no matter which language) and also has a better detection for the level of these.
- Fixed a bug that threw errors on moving directories around.
- Added Math inline-rendering.

## Under the hood

- Implemented the try/catch construct around `ZettlrImport` to actually catch the errors that were thrown by this function.
- Added globally accessible config getters and setters so that the `ZettlrConfig`-object is now reachable from within all classes in the app.
- Changes to `ZettlrWindow` to create windows using programmatical boundaries.
- Updated the image finding regex again.
- Reorganised the font families in the less resources.
- The popup is now much simpler to call.
- Removed instantiation from both ZettlrImport and ZettlrExport.
- All Zettlr installations now receive a unique UUID.
- Using `global.config.get` it is now possible in the renderer to access the configuration programmatically without the need to send events.
- Replaced all renderer configuration requests with the new, faster and synchronous method.
- Fixed a missing dependency in `ZettlrAttachment`.
- Updated to `electron` 3.
- Changed `app.makeSingleInstance` to `app.requestSingleInstanceLock` as recommended by the docs.
- Updated dependencies to the newest versions.
- Image preview rendering is now independent of `path`.
- Refactored the complete configuration setting process.
- Explicitly set `defaultId` on confirmation dialogs.
- `detach()` is now called only after the move operation of a `ZettlrDir` has been completed to remove the `parent`-pointer.

# 0.19.0

## GUI and functionality

- **Import functionality**: Now you can import from nearly all file types pandoc supports into Zettlr. Simply select the desired target directory and select File -> Import files!
- Added a lot of **exporting** options. More are still to come!
- **Export Markdown files as reveal.js presentations**: From 0.19.0 on, Zettlr will support the export of reveal.js-presentations. Also, there's theme support built in!
- If you insert a footnote, the cursor is not moved throughout the document so that the writing flow is more immersive.
- The text field used to edit a footnote reference text is now automatically focused.
- The editor will now directly mute lines when in full screen as soon as you change the preference setting for this. You don't have to move the cursor anymore for this.
- Fixed a bug that showed a dedicated _file_ menu when right-clicking directory ribbons and then threw errors if you clicked on anything in the menu.
- Fixed the strange behaviour of Zettlr telling you there are no suggestions for a word, although you did not right-click a wrongly spelled word.
- Inline links rendered inside headers are now always the correct size.
- Email-addresses are now correctly identified and will be rendered as clickable links as well. If you `Alt`-click on them, they will open the default email option (i.e. they are the same as clicking on any website's email addresses).
- Fixes to the project feature.
- Made the dictionaries finally independent from the four default translations.
- Added about 70 languages to the four default translations. This means: If you now include a custom dictionary or a custom translation, chances are high that it will be detected and translated automatically!
- Added a bunch of dictionaries that now come shipped with the app.
- Finally found & fixed the bug that kept detecting whole swathes of text as links and inserted them on link insert or didn't detect any link at all.
- Transferred the download page in the updater to the new download landing page at zettlr.com/download.
- Clicking on marked tags in the preview list will now trigger a search for these tags.
- Added support for `TeX`-files. So in case you want to export something to PDF, you can add custom `LaTeX` statements in their respective file to amend the styling Zettlr applies.
- You can now rest assured that on export of projects with nested files all images, even relative ones, will successfully be rendered in your PDF output.
- Changes to the HTML exporting template. Now, images should always fit on screen.
- You can now create `LaTeX` files by using the extension `.tex` when creating new files.
- Better Pomodoro counter.

## Under the hood

- Changes to the `runCommand` method in `ZettlrEditor`.
- Changes to the `insertFootnote` command.
- Changes to the `_editFootnote()` method in `ZettlrEditor`.
- Changed the event type the editor is listening to when you finished editing a footnote from `keyup` to `keydown`.
- Moved the inline and block element rendering functions to their own commands to reduce the file size of `ZettlrEditor`.
- Fixed the task recognition regex to prevent ugly errors logged to the console if you entered on an empty line a task list item directly followed by braces (such as `- [ ](some text)`).
- Additional security checks while building the context menu.
- Amended the regex for rendering links. Also provided a callback option for CodeMirror to be able to port the plugin fully externally and integrate it into other instances.
- Added `ZettlrImport` class for handling file imports.
- Removed the unnecessary PDF exporting LaTeX template from the pandoc directory.
- Added another newline character when gluing Markdown files together on project exports.
- Fixed a bug that would not read in a saved project config on restart.
- Huge changes to the selection and retrieval of dictionaries for the spellchecking algorithm.
- Made the regular expression detecting links in the clipboard non-global and limited it to only detecting single links in the clipboard.
- The download page will now count all updates by users to keep track of how many users are using the app (only the click is counted, no personal information is collected). To avoid detection of you updating, simply visit zettlr.com/download manually.
- Amended `ZettlrRenderer` by a function to programmatically trigger global searches.
- Added `.tex` to the list of supported file types. Added a mode switch to `ZettlrEditor`s `open()` method.
- Small fix to the toolbar CSS for not having a hover effect on the Pomodoro button in dark mode.
- Change to the `less.js` script. It now minimises the CSS output to further optimise the styling.
- Spell checking is now off by default in fresh installations to speed up the first start.
- Amendments to `ZettlrProject`, `ZettlrFile` and `ZettlrExport` to ensure relative image paths are accurately converted into absolute ones on exporting them.
- Streamlined setting the `ZettlrWindow` title. `Zettlrwindow::setTitle()` is now deprecated.

# 0.18.3

## GUI and functionality

- Now the list design and all other colours and syntax highlighting should be fixed again.
- `ALT`-clicking files now opens them as QuickLook windows.
- Now Quicklook windows render the content automatically as the main editor does. Only the previewable elements will not be rendered.
- Fixed a bug that allowed you to try to create files, folders and virtual directories although no directory is selected.

## Under the hood

- Cleaned up the mess inside the LESS resource files and removed the global pollution with CSS styles that led to strange rendering behaviour.
- Replaced the `net` command to check for updates with the better package `got`, thereby reducing the amount of requests to one only. Therefore, `is-online` also has been removed.
- Updated dependencies. Switched to electron `2.0.8`.
- Changes to the `_gen()` and `select()` methods in `ZettlrPreview`.

# 0.18.2

## GUI and functionality

- Minor fix to the style of `code`-blocks in modals.
- Fixed a bug that prevented you from immediately re-selecting the previous file by simply clicking it again, after you opened an external markdown file in Zettlr, which then was selected automatically.
- Fixed an error thrown if a root file was removed remotely.
- Fixed Zettlr always asking to replace a file although it hasn't been modified remotely.
- Fixed a missing translation for changed files.
- Fixed the threshold for being close to surpassing average from 50 words below average to the half of average. 50 words were definitely too narrow for anyone to really see the intermediary message.
- Fixed some design rules.
- Reallowed arbitrary text selection inside the editor (mainly necessary for macOS's quick lookup functionality).
- Added styling for horizontal rulers (`* * *`) and escaped characters (e.g. `\*`).
- Fixes to the new tooltips. Now all tags receive the nicer tooltips on mouse over.
- Replaced the old footnote tooltip bubble, which did not look nice, with the much better `tippy.js`-bubbles.
- Added HTML syntax highlighting.
- Fixed an error on the export of Markdown files with code blocks.
- Added syntax highlighting capabilities in fenced code blocks for the following languages (use the words in brackets after the beginning of a code block, i.e. `\`\`\`javascript`):
    - C (c)
    - C# (csharp)
    - C++ (cpp)
    - CSS (css)
    - Java (java)
    - JavaScript (javascript)
    - LESS (less)
    - Objective C (objectivec)
    - PHP (php)
    - Python (python)
    - R (r)
    - Ruby (ruby)
    - SQL (sql)
    - Swift (swift)
    - YAML (yaml)

## Under the hood

- Added an additional check to definitely determine if chokidar has choked or the file has indeed been modified remotely.
- Lots of documentation has been added to the source code.
- Moved the `tippy()` function from the `ZettlrRenderer` to the correct classes (`ZettlrToolbar` and `ZettlrPreview`).
- Changes to the link detection regex in `ZettlrEditor`.
- Changes to the `export.tex` LaTeX export template. It now provides the `Shaded`-environment Pandoc requires on exporting files containing fenced code blocks.
- Added some amount of `HTML` syntax highlighting.
- Added a multiplex mode that can highlight fenced code blocks.
- Changed signature documentation of `ZettlrRenderer`'s `setCurrentFile` method to reflect the actual process (it is being passed a hash, not a file object).
- Changes to the `_tags`-array in `ZettlrPreview`. Now, the array is never completely regenerated, but resized according to the actual `_data`-array. The changes have affected the functionality of the functions `_gen()` and `refresh()` in this class.
- Added a `remove()` method to `Zettlr` for root files wanting to delete themselves.

# 0.18.1

## GUI and functionality

- Now it's possible to download and install custom translations for Zettlr! If you want to use a translation that is not (yet) officially bundled with the app, simply import the translation JSON-file into Zettlr using the respective option. It will immediately be available for selection within your preferences (but a restart to apply the change is still necessary). The language file must be in the format `aaa_AAA.json` so that the app can detect the language by looking at the file name.
- Numbers are now localised with the correct delimiters.
- Zettlr now automatically indents text using four spaces to better work with other Markdown parsers.
- Changed resizing constraints: Editor can now have 90 percent width at maximum.
- Fixed a small bug that lets you open non-markdown files as roots.
- You can now copy selected Markdown text as HTML! Just press `Cmd/Ctrl+Alt+C` instead of `Cmd/Ctrl+C`.
- Added an online-check. From now on, if you are offline, Zettlr won't show you ugly error messages, but a simple notification that you are, in fact, offline and Zettlr can't check for updates.
- Improved footnote placement.
- Improved the placement of images in exported PDF files.
- Increased search speed and fixed internal errors in displaying search results.

## Under the hood

- Changes to `getSupportedLangs()`: The function now returns a dynamically generated array of all available translations. This also includes language files that are placed inside the app's data directory (in the subdirectory `lang`).
- Changes to `i18n.js` to reflect the fact that a language could also be located inside the application data directory (it now first tries to load the file from within the app, and if this fails searches for the file in the app data directory).
- Zettlr now preserves the linefeeds of a file on saving.
- Refactored the app's LESS and style handling.
- Simplified the theme toggling.
- Consolidated CSS styles.
- Updated dependencies. Switched to Electron `2.0.6`.
- Removed `package-lock.json`, because nobody uses them anyway and yarn `1.9.2` just complained about them.
- Changed resizing constraints: Editor can now have 90 percent width at maximum.
- Fixed a logical error in `ZettlrConfig` that allowed non-markdown-files to be opened as root files.
- Buffered the update check with an online-check. Renamed the original `check()` to `_fetchReleases()`.
- Fixes to the footnote placement.
- Removed an unused function from `ZettlrEditor`.
- Removed excess `console.log` from `ZettlrBody`.
- Added an additional security check before marking results in the editor instance.

# 0.18.0

## GUI and functionality

- Added the project feature: Now you can convert directories into "projects" (via context menu). A project is simply the possibility for you to adjust PDF options for a set of files differently than in your general PDF settings and tweak the generation a little bit more. It is thought especially for exporting many files into a single PDF file, and has options to generate a table of contents or a title page. _All files in the project directory and all of its sub-directories are concatenated in the same way as the preview list does it. Directories themselves are ignored. Then all these files are simply glued together and exported using the special settings you've given the project._
- Included tag preferences. These allow you to assign colours to specific tags, so that you can see in the preview list directly which files contain specific tags (such as, e.g., `#todo` or `#in-progress`) to have an overview over the work you need to do or categorise your files.
- Now the editor should correctly resize itself if the window itself changes its size.
- Now, if you use the combined view, Zettlr recognises a second click on an already selected directory and switches to the preview list instead. If you do so while the expanded mode is active, nothing will happen.
- I finally found the bug that was showing `NaN` instead of real numbers in the stats view. Now it should work on all systems just fine. (It only happened when there were less than thirty days of recorded statistical history available.)
- Adjusted the placement of the dialogs. Now they should definitely be placed in the center, if they are smaller than the window and should never result in a scrollable window.
- The dialog windows should pop up much faster now.
- Changed the styles of all dialog windows, and made pretty especially the PDF preferences windows.
- Replaced the system default's title popups with nicer looking popups.
- Changed image preview rendering. Now, images smaller than the viewport will not scale up to fill the full width, but remain smaller than the viewport width.
- Added a preview rendering of task items with checkboxes.
- Now Zettlr will directly react to you clicking with your mouse into the window and doesn't require you to click a second time after the app has been focused again.
- Snippets are now off by default.
- Fixed a small error that led to the editor behaving strange after resizing the sidebar.
- There is now no lag anymore on saving files. As a side effect, the global search is not exited when you change a little bit and then save the file.
- Changed PDF export.
- Small fix to the ZKN tag detection.
- Added additional error handling in the updater (so you know _why_ Zettlr couldn't tell you why no update check is possible).
- Renaming files is now faster.
- If you now begin to drag a file, after you have stopped dragging the file (i.e. either you dropped it onto a directory or you dropped it somewhere else to cancel the move), the preview pane will be shown again.
- Now it is possible to drag out Markdown files from Zettlr into other apps.
- Clicking on the "No open files or folders"-notification when there are no open folders or files in the directory tree will automatically show the open-dialog.
- Fixed the theming in the QuickLook windows. Now they will be the same theme as the app itself.

## Under the hood

- Finally renamed the `strong` element in the file tiles in the preview list to a simple `p` to re-gain semantic correctness there.
- Lots of LESS-code added, several other files have been changed.
- Added an event listener to Window resizes to change the editor's width accordingly with the `resizable` activated.
- Changes to `requestDir()` function in `ZettlrRenderer`.
- Changes to the Statistics viewer.
- Changes to `ZettlrDialog`.
- Changes to `ZettlrRenderer`. Now the translation strings will be copied into the memory of the renderer process directly. This results in better overall performance, especially in dialogs, for which a lot of such strings are needed.
- Updated development dependencies: `electron` is now `2.0.4`, `electron-builder` is now `20.19.2` and `less.js` is now `3.5.3`.
- Changes to `ZettlrBody`-proceed function.
- Added `tippy.js` to the list of dependencies; replaced standard system titles with Tippy titles.
- Added the `acceptFirstMouse` option to the creation of new `BrowserWindow`s.
- Now refreshing the editor instance after dragstop of the divider between combiner and the editor.
- Removed an unnecessary if-statement in `ZettlrToolbar`.
- Added a method to only update the current file in the renderer process, which speeds up saving *a lot*.
- Additional check in `ZettlrVirtualDirectory`.
- Changes to the `LaTeX` export template.
- Replaced the complicated and unreliable tag recognition to a much simpler regular expression.
- Error handling in `ZettlrUpdater`.
- Changes to the process of renaming files. Now the renaming process should be reflected quicker in the renderer, because we don't send a complete new path object, but only the specific, renamed file.
- Fixes and changes to the dragging behaviour in the renderer.
- Added a dragging event, so that the main process automatically enables dragging out of the app.
- Added the `getRenderer()`-function to `ZettlrDirectories`, so that the `EmptyPaths`-object can send the respective event to the main process.
- Combined the `setContent()` and `save()`-functions in `ZettlrFile`, because there was simply no need to have them separated. Also, removed the `modified`-flag from the file.

# 0.17.1

## GUI and functionality

- **Combined preview and directory pane**. Now only one of both is visible, never both, but also never none. Pressing `Cmd/Ctrl+1` and `Cmd/Ctrl+2` will still toggle visibility of both preview and directory pane, but not in parallel anymore. So hiding the preview pane will automatically show the directory pane and vice versa. Also, if you are on the preview pane, moving with your mouse to the top of the pane will show an arrow that lets you enter the directory pane again. Zettlr will automatically switch to the preview pane in a number of cases: Selection of a directory, searches, and renaming of files.
- Added syntax highlightning for Markdown tables.
- Resizing of combined tree view and preview pane as well es the editor is now possible.
- Changes to the HTML export template. Now tables are better integrated, as well as blockquotes.
- Added an option to choose whether or not the combined view or the regular, old view should be used for preview and tree view.

## Under the hood

- Removed some unnecessary toggle-functions.
- Changes to the styles of preview and directory panes.
- Changes to the main template.
- Markdown table detection is now handled by the ZKN-mode.
- Changes to the styles for enabling both extended and narrow sidebar mode.
- Added another check for popup height in `ZettlrPopup` to ensure popups can be displayed on screen and don't end up being cut off by the window.

# 0.17.0

## GUI and functionality

- Added full stops after TOC-ordinals.
- The `HTML`-export (e.g., for printing) does not rely on `pandoc` to be present on the system anymore. In other words: `HTML`-export is now working everywhere and has no prerequisites anymore. _Attention: As we do not rely on pandoc for HTML exports anymore, this means that the HTML format is likely to suffer from some inconsistencies, as the rendering engine is way less advanced than pandoc. Yet, this should not pose a problem, as the HTML-export is intended to be for quick previews and prints only._
- Added a bunch of options for exporting files, such as:
    - Choose whether to save the exported files in the temporary directory (which is expunged on each restart of the system) or in your current working directory (meaning they are persistent across system reboots and are also accessible normally through your file explorer).
    - Strip Zettelkasten-IDs (such as `@ID:yyyymmddhhmmss`).
    - Strip tags (in the format `#tag`).
    - Completely remove internal Zettelkasten-links (e.g. `[[<link-text>]]`).
    - Only unlink internal Zettelkaten-links (i.e. transform `[[<link-text>]]` to `<link-text>`).
- Switched to the better `xelatex` engine to render PDF documents.
- Added a great number of PDF export customization options. More will be coming in the future (depending on necessities and user wishes).
- Added a feature that search results now also are shown on the scrollbar so that you know exactly where the matches reside in your document.
- Replaced the ugly find-in-file dialog with a Zettlr-style popup and added a replace-function as well. Simply press `Return` while inside the replacement-field to replace the next occurrence of your search term, or press `ALT`+`Return`, to replace *all* occurrences at once. **The search is case-insensitive**.
- Introducing a **distraction free mode**, which can be toggled by pressing `Cmd/Ctrl+J`. This makes the editor fullscreen and mutes all lines except the one in which you are currently working.
- Added option to recall up to ten recently used documents.
- Hashtags are now not rendered, when they are not preceded by a space or are at the start of a line. This prevents links with anchor-names being displayed wrongly.
- Added a shortcut for inserting footnotes: `Ctrl+Alt+F` (Windows+Linux) or `Cmd+Alt+R` (macOS).

## Under the hood

- Moved all exporting functionality to a separate class, `ZettlrExport`.
- Removed unnecessary CodeMirror plugins.
- Removed unnecessary styles and some unnecessary (b/c unused) functionality.

# 0.16.0

## GUI and functionality

- Introducing **Virtual Directories**. Now it is possible to add "ghost" directories to your directories that act as a subset of these directories. They are not actually present on disk (but are persistent with a so-called dot-file named `.ztr-virtual-directory`) and therefore can be used to create collections of files by manually adding files to them. _You can only add files to these virtual directories that are present in the containing directory. Also, you cannot move them because they are bound to their parent directories._
- Fixed a bug that threw an error every time you tried to delete a directory with no file open currently.
- Fixes to the inline commands. Now, when you press `Cmd/Ctrl+I` or `Cmd/Ctrl+B` a second time after you finished writing your strong/emphasised text, Zettlr will actually "exit" the bold/italic markings and not try to insert them a second time. (_Note that it will still insert the end-markings if the characters directly after the current cursor position are not the end-markings_).
- Fixed a bug that threw errors if you were to rename a non-opened file.
- Fixed a bug that threw errors if you were to rename a directory, while none was selected.
- Prevent arbitrary selection in the app to make it feel even more native.
- Huge performance boost on selecting directories and files.
- Translated remotely triggered file- and directory-events.
- Finally fixed the bug that the end-search button disappeared and the input field went in disarray when the window size was too small.
- Re-introduced feature that Zettlr asks the user to replace the current editor content, if the current file has been changed remotely.
- Now, if the current file is removed remotely, Zettlr automatically closes the file in the editor as well.
- On updates, the download URL to GitHub now opens on the system's browser.

## Under the hood

- Removed an excess `console.log`.
- Implemented `indentlist` plugin directly in Zettlr core.
- Continued work on virtual directories.
- Small changes to `Zettlr` and `ZettlrDir` classes.
- Small changes to the markdown shortcut plugin.
- Fixed a small error in `Zettlr` class.
- Removed a huge bottleneck in the directory selection logic (now the Zettlr main process will not send the complete `ZettlrDir`-object to the renderer, but just the hash, because the renderer has a full copy of the objects in memory).
- Removed the same, big bottleneck in the file selection logic.
- Updated all dependencies to their latest version. Thereby we've switched to Electron 2.0.3.

# 0.15.5

## GUI and functionality

- Additions to the search functionality. If you begin typing in the global search field, Zettlr will autocomplete your typings with exact name matches. This way you can directly open respective files from your searchbar by simply confirming the file to be opened with the `RETURN`-key.
- Zettlr will now automatically try to force open a file when you commence a global search, if there is a file containing the typed name somewhere in the system.
- If you click a link without the `ALT`-key now, the cursor will be automatically placed and you can edit the link exactly where you clicked without having to click the position twice.
- Fixes to the attachment pane — now opening a directory will always work.
- Now the vertical scrollbar in the editor uses the default cursor, not the text cursor.
- Fixes to the generation and placement of popups. Now a bigger margin to the edges of the window is ensured, and the popups are now a little bit wider to reduce the possibilities of ugly line-breaks.
- Small fix to the color of directory ribbons in dark mode.
- The attachment pane now refreshes on new attachments without the need to switch to another directory and then switch back. Also, after every watchdog run the renderer receives a new list of objects now in memory.

## Under the hood

- Small changes to the `_renderLinks()`-function in `ZettlrEditor`.
- Calling `_act()` in `ZettlrAttachments` even if there are no attachments to be able to still open the directory in these cases.
- Changes to `_place()` in `ZettlrPopup`.
- Changes to the `ZettlrToolbar` and `ZettlrRenderer` classes.
- Design-fixes.
- Removed an unnecessary check for the now non-existent `projectDir` option in the configuration constructor.
- Added a security check for additional `PATH`-variables in `ZettlrConfig`.
- Additional security-check in `ZettlrConfig`s `set()`-function to only add valid options. Now `set()` will return either `true` or `false` depending on whether the option was successfully set.
- Removed deprecated code from `ZettlrWindow` class.
- Added a security check in `ZettlrWindow`s `prompt()` function.
- Removed some unnecessary code from `ZettlrDir` class.
- Small changes to `ZettlrDir` constructor.
- Began first work on `ZettlrFilter` and `ZettlrVirtualDirectory`.
- Changes to `Zettlr` and `ZettlrRenderer` classes.

# 0.15.4

## GUI and functionality

- Zettlr saves a file prior to exporting to make sure you export what you see (WYSIWYE).
- Now Zettlr is more performant especially in documents containing a lot of links. Also, clicking a link _without_ the `ALT`-key pressed will now remove the link and make it editable, as intended.
- Design fix: Now the sorters in the preview pane don't alter the size of the directory field.
- Design change for Windows users: Now Zettlr on Windows uses the system's default font "Segoe UI", because as of strange font-smoothing effects, Lato is barely readable on Windows machines.
- Fixed a logical error in the script, so now Zettlr will remember where you were in a document and restore that view on every opening of a file (not persistent, i.e. if you close and re-open Zettlr itself, the positions will be reset).

## Under the hood

- Added `export` to the `CLOSING_COMMANDS`.
- Updates in `package.json`, updated dependencies.
- Fixed a wrongly placed `continue` in `_renderLinks()` in the `ZettlrEditor` class.
- Moved the saving of scrolling info from the `open()` function to the `close()` function in `ZettlrEditor`.

# 0.15.3

## GUI and functionality

- Removed some displaying of numbers during search.
- Added more file info - when you click on the word count, a small popup containing info about the characters, characters without spaces and also the selection is shown.
- Added a heatmap that shows you the relevance of the search results by adding a background color to the individual file ribbons. The more green and bright they get, the more relevant the file showed up in the results. **Important**: Files that do not match any of the selectors will be hidden as always, e.g. even grey files will at least fulfill the criteria!
- Removed directory ribbons while in search mode.
- Search mode will automatically be exited when selecting a different directory.
- Also, now when a search is done, the opened file will have all results marked in text so you can easily discern them from the rest of the text.
- Small design fixes.

## Under the hood

- Removed an unnecessary `paths-update` event.
- Augmented `getWordCount()` function to return the wordcount of any given string.
- Removed some strange artifacts from the search.
- Huge improvements to the search functionality.
- Finally implemented the new license in the files

# 0.15.2

## GUI and functionality

- Switched the directory indicator with the collapse indicator on root directories, so that the first always stays first.
- Huge performance increase in rendering the preview list.
- Small fix to the word count. Now an empty editor does not show that there's a word written.
- Removed the `Zoom` menu entry from the Window menu on macOS.
- The Reload-shortcut in debug-mode is now `F5`.
- Small fix to the Tag-recognition (now a `#` sign immediately followed by a delimiter character (e.g. spaces, line breaks or apostrophes) will not render a tag formatting).
- The Attachment pane will now scroll if there are too many attachments in it.
- Added an option to open the currently selected directory in the system's file browser (e.g. Finder on macOS or Explorer on Windows). The respective button resides next to the attachment pane's header.
- Small fix to the context menu: It will popup where the click occurred, and not where the mouse is when the menu is actually shown (noticeable especially when right-clicking a misspelled word).
- Augmented the autoclose-pairs with the default German quotes `„` and `“`.
- Changed the save function so that it does not save immediately, but gracefully implements a way to save changes any time a potentially file-closing command is issued (such as selecting another file).
- Changes to the design of the preview list.
- Removed the save-button from the toolbar and now Zettlr will not show you an indicator whether or not there are unsaved changes, because normally everything should be saved. In case changes are *not* saved under strange circumstances, Zettlr will still prompt you to save them if they would be lost.
- Fixed a small error that led Zettlr to believe that it doesn't need to reorder the opened root files and directories, although it should have, thereby having newly opened files pop up not at the top of the directories' list but at random positions somewhere in the directories.

## Under the hood

- Switched Preview-list rendering to `Clusterize.js` to keep huge lists renderable and reduce loading times.
- Removed the now unnecessary `ListView` and `ListViewItem` classes.
- Removed the unnecessary `file-revert` command handler in `ZettlrIPC`.
- Removed a `console.log` in `ZettlrPreview`.
- Added a `isModified()` function in `ZettlrRenderer`.
- Changes to `ZettlrRendererIPC` to accomodate graceful saving procedure.
- Upgraded dependencies.
- Coloured the output of the less compiler script so that it's easy to discern whether or not an error or a warning occurred.

# 0.15.1

## GUI and functionality

- **Switched license from MIT to GNU GPL v3. This also includes all prior releases!**
- Now if there is a valid URL in the clipboard it will be inserted as the URL on all images and links created, not just if there's nothing selected.
- Fixed a bug that prevented the opening of links if clicked with `Alt`-key pressed.
- Added the code indicators (backticks) to the list of auto-complete pairs.
- Fixed the rendering of internal links.
- Small changes to the design of file IDs.
- Moved the resize handles of quicklook windows completely out of the windows themselves so that they are more easy to reach and don't block the scrollbar.
- Fixed the colours of the directory sorters in dark mode.
- Translated the formattings.
- Updates to the readme.
- ID generation now also works if there is something selected.
- More generally: All CodeMirror commands (such as changing the formatting of a selection) will retain the selection you have made (i.e. they will save them, run the command and afterwards re-select what was selected previously).
- Fixed a small bug that could lead to errors while searching using the OR-operator.
- Updater now shows your current version in the update window.
- Small fixes to the styling of the update dialog.

## Under the hood

- Small change to the zkn-link regular expression (was greedy, now it is lazy) to prevent huge misrenderings in case two links were on one line.
- Removed the unnecessary `_sort()`-function in the `ZettlrDirectories`-class.

# 0.15.0

## GUI and functionality

- Fixed the button text color in popups.
- More shadow under the popups (makes them stick out more in the white mode).
- Now it is possible to open Markdown files directly with Zettlr by double clicking them or dragging them onto the app. Dropping also works for directories (#3).
- Zettlr now tells the Operating System that it is capable of handling `.md`- and `.markdown` files.
- Small fixes to the translations.
- Added an about dialog.
- Now Zettlr also converts "standalone" links (e.g. simple detected URLs without Markdown formatting around them) into clickable links. **Attention: Clicking now works with ALT instead of Shift!**
- Added a small popup to view some stats on your writing.
- Fixes to the word count (now also splits along line breaks).
- Moved all formattings to a small popup (indicated by the carriage return symbol). Also added other formatting possibilities, such as code, headings and blockquotes.
- Fixes to the formatting commands.
- Added an attachment pane (#6).
- Added an option to sort directories chronologically or according to name (#4).
- Begun adding zkn-functionality to Zettlr:
  - Now it is possible to use `@ID:<your-ID>` to give an ID to a file (generate one using the Toolbar Button or by pressing `Cmd/Ctrl+L`). If multiple IDs are defined in such a way, the first found will take precedence.
  - You can now tag your files using the Twitter-like syntax: `#hashtag`. Alt-Clicking on them will trigger a search for the tag.
  - You can now link searches in your files. If you type `[[search terms]]` this will trigger a directory-wide search for the search terms. If the link contains an ID in the format `[[@ID:<your-ID>]]`, Zettlr will try to get an exact match. If there is a file using that ID, it will be immediately opened. Also, a directory-wide search for all files referencing this ID will be conducted.

## Under the hood

- Fixed a small bug in the `ZettlrWatchdog` that prevented remotely added directories from being detected by the app.
- Given the classes `ZettlrFile` and `ZettlrDir` more authority over what happens with them. Now they're handling all events by themselves.
- Made the paths mandatory on creation of new `ZettlrFile` and `ZettlrDir` instances.
- Added `isFile()` and `isDir()` helper functions to check if paths actually denote a valid file or directory.
- Added `openPaths` configuration option to hold all opened paths and re-open them on every start.
- Small fix to the loading mechanism of the configuration to allow flexible arrays (needed for the `openPaths` option).
- Found **A LOT** of unnecessary and duplicate code in the `Zettlr` main class and removed it.
- Handle open events in `main.js` and make Zettlr definitively a single app instance.

# 0.14.3

## GUI and functionality

- Fixed a bug that prevented deletion of files and folders.
- Removed the now defunct autosave option in preferences.

## Under the hood

- Fixed a type error in `ZettlrWindow` that passed `undefined` instead of the window to the `showMessageBox` function.

# 0.14.2

## GUI and functionality

- Fixed input text color in popups (e.g., for new files and directories).
- Removed the autosave functionality. Now Zettlr automatically saves all changes "completely."

## Under the hood

- Updated `less.js` (dev-dependency) to latest version.
- Updated `chokidar` to latest version.
- Updated `electron-builder` (dev-dependency) to latest version.
- Removed all autosave-functions.
- `ZettlrWatchdog` can now add multiple paths to watch
- `ZettlrFile` can now also be root (e.g. have the `Zettlr`-object as parent)

# 0.14.1

## GUI and functionality

- Finally got rid of the horizontal scrollbar in the editor, that was visible on Windows and Linux systems
- Also, customized the scrollbar style to be more decent
- Major fixes to the User Interface (now looks way more modern and less cluttered)
- Fixed an error that did not update the snippet of a file on remote change

## Under the hood

- Added other files and directories to the ignore dirs of `chokidar`
- Fixed a small bug in the `poll()`-function

# 0.14.0

## GUI and functionality

- Now Zettlr can detect relative image paths (i.e. relative to the file in which they are referenced) and show these images successfully
- Fixed a bug that did not update the modification time of a file on save.
- Fixed the non-selection of the current file on directory selection
- Fixed a small bug that sometimes could throw an error when moving directories within the app
- Now a quicklook window can be brought to front by simply clicking its title
- Hid the textarea by default, so that on startup the editor field is clean
- Design improvements

## Under the hood

- Begun another code rewrite. This time, the focus is on two parts: First, prevent any access of object properties from other objects than `this`. Instead, use public functions (also, prevent calling of private functions from the outside). Second: Try to, again, move out some functionality from the Zettlr main class to shorten it.
- Removed unnecessary function calls in the renderer.
- Also added support for the [yarn package manager](https://yarnpkg.com/)

# 0.13.0

## GUI and functionality

- Fixed a bug that could lead to errors and misbehaviour if a huge number of directories and files was added
- Added toolbar button descriptions. Simply hover over a button with your mouse to learn about its functionality
- Added an autosave feature. Now, Zettlr keeps automatic saves of your current file.
- Added a reversion feature. With the revert button you can restore the editor content to the last saved state.
- Added an automatic check for updates. It is run on every start of Zettlr and can be called programmatically by clicking Help -> Check for Updates
- Fixed an error that disabled the end-search button in the searchbar.
- Fixed an error that did not refresh the preview list when a new file was created by saving an empty file.
- Fixed an error that did not select newly created directories in the tree view, although they were selected as could be seen in the preview pane.
- Small changes in the system integration.
- Additional check whether or not Pandoc and LaTeX are installed on the system.
- Added menu entries for downloading LaTeX and Pandoc.

## Under the hood

- Added the `ignoreDir` and `ignoreFile` helper functions to check whether or not a specific path should be excluded or not. This applies to directories and the watchdog. Ignored directory patterns (as regular expressions) reside in `source/common/data.json`.
- Ignoring the `jquery-ui.min.js` file on docs generation.
- Improved the documentation of the main classes.
- Updated to Electron 1.8.3.
- Updated Electron builder to 20.4.0.
- Forgot to update the dependencies for export last time.
- Moved the polling interval into `data.json`
- Added class `ZettlrUpdater` with barebone functionality.
- Added `additional_paths` in `source/common/data.json` to automatically append to electron's PATH as to make sure the additional fields in the preferences are no longer needed (unless in special cases).

# 0.12.0

## GUI and functionality

- *New feature*: Integrated dynamically generated **Table of Contents**! Simply click the hashtag symbol and a popup will appear that lets you quickly navigate through all headings in your file.
- *New feature*: Now **images are automatically displayed**, if they are on a single line (only the image, no other text)!
- *New feature*: Now **links are automatically rendered**! Simply shift-click on them! (closes #12)
- Improved the markdown shortcuts. Now, if nothing is selected, when you trigger the bold or italics option, the cursor will automatically be placed inside the formatting marks, so that you can start typing without having to worry about the placement of the cursor.
- Now, if there is a valid URL in the clipboard when you trigger the insert link/image commands, it will be taken automatically as the linking target, so that you only have to type in the text it should link to.
- Added Open-button to the toolbar to select a new directory (closes #2)
- Switched the icon font from fontawesome to the [WebHostingHub-Glyphs](http://www.webhostinghub.com/glyphs)
- Small UI fix in the preview listing
- Small UI fix: Now Zettlr auto-closes the following pairs of characters: `() [] {} '' "" »« “” ‘’ ** __`.

## Under the hood

- Moved supported filetypes to unified file `source/common/data.json`
- Documentation for all files added.
- `ESDoc`-support integrated for API documentation. Simply run `npm run docs:build` to generate a full documentation in `resources/docs`
- Moved the `handleEvent()` functions from the main objects to the IPC classes.
- Moved the toolbar buttons to `source/renderer/assets/toolbar/toolbar.json` as in the example of Electron Menu, to have more dynamic control over the generation of the toolbar.
- Updated dev-dependencies

# 0.11.0

## GUI and functionality

- Introducing a **pomodoro** counter! Now you can simply click on the circle at the right end of the toolbar to start a pomodoro counter. It alternates task-phases of 25 Minutes with short breaks of five minutes and, after every fourth task-phase, a longer break of twenty minutes. It also notifies you when a phase is over with a small notification and a soft sound. Head over to [the official website](https://francescocirillo.com/pages/pomodoro-technique) to get to know what this technique is about.
- Switched to default Lato font on all platforms (embedded the font in the app)
- Additional check whether or not a file/directory already exists at the target location when moving by drag'n'drop
- Some fixes to the Quicklook-windows
- Moved some development functions into a "debug" mode that can be activated in the preferences.
- Now the zoom in/out menu commands only zoom the editor itself, not the whole application
- Added a small little button to end a search (and thereby make visible again all files)
- Switched most dialogs to the smaller (and really nice) popups
- Moved the Exporting options directly to the new share button
- Now Zettlr shows default context menus for text fields
- Fixed an issue on opening new project directories that provided you with the current directory's path instead of the project directory
- Reversed direction of the changelog to display most recent changes at the top of the file.

## Under the hood

- Included jQuery and CodeMirror as npm packages for easier updating
- Added a `ZettlrPopup`-class for easy displaying of small forms and info texts, this will replace most `ZettlrDialog`-forms, because we don't need such a massive dialog box for a single text field (or something else)
- Updated electron to version `1.8.2`, updated other dependencies.
- Updated scripts section. Now the available commands are:
- `npm run start`: Start the development environment
- `npm run less`: Same command as previous, now only with more output
- `npm run build:quick`: Quick'n'dirty unpacked release for current platform
- `npm run release:this`: Build and pack the app for the current platform
- `npm run release:mac`: Build and pack for macOS x64 as DMG
- `npm run release:win`: Build and pack for Win x64 as NSIS installer
- `npm run release:linux`: Build and pack for Linux x64 both as deb and rpm

# 0.10.0

## GUI and functionality

- Fixed a small bug that did not remove the file list if the open directory was removed from the file system. Now, if the current directory is deleted, Zettlr will automatically select the parent directory.
- Small fix to the translations.
- Added a toolbar button that also triggers the export dialog.
- Fixed an issue that prevented you from autocorrecting misspelled words.
- Fixed the sorting of directories (now case insensitive)
- Fixed an error that didn't update the ID of a file on renaming
- Fixed an issue that threw errors sometimes while moving directories

## Under the hood

- Massive rewrite of the logic behind the preview pane. Now only necessary changes are actually re-rendered (and not, as was the case until now, everything), which decreases the locking-potential of the application as well as the average energy impact. Additionally, now it is possible simply to spit out one updated paths-object from main to simply trigger a (possible) re-render.
- Also massive rewrite of the logic behind the tree view. The changes have the same effects as those in the preview pane.

# 0.9.2

## GUI and functionality

- Changed paper format in the odt-template from "Letter" to "DIN A4."
- Now dialogs are correctly positioned (centered)
- Implemented notifications that can be used variously
- Watchdog now monitors changes to the file system
- Small fixes in functionality and translations

## Under the hood

- Added notification service (can be triggered by sending a `notify`-event to the renderer or call `notify()` on a body element.)

# 0.9.1

## GUI and functionality

- Fixed broken PDF export in 0.9.0
- Small improvement in the HTML export template. Now if you want to print out the HTML file, it should look way better than before.

## Under the hood

- Updated dependencies to electron 1.7.11 to react to exploit [CVE-2018-1000006](https://cve.mitre.org/cgi-bin/cvename.cgi?name=CVE-2018-1000006). [See the electron project's blog for more information](https://electronjs.org/blog/protocol-handler-fix).

# 0.9.0

## GUI and functionality

- Fixed a bug that did not show the exact word count of 1.000 words in the toolbar.
- Translated the word counter into de_DE, en_US, en_GB and fr_FR
- The preview pane now does not scroll to its top on saving if it does not contain the current file
- Heavily improved footnote placement and removement
- Footnotes now show on hover to ease previewing.
- Fixed a small error that threw errors on deleting file with no file selected
- Fixed selection accuracy in Quicklook windows after they have been resized.
- Added modification time of files in the file preview.
- Modified the night mode and snippets toggler to display the status as checkmark (also amended the translations respectively)

## Under the hood

- Updated development dependencies
- Additional security check in the `trans()` method
- Footnote plugin now features way better RegEx recognition and works reliably.
- Also, made the footnote placements and deletions to only create one single history event (so that you don't have to press `Cmd/Ctrl+Z` twice to remove the footnote/re-add the footnote)
- Added basic watchdog functions. Not very sophisticated by now but it works.
- Now package.json does not trigger a rebuild of all modules when electron-builder is called (as we only rely on those already prebuilt)
- Again some rewrites to slimline the app
- Renamed events (now dir and file are prepended for easier identification)
- Now the renderer is completely autarc concerning configuration as darkTheme and snippets. This means the renderer can now be reloaded in dev mode without screwing up the config in main. (`afterWindowStart()` has been removed and set in the renderer)
- Wrapped the menu generation into a class (making it possible to set menu items based on configuration options)

# 0.8.1

**This is an emergency patch**. It fixes an error on Windows and Linux systems that disabled the complete main menu, making it unable to execute commands from the menu (e.g., opening a new root folder).

- Fixes a bug that rendered the whole application menu unusable
- Minor localization fixes

# 0.8.0

## GUI and functionality

- Context menu over a erroneous word now gives you suggestions on possible replacements; selecting them will replace the word.
- Fixed a small rendering bug that caused the editor not to correctly select text after hide/unhide of either the tree view or file preview pane.
- Included a toolbar and moved the global search out of the preview pane
- Fixed a small bug in which the title of the main window still showed the title of the currently opened file after it has been deleted
- Fixed a bug that made it impossible to export to PDF on Windows when Zettlr was installed to the `Program Files`-directory
- Fixed a bug that did not close the overlay if there were no dictionaries selected for spell checking
- Finally implemented the make/unmake itemized or numbered list function
- Also, finally added an easy way to insert and remove footnotes.
- - Fixed an error in which you could not save "empty" files on the fly if you just started typing into the editor without any file open.

## Under the hood (i.e.: technical stuff)

- Replaced npm package `trash` with electron internal `shell.moveItemToTrash()`
- Hardened the translation package against potential errors and accounted for also probably missing translations

# 0.7.0

- Included Spellchecking (en_US, en_GB, fr_FR, de_DE, more languages on request)
- Translated app into English, German and French.
- Introducing **Quicklook**: Right-click on any note and click "Quicklook" to open the file in a small overlay window. This enables you to keep open a file while simultaneously reading (and copying text) from different files.
- Fixed a minor error with the detection of clickable links
- Fixed an error that prevented searching for exact phrases
- Added a short check that Zettlr does not try to move a directory into a subdirectory.
- Multiple minor fixes and improvements
- Preview pane and directory tree view can now be hidden via `Cmd/Ctrl+1` and `Cmd/Ctrl+2`

# 0.6.0

- Now the file lists are automatically sorted on renaming files to immediately reflect a possibly changed order.
- The global search now also includes the name of the file
- Fixed a small error that prevented Zettlr from searching the first file in the preview pane
- Fixed an error in the inter-process communication (IPC) that led to unexpected behavior when using Shortcuts.
- Fixed an error that prevented renaming of directories if a file was selected.
- And behind the scene: We've rewritten the whole code base and made it more efficient — that's why the version has switched to 0.6.0

# 0.5.1

- Fixed a bug that disabled the creation of new directories and instead threw errors
- Fixed an error that was thrown by pandoc on each PDF export.

# 0.5.0

- Improved drag and drop of directories
- Moving files now works via drag'n'drop as well
- Fixed a bug that led to undefined errors while trying to rename directories
- Much cleaner arrow-key navigation through the preview pane — now failsafe.
- Now you can navigate to top or bottom in the preview list by holding Cmd or Ctrl while pressing the arrow key.
- Global search is now non-blocking and provides a progress indicator
- Now Shift-click on URLs opens these in external browser.
- Implemented preferences.

# 0.4.0

- Color theme unified (now less colors, more consistency)
- More generally, adaptions in design
- Included directories into preview list pane to mark where directories begin and end
- Now files and directories are automatically sorted, whenever a new gets added
- Renaming of files and directories is possible now.
- Moving of directories via drag'n'drop is now possible.
- Dark Theme configuration stays also after quit and restart.
- Minor bug fixes and improvements (especially failsafes)
- Context menu
- Auto closing of brackets and quotes

# 0.3.0

- The search dialog for the currently opened document now does not close on Enter but enables you to repeatedly press `Enter` instead of `Cmd/Ctrl-G` to `findNext`
- Added several shortcuts for comfortable editing: `Cmd/Ctrl-B` boldens a selected text (or inserts bold-markers at cursor position). Accordingly, `Cmd/Ctrl-I` emphasizes, `Cmd/Ctrl-K` converts the selection into a link and `Cmd/Ctrl-Shift-I` inserts an image.
- Added support for HTML, DOCX, ODT and PDF export using Pandoc and LaTeX

# 0.2.0

- Rewritten version with again several major code rewrites that have been done before this SVN began.

# 0.1.0

- Initial Version w/ several code rewrites that are not documented here.<|MERGE_RESOLUTION|>--- conflicted
+++ resolved
@@ -59,14 +59,11 @@
   less brittle
 - Refactored a hacky solution that would not remember the previous editor state
   when entering distraction free mode and led to various other issues and bugs
-<<<<<<< HEAD
+- Update Electron to v25.8.1 to mitigate CVE-2023-4863
 - DocumentManager's `openFile` does now handle the case when windowId is undefined
 - The WindowProvider keeps now track of the latest focus window, to support
   DocumentManager's behavior. `getFirstMainWindow` will first go through the
   focus order, before falling back to it's previous behavior.
-=======
-- Update Electron to v25.8.1 to mitigate CVE-2023-4863
->>>>>>> ededfada
 
 # 3.0.0
 
