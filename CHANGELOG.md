--- conflicted
+++ resolved
@@ -76,13 +76,10 @@
 - The diagnostics info field in the statusbar now toggles the lint panel,
   instead of only opening the panel (#5847).
 - Fixed WebP images not rendering from relative paths (#5181).
-<<<<<<< HEAD
-- Fixed incorrect cursor position after inserting IDs (#5846)
-=======
 - Fixed the behavior when clicking widgets (citations, etc.) to accurately
   select only the widget's source text (#5682).
 - Update `it-IT` translation (#5831).
->>>>>>> 4f81d1c7
+- Fixed incorrect cursor position after inserting IDs (#5846)
 
 ## Under the Hood
 
