/**
 * @ignore
 * BEGIN HEADER
 *
 * Contains:        parseNode
 * CVM-Role:        Utility Function
 * Maintainer:      Hendrik Erz
 * License:         GNU GPL v3
 *
 * Description:     This file contains a converter that can take in a Markdown
 *                  source string and convert it to an Abstract Syntax Tree.
 *                  This file follows the advice of Marijn Haverbeke, who
 *                  mentioned that Lezer trees are not necessarily "abstract"
 *                  and hence need to be converted prior to utilizing the tree:
 *
 *                  "These trees, represented by data structures from the
 *                  @lezer/common package, are more limited than the abstract
 *                  syntax trees you might have seen in other contexts. They are
 *                  not very abstract."
 *                  (from: https://lezer.codemirror.net/docs/guide/)
 *
 *                  The utility function runs the Markdown parser as defined for
 *                  the main editor to ensure that every element that the user
 *                  can see in the editor will also end up represented here. The
 *                  syntax tree is primarily used in two different instances
 *                  across the app:
 *
 *                  1. To extract only the text nodes (Readability Mode & spell
 *                     checking)
 *                  2. To "copy as HTML" (see markdown-to-html)
 *
 * END HEADER
 */

import extractCitations, { type CitePosition } from '@common/util/extract-citations'
import { type SyntaxNode } from '@lezer/common'

/**
 * This list contains all Node names that do not themselves have any content.
 * These are either purely formatting nodes (such as heading marks or link
 * marks) who can be reconstructed without the verbatim value, as well as larger
 * container nodes (whose contents is represented via their children).
 *
 * @var {string[]}
 */
const EMPTY_NODES = [
  'HeaderMark',
  'CodeMark',
  'EmphasisMark',
  'QuoteMark',
  'ListMark',
  'YAMLFrontmatterStart',
  'YAMLFrontmatterEnd',
  'Document',
  'List',
  'ListItem',
  'PandocAttribute'
]

/**
 * Basic info every ASTNode needs to provide
 */
interface MDNode {
  /**
   * The node.name property (may differ from the type; significant mainly for
   * generics)
   */
  name: string
  /**
   * The start offset of this node in the original source
   */
  from: number
  /**
   * The end offset of this node in the original source
   */
  to: number
  /**
   * Can be used to store arbitrary attributes (e.g. Pandoc-style attributes
   * such as {.className})
   */
  attributes?: Record<string, string>
}

/**
 * Represents a footnote (the indicator within the text itself, not the
 * reference).
 */
export interface Footnote extends MDNode {
  type: 'Footnote'
  /**
   * If this is true, this means that the label is actually the footnote's
   * context, whereas label will be the footnote ref number if its false.
   */
  inline: boolean
  /**
   * The label of the footnote (sans the formatting, i.e. [^1] -> 1)
   */
  label: string
}

/**
 * A footnote reference, complete with label and footnote body.
 */
export interface FootnoteRef extends MDNode {
  type: 'FootnoteRef'
  /**
   * The label of the footnote (sans the formatting, i.e. [^1]: -> 1)
   */
  label: string
  /**
   * A list of children representing the footnote's body
   */
  children: ASTNode[]
}

/**
 * Either a link or an image, since the difference between these two nodes
 * consists of a single character.
 */
export interface LinkOrImage extends MDNode {
  type: 'Link'|'Image'
  /**
   * The URL of the link or image
   */
  url: string
  /**
   * ALT text of the link or image (i.e. what's written in square brackets)
   */
  alt: TextNode
  /**
   * Optional title text (i.e. what can be added after the URL in quotes)
   */
  title?: TextNode
}

/**
 * Represents a Heading.
 */
export interface Heading extends MDNode {
  type: 'Heading'
  /**
   * The heading's content
   */
  value: TextNode
  /**
   * Level from 1-6
   */
  level: number
}

/**
 * A citation element
 */
export interface Citation extends MDNode {
  type: 'Citation'
  /**
   * The unparsed, raw citation code
   */
  value: string
  /**
   * The parsed citation code that can be used to render the citation
   */
  parsedCitation: CitePosition
}

/**
 * A highlight, e.g., encapsulated ==in equality signs==
 */
export interface Highlight extends MDNode {
  type: 'Highlight'
  /**
   * Since it's a regular inline element, it can have children
   */
  children: ASTNode[]
}

/**
 * A single list item.
 */
export interface ListItem extends MDNode {
  type: 'ListItem'
  /**
   * An optional property. If it exists, it is a task item, and the property
   * indicates whether it is checked or not.
   */
  checked?: boolean
  /**
   * An optional property. It is set on ordered list items and indicates the
   * number that was used for this item in the Markdown source. Should be
   * ignored by converters that transform the list into HTML.
   */
  number?: number
  /**
   * A property that includes information about the list item marker.
   */
  marker: {
    /**
     * The start of the list marker.
     */
    from: number
    /**
     * The end of the list marker.
     */
    to: number
  }
  /**
   * A list item can contain an arbitrary amount of child nodes. Adding "List"
   * as an explicit child to signify that nested lists are children of an item.
   */
  children: Array<OrderedList|BulletList|ASTNode>
}

/**
 * Represents an ordered list.
 */
export interface OrderedList extends MDNode {
  type: 'OrderedList'
  /**
   * At what number the list starts (default: 1)
   */
  startsAt: number
  /**
   * The delimiter used by this list, can be either ) or .
   */
  delimiter: ')'|'.'
  /**
   * Whether this list is loose (in that case, HTML output should wrap the list
   * item's contents in paragraphs)
   */
  loose: boolean
  /**
   * A set of list items
   */
  items: ListItem[]
}

export interface BulletList extends MDNode {
  type: 'BulletList'
  /**
   * The symbol this list uses
   */
  symbol: '*'|'-'|'+'
  /**
   * Whether this list is loose (in that case, HTML output should wrap the list
   * item's contents in paragraphs)
   */
  loose: boolean
  /**
   * A set of list items
   */
  items: ListItem[]
}

/**
 * Represents a fenced code. NOTE that CodeBlocks are also treated as FencedCode.
 */
export interface FencedCode extends MDNode {
  type: 'FencedCode'
  /**
   * The info string (can be an empty string, e.g., for indented code)
   */
  info: string
  /**
   * The verbatim source code. (Not represented as a TextNode since whitespace
   * is significant and it shouldn't count towards word counts, etc.)
   */
  source: string
}

/**
 * Represents inline code.
 */
export interface InlineCode extends MDNode {
  type: 'InlineCode'
  /**
   * The verbatim source code. (Not represented as a TextNode since whitespace
   * is significant and it shouldn't count towards word counts, etc.)
   */
  source: string
}

/**
 * An emphasis node (italic or bold).
 */
export interface Emphasis extends MDNode {
  type: 'Emphasis'
  /**
   * The type of emphasis -- italic or bold
   */
  which: 'italic'|'bold'
  /**
   * The children of this node
   */
  children: ASTNode[]
}

/**
 * This node represents a YAML frontmatter. It shares a lot with the FencedCode
 * type, i.e. the YAML code will not be parsed into an object.
 */
export interface YAMLFrontmatter extends MDNode {
  type: 'YAMLFrontmatter'
  /**
   * The info string will always be yaml frontmatter.
   */
  info: string
  /**
   * The verbatim YAML source.
   */
  source: string
}

/**
 * Represents a single table cell
 */
export interface TableCell extends MDNode {
  type: 'TableCell'
  /**
   * The text content of the cell TODO: Arbitrary children!
   */
  children: ASTNode[]
}

/**
 * Represents a table row.
 */
export interface TableRow extends MDNode {
  type: 'TableRow'
  /**
   * This is set to true if the row is a header.
   */
  isHeaderOrFooter: boolean
  /**
   * A list of cells within this row
   */
  cells: TableCell[]
}

/**
 * Represents a table element.
 */
export interface Table extends MDNode {
  type: 'Table'
  /**
   * A list of rows of this table
   */
  rows: TableRow[]
}

/**
 * Represents a ZettelkastenLink (`[[Some file.md]]`)
 */
export interface ZettelkastenLink extends MDNode {
  type: 'ZettelkastenLink'
  /**
   * Contains the raw contents of the link
   */
  value: string
}

/**
 * Represents a tag (`#some-tag`)
 */
export interface ZettelkastenTag extends MDNode {
  type: 'ZettelkastenTag'
  /**
   * Contains the raw contents of the tag
   */
  value: string
}

export interface Comment extends MDNode {
  type: 'Comment'
  /**
   * Contains the raw contents of the comment
   */
  value: string
}

/**
 * A generic text node that can represent a string of content. Most nodes
 * contain at least one TextNode as its content (e.g. emphasis).
 */
export interface TextNode extends MDNode {
  type: 'Text'
  /**
   * The string value of the text node.
   */
  value: string
}

/**
 * This generic node represents any Lezer node that has no specific role (or can
 * be handled without additional care). This ensures that new nodes will always
 * end up in the resulting AST, even if we forgot to add the node specifically.
 */
export interface GenericNode extends MDNode {
  type: 'Generic'
  /**
   * Each generic node may have children
   */
  children: ASTNode[]
}

/**
 * Any node that can be part of the AST is an ASTNode.
 */
<<<<<<< HEAD
export type ASTNode = Footnote | FootnoteRef | LinkOrImage | TextNode | Heading | Citation | Highlight | Comment | List | ListItem | GenericNode | FencedCode | InlineCode | YAMLFrontmatter | Emphasis | Table | TableCell | TableRow | ZettelkastenLink | ZettelkastenTag
=======
export type ASTNode = Footnote | FootnoteRef | LinkOrImage | TextNode | Heading | Citation | Highlight | OrderedList | BulletList | ListItem | GenericNode | FencedCode | InlineCode | YAMLFrontmatter | Emphasis | Table | TableCell | TableRow | ZettelkastenLink | ZettelkastenTag
>>>>>>> 2c68be05
/**
 * Extract the "type" properties from the ASTNodes that can differentiate these.
 */
export type ASTNodeType = ASTNode['type']

/**
 * Creates a generic text node; this is used to represent textual contents of
 * SyntaxNodes.
 *
 * @param   {number}    from   The start offset (absolute; zero-indexed)
 * @param   {number}    to     The end offset (absolute; zero-indexed)
 * @param   {string}    value  The actual text
 *
 * @return  {TextNode}         The rendered TextNode
 */
function genericTextNode (from: number, to: number, value: string): TextNode {
  return { type: 'Text', name: 'text', from, to, value }
}

/**
 * Parses an attribute node (PandocAttribute), according to the Pandoc rules
 * (mostly). cf.: https://pandoc.org/MANUAL.html#extension-attributes
 *
 * @param   {Record<string, string>}  oldAttributes  Attribute nodes are merged.
 * @param   {SyntaxNode}              node           The SyntaxNode
 * @param   {string}                  markdown       The original markdown
 *
 * @return  {Record<string, string>}                 A map of the attributes
 */
function parseAttributeNode (oldAttributes: Record<string, string> = {}, node: SyntaxNode, markdown: string): Record<string, string> {
  if (node.name !== 'PandocAttribute') {
    return oldAttributes
  }

  const rawString: string = markdown.substring(node.from + 1, node.to - 1) // Remove { and }
  const rawAttributes: string[] = rawString.split(/\s+/)
  // General syntax: {#identifier .class .class key=value key=value}
  for (const attribute of rawAttributes) {
    if (attribute.startsWith('.')) {
      // It's a class
      if ('class' in oldAttributes) {
        oldAttributes.class = oldAttributes.class + ' ' + attribute.substring(1)
      } else {
        oldAttributes.class = attribute.substring(1)
      }
    } else if (attribute.startsWith('#') && !('id' in oldAttributes)) {
      // It's an ID, but only the *first* one found counts
      oldAttributes.id = attribute.substring(1)
    } else if (attribute.includes('=')) {
      // It's a key=value attribute. NOTE: Later generic attributes override
      // earlier ones!
      const parts: string[] = attribute.split('=')
      if (parts.length === 2) {
        oldAttributes[parts[0]] = parts[1]
      } // Else: Invalid
    }
  }
  return oldAttributes
}

/**
 * Parses the children of ASTNodes who can have children.
 *
 * @param   {T}           astNode   The AST node that must support children
 * @param   {SyntaxNode}  node      The original Lezer SyntaxNode
 * @param   {string}      markdown  The Markdown source
 *
 * @return  {T}                     Returns the same astNode with children.
 */
function parseChildren<T extends { children: ASTNode[] } & MDNode> (astNode: T, node: SyntaxNode, markdown: string): T {
  if (node.firstChild === null) {
    if (!EMPTY_NODES.includes(node.name)) {
      const textNode = genericTextNode(node.from, node.to, markdown.substring(node.from, node.to))
      astNode.children = [textNode]
    }
    return astNode // We're done
  }

  astNode.children = []

  let currentChild: SyntaxNode|null = node.firstChild
  let currentIndex = node.from
  while (currentChild !== null) {
    // NOTE: We have to account for "gaps" where a node has children that do not
    // completely cover the node's contents. In that case, we have to add text
    // nodes that just contain those strings.
    if (currentChild.from > currentIndex && !EMPTY_NODES.includes(node.name)) {
      const gap = markdown.substring(currentIndex, currentChild.from)
      const textNode = genericTextNode(currentIndex, currentChild.from, gap)
      astNode.children.push(textNode)
    }
    if (currentChild.name === 'PandocAttribute') {
      // PandocAttribute nodes should never show up in the tree
      // TODO: This assumes that the PandocAttribute should apply to the parent
      // node, but often (e.g., for images) they belong to the previous child!
      // TODO: Check what the *previous* child was, and if it can have attributes
      // Docs: https://pandoc.org/MANUAL.html#extension-attributes
      astNode.attributes = parseAttributeNode(astNode.attributes, currentChild, markdown)
    } else {
      astNode.children.push(parseNode(currentChild, markdown))
    }
    currentIndex = currentChild.to // Must happen before the nextSibling assignment
    currentChild = currentChild.nextSibling
  }

  if (currentIndex < node.to && !EMPTY_NODES.includes(node.name)) {
    // One final text node
    const textNode = genericTextNode(currentIndex, node.to, markdown.substring(currentIndex, node.to))
    astNode.children.push(textNode)
  }

  return astNode
}

/**
 * Parses a single Lezer style SyntaxNode to an ASTNode.
 *
 * @param   {SyntaxNode}  node      The node to convert
 * @param   {string}      markdown  The Markdown source, required to extract the
 *                                  actual text content of the SyntaxNodes,
 *                                  which isn't stored in the nodes themselves.
 *
 * @return  {ASTNode}               The root node of a Markdown AST
 */
export function parseNode (node: SyntaxNode, markdown: string): ASTNode {
  switch (node.name) {
    // NOTE: Most nodes are treated as generics (see default case); here we only
    // define nodes which we can "compress" a little bit or make accessible
    case 'Image':
    case 'Link': {
      const alt = node.getChild('LinkLabel')
      const url = node.getChild('URL')
      if (url === null) {
        return {
          type: 'Generic',
          name: node.name,
          from: node.from,
          to: node.to,
          children: [genericTextNode(node.from, node.to, markdown.substring(node.from, node.to))]
        }
      }

      const astNode: LinkOrImage = {
        type: node.name,
        name: node.name,
        from: node.from,
        to: node.to,
        // title: genericTextNode(node.from, node.to, markdown.substring(node.from, node.to)), TODO
        url: markdown.substring(url.from, url.to),
        alt: genericTextNode(url.from, url.to, markdown.substring(url.from, url.to))
      }

      const marks = node.getChildren('LinkMark')

      if (alt === null && marks.length >= 2) {
        // The default Markdown parser doesn't apply "LinkLabel" unfortunately.
        // So instead we have to get whatever is in between the first and second
        // linkMark.
        astNode.alt = genericTextNode(marks[0].to, marks[1].from, markdown.substring(marks[0].to, marks[1].from))
      } // Else: Somewhat malformed link.

      return astNode
    }
    case 'URL': {
      const astNode: LinkOrImage = {
        type: 'Link',
        name: node.name,
        from: node.from,
        to: node.to,
        // title: genericTextNode(node.from, node.to, markdown.substring(node.from, node.to)), TODO
        url: markdown.substring(node.from, node.to),
        alt: genericTextNode(node.from, node.to, markdown.substring(node.from, node.to))
      }
      return astNode
    }
    case 'ATXHeading1':
    case 'ATXHeading2':
    case 'ATXHeading3':
    case 'ATXHeading4':
    case 'ATXHeading5':
    case 'ATXHeading6': {
      const mark = node.getChild('HeaderMark')
      const level = mark !== null ? mark.to - mark.from : 0
      const astNode: Heading = {
        type: 'Heading',
        name: node.name,
        from: node.from,
        to: node.to,
        value: genericTextNode(mark?.to ?? node.from, node.to, markdown.substring(mark?.to ?? node.from, node.to).trim()),
        level
      }
      return astNode
    }
    case 'SetextHeading1':
    case 'SetextHeading2': {
      const mark = node.getChild('HeaderMark')
      const level = mark !== null && markdown.substring(mark.from, mark.to).includes('-') ? 2 : 1
      const astNode: Heading = {
        type: 'Heading',
        name: node.name,
        from: node.from,
        to: node.to,
        value: genericTextNode(mark?.to ?? node.from, node.to, markdown.substring(node.from, mark?.from ?? node.to).trim()),
        level
      }
      return astNode
    }
    case 'Citation': {
      const astNode: Citation = {
        name: 'Citation',
        type: 'Citation',
        value: markdown.substring(node.from, node.to),
        parsedCitation: extractCitations(markdown.substring(node.from, node.to))[0],
        from: node.from,
        to: node.to
      }
      return astNode
    }
    case 'Footnote': {
      const contents = markdown.substring(node.from + 2, node.to - 1) // [^1] --> 1
      const astNode: Footnote = {
        type: 'Footnote',
        name: 'Footnote',
        from: node.from,
        inline: contents.endsWith('^'),
        to: node.to,
        label: contents.endsWith('^') ? contents.substring(0, contents.length - 1) : contents
      }
      return astNode
    }
    case 'FootnoteRef': {
      const label = node.getChild('FootnoteRefLabel')
      const body = node.getChild('FootnoteRefBody')
      const astNode: FootnoteRef = {
        type: 'FootnoteRef',
        name: 'FootnoteRef',
        from: node.from,
        to: node.to,
        label: label !== null ? markdown.substring(label.from + 2, label.to - 2) : '',
        children: []
      }

      if (body !== null) {
        return parseChildren(astNode, body, markdown)
      } else {
        return astNode
      }
    }
    case 'Highlight': {
      const content = node.getChild('HighlightContent')
      const astNode: Highlight = {
        type: 'Highlight',
        name: 'Highlight',
        from: node.from,
        to: node.to,
        children: []
      }
      return parseChildren(astNode, content ?? node, markdown)
    }
<<<<<<< HEAD
    case 'Comment':
    case 'CommentBlock': {
      const astNode: Comment = {
        type: 'Comment',
        name: node.name,
        from: node.from,
        to: node.to,
        value: markdown.substring(node.from, node.to)
      }
      return astNode
    }
    case 'OrderedList':
    case 'BulletList': {
      const astNode: List = {
        type: 'List',
=======
    case 'OrderedList': {
      const astNode: OrderedList = {
        type: 'OrderedList',
        startsAt: 0,
        delimiter: '.',
        loose: false, // TODO
>>>>>>> 2c68be05
        name: node.name,
        from: node.from,
        to: node.to,
        items: []
      }

      for (const item of node.getChildren('ListItem')) {
        const listItem: ListItem = {
          type: 'ListItem',
          name: 'ListItem',
          from: item.from,
          to: item.to,
          children: [],
          marker: { from: item.from, to: item.from }
        }

        const listMark = item.getChild('ListMark')
        if (listMark !== null) {
          listItem.marker.from = listMark.from
          listItem.marker.to = listMark.to

          const number = parseInt(markdown.substring(listMark.from, listMark.to - 1), 10)
          const delim = markdown.substring(listMark.to - 1, listMark.to)
          listItem.number = number
          if (astNode.startsAt < 1) {
            astNode.startsAt = number
            if (delim === ')' || delim === '.') {
              astNode.delimiter = delim
            }
          }
        }

        // Identify potential task item
        const task = item.getChild('Task')
        const taskMarker = task !== null ? task.getChild('TaskMarker') : null
        if (taskMarker !== null) {
          const text = markdown.substring(taskMarker.from, taskMarker.to)
          listItem.checked = text === '[x]'
        }

        astNode.items.push(parseChildren(listItem, item, markdown))
      }

      return astNode
    }
    case 'BulletList': {
      const astNode: BulletList = {
        type: 'BulletList',
        symbol: '-',
        loose: false, // TODO
        name: node.name,
        from: node.from,
        to: node.to,
        items: []
      }

      for (const item of node.getChildren('ListItem')) {
        const listItem: ListItem = {
          type: 'ListItem',
          name: 'ListItem',
          from: item.from,
          to: item.to,
          children: [],
          marker: { from: item.from, to: item.from }
        }

        const listMark = item.getChild('ListMark')
        if (listMark !== null) {
          listItem.marker.from = listMark.from
          listItem.marker.to = listMark.to

          const symbol = markdown.substring(listMark.from, listMark.to)
          if (symbol === '-' || symbol === '+' || symbol === '*') {
            astNode.symbol = symbol
          }
        }

        // Identify potential task item
        const task = item.getChild('Task')
        const taskMarker = task !== null ? task.getChild('TaskMarker') : null
        if (taskMarker !== null) {
          const text = markdown.substring(taskMarker.from, taskMarker.to)
          listItem.checked = text === '[x]'
        }

        astNode.items.push(parseChildren(listItem, item, markdown))
      }

      return astNode
    }
    case 'FencedCode':
    case 'CodeBlock': {
      let info = node.getChild('CodeInfo')
      const mark = node.getChild('CodeMark')
      if (mark !== null) {
        const codeMark = markdown.substring(mark.from, mark.to)
        if (codeMark === '$$') {
          // Exchange the (nonexistent) infostring with the double-dollars so
          // that consumers can detect that this is MathTex
          info = mark
        }
      }
      const source = node.getChild('CodeText')
      const isFrontmatter = node.getChild('YAMLFrontmatterStart') !== null
      const astNode: FencedCode|YAMLFrontmatter = {
        type: isFrontmatter ? 'YAMLFrontmatter' : 'FencedCode',
        name: isFrontmatter ? 'YAMLFrontmatter' : 'FencedCode',
        from: node.from,
        to: node.to,
        info: info !== null ? markdown.substring(info.from, info.to) : '',
        source: source !== null ? markdown.substring(source.from, source.to) : ''
      }
      return astNode
    }
    case 'InlineCode': {
      const [ start, end ] = node.getChildren('CodeMark')
      const astNode: InlineCode = {
        type: 'InlineCode',
        name: 'InlineCode',
        from: node.from,
        to: node.to,
        source: markdown.substring(start.to, end.from)
      }
      return astNode
    }
    case 'Emphasis':
    case 'StrongEmphasis': {
      const astNode: Emphasis = {
        type: 'Emphasis',
        name: 'Emphasis',
        which: node.name === 'Emphasis' ? 'italic' : 'bold',
        from: node.from,
        to: node.to,
        children: []
      }

      return parseChildren(astNode, node, markdown)
    }
    case 'Table': {
      const astNode: Table = {
        type: 'Table',
        name: 'Table',
        from: node.from,
        to: node.to,
        rows: []
      }
      const header = node.getChildren('TableHeader')
      const rows = node.getChildren('TableRow')
      for (const row of [ ...header, ...rows ]) {
        const rowNode: TableRow = {
          type: 'TableRow',
          name: row.name,
          from: row.from,
          to: row.to,
          isHeaderOrFooter: row.name === 'TableHeader',
          cells: []
        }
        for (const cell of row.getChildren('TableCell')) {
          const cellNode: TableCell = {
            type: 'TableCell',
            name: 'TableCell',
            from: cell.from,
            to: cell.to,
            children: []
          }
          rowNode.cells.push(parseChildren(cellNode, cell, markdown))
        }
        astNode.rows.push(rowNode)
      }
      return astNode
    }
    case 'ZknLink': {
      const content = node.getChild('ZknLinkContent')
      if (content === null) {
        throw new Error('Could not parse node ZknLink: No ZknLinkContent node found within children!')
      }

      const astNode: ZettelkastenLink = {
        type: 'ZettelkastenLink',
        name: 'ZknLink',
        from: node.from,
        to: node.to,
        value: markdown.substring(content.from, content.to)
      }
      return astNode
    }
    case 'ZknTag': {
      const astNode: ZettelkastenTag = {
        type: 'ZettelkastenTag',
        name: 'ZknTag',
        from: node.from,
        to: node.to,
        value: markdown.substring(node.from, node.to)
      }
      return astNode
    }
    default: {
      const astNode: GenericNode = {
        type: 'Generic',
        name: node.name,
        from: node.from,
        to: node.to,
        children: []
      }
      return parseChildren(astNode, node, markdown)
    }
  }
}<|MERGE_RESOLUTION|>--- conflicted
+++ resolved
@@ -405,11 +405,7 @@
 /**
  * Any node that can be part of the AST is an ASTNode.
  */
-<<<<<<< HEAD
-export type ASTNode = Footnote | FootnoteRef | LinkOrImage | TextNode | Heading | Citation | Highlight | Comment | List | ListItem | GenericNode | FencedCode | InlineCode | YAMLFrontmatter | Emphasis | Table | TableCell | TableRow | ZettelkastenLink | ZettelkastenTag
-=======
 export type ASTNode = Footnote | FootnoteRef | LinkOrImage | TextNode | Heading | Citation | Highlight | OrderedList | BulletList | ListItem | GenericNode | FencedCode | InlineCode | YAMLFrontmatter | Emphasis | Table | TableCell | TableRow | ZettelkastenLink | ZettelkastenTag
->>>>>>> 2c68be05
 /**
  * Extract the "type" properties from the ASTNodes that can differentiate these.
  */
@@ -669,30 +665,12 @@
       }
       return parseChildren(astNode, content ?? node, markdown)
     }
-<<<<<<< HEAD
-    case 'Comment':
-    case 'CommentBlock': {
-      const astNode: Comment = {
-        type: 'Comment',
-        name: node.name,
-        from: node.from,
-        to: node.to,
-        value: markdown.substring(node.from, node.to)
-      }
-      return astNode
-    }
-    case 'OrderedList':
-    case 'BulletList': {
-      const astNode: List = {
-        type: 'List',
-=======
     case 'OrderedList': {
       const astNode: OrderedList = {
         type: 'OrderedList',
         startsAt: 0,
         delimiter: '.',
         loose: false, // TODO
->>>>>>> 2c68be05
         name: node.name,
         from: node.from,
         to: node.to,
