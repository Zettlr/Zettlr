/**
 * @ignore
 * BEGIN HEADER
 *
 * Contains:        CodeMirror autocomplete hook
 * CVM-Role:        CodeMirror plugin
 * Maintainer:      Hendrik Erz
 * License:         GNU GPL v3
 *
 * Description:     Provides the functionality for the showHint plugin
 *
 * END HEADER
 */

import { getCodeBlockRE } from '@common/regular-expressions'
import CodeMirror, { on } from 'codemirror'
import { DateTime } from 'luxon'
import { v4 as uuid } from 'uuid'
import generateId from '@common/util/generate-id'
import { findEquations, LineInfo } from '../plugins/render-math'

// We need two code block REs: First the line-wise, and then the full one.
const codeBlockRE = getCodeBlockRE(false)
const codeBlockMultiline = getCodeBlockRE(true)

interface AutocompleteDatabaseEntry {
  text: string
  displayText?: string
  className?: string
  matches?: number
}

interface TextSnippetTextMarker {
  index: number
  markers: CodeMirror.TextMarker[]
}

/**
 * Whenever there is an autocompletion going on, this variable will contain its
 * starting position
 *
 * @var {CodeMirror.Position|null}
 */
let autocompleteStart: CodeMirror.Position|null = null

/**
 * This variable holds the key of the current database used for autocompletion
 * as long as there is an autocompletion going on.
 *
 * @var {AutocompleteDatabase|null}
 */
let currentDatabase: AutocompletionDatabaseType|null = null

/**
 * This property contains the last change object. This is necessary to restart
 * the autocomplete if the user deleted everything written (since that will end
 * the autocompletion)
 *
 * @var {string|null}
 */
let lastChangeText: string|null

/**
 * This object holds all available databases for autocompletion
 */
const availableDatabases = {
  tags: [] as AutocompleteDatabaseEntry[],
  citekeys: [] as AutocompleteDatabaseEntry[],
  files: [] as AutocompleteDatabaseEntry[],
  snippets: [] as AutocompleteDatabaseEntry[],
  latexCommands: [] as AutocompleteDatabaseEntry[],
  headings: [] as AutocompleteDatabaseEntry[],
  syntaxHighlighting: [
    { text: '', displayText: 'No highlighting' }, // TODO: translate
    { text: 'javascript', displayText: 'JavaScript/Node.JS' },
    { text: 'json', displayText: 'JSON' },
    { text: 'typescript', displayText: 'TypeScript' },
    { text: 'c', displayText: 'C' },
    { text: 'cpp', displayText: 'C++' },
    { text: 'csharp', displayText: 'C#' },
    { text: 'clojure', displayText: 'Clojure' },
    { text: 'elm', displayText: 'Elm' },
    { text: 'fsharp', displayText: 'F#' },
    { text: 'java', displayText: 'Java' },
    { text: 'kotlin', displayText: 'Kotlin' },
    { text: 'haskell', displayText: 'Haskell' },
    { text: 'objectivec', displayText: 'Objective-C' },
    { text: 'scala', displayText: 'Scala' },
    { text: 'css', displayText: 'CSS' },
    { text: 'scss', displayText: 'SCSS' },
    { text: 'less', displayText: 'LESS' },
    { text: 'html', displayText: 'HTML' },
    { text: 'markdown', displayText: 'Markdown' },
    { text: 'mermaid', displayText: 'Mermaid' },
    { text: 'xml', displayText: 'XML' },
    { text: 'tex', displayText: 'TeX' },
    { text: 'php', displayText: 'PHP' },
    { text: 'python', displayText: 'Python' },
    { text: 'r', displayText: 'R' },
    { text: 'ruby', displayText: 'Ruby' },
    { text: 'sql', displayText: 'SQL' },
    { text: 'swift', displayText: 'Swift' },
    { text: 'bash', displayText: 'Bash' },
    { text: 'visualbasic', displayText: 'Visual Basic' },
    { text: 'yaml', displayText: 'YAML' },
    { text: 'go', displayText: 'Go' },
    { text: 'rust', displayText: 'Rust' },
    { text: 'perl', displayText: 'Perl' },
    { text: 'julia', displayText: 'Julia' },
    { text: 'turtle', displayText: 'Turtle' },
    { text: 'sparql', displayText: 'SparQL' },
    { text: 'verilog', displayText: 'Verilog' },
    { text: 'systemverilog', displayText: 'SystemVerilog' },
    { text: 'vhdl', displayText: 'VHDL' },
    { text: 'tcl', displayText: 'TCL' },
    { text: 'scheme', displayText: 'Scheme' },
    { text: 'clisp', displayText: 'Common Lisp' },
    { text: 'powershell', displayText: 'Powershell' },
    { text: 'smalltalk', displayText: 'Smalltalk' },
    { text: 'dart', displayText: 'Dart' },
    { text: 'toml', displayText: 'TOML/INI' },
    { text: 'docker', displayText: 'Dockerfile' },
    { text: 'diff', displayText: 'Diff' }
  ] as AutocompleteDatabaseEntry[]
}

/**
 * The name or type of the autocompletion database.
 */
export type AutocompletionDatabaseType = keyof typeof availableDatabases

/**
 * This keymap is being used to cycle through the tabstops of a recently added
 * snippet. You can stop the process early by pressing Escape.
 *
 * @var {CodeMirror.KeyMap}
 */
const snippetsKeymap: CodeMirror.KeyMap = {
  'Tab': nextTabstop,
  'Esc': (cm: CodeMirror.Editor) => {
    // Clear all remaining textmarkers
    for (const elem of currentTabStops) {
      for (const textMark of elem.markers) {
        textMark.clear()
      }
    }
    currentTabStops = []
    cm.removeKeyMap(snippetsKeymap)
  }
}

/**
 * An array containing all textmarkers used by the templating system.
 *
 * @var {TextSnippetTextMarker[]}
 */
let currentTabStops: TextSnippetTextMarker[] = []

/**
 * This function runs over the full document to extract ATX heading IDs and
 * saves them to the local variable `currentHeadingIDs`.
 *
 * @param   {CodeMirror.Editor}  cm  The CodeMirror instance
 */
function collectHeadingIDs (cm: CodeMirror.Editor): void {
  availableDatabases.headings = []

  const atxRE = /^#{1,6}\s(.+)$/

  let val = cm.getValue()
  // Remove all code blocks
  val = val.replace(codeBlockMultiline, '')
  codeBlockMultiline.lastIndex = 0 // IMPORTANT: Remember to reset this (global flag)

  for (const line of val.split('\n')) {
    const match = atxRE.exec(line)

    if (match === null) {
      continue
    }

    // We got an ATX heading. Now we need to transform it into a Pandoc ID.
    // The algorithm is described here: https://pandoc.org/MANUAL.html#extension-auto_identifiers
    let text = match[1]

    // Remove all formatting, links, etc.
    text = text.replace(/[*_]{1,3}(.+)[*_]{1,3}/g, '$1')
    text = text.replace(/`[^`]+`/g, '$1')
    text = text.replace(/\[.+\]\(.+\)/g, '')
    // Remove all footnotes.
    text = text.replace(/\[\^.+\]/g, '')
    // Replace all spaces and newlines with hyphens.
    text = text.replace(/[\s\n]/g, '-')
    // Remove all non-alphanumeric characters, except underscores, hyphens, and periods.
    text = text.replace(/[^a-zA-Z0-9_.-]/g, '')
    // Convert all alphabetic characters to lowercase.
    text = text.toLowerCase()
    // Remove everything up to the first letter (identifiers may not begin with a number or punctuation mark).
    const letterMatch = /[a-z]/.exec(text)
    const firstLetter = (letterMatch !== null) ? letterMatch.index : 0
    text = text.substring(firstLetter)
    // If nothing is left after this, use the identifier section.
    if (text.length === 0) {
      text = 'section'
    }

    availableDatabases.headings.push({
      text: text,
      displayText: '#' + text
    })
  }
}

/**
 * Hooks autocomplete onto the CodeMirror editor
 *
 * @param   {CodeMirror.Editor}  cm  The CM instance
 */
export function autocompleteHook (cm: CodeMirror.Editor): void {
  // Listen to change events
  cm.on('change', (cm, changeObj) => {
    // On every change event, make sure to update the heading IDs
    collectHeadingIDs(cm)

    if (autocompleteStart !== null && currentDatabase !== null) {
      // We are currently autocompleting something, let's finish that first.
      return
    }

    lastChangeText = changeObj.text[0]

    const autocompleteDatabase = shouldBeginAutocomplete(cm)

    if (autocompleteDatabase === undefined) {
      return
    }

    beginAutocomplete(cm, autocompleteDatabase)
  })

  cm.on('endCompletion', () => {
    autocompleteStart = null
    currentDatabase = null

    // Immediately check if we can begin a new autocomplete. This will be the
    // case if the user has just deleted everything they typed without leaving
    // the correct space to re-initiate an autocomplete
    const autocompleteDatabase = shouldBeginAutocomplete(cm)
    if (autocompleteDatabase !== undefined) {
      beginAutocomplete(cm, autocompleteDatabase)
    }
  })
}

export function setAutocompleteDatabase (type: AutocompletionDatabaseType, database: any): void {
  // Make additional adjustments if necessary
  if (type === 'tags') {
    // Here, we get an object from main which is not in the right data format
    // (it's a hashmap, not an array)
    let tagHints = Object.keys(database as { [key: string]: any }).map(key => {
      return {
        text: database[key].text,
        displayText: '#' + String(database[key].text),
        className: database[key].className // Optional, can be undefined
      }
    })

    availableDatabases[type] = tagHints
  } else if ([ 'citekeys', 'snippets', 'latexCommands' ].includes(type)) {
    // These databases work as they are
    availableDatabases[type] = database
  } else if (type === 'files') {
    let fileHints = Object.keys(database).map(key => {
      return {
        text: database[key].text,
        displayText: database[key].displayText,
        className: database[key].className,
        id: database[key].id // We need to add the ID property (if applicable)
      }
    })

    availableDatabases[type] = fileHints
  } else {
    const types = Object.keys(availableDatabases)
    console.error('Unsupported autocomplete database type! Supported are: ' + types.join(', '))
  }
}

function beginAutocomplete (cm: CodeMirror.Editor, autocompleteDatabase: keyof typeof availableDatabases): void {
  // Determine if we accept spaces within the autocomplete
  const spaceCfg = Boolean(window.config.get('editor.autocompleteAcceptSpace'))

  // We do not allow spaces for these databases:
  const DISALLOW_SPACES = [
    'tags',
    'headings'
  ]

  const space = spaceCfg && !DISALLOW_SPACES.includes(autocompleteDatabase)

  // If we're here, we can begin an autocompletion
  autocompleteStart = Object.assign({}, cm.getCursor())
  currentDatabase = autocompleteDatabase
  cm.showHint({
    hint: hintFunction,
    completeSingle: false,
    closeCharacters: (space) ? /[()[\]{};:>,]/ : undefined
  }) // END showHint
}

/**
 * Determins the correct database for an autocomplete operation, if applicable.
 *
 * @param   {CodeMirror}  cm           The editor instance
 * @param   {any}         changeObj    The changeObject to be used to determine the database.
 *
 * @return  {string|undefined}         Either the database name, or undefined
 */
<<<<<<< HEAD
function shouldBeginAutocomplete (cm: CodeMirror.Editor, changeObj: any): AutocompletionDatabaseType|undefined {
=======
function shouldBeginAutocomplete (cm: CodeMirror.Editor): keyof typeof availableDatabases|undefined {
>>>>>>> ab324df7
  // First, get cursor and line.
  const cursor = cm.getCursor()
  const line = cm.getLine(cursor.line)

  // Determine if we are at the start of line (ch equals 1, because the cursor
  // is now _after_ the first character of the line -- isSOL refers to the char
  // that was just typed).
  const isSOL = cursor.ch === 1
  // charAt returns an empty string if the index is out of range (e.g. -1)
  const charBefore = line.charAt(cursor.ch - 2)
  const charTwoBefore = line.charAt(cursor.ch - 3)

  // Can we begin citekey autocompletion?
  // A valid citekey position is: Beginning of the line (citekey without square
  // brackets), after a square bracket open (regular citation without prefix),
  // or after a space (either a standalone citation or within square brackets
  // but with a prefix). Also, the citekey can be prefixed with a -.
  if (
    lastChangeText === '@' && (isSOL || [ ' ', '[', '-' ].includes(charBefore))
  ) {
    return 'citekeys'
  }

  // Can we begin tag autocompletion?
  if (lastChangeText === '#' && (isSOL || charBefore === ' ')) {
    return 'tags'
  }

  // Can we begin autocompleting a snippet?
  if (lastChangeText === ':' && (isSOL || charBefore === ' ')) {
    return 'snippets'
  }

  // Can we begin autocompleting a latex command?
  if (changeObj.text[0] === '\\') {
    // Check if we are in an equation
    const lines: LineInfo[] = []
    for (let i = 0; i < cm.lineCount(); i++) {
      lines.push(LineInfo.from(i, cm))
    }
    const equations = findEquations(lines)
    for (const equation of equations) {
      if (equation.isInEquation(cursor)) {
        return 'latexCommands'
      }
    }
  }

  // This will return true if the user began typing a hashtag within a link,
  // e.g. [some text](#), indicating they want to refer a heading within the doc.
  if (lastChangeText === '#' && charTwoBefore + charBefore === '](') {
    return 'headings'
  }

  // Can we begin file autocompletion?
  const linkStart: string = (cm as any).getOption('zettlr').zettelkasten.linkStart
  const linkStartRange = cm.getRange({
    line: cursor.line,
    ch: cursor.ch - linkStart.length
  }, {
    line: cursor.line,
    ch: cursor.ch
  })

  if (linkStartRange === linkStart) {
    return 'files'
  }

  // Now check for syntax highlighting
  if (codeBlockRE.test(line)) {
    // First line means it's definitely the beginning of the block
    if (cursor.line === 0) {
      return 'syntaxHighlighting'
    }
    // Check if the mode on the line *before* is still Markdown
    let modeLineBefore = cm.getModeAt({ line: cursor.line - 1, ch: 0 })
    if (modeLineBefore.name === 'markdown-zkn') {
      // If our own line starts with a codeblock, but the line before is
      // still in Markdown mode, this means we have the beginning of a codeblock.
      return 'syntaxHighlighting'
    }
  }

  return undefined // Nothing to do for us here
}

/**
 * Called everytime the selection changes by the showHint addon to provide an
 * updated list of hint items.
 *
 * @param   {string}  term  The term used to find matches
 *
 * @return  {any[]}         An array of completion items
 */
function getHints (term: string): any[] {
  if (currentDatabase === null) {
    return []
  }

  let results = availableDatabases[currentDatabase].filter((entry) => {
    // First search the display text, then the entry text itself
    if (entry.displayText?.toLowerCase().includes(term) === true) {
      return true
    }

    if (entry.text.toLowerCase().includes(term)) {
      return true
    }

    // No match
    return false
  })

  results = results.sort((entryA, entryB) => {
    // This sorter makes sure "special" things are always sorted top
    const aClass = entryA.className !== undefined
    const bClass = entryB.className !== undefined
    const aMatch = (entryA.matches !== undefined) ? entryA.matches : 0
    const bMatch = (entryB.matches !== undefined) ? entryB.matches : 0
    if (aClass && !bClass) return -1
    if (!aClass && bClass) return 1
    if (aClass && bClass) return aMatch - bMatch
    return 0
  })

  // Only return the top 50 matches (any more won't be visible in the dropdown either way.)
  // This is in response to #2678, since 14,000 entries might take a while to render.
  return results.slice(0, 50)
}

/**
 * Hinting function used for the autocomplete functionality
 *
 * @param   {CodeMirror.Editor}  cm   The editor instance
 * @param   {any}  opt         The options passed to the showHint option
 *
 * @return  {any}              The completion object
 */
function hintFunction (cm: CodeMirror.Editor, opt: CodeMirror.ShowHintOptions): CodeMirror.Hints|undefined {
  if (autocompleteStart === null) {
    throw new Error('Could not instantiate completion object: autocompleteStart was null')
  }

  const term = cm.getRange(autocompleteStart, cm.getCursor()).toLowerCase()
  const completionObject: CodeMirror.Hints = {
    list: getHints(term),
    from: autocompleteStart,
    to: cm.getCursor()
  }

  // Set the autocomplete to false as soon as the user has actively selected something.
  on(completionObject, 'pick', (completion: any) => {
    lastChangeText = null // Always reset this!
    if (autocompleteStart === null) {
      throw new Error('Could not autocomplete: autocompleteStart was null')
    }

    // In case the user wants to link a file, intercept during
    // the process and add the file link according to the user's
    // preference settings.
    if (currentDatabase === 'files') {
      // Prepare the text to insert, removing the ID if found in the filename
      let text: string = completion.displayText
      const fileId: string = completion.id

      if (fileId !== '' && text.includes(fileId)) {
        text = text.replace(fileId, '').trim()

        // The file database has this id: filename thing which we need to
        // account for. TODO: Do it like a grown up and retrieve the filename
        // from somewhere else -- CodeMirror allows for arbitrary objects to be
        // present here, so possibly this is the more elegant solution.
        if (text.substring(0, 2) === ': ') {
          text = text.substring(2)
        }

        // If the text now ends up empty because the displayText equals the ID,
        // make sure we reset it back to using the displayText
        if (text.length === 0 || text === ':') {
          text = completion.displayText
        }
      }

      const cur = cm.getCursor()
      // Check if the linkEnd has been already inserted
      const line = cm.getLine(cur.line)
      const end: string = (cm as any).getOption('zettlr').zettelkasten.linkEnd
      let prefix = ' '

      if (end !== '' && line.substring(cur.ch, cur.ch + end.length) !== end) {
        // Add the linkend
        prefix = end + prefix
      } else {
        // Advance the cursor so that it is outside of the link again
        cm.setCursor({ line: cur.line, ch: cur.ch + end.length })
      }

      const linkPref = window.config.get('zkn.linkWithFilename')
      const fnameOnly: boolean = window.config.get('zkn.linkFilenameOnly')

      if (!fnameOnly && (linkPref === 'always' || (linkPref === 'withID' && completion.id !== ''))) {
        // We need to add the text after the link.
        cm.replaceSelection(prefix + text)
      }
    } else if (currentDatabase === 'syntaxHighlighting') {
      // In the case of an accepted syntax highlighting, we can assume the user
      // has manually begun writing a code block, so we are probably right
      // to assume that the user would think it's nice if we also add the
      // closing part of the code block and set the cursor in the middle of the
      // newly rendered codeblock.
      const line = cm.getLine(autocompleteStart.line)
      const match = codeBlockRE.exec(line)
      if (match !== null) {
        cm.replaceSelection('\n\n' + match[1])
        cm.setCursor({ line: autocompleteStart.line + 1, ch: 0 })
      }
    } else if (currentDatabase === 'citekeys') {
      const citeStyle: 'in-text'|'in-text-suffix'|'regular' = (cm as any).getOption('zettlr').citeStyle
      const line = cm.getLine(autocompleteStart.line)
      const fromCh = autocompleteStart.ch
      const toCh = autocompleteStart.ch + (completion.text as string).length
      const afterOpen = line.lastIndexOf('[', fromCh) > line.lastIndexOf(']', fromCh)
      // Either no open and 1 close bracket or a close bracket after an open bracket
      const beforeClose = (!line.includes('[', toCh) && line.includes(']', toCh)) || (line.indexOf(']', toCh) < line.indexOf('[', toCh))
      const noBrackets = !afterOpen && !beforeClose
      if (citeStyle === 'regular' && noBrackets) {
        // Add square brackets around
        const lineNo = autocompleteStart.line
        const fromCh = autocompleteStart.ch - 1
        const toCh = autocompleteStart.ch + (completion.text as string).length
        cm.setSelection(
          { line: lineNo, ch: fromCh },
          { line: lineNo, ch: toCh },
          { scroll: false }
        )
        cm.replaceSelection(`[@${completion.text as string}]`)
        // Now back up one character to set the cursor inside the brackets
        cm.setCursor({ line: lineNo, ch: toCh + 1 })
      } else if (citeStyle === 'in-text-suffix' && noBrackets) {
        // We should add square brackets after the completion text
        cm.replaceSelection(' []')
        cm.setCursor({
          line: autocompleteStart.line,
          ch: autocompleteStart.ch + (completion.text as string).length + 2
        })
      } // Otherwise: citeStyle was in-text, i.e. we can leave everything as is
    } else if (currentDatabase === 'snippets') {
      insertSnippet(completion.text, cm)
    } else if (currentDatabase === 'latexCommands') {
      insertSnippet(completion.text, cm)
    }
  })

  // If the hint is being closed, always reset the variables.
  // NOTE: There's also the endCompletion event, which does the same,
  // only that that event is being fired if the user types an, e.g., space
  // closingCharacters on the hintOption.
  on(completionObject, 'close', () => {
    autocompleteStart = null
    currentDatabase = null
    lastChangeText = null
  })

  return completionObject
}

function insertSnippet (snippet: string, cm: CodeMirror.Editor): void {
  if (autocompleteStart === null) {
    throw new Error('Could not autocomplete: autocompleteStart was null')
  }

  // For this database, we must remove the leading colon and also fiddle
  // with the text. So first, let's select everything.
  const insertedLines = snippet.split('\n')
  const from = {
    line: autocompleteStart.line,
    ch: autocompleteStart.ch - 1
  }
  const to = {
    line: autocompleteStart.line + insertedLines.length - 1,
    ch: insertedLines[insertedLines.length - 1].length
  }
  // If insertedLines is 1, we have to account for the autocompleteStart.ch
  if (insertedLines.length === 1) {
    to.ch += autocompleteStart.ch
  }

  // Then, insert the text, but with all variables replaced and only the
  // tabstops remaining.
  const actualTextToInsert = replaceSnippetVariables(snippet)
  const actualInsertedLines = actualTextToInsert.split('\n').length
  cm.replaceRange(actualTextToInsert, from, to)

  // Now adapt the to to account for added newlines during replacement
  to.line += actualInsertedLines - insertedLines.length

  // If we are still dealing with just a single line, adapt `to.ch`
  if (from.line === to.line) {
    to.ch += actualTextToInsert.split('\n')[actualInsertedLines - 1].length - insertedLines[0].length
    // Also substract the colon from ch, since that has been replaced above
    to.ch--
  } else {
    to.ch = actualTextToInsert.split('\n')[actualInsertedLines - 1].length
  }

  // Now, we need to mark every tabstop within this section of text and
  // store those text markers so that we can find them again by tabbing
  // through them.
  currentTabStops = getTabMarkers(cm, from, to)

  // Now activate our special snippets keymap which will ensure the user can
  // cycle through all placeholders which we have identified.
  cm.addKeyMap(snippetsKeymap)

  // Plus, move to the first tabstop already so the user can start immediately.
  nextTabstop(cm)
}

/**
 * Creates markers within the CodeMirror instance corresponding to the tabstops
 * and returns the list.
 *
 * @param   {CodeMirror.Editor}    cm    The Editor instance
 * @param   {CodeMirror.Position}  from  The line from which to begin analysing the text
 * @param   {CodeMirror.Position}  to    The final line (exclusive) until which to analyse.
 *
 * @return  {TextSnippetTextMarker[]}    An array of created text markers
 */
function getTabMarkers (cm: CodeMirror.Editor, from: CodeMirror.Position, to: CodeMirror.Position): TextSnippetTextMarker[] {
  let tabStops: TextSnippetTextMarker[] = []
  for (let i = from.line; i <= to.line; i++) {
    let line = cm.getLine(i)
    let match = null

    // Account for when some snippet has been inserted in between some text
    if (i === from.line && from.ch > 0) {
      line = line.substring(from.ch)
    } else if (i === to.line && to.ch < line.length) {
      line = line.substring(0, to.ch)
    }

    // NOTE: The negative lookbehind
    const varRE = /(?<!\\)\$(\d+)|(?<!\\)\$\{(\d+):(.+?)\}/g

    while ((match = varRE.exec(line)) !== null) {
      const ch = match.index
      const index = parseInt(match[1] ?? match[2], 10)
      const replaceWith = match[3]

      const localFrom = { line: i, ch: ch }
      const localTo = { line: i, ch: ch + match[0].length }
      cm.replaceRange((replaceWith !== undefined) ? replaceWith : '', localFrom, localTo)

      // After the replacement, we need to "re-get" the line because it has
      // changed now and otherwise the regexp will get confused.
      varRE.lastIndex = ch
      line = cm.getLine(i)

      if (replaceWith !== undefined) {
        // In this case, we must replace the marker with the default text
        // and create a TextMarker.
        const marker = cm.markText(
          localFrom,
          { line: localFrom.line, ch: localFrom.ch + replaceWith.length },
          { className: 'tabstop' }
        )
        tabStops.push({ index: index, markers: [marker] })
      } else {
        // Here we don't need a TextMarker, but rather a Bookmark,
        // since it's basically a single-char range.
        const elem = document.createElement('span')
        elem.classList.add('tabstop')
        elem.textContent = index.toString()
        const marker = cm.setBookmark(localFrom, { widget: elem })
        tabStops.push({ index: index, markers: [marker] })
      }
    }
  }

  // Next on, group markers with the same index together. This will later enable
  // mirroring of input by the user (since multiple markers can be active at the
  // same time).
  tabStops = tabStops.reduce((acc: TextSnippetTextMarker[], val) => {
    // acc contains the resultant array, val the current marker
    const existingValue = acc.find(elem => elem.index === val.index)
    if (existingValue !== undefined) {
      // The marker already exists
      existingValue.markers = existingValue.markers.concat(val.markers)
    } else {
      // The marker doesn't yet exist -> create
      acc.push({ index: val.index, markers: val.markers })
    }
    return acc // We just have to return the reference to the array again
  }, []) // initialValue: An empty array

  // Now we just need to sort the currentTabStops and map it so only the
  // marker remains.
  tabStops.sort((a, b) => { return a.index - b.index })
  // Now put the 0 to the top (if there is a zero)
  if (tabStops.length > 0 && tabStops[0].index === 0) {
    tabStops.push(tabStops.shift() as TextSnippetTextMarker)
  } else {
    // If there is no zero, we must make sure to add one "pseudo-$0" after the
    // selection so that the cursor ends up there afterwards.
    const elem = document.createElement('span')
    elem.classList.add('tabstop')
    elem.textContent = '0'
    const marker = cm.setBookmark(to, { widget: elem })
    tabStops.push({ index: 0, markers: [marker] })
  }

  return tabStops
}

/**
 * A utility function that replaces snippet variables with their correct values
 * dynamically.
 *
 * @param   {string}  text  The text to modify
 *
 * @return  {string}        The text with all variables replaced accordingly.
 */
function replaceSnippetVariables (text: string): string {
  // First, prepare our replacement table
  const now = DateTime.now()
  const month = now.month
  const day = now.day
  const hour = now.hour
  const minute = now.minute
  const second = now.second
  const clipboard = window.clipboard.readText()

  const REPLACEMENTS = {
    CURRENT_YEAR: now.year,
    CURRENT_YEAR_SHORT: now.year.toString().substring(2),
    CURRENT_MONTH: (month < 10) ? '0' + month.toString() : month,
    CURRENT_MONTH_NAME: now.monthLong,
    CURRENT_MONTH_NAME_SHORT: now.monthShort,
    CURRENT_DATE: (day < 10) ? '0' + day.toString() : day,
    CURRENT_HOUR: (hour < 10) ? '0' + hour.toString() : hour,
    CURRENT_MINUTE: (minute < 10) ? '0' + minute.toString() : minute,
    CURRENT_SECOND: (second < 10) ? '0' + second.toString() : second,
    CURRENT_SECONDS_UNIX: now.toSeconds(),
    UUID: uuid(),
    CLIPBOARD: (clipboard !== '') ? clipboard : undefined,
    ZKN_ID: generateId(window.config.get('zkn.idGen'))
  }

  // Second: Replace those variables, and return the text. NOTE we're adding a
  // negative lookbehind -- (?<!\\) -- to make sure we're not including escaped ones.
  return text.replace(/(?<!\\)\$([A-Z_]+)|(?<!\\)\$\{([A-Z_]+):(.+?)\}/g, (match, p1, p2, p3) => {
    if (p1 !== undefined) {
      // We have a single variable, so only replace if it's a supported one
      if (REPLACEMENTS[p1 as keyof typeof REPLACEMENTS] !== undefined) {
        return REPLACEMENTS[p1 as keyof typeof REPLACEMENTS]
      } else {
        return match
      }
    } else {
      // We have a variable with placeholder, so replace it potentially with the default
      if (REPLACEMENTS[p2 as keyof typeof REPLACEMENTS] !== undefined) {
        return REPLACEMENTS[p2 as keyof typeof REPLACEMENTS]
      } else {
        return p3
      }
    }
  })
}

/**
 * A utility function bound to Tabs. Whenever called, this function jumps to the
 * next tabstop/placeholder.
 *
 * @param   {CodeMirror.Editor}  cm  The editor instance
 */
function nextTabstop (cm: CodeMirror.Editor): void {
  const elem = currentTabStops.shift()
  if (elem === undefined) {
    // We're done
    cm.removeKeyMap(snippetsKeymap)
    return
  }

  const allSelections: Array<{ anchor: CodeMirror.Position, head: CodeMirror.Position }> = []
  for (const marker of elem.markers) {
    // Set the current selection, differentiating between tabstops and placeholders.
    const position = marker.find()
    if (position === undefined) {
      continue
    }

    if ('from' in position && 'to' in position) {
      allSelections.push({ anchor: position.from, head: position.to })
    } else {
      allSelections.push({ anchor: position, head: position })
    }
    marker.clear()
  }

  // Finally apply all selections at once
  cm.setSelections(allSelections)
}<|MERGE_RESOLUTION|>--- conflicted
+++ resolved
@@ -316,11 +316,7 @@
  *
  * @return  {string|undefined}         Either the database name, or undefined
  */
-<<<<<<< HEAD
-function shouldBeginAutocomplete (cm: CodeMirror.Editor, changeObj: any): AutocompletionDatabaseType|undefined {
-=======
-function shouldBeginAutocomplete (cm: CodeMirror.Editor): keyof typeof availableDatabases|undefined {
->>>>>>> ab324df7
+function shouldBeginAutocomplete (cm: CodeMirror.Editor): AutocompletionDatabaseType|undefined {
   // First, get cursor and line.
   const cursor = cm.getCursor()
   const line = cm.getLine(cursor.line)
@@ -355,7 +351,7 @@
   }
 
   // Can we begin autocompleting a latex command?
-  if (changeObj.text[0] === '\\') {
+  if (lastChangeText === '\\') {
     // Check if we are in an equation
     const lines: LineInfo[] = []
     for (let i = 0; i < cm.lineCount(); i++) {
