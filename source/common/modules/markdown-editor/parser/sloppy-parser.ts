/**
 * @ignore
 * BEGIN HEADER
 *
 * Contains:        Image and Link parser
 * CVM-Role:        View
 * Maintainer:      Hendrik Erz
 * License:         GNU GPL v3
 *
 * Description:     A small parser that can parse images and links that,
 *                  contrary to the built-in parser, allows spaces and non-
 *                  encoded characters in URLs. While this is the correct
 *                  behavior, Markdown has to deal with many local images and
 *                  links, and in there it's quite annoying either to have to
 *                  replace all spaces with %20, or have the images not work.
 *                  Here we basically implement a more "sloppy" parser that
 *                  gives our users the ability to paste readable, non-URL-
 *                  encoded file paths.
 *
 * END HEADER
 */

import { type InlineParser, type Element } from '@lezer/markdown'

export const sloppyParser: InlineParser = {
  name: 'sloppy-parser', // Could be a fancy restaurant name or a bad one for a photographer
  before: 'Link',
  parse: (ctx, next, pos) => {
    if (next !== 33 && next !== 91) { // 33 == !, 91 == [
      return -1
    }

    const imgOrLinkRE = /^!?\[[^\]]+\]\(.+\)/i
    const relativeOffset = pos - ctx.offset
    const relativeSlice = ctx.text.slice(relativeOffset)
    const match = imgOrLinkRE.exec(relativeSlice)
    const isLink = next === 91

    if (match === null) {
      return -1
    }

    // NOTE: Since Markdown links can contain brackets, we cannot do this with
    // a RegExp-only solution (we could, but that might render us vulnerable to
    // infinite loops in the RegExp engine if done improperly). Henceforth, we
    // use RegExp only to detect whether there's an actually valid link at the
    // current context position. Next, we literally go char by char to find all
    // the elements we need

    const children: Element[] = []
    // Code Marks: ![
    let from = pos
    let to = from + 1
    children.push(ctx.elt('LinkMark', from, to))
    if (!isLink) {
      children.push(ctx.elt('LinkMark', ++from, ++to))
    }

    // Alt-text
    from = to
    to = from + ctx.text.slice(from - ctx.offset).indexOf(']')
    children.push(ctx.elt('LinkLabel', from, to))

    // Code Marks: ](
    from = to
    to = from + 1
    children.push(ctx.elt('LinkMark', from, to))
    children.push(ctx.elt('LinkMark', ++from, ++to))

    // Perform our bracket matching magic ✨
    // URL
    from = to
    let brackets = 1 // Count the opening bracket
    while (brackets > 0 && to < ctx.offset + ctx.text.length) {
      const c = ctx.text.charAt(to - ctx.offset)
      if (c === '(') {
        brackets++
      } else if (c === ')') {
        brackets--
      }
      to++
    }

    if (brackets > 0) {
      return -1 // The link didn't end until the end of the line
    }

    // Now, `to` points after the final bracket. The next check we have to do is
    // see if there's a title inside.
    let url = ctx.text.slice(from - ctx.offset, to - ctx.offset)
<<<<<<< HEAD
=======

>>>>>>> b8f65cd2
    if (/".+"\)$/.test(url)) {
      // We have a title
      to = from + url.indexOf('"') - 1
      children.push(ctx.elt('URL', from, to))

      from = to + 1
      to = from + 1
      children.push(ctx.elt('LinkMark', from, to))

      const titleLength = url.lastIndexOf('"') - url.indexOf('"') - 1
      from = to
      to = from + titleLength
      children.push(ctx.elt('LinkTitle', from, to))

      from = to
      to = from + 1
      children.push(ctx.elt('LinkMark', from, to))
      children.push(ctx.elt('LinkMark', ++from, ++to))
    } else {
      children.push(ctx.elt('URL', from, to - 1))
      children.push(ctx.elt('LinkMark', to - 1, to))
    }

    const wrapper = ctx.elt(isLink ? 'Link' : 'Image', pos, to, children)
    return ctx.addElement(wrapper)
  }
}<|MERGE_RESOLUTION|>--- conflicted
+++ resolved
@@ -88,10 +88,7 @@
     // Now, `to` points after the final bracket. The next check we have to do is
     // see if there's a title inside.
     let url = ctx.text.slice(from - ctx.offset, to - ctx.offset)
-<<<<<<< HEAD
-=======
 
->>>>>>> b8f65cd2
     if (/".+"\)$/.test(url)) {
       // We have a title
       to = from + url.indexOf('"') - 1
