/**
 * @ignore
 * BEGIN HEADER
 *
 * Contains:        MarkdownEditor class
 * CVM-Role:        View
 * Maintainer:      Hendrik Erz
 * License:         GNU GPL v3
 *
 * Description:     This module contains the functionality to spin up a fully
 *                  functioning CodeMirror editor containing all the additional
 *                  API calls and hooks that Zettlr makes use of for its
 *                  powerful internal editor. The class's API provides a
 *                  multitude of options to tweak the editor to the specific
 *                  needs of different environments.
 *
 * END HEADER
 */

// Import our additional styles we need to put here since we don't have a Vue
// component for the editor itself.
import './editor.less'

/**
 * APIs
 */
import EventEmitter from 'events'

// CodeMirror imports
import { EditorView } from '@codemirror/view'
import {
  EditorState,
  type Extension,
  type SelectionRange
} from '@codemirror/state'
import { syntaxTree } from '@codemirror/language'

// Keymaps/Input modes
import { vim } from '@replit/codemirror-vim'
import { emacs } from '@replit/codemirror-emacs'

import {
  charCountField,
  charCountNoSpacesField,
  wordCountField
} from './plugins/statistics-fields'

import { type ToCEntry, tocField } from './plugins/toc-field'
import {
  citekeyUpdate,
  filesUpdate,
  tagsUpdate,
  snippetsUpdate
} from './autocomplete'

// Main configuration
import {
  type CoreExtensionOptions,
  getJSONExtensions,
  getMarkdownExtensions,
  getTexExtensions,
  getYAMLExtensions,
  inputModeCompartment
} from './editor-extension-sets'

import {
  configField,
  configUpdateEffect,
  getDefaultConfig,
  type EditorConfigOptions,
  type EditorConfiguration
} from './util/configuration'

// Custom commands
import {
  applyComment,
  applyTaskList,
  insertImage,
  insertLink
} from './commands/markdown'
import { addNewFootnote } from './commands/footnotes'

// Utilities
import { copyAsHTML, pasteAsPlain } from './util/copy-paste-cut'
import openMarkdownLink from './util/open-markdown-link'
import { highlightRangesEffect } from './plugins/highlight-ranges'

import safeAssign from '@common/util/safe-assign'
import countWords from '@common/util/count-words'
<<<<<<< HEAD
import { DocumentType } from '@dts/common/documents'
import { TagRecord } from '@providers/tags'
import { PullUpdateCallback, PushUpdateCallback, reloadStateEffect } from './plugins/remote-doc'
=======
import { DocumentType, DP_EVENTS } from '@dts/common/documents'
import { type TagRecord } from '@providers/tags'
import {
  reloadStateEffect,
  type PullUpdateCallback,
  type PushUpdateCallback
} from './plugins/remote-doc'
>>>>>>> b8f65cd2

export interface DocumentWrapper {
  path: string
  state: EditorState
  type: DocumentType
}

/**
 * This is basically the old Codemirror 5 way of representing positions. While
 * Codemirror 6 is way more efficient describing everything as a string offset,
 * the line/ch representation makes a lot of sense for the users, so we keep
 * offering that here.
 */
export interface UserReadablePosition {
  line: number
  ch: number
}

export interface DocumentInfo {
  words: number
  chars: number
  chars_wo_spaces: number
  cursor: UserReadablePosition
  selections: Array<{
    anchor: UserReadablePosition
    head: UserReadablePosition
    words: number
    chars: number
  }>
}

export type FetchDoc = (filePath: string) => Promise<{ content: string, type: DocumentType, startVersion: number }>

/**
 * This interface is used to provide the editor with an API of where to fetch
 * the documents from. The remote could be, e.g., either behind a websocket or
 * an IPC bridge.
 */
export interface DocumentAuthorityAPI {
  /**
   * Used to fetch the document from the document authority
   */
  fetchDoc: FetchDoc
  /**
   * Used to pull new updates from the document authority
   */
  pullUpdates: PullUpdateCallback
  /**
   * Used to push updates to the document authority
   */
  pushUpdates: PushUpdateCallback
}

export default class MarkdownEditor extends EventEmitter {
  /**
   * The underlying CodeMirror view
   *
   * @var {EditorView}
   */
  private readonly _instance: EditorView
  /**
   * The editor ID assigned to this editor. This is a concatenation of the leaf
   * ID in which this editor resides plus the absolute path to the represented
   * file.
   *
   * @var {string}
   */
  private readonly editorId: string
  /**
   * The absolute path to the document represented by this MainEditor instance.
   *
   * @var {string}
   */
  private readonly representedDocument: string
  /**
   * The API method used to synchronize the document with an authority.
   *
   * @var {DocumentAuthorityAPI}
   */
  private readonly authority: DocumentAuthorityAPI
  /**
   * The full editor configuration
   *
   * @var {EditorConfiguration}
   */
  private config: EditorConfiguration

  /**
   * The database cache for the various autocompletes.
   *
   * @var {any}
   */
  private readonly databaseCache: {
    tags: TagRecord[]
    citations: Array<{ citekey: string, displayText: string }>
    snippets: Array<{ name: string, content: string }>
    files: Array<{ filename: string, displayName: string, id: string }>
  }

  /**
   * Creates a new MarkdownEditor instance associated with the given leafId and
   * the representedDocument. Immediately after instantiation the editor will
   * pull the document from the given authorityAPI and set it up.
   *
   * NOTE that you will have to append the resulting editor DOM element onto the
   * DOM tree yourself in order for the editor to actually show up. Example:
   *
   * ```ts
   * const editor = new MarkdownEditor(leafId, filePath, api)
   * const container = document.getElementById('container')
   * container.appendChild(editor.dom)
   * ```
   *
   * @param  {string}                leafId               The ID of the leaf
   *                                                      this editor is part of
   * @param  {string}                representedDocument  The absolute path to
   *                                                      the file that will be
   *                                                      loaded in this editor
   * @param  {DocumentAuthorityAPI}  authorityAPI         The authority API this
   *                                                      editor should use.
   *                                                      Should normally be the
   *                                                      IPC authority.
   */
  constructor (
    leafId: string,
    representedDocument: string,
    authorityAPI: DocumentAuthorityAPI
  ) {
    super() // Set up the event emitter

    this.authority = authorityAPI
    this.representedDocument = representedDocument
    this.editorId = `${leafId}-${representedDocument}`

    // Since the editor state needs to be rebuilt from scratch sometimes, we
    // cache the autocomplete databases so that we don't have to re-fetch them
    // everytime.
    this.databaseCache = { tags: [], citations: [], snippets: [], files: [] }

    // Same goes for the config
    this.config = getDefaultConfig()

    // Create the editor ...
    this._instance = new EditorView({
      state: undefined,
      parent: undefined
    })

    // ... and immediately begin loading the document
    this.loadDocument().catch(err => console.error(err))
  }

  /**
   * Returns the correct set of extensions for the given document
   *
   * @param   {string}        filePath      The file path
   * @param   {DocumentType}  type          The type of file we're dealing with
   * @param   {number}        startVersion  The initial synchronization number
   *
   * @return  {Extension[]}                 The extension set
   */
  private _getExtensions (filePath: string, type: DocumentType, startVersion: number): Extension[] {
    // eslint-disable-next-line @typescript-eslint/no-this-alias
    const editorInstance = this

    const mdLint = window.config.get('editor.lint.markdown') as boolean

    const options: CoreExtensionOptions = {
      initialConfig: JSON.parse(JSON.stringify(this.config)),
      remoteConfig: {
        filePath,
        startVersion,
        editorId: this.editorId,
        pullUpdates: this.authority.pullUpdates,
        pushUpdates: this.authority.pushUpdates
      },
      updateListener: (update) => {
        // Listen for changes and emit events appropriately
        if (update.docChanged) {
          this.emit('change')
        }
        if (update.focusChanged && this._instance.hasFocus) {
          this.emit('focus')
        }
        if (update.selectionSet) {
          this.emit('cursorActivity')
        }

        // Listen for config updates, and parse them into the internal cache. We
        // do it this way, because the editor itself is also capable of changing
        // its configuration (e.g., via the statusbar). This way we ensure that
        // both external updates (via setOptions) as well as internal updates
        // both end up in our cache.
        for (const transaction of update.transactions) {
          for (const effect of transaction.effects) {
            if (effect.is(configUpdateEffect)) {
              this.onConfigUpdate(effect.value)
            } else if (effect.is(reloadStateEffect)) {
              // ATTENTION: The document state is out of sync with the document
              // authority, so we must reload it.
              this.reload().catch(err => console.error('Could not reload document state', err))
              return
            }
          }
        }
      },
      domEventsListeners: {
        mousedown (event, view) {
          const cmd = event.metaKey && process.platform === 'darwin'
          const ctrl = event.ctrlKey && process.platform !== 'darwin'
          if (!cmd && !ctrl) {
            return false
          }

          const pos = view.posAtCoords({ x: event.clientX, y: event.clientY })
          if (pos === null) {
            return false
          }

          const nodeAt = syntaxTree(view.state).resolve(pos, 0)

          // Both plain URLs as well as Zettelkasten links and tags are
          // implemented on the syntax tree.
          if (nodeAt.type.name === 'URL') {
            // We found a link!
            const url = view.state.sliceDoc(nodeAt.from, nodeAt.to)
            openMarkdownLink(url, view)
            event.preventDefault()
            return true
          } else if (nodeAt.type.name === 'ZknLinkContent') {
            // We found a Zettelkasten link!
            const linkContents = view.state.sliceDoc(nodeAt.from, nodeAt.to)
            editorInstance.emit('zettelkasten-link', linkContents)
            event.preventDefault()
            return true
          } else if (nodeAt.type.name === 'ZknTagContent') {
            // A tag!
            const tagContents = view.state.sliceDoc(nodeAt.from, nodeAt.to)
            editorInstance.emit('zettelkasten-tag', tagContents)
            event.preventDefault()
          }
        }
      },
      lint: {
        markdown: mdLint
      }
    }

    switch (type) {
      case DocumentType.Markdown:
        return getMarkdownExtensions(options)
      case DocumentType.JSON:
        return getJSONExtensions(options)
      case DocumentType.YAML:
        return getYAMLExtensions(options)
      case DocumentType.LaTeX:
        return getTexExtensions(options)
    }
  }

  /**
   * Loads the document from main and sets up everything required to display and
   * edit it.
   */
  async loadDocument (): Promise<void> {
    const { content, type, startVersion } = await this.authority.fetchDoc(this.representedDocument)

    // The documents contents have changed, so we must recreate the state
    const state = EditorState.create({
      doc: content,
      extensions: this._getExtensions(this.representedDocument, type, startVersion)
    })

    this._instance.setState(state)

    // Provide the cached databases to the state (can be overridden by the
    // caller afterwards by calling setCompletionDatabase)
    this._instance.dispatch({ effects: tagsUpdate.of(this.databaseCache.tags) })
    this._instance.dispatch({ effects: citekeyUpdate.of(this.databaseCache.citations) })
    this._instance.dispatch({ effects: snippetsUpdate.of(this.databaseCache.snippets) })
    this._instance.dispatch({ effects: filesUpdate.of(this.databaseCache.files) })

    // Determine if this is a code doc and add the corresponding class to the
    // outer content DOM so that we can style it.
    if (type !== DocumentType.Markdown) {
      this._instance.contentDOM.classList.add('code')
    }

    this._instance.focus()
  }

  /**
   * This function allows to reload the full editor contents. This is useful if
   * a setting has changed that requires extensions to be fully reloaded.
   */
  async reload (): Promise<void> {
    await this.loadDocument()
  }

  /**
   * Allows highlighting of arbitrary ranges independent of a search
   *
   * @param  {SelectionRange[]}  ranges  The ranges to highlight
   */
  highlightRanges (ranges: SelectionRange[]): void {
    this._instance.dispatch({ effects: highlightRangesEffect.of(ranges) })
  }

  /**
   * Pastes the clipboard contents as plain text, regardless of any formatted
   * text present.
   */
  pasteAsPlainText (): void {
    pasteAsPlain(this._instance)
  }

  /**
   * Copies the current editor contents into the clipboard as HTML
   */
  copyAsHTML (): void {
    copyAsHTML(this._instance)
  }

  /**
   * Small function that jumps to a specific line in the editor.
   *
   * @param  {number} line The line to pull into view
   */
  jtl (line: number): void {
    if (line > 0 && line <= this._instance.state.doc.lines) {
      const lineDesc = this._instance.state.doc.line(line)
      this._instance.dispatch({
        selection: { anchor: lineDesc.from, head: lineDesc.to },
        effects: EditorView.scrollIntoView(lineDesc.from, { y: 'center' })
      })
    }
    this._instance.focus()
  }

  /**
   * Moves the section that starts with an ATX heading on the from-line to the
   * line identified by to
   *
   * @param   {number}  from  The starting line (including the section heading)
   * @param   {number}  to    The target line for the section (is -1 if it should be moved to the end)
   */
  moveSection (from: number, to: number): void {
    const toc = this._instance.state.field(tocField)
    const entry = toc.find(e => e.line === from)

    if (entry === undefined) {
      return // Something went wrong
    }

    // The section ends at either the next higher or same-level heading
    const nextSections = toc.slice(toc.indexOf(entry) + 1)
    let endOfStartPos = this._instance.state.doc.length

    for (const section of nextSections) {
      if (section.level <= entry.level) {
        endOfStartPos = section.pos - 1
        break
      }
    }

    const toLine = to !== -1 ? to : this._instance.state.doc.lines
    const targetPos = this._instance.state.doc.line(toLine).to
    const entryContents = this._instance.state.sliceDoc(entry.pos, endOfStartPos)

    // Now, dispatch the updates.
    this._instance.dispatch({
      changes: [
        // First, "cut"
        { from: entry.pos, to: endOfStartPos, insert: '' },
        // Then, "paste"
        { from: targetPos, insert: entryContents }
      ]
    })
  }

  /**
   * Updates the provided options for all currently loaded documents.
   *
   * @param   {Object}  newOptions  The new options
   */
  setOptions (newOptions: EditorConfigOptions): void {
    // Here, we only trigger an update in the state itself. Then, we grab the
    // update via an effect to ensure we can cache the final, correct
    // configuration. However, in case there's no state (initial update), we
    // still need to cache the config here, as the updateListener won't be
    // firing yet.
    this.config = safeAssign(newOptions, this.config)
    this._instance.dispatch({ effects: configUpdateEffect.of(this.config) })
  }

  /**
   * This function is called by an updateListener that listens for changes to
   * the main configuration. We do so to ensure that the editor state is the
   * main source of truth, but that the editor class can cache the config in
   * case we need to exchange the states.
   *
   * @param   {Partial<EditorConfiguration>}  newOptions  The new options passed via the effect
   */
  private onConfigUpdate (newOptions: Partial<EditorConfiguration>): void {
    const inputModeChanged = newOptions.inputMode !== undefined && newOptions.inputMode !== this.config.inputMode

    // Cache the current config first, and then apply it
    this.config = safeAssign(newOptions, this.config)

    // Third: The input mode, if applicable
    if (inputModeChanged) {
      if (this.config.inputMode === 'emacs') {
        this._instance.dispatch({ effects: inputModeCompartment.reconfigure(emacs()) })
      } else if (this.config.inputMode === 'vim') {
        this._instance.dispatch({ effects: inputModeCompartment.reconfigure(vim()) })
      } else {
        this._instance.dispatch({ effects: inputModeCompartment.reconfigure([]) })
      }
    }
  }

  /**
   * Returns an option with the given name as it is configured on the instance.
   *
   * @param   {string}  name  The name of the key to request
   *
   * @return  {any}           The value of the key
   */
  getOption (name: string): any {
    const config = this._instance.state.field(configField)
    if (name in config) {
      return config[name as keyof EditorConfiguration]
    }
  }

  /**
   * Runs a command on the underlying CodeMirror instance
   *
   * @param   {String}  cmd  The command to run
   */
  runCommand (cmd: string): void {
    switch (cmd) {
      case 'markdownComment':
        applyComment(this._instance)
        break
      case 'markdownLink':
        insertLink(this._instance)
        break
      case 'markdownImage':
        insertImage(this._instance)
        break
      case 'insertFootnote':
        addNewFootnote(this._instance)
        break
      case 'markdownMakeTaskList':
        applyTaskList(this._instance)
        break
      default:
        console.warn('Unimplemented command:', cmd)
    }
  }

  /**
   * Replaces the main selection with arbitrary text
   *
   * @param   {string}  text  The text to replace the selection with
   */
  replaceSelection (text: string): void {
    const mainSel = this._instance.state.selection.main
    this._instance.dispatch({
      changes: { from: mainSel.from, to: mainSel.to, insert: text }
    })
  }

  /**
   * Issues a focus command to the underlying instance
   */
  focus (): void {
    this._instance.focus()
  }

  /**
   * Whether the underlying Codemirror instance is currently focused
   *
   * @return  {boolean} The focus status
   */
  hasFocus (): boolean {
    return this._instance.hasFocus
  }

  /**
   * Sets an autocomplete database of given type to a new value
   *
   * @param   {String}  type      The type of the database
   * @param   {Object}  database  The show-hint-addon compatible database
   */
  setCompletionDatabase (type: 'tags', database: TagRecord[]): void
  setCompletionDatabase (type: 'citations', database: Array<{ citekey: string, displayText: string }>): void
  setCompletionDatabase (type: 'snippets', database: Array<{ name: string, content: string }>): void
  setCompletionDatabase (type: 'files', database: Array<{ filename: string, id: string }>): void
  setCompletionDatabase (type: string, database: any): void {
    switch (type) {
      case 'tags':
        this.databaseCache.tags = database
        this._instance.dispatch({ effects: tagsUpdate.of(database) })
        break
      case 'citations':
        this.databaseCache.citations = database
        this._instance.dispatch({ effects: citekeyUpdate.of(database) })
        break
      case 'snippets':
        this.databaseCache.snippets = database
        this._instance.dispatch({ effects: snippetsUpdate.of(database) })
        break
      case 'files':
        this.databaseCache.files = database
        this._instance.dispatch({ effects: filesUpdate.of(database) })
        break
    }
  }

  /* * * * * * * * * * * *
   * GETTERS AND SETTERS *
   * * * * * * * * * * * */

  /**
   * This function builds a table of contents based on the editor contents
   *
   * @return {Array} An array containing objects with all headings
   */
  get tableOfContents (): ToCEntry[]|undefined {
    return this._instance.state.field(tocField, false)
  }

  /**
   * Returns info about the editor instance
   *
   * @return  {Object}  An object containing, e.g., words, chars, selections.
   */
  get documentInfo (): DocumentInfo {
    // First, we need the main selection's main offset in the document and
    // compute the correct line number for that offset, in order to arrive at
    // a cursor position.
    const mainOffset = this._instance.state.selection.main.head
    const line = this._instance.state.doc.lineAt(mainOffset)
    return {
      words: this.wordCount ?? 0,
      chars: this.charCount ?? 0,
      chars_wo_spaces: this.charCountWithoutSpaces ?? 0,
      cursor: { line: line.number, ch: mainOffset - line.from + 1 }, // Chars are still zero-based
      selections: this._instance.state.selection.ranges
      // Remove cursor-only positions
        .filter(sel => !sel.empty)
        // Then map to user readable ranges
        .map(sel => {
          // Analogous to how we determine the cursor position we do it here for
          // each selection present.
          const anchorLine = this._instance.state.doc.lineAt(sel.anchor)
          const headLine = this._instance.state.doc.lineAt(sel.head)
          const selContent = this._instance.state.sliceDoc(sel.from, sel.to)
          return {
            anchor: { line: anchorLine.number, ch: sel.from - anchorLine.from + 1 },
            head: { line: headLine.number, ch: sel.to - headLine.from + 1 },
            words: countWords(selContent, false),
            chars: countWords(selContent, true)
          }
        })
    }
  }

  /**
   * Whether the editor is currently in typewriter
   *
   * @return  {Boolean}  True if typewriter mode is active
   */
  get hasTypewriterMode (): boolean {
    return this.config.typewriterMode
  }

  /**
   * Activates or deactivates typewriter mode
   *
   * @param   {Boolean}  shouldBeTypewriter  True or False
   */
  set hasTypewriterMode (shouldBeTypewriter: boolean) {
    this.config.typewriterMode = shouldBeTypewriter
    this._instance.dispatch({
      effects: configUpdateEffect.of({ typewriterMode: shouldBeTypewriter })
    })
  }

  /**
   * Determines whether the editor is in distraction free mode
   *
   * @return  {boolean}  True or false
   */
  get distractionFree (): boolean {
    return this._instance.state.field(configField, false)?.distractionFree ?? false
  }

  /**
   * Sets the editor into or out of distraction free
   *
   * @param   {boolean}  shouldBeFullscreen  Whether the editor should be in distraction free
   */
  set distractionFree (shouldBeFullscreen: boolean) {
  }

  /**
   * Returns whether or not the readability mode is currently active
   *
   * @return  {boolean}  True if the readability mode is active
   */
  get readabilityMode (): boolean {
    return this._instance.state.field(configField).readabilityMode
  }

  /**
   * Sets the readability mode
   *
   * @param   {boolean}  shouldBeReadability  Whether or not the mode should be active
   */
  set readabilityMode (shouldBeReadability: boolean) {
    this.config.readabilityMode = shouldBeReadability
    this._instance.dispatch({ effects: configUpdateEffect.of(this.config) })
  }

  /**
   * Returns the current contents of the editor
   *
   * @return  {String}  The editor contents
   */
  get value (): string {
    return [...this._instance.state.doc.iterLines()].join('\n')
  }

  /**
   * Returns the outer DOM element for the editor instance
   *
   * @return  {HTMLElement}The editor wrapper
   */
  get dom (): HTMLElement {
    return this._instance.dom
  }

  /**
   * Returns the word count of the editor contents
   *
   * @return  {Number}  The word count
   */
  get wordCount (): number|undefined {
    return this._instance.state.field(wordCountField, false)
  }

  /**
   * Returns the char count of the editor contents
   *
   * @return  {Number}  The number of characters
   */
  get charCount (): number|undefined {
    return this._instance.state.field(charCountField, false)
  }

  /**
   * Return the amount of characters without spaces
   *
   * @return  {Number}  The number of chars without spaces
   */
  get charCountWithoutSpaces (): number|undefined {
    return this._instance.state.field(charCountNoSpacesField, false)
  }

  /**
   * Returns the underlying Codemirror instance
   *
   * @return  {EditorView}  The instance
   */
  get instance (): EditorView {
    return this._instance
  }

  /**
   * Retrieves the document represented by this editor instance.
   *
   * @return  {string}  the absolute path to the document.
   */
  get documentPath (): string {
    return this.representedDocument
  }
}<|MERGE_RESOLUTION|>--- conflicted
+++ resolved
@@ -87,19 +87,13 @@
 
 import safeAssign from '@common/util/safe-assign'
 import countWords from '@common/util/count-words'
-<<<<<<< HEAD
 import { DocumentType } from '@dts/common/documents'
-import { TagRecord } from '@providers/tags'
-import { PullUpdateCallback, PushUpdateCallback, reloadStateEffect } from './plugins/remote-doc'
-=======
-import { DocumentType, DP_EVENTS } from '@dts/common/documents'
 import { type TagRecord } from '@providers/tags'
 import {
   reloadStateEffect,
   type PullUpdateCallback,
   type PushUpdateCallback
 } from './plugins/remote-doc'
->>>>>>> b8f65cd2
 
 export interface DocumentWrapper {
   path: string
