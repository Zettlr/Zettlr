/**
 * @ignore
 * BEGIN HEADER
 *
 * Contains:        LanguageTool Linter
 * CVM-Role:        Linter
 * Maintainer:      Hendrik Erz
 * License:         GNU GPL v3
 *
 * Description:     This linter interacts with the LanguageTool API to provide
 *                  spellcheck, grammar support, and further typographic help.
 *
 * END HEADER
 */

<<<<<<< HEAD
import { linter, Diagnostic, Action } from '@codemirror/lint'
import { extractASTNodes, markdownToAST } from '@common/modules/markdown-utils'
=======
import { linter, type Diagnostic, type Action } from '@codemirror/lint'
import { extractTextnodes, markdownToAST } from '@common/modules/markdown-utils'
>>>>>>> b8f65cd2
import { configField } from '../util/configuration'
import { type LanguageToolAPIResponse } from '@providers/commands/language-tool'
import { StateEffect, StateField } from '@codemirror/state'
import { TextNode } from '@common/modules/markdown-utils/markdown-ast'

const ipcRenderer = window.ipc

export interface LanguageToolStateField {
  running: boolean
  lastDetectedLanguage: string
  supportedLanguages: string[]
  overrideLanguage: 'auto'|string
  lastError: string|undefined
}

export const updateLTState = StateEffect.define<Partial<LanguageToolStateField>>()

export const languageToolState = StateField.define<LanguageToolStateField>({
  create: () => {
    return {
      running: false,
      lastDetectedLanguage: 'auto',
      lastError: undefined,
      overrideLanguage: 'auto',
      supportedLanguages: []
    }
  },
  update (value, transaction) {
    for (const e of transaction.effects) {
      if (e.is(updateLTState)) {
        value.running = e.value.running ?? value.running
        value.lastDetectedLanguage = e.value.lastDetectedLanguage ?? value.lastDetectedLanguage
        value.lastError = e.value.lastError
        value.supportedLanguages = e.value.supportedLanguages ?? value.supportedLanguages
        value.overrideLanguage = e.value.overrideLanguage ?? value.overrideLanguage
      }
    }
    return value
  }
})

/**
 * Defines a spellchecker that runs over the text content of the document and
 * highlights misspelled words
 */
const ltLinter = linter(async view => {
  if (!view.state.field(configField).lintLanguageTool) {
    return []
  }

  view.dispatch({ effects: updateLTState.of({ running: true }) })

  const diagnostics: Diagnostic[] = []

  const document = view.state.doc.toString()
  const ast = markdownToAST(document)
  const textNodes = extractASTNodes(ast, 'Text') as TextNode[]

  // To avoid too high loads, we have to send a "pseudo-plain text" document.
  // That will generate a few warnings that relate towards the Markdown syntax,
  // but we are clever: Since we can extract the textNodes, we can basically
  // ignore any warning outside of these ranges! YAY!

  const response: [LanguageToolAPIResponse, string[]]|undefined|string = await ipcRenderer.invoke('application', {
    command: 'run-language-tool',
    payload: {
      text: document,
      language: view.state.field(languageToolState).overrideLanguage
    }
  })

  view.dispatch({ effects: updateLTState.of({ running: false }) })

  if (response === undefined) {
    return [] // Could not fetch a response, but it's benign
  } else if (typeof response === 'string') {
    view.dispatch({ effects: updateLTState.of({ running: false, lastError: response }) })
    return [] // There was an error
  }

  const [ ltSuggestions, supportedLanguages ] = response

  view.dispatch({
    effects: updateLTState.of({
      running: false,
      lastDetectedLanguage: ltSuggestions.language.detectedLanguage.code,
      supportedLanguages
    })
  })

  if (ltSuggestions.matches.length === 0) {
    return [] // Hooray, nothing wrong!
  }

  // Now, we have to remove those matches that are outside any textNode in the
  // given document.
  for (let i = 0; i < ltSuggestions.matches.length; i++) {
    const from = ltSuggestions.matches[i].offset
    const to = from + ltSuggestions.matches[i].length
    let isValid = false

    for (const node of textNodes) {
      if (from >= node.from && to <= node.to) {
        // As soon as we find a textNode that contains the match, we are good.
        isValid = true
        break
      }
    }

    // Node is not valid --> remove
    if (!isValid) {
      ltSuggestions.matches.splice(i, 1)
      i--
    }
  }

  // At this point, we have only valid suggestions that we can now insert into
  // the document.
  for (const match of ltSuggestions.matches) {
    const source = `language-tool(${match.rule.issueType})`
    const severity = (match.rule.issueType === 'style')
      ? 'info'
      : (match.rule.issueType === 'misspelling') ? 'error' : 'warning'

    const dia: Diagnostic = {
      from: match.offset,
      to: match.offset + match.length,
      message: match.message,
      severity,
      source
    }

    if (match.replacements.length > 0) {
      const actions: Action[] = []

      // Show at most 10 actions to not overload those messages
      let i = 0
      for (const { value } of match.replacements) {
        if (i === 10) {
          break
        }
        i++

        actions.push({
          name: value,
          apply (view, from, to) {
            view.dispatch({ changes: { from, to, insert: value } })
          }
        })
      }

      dia.actions = actions
    }
    diagnostics.push(dia)
  }

  return diagnostics
}, { delay: 2000 }) // Increase the delay to reduce server strain

export const languageTool = [
  ltLinter,
  languageToolState
]<|MERGE_RESOLUTION|>--- conflicted
+++ resolved
@@ -13,17 +13,12 @@
  * END HEADER
  */
 
-<<<<<<< HEAD
-import { linter, Diagnostic, Action } from '@codemirror/lint'
+import { linter, type Diagnostic, type Action } from '@codemirror/lint'
 import { extractASTNodes, markdownToAST } from '@common/modules/markdown-utils'
-=======
-import { linter, type Diagnostic, type Action } from '@codemirror/lint'
-import { extractTextnodes, markdownToAST } from '@common/modules/markdown-utils'
->>>>>>> b8f65cd2
 import { configField } from '../util/configuration'
 import { type LanguageToolAPIResponse } from '@providers/commands/language-tool'
 import { StateEffect, StateField } from '@codemirror/state'
-import { TextNode } from '@common/modules/markdown-utils/markdown-ast'
+import { type TextNode } from '@common/modules/markdown-utils/markdown-ast'
 
 const ipcRenderer = window.ipc
 
