--- conflicted
+++ resolved
@@ -13,11 +13,7 @@
  */
 
 import { acceptCompletion, deleteBracketPair } from '@codemirror/autocomplete'
-<<<<<<< HEAD
-import { copyLineDown, copyLineUp, indentLess, indentMore } from '@codemirror/commands'
-=======
-import { copyLineDown, copyLineUp, indentLess, indentMore, insertNewlineAndIndent, moveLineDown, moveLineUp } from '@codemirror/commands'
->>>>>>> 922faf6b
+import { copyLineDown, copyLineUp, indentLess, indentMore, insertNewlineAndIndent } from '@codemirror/commands'
 import { type KeyBinding } from '@codemirror/view'
 import { abortSnippet, nextSnippet } from '../autocomplete/snippets'
 import { copyAsHTML, pasteAsPlain } from '../util/copy-paste-cut'
