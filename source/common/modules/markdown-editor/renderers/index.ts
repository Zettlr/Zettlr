--- conflicted
+++ resolved
@@ -24,12 +24,8 @@
 import { renderTables } from './render-tables'
 import { renderIframes } from './render-iframes'
 import { renderEmphasis } from './render-emphasis'
-<<<<<<< HEAD
-import { configField, EditorConfiguration } from '../util/configuration'
+import { configField, type EditorConfiguration } from '../util/configuration'
 import { renderCodeCopyButton } from './render-copy-button'
-=======
-import { configField, type EditorConfiguration } from '../util/configuration'
->>>>>>> d94cb0bd
 
 const renderCompartment = new Compartment()
 
