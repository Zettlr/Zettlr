--- conflicted
+++ resolved
@@ -14,14 +14,9 @@
  * END HEADER
  */
 
-<<<<<<< HEAD
-import { EditorState, StateField, Transaction } from '@codemirror/state'
+import { StateField, type EditorState, type Transaction } from '@codemirror/state'
 import { markdownToAST } from '@common/modules/markdown-utils'
 import { countAll } from '@common/util/counter'
-=======
-import { StateField, type EditorState, type Transaction } from '@codemirror/state'
-import countWords from '@common/util/count-words'
->>>>>>> b8f65cd2
 
 export const countField = StateField.define<{ chars: number, words: number }>({
   create (state: EditorState): { chars: number, words: number } {
