/* global define CodeMirror */
/**
  * @ignore
  * BEGIN HEADER
  *
  * Contains:        Link rendering Plugin
  * CVM-Role:        CodeMirror Plugin
  * Maintainer:      Hendrik Erz
  * License:         GNU GPL v3
  *
  * Description:     This plugin renders links and makes them clickable.
  *
  * END HEADER
  */

(function (mod) {
  if (typeof exports === 'object' && typeof module === 'object') { // CommonJS
    mod(require('codemirror/lib/codemirror'))
  } else if (typeof define === 'function' && define.amd) { // AMD
    define(['codemirror/lib/codemirror'], mod)
  } else { // Plain browser env
    mod(CodeMirror)
  }
})(function (CodeMirror) {
  'use strict'

<<<<<<< HEAD
  const makeAbsoluteURL = require('../../../util/make-absolute-url')
  // const openMarkdownLink = require('../open-markdown-link')
  const ipcRenderer = window.ipc
=======
  const makeAbsoluteURL = require('@common/util/make-absolute-url')
  const openMarkdownLink = require('../open-markdown-link')
>>>>>>> 7b930e94

  // This regular expression matches three different kinds of URLs:
  // 1. Linked images in the format [![Alt text](image/path.png)](www.link-target.tld)
  // 2. Markdown URLs in the format [Caption](www.link-target.tld)
  // 3. Standalone links, either beginning with http(s):// or www.
  // 4. Email addresses.
  // var linkRE = /\[([^\]]+?)\]\(([^)]+?)\)|(https?:\/\/\S+|www\.\S+)|([a-z0-9.\-_+]+?@[a-z0-9.\-_+]+\.[a-z]{2,7})/gi
  // ATTENTION: The middle part is taken from the gfm mode so that the rendered
  // links are the same as those that the gfm mode detects.
  const linkRE = /\[!\[([^[]*)\]\((.+)\)\]\((.+)\)|\[([^\]]+)\]\((.+?)\)|(((?:(?:aaas?|about|acap|adiumxtra|af[ps]|aim|apt|attachment|aw|beshare|bitcoin|bolo|callto|cap|chrome(?:-extension)?|cid|coap|com-eventbrite-attendee|content|crid|cvs|data|dav|dict|dlna-(?:playcontainer|playsingle)|dns|doi|dtn|dvb|ed2k|facetime|feed|file|finger|fish|ftp|geo|gg|git|gizmoproject|go|gopher|gtalk|h323|hcp|https?|iax|icap|icon|im|imap|info|ipn|ipp|irc[6s]?|iris(?:\.beep|\.lwz|\.xpc|\.xpcs)?|itms|jar|javascript|jms|keyparc|lastfm|ldaps?|magnet|mailto|maps|market|message|mid|mms|ms-help|msnim|msrps?|mtqp|mumble|mupdate|mvn|news|nfs|nih?|nntp|notes|oid|opaquelocktoken|palm|paparazzi|platform|pop|pres|proxy|psyc|query|res(?:ource)?|rmi|rsync|rtmp|rtsp|secondlife|service|session|sftp|sgn|shttp|sieve|sips?|skype|sm[bs]|snmp|soap\.beeps?|soldat|spotify|ssh|steam|svn|tag|teamspeak|tel(?:net)?|tftp|things|thismessage|tip|tn3270|tv|udp|unreal|urn|ut2004|vemmi|ventrilo|view-source|webcal|wss?|wtai|wyciwyg|xcon(?:-userid)?|xfire|xmlrpc\.beeps?|xmpp|xri|ymsgr|z39\.50[rs]?):(?:\/{1,3}|[a-z0-9%])|www\d{0,3}[.]|[a-z0-9.-]+[.][a-z]{2,4}\/)(?:[^\s()<>]|\([^\s()<>]*\))+(?:\([^\s()<>]*\)|[^\s`*!()[\]{};:'".,<>?«»“”‘’])))|([a-z0-9.\-_+]+?@[a-z0-9.\-_+]+\.[a-z]{2,7})/gi

  /**
   * Declare the markdownRenderLinks command
   *
   * @param   {CodeMirror.Editor}  cm  The CodeMirror instance
   */
  CodeMirror.commands.markdownRenderLinks = function (cm) {
    let match

    // We'll only render the viewport
    const viewport = cm.getViewport()
    for (let i = viewport.from; i < viewport.to; i++) {
      if (cm.getModeAt({ 'line': i, 'ch': 0 }).name !== 'markdown-zkn') continue
      // Always reset lastIndex property, because test()-ing on regular
      // expressions advance it.
      linkRE.lastIndex = 0

      // First get the line and test if the contents contain a link
      let line = cm.getLine(i)
      if (!linkRE.test(line)) {
        continue
      }

      linkRE.lastIndex = 0 // Necessary because of global flag in RegExp

      // Run through all links on this line
      while ((match = linkRE.exec(line)) != null) {
        if ((match.index > 0) && (line[match.index - 1] === '!')) {
          continue
        }
        // What groups can we expect here?
        // Group 1: Image caption of a linked image
        // Group 2: Image link of a linked image
        // Group 3: Link target of a linked image
        // Group 4: Caption of a regular link
        // Group 5: Link target of a regular link
        // Group 6 & 7: Link target of a standalone link
        // Group 8: Email address
        let linkImageCaption = match[1] || ''
        let linkImagePath = match[2] || ''
        let linkImageTarget = match[3] || ''
        let regularLinkCaption = match[4] || ''
        let regularLinkTarget = match[5] || ''
        let standaloneLinkTarget = match[6] || ''
        let email = match[8] || ''

        let isLinkedImage = linkImagePath !== '' && linkImageTarget !== ''
        let isMdLink = regularLinkTarget !== ''
        let isStandaloneLink = standaloneLinkTarget !== ''
        let isEmail = email !== ''

        // Now get the precise beginning of the match and its end
        let curFrom = { 'line': i, 'ch': match.index }
        let curTo = { 'line': i, 'ch': match.index + match[0].length }

        // Now the age-old problem of parenthesis-detection. The regular expression
        // will not match all parenthesis, if a link contains these, so what we need
        // is we have to go through the URL, and, if it contains opening parentheses
        // we need a matching pair of these, so we'll have to go through it one by one.
        let openingParentheses = 0
        let closingParentheses = 0
        if (isMdLink) { // We are *not* repeating this madness for linked images.
          for (let i = 0; i < regularLinkTarget.length; i++) {
            if (regularLinkTarget.charAt(i) === '(') openingParentheses++
            if (regularLinkTarget.charAt(i) === ')') closingParentheses++
          }

          if (openingParentheses > closingParentheses) {
            // If we're here we most certainly have a non-closed parenthesis in a link
            // The assumption is that a link always contains matching pairs. So a link
            // like www.domain.tld/link(likethis will not work.
            let leftOvers = openingParentheses - closingParentheses
            while (curTo.ch < line.length) {
              let currentChar = line.charAt(curTo.ch)
              regularLinkTarget += currentChar
              curTo.ch++
              if (currentChar === ')') leftOvers--
              if (leftOvers === 0) break
            }

            // If we were unable to fully resolve all parentheses, abort rendering.
            if (leftOvers > 0) continue
          }
        }

        let cur = cm.getCursor('from')
        if (cur.line === curFrom.line && cur.ch >= curFrom.ch && cur.ch <= curTo.ch + 1) {
          // Cursor is in selection: Do not render. Also include the adjacent
          // character, because otherwise impartial links will also be detected
          // and rendered before the user has finished typing them.
          continue
        }

        // We can only have one marker at any given position at any given time
        if (cm.doc.findMarks(curFrom, curTo).length > 0) continue

        // Do not render if it's inside a comment (in this case the mode will be
        // markdown, but comments shouldn't be included in rendering)
        // Final check to avoid it for as long as possible, as getTokenAt takes
        // considerable time.
        let tokenTypeBegin = cm.getTokenTypeAt(curFrom)
        let tokenTypeEnd = cm.getTokenTypeAt(curTo)
        if ((tokenTypeBegin && tokenTypeBegin.includes('comment')) ||
        (tokenTypeEnd && tokenTypeEnd.includes('comment'))) {
          continue
        }

        let a = document.createElement('a')
        let renderedLinkTarget = regularLinkTarget
        a.className = 'cma' // CodeMirrorAnchors
        if (isLinkedImage) {
          let img = document.createElement('img')
          renderedLinkTarget = linkImageTarget
          img.title = `${linkImageCaption} (${linkImageTarget})`
          img.src = makeAbsoluteURL(cm.getOption('zettlr').markdownImageBasePath, linkImagePath)
          img.style.cursor = 'pointer' // Nicer cursor
          // Copied over from the other plugin
          // Retrieve the size constraints
          const maxPreviewWidth = cm.getOption('zettlr').imagePreviewWidth
          const maxPreviewHeight = cm.getOption('zettlr').imagePreviewHeight
          let width = (maxPreviewWidth) ? maxPreviewWidth + '%' : '100%'
          let height = (maxPreviewHeight && maxPreviewHeight < 100) ? maxPreviewHeight + 'vh' : ''
          img.style.maxWidth = width
          img.style.maxHeight = height
          a.appendChild(img)
        } else if (isStandaloneLink) {
          // In case of a standalone link, all is the same
          a.innerHTML = standaloneLinkTarget
          renderedLinkTarget = standaloneLinkTarget

          // Make sure the link is not preceeded by ]( and not followed by )
          if (curFrom.ch > 3) {
            let prefix = line.substr(curFrom.ch - 2, 2)
            let suffix = line.substr(curTo.ch, 1)
            if (prefix === '](' && suffix === ')') continue // Part of a full markdown link
          }
        } else if (isEmail) {
          // In case of an email, the same except the URL (which gets
          // an added mailto protocol handler).
          a.innerHTML = email
          renderedLinkTarget = 'mailto:' + email
        } else {
          // Markdown URL
          regularLinkCaption = regularLinkCaption.replace(/\*\*([^*]+?)\*\*/g, '<strong>$1</strong>')
          regularLinkCaption = regularLinkCaption.replace(/__([^_]+?)__/g, '<strong>$1</strong>')
          regularLinkCaption = regularLinkCaption.replace(/\*([^*]+?)\*/g, '<em>$1</em>')
          regularLinkCaption = regularLinkCaption.replace(/\s_([^_]+?)_/g, ' <em>$1</em>')
          regularLinkCaption = regularLinkCaption.replace(/^_([^_]+?)_/, '<em>$1</em>')
          regularLinkCaption = regularLinkCaption.replace(/~~([^~]+?)~~/g, '<del>$1</del>')
          regularLinkCaption = regularLinkCaption.replace(/`([^`]+?)`/g, '<code>$1</code>')
          if (/^!\[.+\]\(.+\)$/.test(regularLinkCaption)) {
            regularLinkCaption = regularLinkCaption.replace(/^!\[(.*)\]\((.+)\)$/, '<img src="$2" title="$1">')
          }
          a.innerHTML = regularLinkCaption
        }

        // Set the correct link target as the title, both for users to show
        // them where they are headed, and also to give the link tooltip
        // hook the necessary information
        a.title = renderedLinkTarget

        // Retain the outer formatting, if applicable
        let tk = cm.getTokenAt(curFrom, true).type
        if (tk) {
          tk = tk.split(' ')
          if (tk.includes('strong')) {
            a.style.fontWeight = 'bold'
          }
          if (tk.includes('em')) {
            a.style.fontStyle = 'italic'
          }
        }

        // Apply TextMarker
        let textMarker = cm.doc.markText(
          curFrom, curTo,
          {
            'clearOnEnter': true,
            'replacedWith': a,
            'inclusiveLeft': false,
            'inclusiveRight': false
          }
        )

        a.onclick = (e) => {
          // Only open while either Ctrl or Cmd is pressed.
          let darwinCmd = process.platform === 'darwin' && e.metaKey
          let otherCtrl = process.platform !== 'darwin' && e.ctrlKey

          if (darwinCmd || otherCtrl) {
            e.preventDefault()
            // On ALT-Clicks, use the callback to have the user decide
            // what should happen when they click on links, defined
            // in the markdownOnLinkOpen option.

            // removing call
            // openMarkdownLink(renderedLinkTarget, cm)
            ipcRenderer.invoke('application', {
              command: 'open-markdown-link',
              payload: {
                path: renderedLinkTarget,
                cm: cm,
                newTab: false
              }
            })
          } else {
            // Clear the textmarker and set the cursor to where the
            // user has clicked the link.
            textMarker.clear()
            cm.setCursor(cm.coordsChar({ 'left': e.clientX, 'top': e.clientY }))
            cm.focus()
          }
        }
      } // END while-loop
    } // END for-loop
  }
})<|MERGE_RESOLUTION|>--- conflicted
+++ resolved
@@ -24,14 +24,8 @@
 })(function (CodeMirror) {
   'use strict'
 
-<<<<<<< HEAD
   const makeAbsoluteURL = require('../../../util/make-absolute-url')
-  // const openMarkdownLink = require('../open-markdown-link')
   const ipcRenderer = window.ipc
-=======
-  const makeAbsoluteURL = require('@common/util/make-absolute-url')
-  const openMarkdownLink = require('../open-markdown-link')
->>>>>>> 7b930e94
 
   // This regular expression matches three different kinds of URLs:
   // 1. Linked images in the format [![Alt text](image/path.png)](www.link-target.tld)
