/**
 * MAIN CSS FOR LIGHT THEMING
 */

// CodeMirror scrollbar annotations
.sb-annotation {
  background-color: var(--bg-annotation);
}

// Now all "bigger" styles
body {

  #editor .CodeMirror {
    color: var(--grey-5);

    &.cm-s-zettlr-code {
      // Code files have this theme applied (others have cm-s-zettlr-markdown)
      font-family: 'Inconsolata', Consolas, Menlo, monospace;
    }

    // Add a background color to the vim command bar
    .CodeMirror-dialog.CodeMirror-dialog-bottom, .vim-error-message {
      background-color: rgb(225, 225, 225);
    }

    &.cm-stex-mode,
    &.cm-css-mode {
      font-family: 'Inconsolata', Consolas, Menlo, monospace;

      .cm-comment {
        color: var(--grey-2);
      }

      .cm-attribute {
        color: var(--blue-0);
      }

      .cm-builtin {
        color: var(--blue-0);
      }

      // Some modes use this for keywords
      .cm-string {
        color: var(--green-0);
      }

      .cm-string-2 {
        color: var(--gold-selection-dark);
      }

      .cm-variable {
        color: var(--grey-6);
      }

      .cm-variable-2 {
        color: var(--green-selection-dark);
      }

      .cm-keyword {
        color: var(--purple-selection);
      }

      .cm-property {
        color: var(--orange-2);
      }

      .cm-type {
        color: var(--orange-2);
      }

      .cm-atom {
        color: var(--green-0);
      }

      .cm-number {
        color: var(--blue-0);
      }
    }

    // Now general styling for variables

    // First generic variables
    .cm-comment,
    .cm-fenced-code,
    .cm-inline-math {
      color: var(--grey-5);
      font-family: 'Inconsolata', Consolas, Menlo, monospace;
    }

    .cm-highlight {
      // Both directives are !important to override any other colors.
      background-color: yellow !important;
      color: #333 !important;
    }

    .cm-fenced-code,
    .cm-stex-mode {
      font-family: 'Inconsolata', Consolas, Menlo, monospace;

      &.cm-comment {
        color: var(--grey-2);
      }

      &.cm-attribute {
        color: var(--blue-0);
      }

      &.cm-builtin {
        color: var(--blue-0);
      }

      // Some modes use this for keywords
      &.cm-string {
        color: var(--green-0);
      }

      &.cm-string-2 {
        color: var(--gold-selection-dark);
      }

      &.cm-variable {
        color: var(--grey-6);
      }

      &.cm-variable-2 {
        color: var(--green-selection-dark);
      }

      &.cm-keyword {
        color: var(--purple-selection-dark);
      }

      &.cm-property {
        color: var(--orange-2);
      }

      &.cm-type {
        color: var(--orange-2);
      }

      &.cm-atom {
        color: var(--green-0);
      }

      &.cm-number {
        color: var(--blue-0);
      }

      &.cm-positive {
        color: var(--green-0);
      }

      &.cm-negative {
        color: var(--red-0);
      }
    }

    // HTML tags
    .cm-tag {
      font-family: 'Inconsolata', Consolas, Menlo, monospace;
      color: var(--orange-2);
    }

    .cm-attribute {
      font-family: 'Inconsolata', Consolas, Menlo, monospace;
      color: var(--blue-0);
    }

    .cm-string {
      font-family: 'Inconsolata', Consolas, Menlo, monospace;
      color: var(--green-0);
    }

    .cm-bracket {
      font-family: 'Inconsolata', Consolas, Menlo, monospace;
      color: var(--grey-5);
    }

    // TYPOGRAPHY
    .cm-formatting-header-1,
    .cm-formatting-header-2,
    .cm-formatting-header-3,
    .cm-formatting-header-4,
    .cm-formatting-header-5,
    .cm-formatting-header-6,
    .cm-url {
      color: var(--c-primary);
    }

    .size-header-1,
    .size-header-2,
    .size-header-3,
    .size-header-4,
    .size-header-5,
    .size-header-6 {
      font-weight: bold;
    }

    // Style the code block line wrapper classes
    .code-block-line {
      background-color: #eee;
    }

    .code-block-first-line {
        border-top-left-radius: 4px;
        border-top-right-radius: 4px;
    }

    .code-block-last-line {
        border-bottom-left-radius: 4px;
        border-bottom-right-radius: 4px;
    }
    
    // Style the code block copy buttons
<<<<<<< HEAD
    .code-block-copy-button:active {
	background: #e5e5e5;
	-webkit-box-shadow: inset 0px 0px 5px #c1c1c1;
	-moz-box-shadow: inset 0px 0px 5px #c1c1c1;
	box-shadow: inset 0px 0px 5px #c1c1c1;
	outline: none;

=======
    .code-block-copy-button{
      position: absolute;
      top: 5px;
      right: 5px;
      height: 25px;
      width: 25px;
      z-index: 9;
    }

    .code-block-copy-button:active{
      background: #b6b6b6;
      -webkit-box-shadow: inset 0px 0px 5px #c1c1c1;
      -moz-box-shadow: inset 0px 0px 5px #c1c1c1;
      box-shadow: inset 0px 0px 5px #c1c1c1;
      outline: none;
>>>>>>> 535a75ff
    }

    /* LISTS */
    .cm-formatting-list-ul,
    .cm-formatting-list-ol {
      color: var(--c-primary);
    }

    .cm-spell-error {
      text-decoration: dashed underline;
      text-decoration-color: var(--orange-2);
      // Prevent skipping of low-baseline chars to prevent strange artefacts
      text-decoration-skip-ink: none;
    }

    .cm-zkn-tag,
    .cm-zkn-id,
    .cm-zkn-link,
    .cm-zkn-link-formatting,
    .cm-footnote-formatting {
      color: var(--c-primary);
    }

    .cm-footnote-formatting {
      font-weight: bold;
    }

    // cma = code-mirror-anchor
    .cma {
      color: var(--c-primary);
      font-weight: inherit;
    }

    // citations
    .citeproc-citation {
      background-color: var(--grey-0);

      &.error {
        color: var(--red-2);
      }
    }

    // Mermaid charts
    .mermaid-chart {

      // THEMING
      // For now, a simple background
      // for easy recognition
      svg {
        background-color: var(--grey-4);
        border-radius: 5px;
      }

      cursor: default; // No text cursor

      &.error {
        font-family: 'Inconsolata', Consolas, Menlo, monospace; // For the error messages
        color: var(--fg-error);
      }
    }

    .cm-escape-char {
      color: var(--grey-3);
    }

    // Horizontal ruler
    .cm-hr {
      color: var(--c-primary);
      font-family: 'Inconsolata', Consolas, Menlo, monospace;
      font-weight: bold;
    }

    // Add a cool indicator to the front matter -- overwrites the .cm-hr style above
    .cm-yaml-frontmatter-start {
      color: inherit;

      &::after {
        content: "YAML Frontmatter";
        display: inline-block;
        margin-left: 10px;
        padding: 0px 5px;
        font-size: 60%;
        font-weight: normal;
        vertical-align: middle;
        color: rgb(180, 180, 180);
        background-color: rgb(240, 240, 240);
      }
    }

    .CodeMirror-foldmarker {
      background-color: var(--grey-0);
      color: var(--grey-3);

      &:hover {
        background-color: var(--grey-1);
      }
    }

    .CodeMirror-guttermarker-subtle {
      color: #dadada;
    }

    // Heading tags
    .heading-tag {
      color: var(--grey-1);
      transition: 0.2s all ease;

      &:hover {
        color: var(--grey-3);
        background-color: var(--grey-1);
      }
    }

    // The active line when in typewriter mode
    .CodeMirror-linebackground.typewriter-active-line {
      border-top: 2px solid @grey-3;
      border-bottom: 2px solid @grey-3;
      background-color: @grey-1;
      margin-top: -2px;
      margin-bottom: -2px;
    }
  }

  .CodeMirror-focused .CodeMirror-selected {
    background-color: var(--selection-light);
  }

  .CodeMirror .CodeMirror-selected {
    background-color: var(--selection-light);
  }

  .CodeMirror-cursor {
    background: var(--c-primary);
  }

  // Hint related stuff. Hints mustn't be scoped by .CodeMirror as they are
  // attached to document.body, not the editor
  .CodeMirror-hints {
    -webkit-box-shadow: 2px 3px 5px rgba(0, 0, 0, .2);
    -moz-box-shadow: 2px 3px 5px rgba(0, 0, 0, .2);
    box-shadow: 2px 3px 5px rgba(0, 0, 0, .2);
    border-radius: @border-radius;
    border: 1px solid var(--grey-1);

    background: white;
    font-size: 90%;

    li.CodeMirror-hint {
      color: var(--grey-7);

      &:hover {
        background-color: var(--grey-0);
      }
    }

    li.CodeMirror-hint-active {
      background: var(--c-primary);
      color: var(--grey-0);

      &:hover {
        background-color: var(--c-primary-shade);
      }
    }

    // Special tags
    .cm-hint-colour {
      color: var(--grey-3);
      background-color: var(--grey-2);
    }
  }

  // Custom styling for the various editors across the app
  // -----------------------------------------------------------------------------
  #editor .CodeMirror {

    // Comments in the main editor should have a background-color
    .cm-comment:not(.cm-formatting):not(.cm-fenced-code) {
      // NOTE: The background color must have transparency applied, otherwise
      // the block-cursor (e.g. in Insert mode or in vim mode) won't be visible
      background-color: #f0f0f099;

      &:first-child {
        border-top-left-radius: @border-radius;
        border-bottom-left-radius: @border-radius;
        padding-left: 5px;
      }

      &:last-child {
        border-top-right-radius: @border-radius;
        border-bottom-right-radius: @border-radius;
        padding-right: 5px;
      }
    }

    // We need to make sure inline elements (directly after & before formatting
    // elements) also have this nice padding and border.
    .cm-formatting+.cm-comment:not(.cm-formatting):not(.cm-fenced-code) {
      border-top-left-radius: @border-radius;
      border-bottom-left-radius: @border-radius;
      padding-left: 5px;
    }

    .cm-formatting~.cm-comment:not(.cm-formatting):not(.cm-fenced-code) {
      border-top-right-radius: @border-radius;
      border-bottom-right-radius: @border-radius;
      padding-right: 5px;
    }

    // cm-comment should be ignored inside code blocks
    .code-block-line {
      // Retain monospaced font from editor.css
      font-family: Consolas, 'Inconsolata', Menlo, monospace;

      .cm-comment {
        background-color: transparent !important;
        padding: 0 !important;
      }
    }
  }
}<|MERGE_RESOLUTION|>--- conflicted
+++ resolved
@@ -211,16 +211,6 @@
         border-bottom-right-radius: 4px;
     }
     
-    // Style the code block copy buttons
-<<<<<<< HEAD
-    .code-block-copy-button:active {
-	background: #e5e5e5;
-	-webkit-box-shadow: inset 0px 0px 5px #c1c1c1;
-	-moz-box-shadow: inset 0px 0px 5px #c1c1c1;
-	box-shadow: inset 0px 0px 5px #c1c1c1;
-	outline: none;
-
-=======
     .code-block-copy-button{
       position: absolute;
       top: 5px;
@@ -229,14 +219,12 @@
       width: 25px;
       z-index: 9;
     }
-
     .code-block-copy-button:active{
       background: #b6b6b6;
       -webkit-box-shadow: inset 0px 0px 5px #c1c1c1;
       -moz-box-shadow: inset 0px 0px 5px #c1c1c1;
       box-shadow: inset 0px 0px 5px #c1c1c1;
       outline: none;
->>>>>>> 535a75ff
     }
 
     /* LISTS */
