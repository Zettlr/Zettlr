--- conflicted
+++ resolved
@@ -19,40 +19,30 @@
       class="editor-container"
       v-on:drop="handleDrop($event, 'editor')"
     >
-<<<<<<< HEAD
-      <template v-for="file in openFiles" v-bind:key="file.path">
-        <ImageViewer
-          v-if="hasImageExt(file.path)"
-          v-show="activeFile?.path === file.path"
-          v-bind:file="file"
-          v-bind:leaf-id="leafId"
-          v-bind:active-file="activeFile"
-          v-bind:window-id="windowId"
-          v-bind:editor-commands="editorCommands"
-        ></ImageViewer>
-        <PDFViewer
-          v-else-if="hasPDFExt(file.path)"
-          v-show="activeFile?.path === file.path"
-          v-bind:file="file"
-          v-bind:leaf-id="leafId"
-          v-bind:active-file="activeFile"
-          v-bind:window-id="windowId"
-          v-bind:editor-commands="editorCommands"
-        ></PDFViewer>
-
-=======
       <template v-if="activeFileDescriptor !== undefined">
->>>>>>> 8fd22cfd
         <!--
           Teleport the correct editor that needs to be in distraction free
           outside the DOM structure to have it render on top of everything else.
         -->
-<<<<<<< HEAD
-        <Teleport v-else to="div#window-content" v-bind:disabled="!distractionFree || activeFile?.path !== file.path">
-=======
         <Teleport to="div#window-content" v-bind:disabled="!distractionFree">
->>>>>>> 8fd22cfd
+          <ImageViewer
+            v-if="hasImageExt(activeFileDescriptor.path)"
+            v-bind:file="activeFileDescriptor"
+            v-bind:leaf-id="leafId"
+            v-bind:active-file="activeFile"
+            v-bind:window-id="windowId"
+            v-bind:editor-commands="editorCommands"
+          ></ImageViewer>
+          <PDFViewer
+            v-else-if="hasPDFExt(activeFileDescriptor.path)"
+            v-bind:file="activeFileDescriptor"
+            v-bind:leaf-id="leafId"
+            v-bind:active-file="activeFile"
+            v-bind:window-id="windowId"
+            v-bind:editor-commands="editorCommands"
+          ></PDFViewer>
           <MainEditor
+            v-else
             v-bind:file="activeFileDescriptor"
             v-bind:distraction-free="distractionFree"
             v-bind:leaf-id="leafId"
