--- conflicted
+++ resolved
@@ -19,12 +19,9 @@
 import { useConfigStore, useDocumentTreeStore, useWindowStateStore } from 'source/pinia'
 import type { AnyDescriptor } from 'source/types/common/fsal'
 import { ref, computed, type Ref, watch, nextTick } from 'vue'
-<<<<<<< HEAD
 import { hasImageExt, hasPDFExt } from 'source/common/util/file-extention-checks'
 import makeValidUri from 'source/common/util/make-valid-uri'
-=======
 import type { DocumentManagerIPCAPI } from 'source/app/service-providers/documents'
->>>>>>> 2e4f6bbc
 
 const ipcRenderer = window.ipc
 
