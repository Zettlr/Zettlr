--- conflicted
+++ resolved
@@ -100,11 +100,10 @@
     }
   },
   data: function () {
-<<<<<<< HEAD
-    return {sortBy: "asc"}
-=======
-    return {selected:null}
->>>>>>> eb536e0c
+    return {
+      selected:null,
+      sortBy: "asc"
+    }
   },
   computed: {
     fileTree: function (): Array<MDFileMeta|CodeFileMeta|DirMeta> {
@@ -146,7 +145,7 @@
       return this.getFilteredTree.filter(item => item.type !== 'directory') as Array<MDFileMeta|CodeFileMeta>
     },
     alphabeticSort: function(): DirMeta[] {
-      function compare(a, b) {
+      function compare(a:any, b:any) {
 
         let nameA = a.name.toLowerCase(), nameB = b.name.toLowerCase();
 
