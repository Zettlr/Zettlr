<!DOCTYPE html>
<html>
<head>
    <meta charset="UTF-8">
    <!-- Allow script execution only from the app itself or inline stuff to
         supress the Electron default warning (and also make it safer here) -->
    <meta http-equiv="Content-Security-Policy" content="script-src 'self' 'unsafe-inline'">
    <title>Zettlr</title>

    <!-- KaTeX CSS file -->
    <link rel="stylesheet" href="../../node_modules/katex/dist/katex.min.css">
    <!-- Clarity CSS files -->
    <link rel="stylesheet" href="../../node_modules/@clr/icons/clr-icons.min.css">
    <!-- Generated CSS output for the vue components -->
    <link rel="stylesheet" href="./vue/sidebar.css">

    <!-- Include the geometry of the app -->
    <link rel="stylesheet" href="../../common/assets/css/geometry.css">

    <!-- Include the main theme -->
    <link rel="stylesheet" id="theme-css" href="../../common/assets/css/theme-berlin.css">

    <!-- And now the JS -->
    <!-- Hack for recognizing jquery (thanks to https://stackoverflow.com/a/37480521/8651046)-->
    <script>if (typeof module === 'object') {window.module = module; module = undefined;}</script>

    <script type="text/javascript" src="../../node_modules/jquery/dist/jquery.js"></script>

    <!-- Hack for jQuery (part 2) -->
    <script>if (window.module) module = window.module;</script>

    <!-- Load tippy.js -->
    <link rel="stylesheet" href="../../node_modules/tippy.js/dist/tippy.css">
<<<<<<< HEAD
    <script src="../../node_modules/@popperjs/core/dist/umd/popper.min.js"></script>
    <script type="text/javascript" src="../../node_modules/tippy.js/dist/tippy.umd.js"></script>
=======

    <!-- Finally load the app. It will load automatically. -->
    <script type="text/javascript" src="../main.js"></script>
>>>>>>> 96d699a9
</head>
<body>
    <div id="container">

        <!-- Main toolbar -->
        <div id="toolbar">
        </div>

        <!-- Mount the Sidebar -->
        <div id="sidebar"></div>

        <!-- Three: The editor itself -->
        <div id="editor">
          <div id="document-tabs"></div>
            <textarea id="cm-text" style="display:none;" placeholder=""></textarea>
        </div>

        <!--
          Windows window controls, taken from
          https://github.com/sidneys/electron-titlebar-windows (License: MIT)
        -->

        <div class="windows-window-controls">
          <div class="minimise">
            <svg x="0px" y="0px" viewBox="0 0 10 1">
              <rect fill="#000000" width="10" height="1"></rect>
            </svg>
          </div>
          <div class="resize">
            <svg class="maximise-svg" x="0px" y="0px" viewBox="0 0 10 10">
              <mask id="Mask">
                <rect fill="#FFFFFF" width="10" height="10"></rect>
                <path fill="#000000" d="M 3 1 L 9 1 L 9 7 L 8 7 L 8 2 L 3 2 L 3 1 z"/>
                <path fill="#000000" d="M 1 3 L 7 3 L 7 9 L 1 9 L 1 3 z"/>
              </mask>
              <path fill="#000000" d="M 2 0 L 10 0 L 10 8 L 8 8 L 8 10 L 0 10 L 0 2 L 2 2 L 2 0 z" mask="url(#Mask)"/>
            </svg>
          </div>
          <div class="close">
            <svg x="0px" y="0px" viewBox="0 0 10 10">
              <polygon fill="#000000" points="10,1 9,0 5,4 1,0 0,1 4,5 0,9 1,10 5,6 9,10 10,9 6,5"></polygon>
            </svg>
          </div>
        </div>
    </div>
</body>
</html><|MERGE_RESOLUTION|>--- conflicted
+++ resolved
@@ -31,14 +31,6 @@
 
     <!-- Load tippy.js -->
     <link rel="stylesheet" href="../../node_modules/tippy.js/dist/tippy.css">
-<<<<<<< HEAD
-    <script src="../../node_modules/@popperjs/core/dist/umd/popper.min.js"></script>
-    <script type="text/javascript" src="../../node_modules/tippy.js/dist/tippy.umd.js"></script>
-=======
-
-    <!-- Finally load the app. It will load automatically. -->
-    <script type="text/javascript" src="../main.js"></script>
->>>>>>> 96d699a9
 </head>
 <body>
     <div id="container">
