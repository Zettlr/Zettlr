/**
 * @ignore
 * BEGIN HEADER
 *
 * Contains:        Zettlr class
 * CVM-Role:        Controller
 * Maintainer:      Hendrik Erz
 * License:         GNU GPL v3
 *
 * Description:     This class is the main hub for everything that the main
 *                  process does. This means that here everything the app can
 *                  or cannot do come together.
 *
 * END HEADER
 */

import {
  app,
  BrowserWindow,
  FileFilter,
  MessageBoxReturnValue
} from 'electron'

import { trans } from '@common/i18n-main'

import { CodeFileDescriptor, DirDescriptor, MDFileDescriptor } from '@dts/main/fsal'
import { CodeFileMeta, MDFileMeta } from '@dts/common/fsal'

import broadcastIpcMessage from '@common/util/broadcast-ipc-message'
import extractFilesFromArgv from '../app/util/extract-files-from-argv'
import AppServiceContainer from '../app/app-service-container'

export default class Zettlr {
  isQuitting: boolean
  editFlag: boolean
  _openPaths: any
  private readonly isShownFor: string[]
  private readonly _app: AppServiceContainer

  /**
    * Create a new application object
    * @param {electron.app} parentApp The app object.
    */
  constructor (_app: AppServiceContainer) {
    this._app = _app
    // Is the app quitting? True if quitting via menu, tray or keyboard shortcut.
    // False if titlebar `x` close, and all other times.
    this.isQuitting = false
    this.editFlag = false // Is the current opened file edited?
    this._openPaths = [] // Holds all currently opened paths.
    this.isShownFor = [] // Contains all files for which remote notifications are currently shown

    // Now that the config provider is definitely set up, let's see if we
    // should copy the interactive tutorial to the documents directory.
    if (this._app.config.isFirstStart()) {
      this._app.log.info('[First Start] Copying over the interactive tutorial!')
      this._app.commands.run('tutorial-open', {})
        .catch(err => this._app.log.error('[Application] Could not open tutorial', err))
    }

    // Immediately determine if the cache needs to be cleared
    let shouldClearCache = process.argv.includes('--clear-cache')
    if (this._app.config.newVersionDetected() || shouldClearCache) {
      this._app.log.info('Clearing the FSAL cache ...')
      this._app.fsal.clearCache()
    }

    // Listen to the before-quit event by which we make sure to only quit the
    // application if the status of possibly modified files has been cleared.
    // We listen to this event, because it will fire *before* the process
    // attempts to close the open windows, including the main window, which
    // would result in a loss of data. NOTE: The exception is the auto-updater
    // which will close the windows before this event. But because we also
    // listen to close-events on the main window, we should be able to handle
    // this, if we ever switched to the auto updater.
    app.on('before-quit', (event) => {
      this.isQuitting = true
      if (!this._app.documents.isClean()) {
        // Immediately prevent quitting ...
        event.preventDefault()
        this.isQuitting = false
        // ... and ask the user if we should *really* quit.
        this.askSaveChanges()
          .then(result => {
            // 0 = 'Close without saving changes',
            // 1 = 'Save changes'
            // 2 = 'Cancel
            if (result.response === 0) {
              // Clear the modification flags and close again
              this._app.documents.updateModifiedFlags([]) // Empty array = no modified files
              app.quit()
            } else if (result.response === 1) {
              // First, listen once to the event that all documents are clean
              // (i.e. it's safe to shut down) ...
              this._app.documents.once('documents-all-clean', () => {
                // The document manager reports all documents are clean now
                app.quit()
              })

              // ... and then have the renderer begin saving all changed docs.
              broadcastIpcMessage('save-documents', []) // Empty path list so the Editor saves all
            } // Else: Do nothing (abort quitting)
          })
          .catch(e => this._app.log.error('[Application] Could not ask the user to save their changes, because the message box threw an error. Not quitting!', e))
      }
    })

    // If the user wants to close the main window (either during quitting or
    // by closing the window itself) we have to prevent this if not all files
    // are clean. NOTE: The two events before-quit and onBeforeMainWindowClose
    // make sure that this logic works on all platforms:
    // If the main window is closed, quitting will work because no file can be
    // modified without the main window being open. If the main window is still
    // open, that will already prevent the quitting. As soon as the main window
    // is closed on any platform, the "windows-all-closed" will quit the app
    // successfully in any case.
    this._app.windows.onBeforeMainWindowClose(() => {
      if (!this._app.documents.isClean()) {
        this.askSaveChanges()
          .then(result => {
            // 0 = 'Close without saving changes',
            // 1 = 'Save changes'
            // 2 = 'Cancel
            if (result.response === 0) {
              // Clear the modification flags and close again
              this._app.documents.updateModifiedFlags([]) // Empty array = no modified files
              this._app.windows.closeMainWindow()
            } else if (result.response === 1) {
              // First, listen once to the event that all documents are clean
              // (i.e. it's safe to shut down) ...
              this._app.documents.once('documents-all-clean', () => {
                // The document manager reports all documents are clean now
                this._app.windows.closeMainWindow()
              })

              // ... and then have the renderer begin saving all changed docs.
              broadcastIpcMessage('save-documents', []) // Empty path list so the Editor saves all
            } // Else: Do nothing (abort quitting)
          })
          .catch(e => this._app.log.error('[Application] Could not ask the user to save their changes, because the message box threw an error. Not quitting!', e))
      }
      // We must return false to prevent the window from closing
      return this._app.documents.isClean()
    })

    this._app.windows.on('main-window-closed', () => {
      // Reset the FSAL state history so that any new window will have a clean start
      this._app.fsal.resetFiletreeHistory()
    })

    // Listen to document manager changes
    this._app.documents.on('update', (scope: string, changedDescriptor?: MDFileDescriptor|CodeFileDescriptor) => {
      switch (scope) {
        case 'fileSaved':
        case 'openFiles':
          this._app.windows.setModified(this.isModified())
          broadcastIpcMessage('fsal-state-changed', 'openFiles') // TODO: Do we need this?
          break
        case 'activeFile':
          // The active file has changed; set it in the config and notify the
          // renderer process to switch to this file again.
          broadcastIpcMessage('fsal-state-changed', 'activeFile')
          break
        case 'openFileRemotelyChanged':
          if (changedDescriptor !== undefined) {
            // An open file has been changed --> handle this!
            this._onFileContentsChanged(changedDescriptor)
          }
          break
        default:
          this._app.log.warning('Received an Update from the document manager, but the scope was unknown: ' + scope)
          break
      }
    })

    // Listen to changes in the file system
    this._app.fsal.on('fsal-state-changed', (scope: string, changedPath: string) => {
      // Emitted when anything in the state changes
      const openDir = this._app.fsal.openDirectory
      switch (scope) {
        case 'filetree':
          broadcastIpcMessage('fsal-state-changed', 'filetree')
          break
        case 'openDirectory':
          this._app.config.set('openDirectory', (openDir !== null) ? openDir.path : null)
          broadcastIpcMessage('fsal-state-changed', 'openDirectory')
          break
      }
    })
  }

  /**
   * Callback to perform necessary functions in order to replace file contents.
   *
   * @param {object} info The info object originally passed to the event.
   * @memberof Zettlr
   */
  _onFileContentsChanged (changedFile: MDFileDescriptor|CodeFileDescriptor): void {
    // The contents of one of the open files have changed.
    // What follows looks a bit ugly, welcome to callback hell.
    if (this._app.config.get('alwaysReloadFiles') === true) {
      this._app.documents.getFileContents(changedFile).then((file: MDFileMeta|CodeFileMeta) => {
        broadcastIpcMessage('open-file-changed', file)
      }).catch(e => this._app.log.error(e.message, e))
    } else {
      // Prevent multiple instances of the dialog, just ask once. The logic
      // always retrieves the most recent version either way
      const filePath = changedFile.path
      if (this.isShownFor.includes(filePath)) {
        return
      }
      this.isShownFor.push(filePath)

      // Ask the user if we should replace the file
      this._app.windows.shouldReplaceFile(changedFile.name)
        .then((shouldReplace) => {
          // In any case remove the isShownFor for this file.
          this.isShownFor.splice(this.isShownFor.indexOf(filePath), 1)
          if (!shouldReplace) {
            return
          }

          if (changedFile === null) {
            this._app.log.error('[Application] Cannot replace file.', changedFile)
            return
          }

          this._app.documents.getFileContents(changedFile).then((file: any) => {
            broadcastIpcMessage('open-file-changed', file)
          }).catch(e => this._app.log.error(e.message, e))
        }).catch(e => this._app.log.error(e.message, e)) // END ask replace file
    }
  }

  /**
   * Initiate the main process logic after boot.
   */
  async init (): Promise<void> {
    // Start a timer to measure how long the roots take to load.
    const start = Date.now()

    // A note on allPromises and the Promise.all().finally()-chain below:
    // In this function we have two main tasks: Load the file tree and the
    // document manager. Since both processes are isolated from each other,
    // loading the FSAL before the DocumentManager could lead to visual lag,
    // just as vice versa (if the user is a maniac and has, like, 100 files
    // open). Since asynchronous code is written as if it were procedural using
    // async/await, we must forcefully detach both from each other. We do so by
    // simply not awaiting the promises the FSAL generates, and collect them.
    // Then, we stack all remaining set up code into the finally() below while
    // the document manager is simply awaited. This way everything loads as fast
    // as it can, and thus users with many files (as me) will have their
    // documents load slightly before the file tree is fully visible.
    const allPromises: Array<Promise<boolean>> = []

    // First: Initially load all paths
    for (let p of this._app.config.get('openPaths') as string[]) {
      const prom = this._app.fsal.loadPath(p)
      prom.catch(e => {
        console.error(e)
        this._app.log.info(`[Application] Removing path ${p}, as it does no longer exist.`)
        this._app.config.removePath(p)
      })

      allPromises.push(prom)
    }

    Promise.all(allPromises).finally(() => {
      // We allow some promises to fail, but after all have been dealt with,
      // we need to continue the set up process

      // Set the pointers either to null or last opened dir/file
      const openDir = this._app.config.get('openDirectory')
      if (typeof openDir === 'string') {
        try {
          const descriptor = this._app.fsal.findDir(openDir)
          this._app.fsal.openDirectory = descriptor
        } catch (err: any) {
          this._app.log.error(`[Application] Could not set open directory ${openDir}.`, err)
        }
      } // else: openDir was null

      // Verify the integrity of the targets
      this._app.targets.verify()

      // Finally: Open any new files we have in the process arguments.
      this._app.commands.run('roots-add', extractFilesFromArgv())
        .finally(() => {
          // Now we are done.
          const duration = Date.now() - start
          this._app.log.info(`Loaded all roots in ${duration / 1000} seconds`)
        })
    })

    // Finally, initiate a first check for updates
<<<<<<< HEAD
    await this._app.updates.check()

    if (this._app.updates.applicationUpdateAvailable()) {
      const { tagName } = this._app.updates.getUpdateState()
      this._app.log.info(`Update available: ${tagName}`)
      this._app.notifications.show(trans('dialog.update.new_update_available', tagName), 'Updates', () => {
        // The user has clicked the notification, so we can show the update window here
        this._app.windows.showUpdateWindow()
      })
    } else {
      this._app.notifications.show(trans('dialog.update.no_new_update'))
=======
    const checkUpdates: boolean = global.config.get('system.checkForUpdates')
    if (checkUpdates) {
      global.updates.check()

      if (global.updates.applicationUpdateAvailable()) {
        const { tagName } = global.updates.getUpdateState()
        global.log.info(`Update available: ${tagName}`)
        global.notify.normal(trans('dialog.update.new_update_available', tagName), () => {
          // The user has clicked the notification, so we can show the update window here
          this._windowManager.showUpdateWindow()
        })
      }
>>>>>>> 3d4749f6
    }
  }

  /**
    * Shutdown the app. This function is called on quit.
    * @return {Promise} Resolves after the providers have shut down
    */
  async shutdown (): Promise<void> {
    if (!this._app.documents.isClean()) {
      this._app.log.error('[Application] Attention! The FSAL reported there were unsaved changes to certain files. This indicates a critical logical bug in the application!')
    }
  }

  // /**
  //  * In case a root directory gets removed, indicate that fact by marking it
  //  * dead.
  //  * @param  {ZettlrDir} dir The dir to be removed
  //  * @return {void}     No return.
  //  */
  // makeDead (dir: Object): void {
  //   if (dir === this.getCurrentDir()) this.setCurrentDir(null) // Remove current directory
  //   return console.log(`Marking directory ${dir.name} as dead!`)
  // }

  findFile (arg: string): MDFileDescriptor | CodeFileDescriptor | null {
    return this._app.fsal.findFile(arg)
  }

  findDir (arg: string): DirDescriptor | null {
    return this._app.fsal.findDir(arg)
  }

  /**
    * Indicate modifications.
    */
  setModified (isModified: boolean): void {
    this._app.windows.setModified(isModified)
  }

  // Getters

  /**
    * Are there unsaved changes currently in the file system?
    * @return {Boolean} Return true, if there are unsaved changes, or false.
    */
  isModified (): boolean { return !this._app.documents.isClean() }

  /**
    * Shows the main window
    * @return {void} This does not return.
    */
  openWindow (): void {
    this._app.windows.showMainWindow()
  }

  /**
   * Shows any open window, or the main window, if none are open.
   */
  openAnyWindow (): void {
    this._app.windows.showAnyWindow()
  }

  /**
   * Returns the main application window
   *
   * @return  {BrowserWindow}  The main application window
   */
  getMainWindow (): BrowserWindow|null {
    return this._app.windows.getMainWindow()
  }

  /**
   * Displays the given target file in the print window
   *
   * @param   {string}  target  The target file path
   */
  showPrintWindow (target: string): void {
    this._app.windows.showPrintWindow(target)
  }

  // Convenience wrappers: Modules that have access to the application object
  // are able to prompt, ask for stuff, etc.
  async shouldOverwriteFile (filename: string): Promise<boolean> {
    return await this._app.windows.shouldOverwriteFile(filename)
  }

  async askDir (): Promise<string[]> {
    return await this._app.windows.askDir()
  }

  async askFile (filters: FileFilter[]|null = null, multiSel: boolean = false): Promise<string[]> {
    return await this._app.windows.askFile(filters, multiSel)
  }

  /**
   * Asks the user to provide a path to a new file. Takes a filename, in which
   * case the dialog will start in the last known directory of this specific
   * dialog, or a full absolute path, in which the dialog will start.
   *
   * @param   {string}              fileOrPathName   Either an absolute path or just a filename
   * @param   {BrowserWindow|null}  win              The window to attach to
   *
   * @return  {Promise<string|undefined>}            Resolves with a path or undefined
   */
  async saveFile (fileOrPathName: string): Promise<string|undefined> {
    return await this._app.windows.saveFile(fileOrPathName)
  }

  /**
   * Asks the user to save changes to modified files
   *
   * @return  {Promise<MessageBoxReturnValue>}  The answer from the user
   */
  async askSaveChanges (): Promise<MessageBoxReturnValue> {
    return await this._app.windows.askSaveChanges()
  }

  /**
   * Shortcut for accessing the pasteImageModal in the Window manager.
   *
   * @return  {Promise<any>} The data generated in the modal
   */
  async showPasteImageModal (startPath: string): Promise<any> {
    return await this._app.windows.showPasteImageModal(startPath)
  }

  /**
   * Presents a confirmation to the user whether or not they want to actually
   * remove a file or directory from the system.
   *
   * @param   {MDFileDescriptor}    descriptor     The descriptor in question
   *
   * @return  {Promise<boolean>}                   Resolves to true if the user confirms
   */
  async confirmRemove (descriptor: MDFileDescriptor|CodeFileDescriptor|DirDescriptor): Promise<boolean> {
    return await this._app.windows.confirmRemove(descriptor)
  }

  /**
   * Prompts the user with information
   *
   * @param   {any}   options  The options
   */
  prompt (options: any): void {
    this._app.windows.prompt(options)
  }
}<|MERGE_RESOLUTION|>--- conflicted
+++ resolved
@@ -293,32 +293,18 @@
     })
 
     // Finally, initiate a first check for updates
-<<<<<<< HEAD
-    await this._app.updates.check()
-
-    if (this._app.updates.applicationUpdateAvailable()) {
-      const { tagName } = this._app.updates.getUpdateState()
-      this._app.log.info(`Update available: ${tagName}`)
-      this._app.notifications.show(trans('dialog.update.new_update_available', tagName), 'Updates', () => {
-        // The user has clicked the notification, so we can show the update window here
-        this._app.windows.showUpdateWindow()
-      })
-    } else {
-      this._app.notifications.show(trans('dialog.update.no_new_update'))
-=======
-    const checkUpdates: boolean = global.config.get('system.checkForUpdates')
+    const checkUpdates: boolean = this._app.config.get('system.checkForUpdates')
     if (checkUpdates) {
-      global.updates.check()
-
-      if (global.updates.applicationUpdateAvailable()) {
-        const { tagName } = global.updates.getUpdateState()
-        global.log.info(`Update available: ${tagName}`)
-        global.notify.normal(trans('dialog.update.new_update_available', tagName), () => {
+      await this._app.updates.check()
+
+      if (this._app.updates.applicationUpdateAvailable()) {
+        const { tagName } = this._app.updates.getUpdateState()
+        this._app.log.info(`Update available: ${tagName}`)
+        this._app.notifications.show(trans('dialog.update.new_update_available', tagName), undefined, () => {
           // The user has clicked the notification, so we can show the update window here
-          this._windowManager.showUpdateWindow()
+          this._app.windows.showUpdateWindow()
         })
       }
->>>>>>> 3d4749f6
     }
   }
 
