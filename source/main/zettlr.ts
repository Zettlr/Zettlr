/**
 * @ignore
 * BEGIN HEADER
 *
 * Contains:        Zettlr class
 * CVM-Role:        Controller
 * Maintainer:      Hendrik Erz
 * License:         GNU GPL v3
 *
 * Description:     This class is the main hub for everything that the main
 *                  process does. This means that here everything the app can
 *                  or cannot do come together.
 *
 * END HEADER
 */

import { CodeFileDescriptor, MDFileDescriptor } from '@dts/main/fsal'
import { CodeFileMeta, MDFileMeta } from '@dts/common/fsal'

import broadcastIpcMessage from '@common/util/broadcast-ipc-message'
import extractFilesFromArgv from '../app/util/extract-files-from-argv'
<<<<<<< HEAD
import ZettlrCommand from './commands/zettlr-command'
import { CLEAR_CACHE, getCLIArgument } from '@providers/cli-provider'
=======
import AppServiceContainer from '../app/app-service-container'
>>>>>>> 307f339d

export default class Zettlr {
  editFlag: boolean
  _openPaths: any
  private readonly isShownFor: string[]
  private readonly _app: AppServiceContainer

  /**
    * Create a new application object
    * @param {electron.app} parentApp The app object.
    */
  constructor (_app: AppServiceContainer) {
    this._app = _app
    this.editFlag = false // Is the current opened file edited?
    this._openPaths = [] // Holds all currently opened paths.
    this.isShownFor = [] // Contains all files for which remote notifications are currently shown

    // Now that the config provider is definitely set up, let's see if we
    // should copy the interactive tutorial to the documents directory.
    if (this._app.config.isFirstStart()) {
      this._app.log.info('[First Start] Copying over the interactive tutorial!')
      this._app.commands.run('tutorial-open', {})
        .catch(err => this._app.log.error('[Application] Could not open tutorial', err))
    }

<<<<<<< HEAD
    // File System Abstraction Layer, pass the folder
    // where it can store its internal files.
    this._fsal = new FSAL(app.getPath('userData'))

    // Start up the document manager
    this._documentManager = new DocumentManager()

    // Immediately determine if the cache needs to be cleared
    let shouldClearCache = getCLIArgument(CLEAR_CACHE)
    if (global.config.newVersionDetected() || shouldClearCache) {
      global.log.info('Clearing the FSAL cache ...')
      this._fsal.clearCache()
    }

    // Listen to the before-quit event by which we make sure to only quit the
    // application if the status of possibly modified files has been cleared.
    // We listen to this event, because it will fire *before* the process
    // attempts to close the open windows, including the main window, which
    // would result in a loss of data. NOTE: The exception is the auto-updater
    // which will close the windows before this event. But because we also
    // listen to close-events on the main window, we should be able to handle
    // this, if we ever switched to the auto updater.
    app.on('before-quit', (event) => {
      this.isQuitting = true
      if (!this._documentManager.isClean()) {
        // Immediately prevent quitting ...
        event.preventDefault()
        this.isQuitting = false
        // ... and ask the user if we should *really* quit.
        this.askSaveChanges()
          .then(result => {
            // 0 = 'Close without saving changes',
            // 1 = 'Save changes'
            // 2 = 'Cancel
            if (result.response === 0) {
              // Clear the modification flags and close again
              this._documentManager.updateModifiedFlags([]) // Empty array = no modified files
              app.quit()
            } else if (result.response === 1) {
              // First, listen once to the event that all documents are clean
              // (i.e. it's safe to shut down) ...
              this._documentManager.once('documents-all-clean', () => {
                // The document manager reports all documents are clean now
                app.quit()
              })

              // ... and then have the renderer begin saving all changed docs.
              broadcastIpcMessage('save-documents', []) // Empty path list so the Editor saves all
            } // Else: Do nothing (abort quitting)
          })
          .catch(e => global.log.error('[Application] Could not ask the user to save their changes, because the message box threw an error. Not quitting!', e))
      }
    })

    // If the user wants to close the main window (either during quitting or
    // by closing the window itself) we have to prevent this if not all files
    // are clean. NOTE: The two events before-quit and onBeforeMainWindowClose
    // make sure that this logic works on all platforms:
    // If the main window is closed, quitting will work because no file can be
    // modified without the main window being open. If the main window is still
    // open, that will already prevent the quitting. As soon as the main window
    // is closed on any platform, the "windows-all-closed" will quit the app
    // successfully in any case.
    this._windowManager.onBeforeMainWindowClose(() => {
      if (!this._documentManager.isClean()) {
        this.askSaveChanges()
          .then(result => {
            // 0 = 'Close without saving changes',
            // 1 = 'Save changes'
            // 2 = 'Cancel
            if (result.response === 0) {
              // Clear the modification flags and close again
              this._documentManager.updateModifiedFlags([]) // Empty array = no modified files
              this._windowManager.closeMainWindow()
            } else if (result.response === 1) {
              // First, listen once to the event that all documents are clean
              // (i.e. it's safe to shut down) ...
              this._documentManager.once('documents-all-clean', () => {
                // The document manager reports all documents are clean now
                this._windowManager.closeMainWindow()
              })

              // ... and then have the renderer begin saving all changed docs.
              broadcastIpcMessage('save-documents', []) // Empty path list so the Editor saves all
            } // Else: Do nothing (abort quitting)
          })
          .catch(e => global.log.error('[Application] Could not ask the user to save their changes, because the message box threw an error. Not quitting!', e))
      }
      // We must return false to prevent the window from closing
      return this._documentManager.isClean()
    })

    this._windowManager.on('main-window-closed', () => {
=======
    this._app.windows.on('main-window-closed', () => {
>>>>>>> 307f339d
      // Reset the FSAL state history so that any new window will have a clean start
      this._app.fsal.resetFiletreeHistory()
    })

    // Listen to document manager changes
    this._app.documents.on('update', (scope: string, changedDescriptor?: MDFileDescriptor|CodeFileDescriptor) => {
      switch (scope) {
        case 'openFileRemotelyChanged':
          if (changedDescriptor !== undefined) {
            // An open file has been changed --> handle this!
            this._onFileContentsChanged(changedDescriptor)
          }
          break
      }
    })
  }

  /**
   * Callback to perform necessary functions in order to replace file contents.
   *
   * @param {object} info The info object originally passed to the event.
   * @memberof Zettlr
   */
  _onFileContentsChanged (changedFile: MDFileDescriptor|CodeFileDescriptor): void {
    // The contents of one of the open files have changed.
    // What follows looks a bit ugly, welcome to callback hell.
    if (this._app.config.get('alwaysReloadFiles') === true) {
      this._app.documents.getFileContents(changedFile).then((file: MDFileMeta|CodeFileMeta) => {
        broadcastIpcMessage('open-file-changed', file)
      }).catch(e => this._app.log.error(e.message, e))
    } else {
      // Prevent multiple instances of the dialog, just ask once. The logic
      // always retrieves the most recent version either way
      const filePath = changedFile.path
      if (this.isShownFor.includes(filePath)) {
        return
      }
      this.isShownFor.push(filePath)

      // Ask the user if we should replace the file
      this._app.windows.shouldReplaceFile(changedFile.name)
        .then((shouldReplace) => {
          // In any case remove the isShownFor for this file.
          this.isShownFor.splice(this.isShownFor.indexOf(filePath), 1)
          if (!shouldReplace) {
            return
          }

          if (changedFile === null) {
            this._app.log.error('[Application] Cannot replace file.', changedFile)
            return
          }

          this._app.documents.getFileContents(changedFile).then((file: any) => {
            broadcastIpcMessage('open-file-changed', file)
          }).catch(e => this._app.log.error(e.message, e))
        }).catch(e => this._app.log.error(e.message, e)) // END ask replace file
    }
  }

  /**
   * Initiate the main process logic after boot.
   */
  async init (): Promise<void> {
    // Open any new files we have in the process arguments.
    await this._app.commands.run('roots-add', extractFilesFromArgv())
  }

  /**
    * Shutdown the app. This function is called on quit.
    * @return {Promise} Resolves after the providers have shut down
    */
  async shutdown (): Promise<void> {
    if (!this._app.documents.isClean()) {
      this._app.log.error('[Application] Attention! The FSAL reported there were unsaved changes to certain files. This indicates a critical logical bug in the application!')
    }
  }
}<|MERGE_RESOLUTION|>--- conflicted
+++ resolved
@@ -19,12 +19,9 @@
 
 import broadcastIpcMessage from '@common/util/broadcast-ipc-message'
 import extractFilesFromArgv from '../app/util/extract-files-from-argv'
-<<<<<<< HEAD
+import AppServiceContainer from '../app/app-service-container'
 import ZettlrCommand from './commands/zettlr-command'
 import { CLEAR_CACHE, getCLIArgument } from '@providers/cli-provider'
-=======
-import AppServiceContainer from '../app/app-service-container'
->>>>>>> 307f339d
 
 export default class Zettlr {
   editFlag: boolean
@@ -50,103 +47,7 @@
         .catch(err => this._app.log.error('[Application] Could not open tutorial', err))
     }
 
-<<<<<<< HEAD
-    // File System Abstraction Layer, pass the folder
-    // where it can store its internal files.
-    this._fsal = new FSAL(app.getPath('userData'))
-
-    // Start up the document manager
-    this._documentManager = new DocumentManager()
-
-    // Immediately determine if the cache needs to be cleared
-    let shouldClearCache = getCLIArgument(CLEAR_CACHE)
-    if (global.config.newVersionDetected() || shouldClearCache) {
-      global.log.info('Clearing the FSAL cache ...')
-      this._fsal.clearCache()
-    }
-
-    // Listen to the before-quit event by which we make sure to only quit the
-    // application if the status of possibly modified files has been cleared.
-    // We listen to this event, because it will fire *before* the process
-    // attempts to close the open windows, including the main window, which
-    // would result in a loss of data. NOTE: The exception is the auto-updater
-    // which will close the windows before this event. But because we also
-    // listen to close-events on the main window, we should be able to handle
-    // this, if we ever switched to the auto updater.
-    app.on('before-quit', (event) => {
-      this.isQuitting = true
-      if (!this._documentManager.isClean()) {
-        // Immediately prevent quitting ...
-        event.preventDefault()
-        this.isQuitting = false
-        // ... and ask the user if we should *really* quit.
-        this.askSaveChanges()
-          .then(result => {
-            // 0 = 'Close without saving changes',
-            // 1 = 'Save changes'
-            // 2 = 'Cancel
-            if (result.response === 0) {
-              // Clear the modification flags and close again
-              this._documentManager.updateModifiedFlags([]) // Empty array = no modified files
-              app.quit()
-            } else if (result.response === 1) {
-              // First, listen once to the event that all documents are clean
-              // (i.e. it's safe to shut down) ...
-              this._documentManager.once('documents-all-clean', () => {
-                // The document manager reports all documents are clean now
-                app.quit()
-              })
-
-              // ... and then have the renderer begin saving all changed docs.
-              broadcastIpcMessage('save-documents', []) // Empty path list so the Editor saves all
-            } // Else: Do nothing (abort quitting)
-          })
-          .catch(e => global.log.error('[Application] Could not ask the user to save their changes, because the message box threw an error. Not quitting!', e))
-      }
-    })
-
-    // If the user wants to close the main window (either during quitting or
-    // by closing the window itself) we have to prevent this if not all files
-    // are clean. NOTE: The two events before-quit and onBeforeMainWindowClose
-    // make sure that this logic works on all platforms:
-    // If the main window is closed, quitting will work because no file can be
-    // modified without the main window being open. If the main window is still
-    // open, that will already prevent the quitting. As soon as the main window
-    // is closed on any platform, the "windows-all-closed" will quit the app
-    // successfully in any case.
-    this._windowManager.onBeforeMainWindowClose(() => {
-      if (!this._documentManager.isClean()) {
-        this.askSaveChanges()
-          .then(result => {
-            // 0 = 'Close without saving changes',
-            // 1 = 'Save changes'
-            // 2 = 'Cancel
-            if (result.response === 0) {
-              // Clear the modification flags and close again
-              this._documentManager.updateModifiedFlags([]) // Empty array = no modified files
-              this._windowManager.closeMainWindow()
-            } else if (result.response === 1) {
-              // First, listen once to the event that all documents are clean
-              // (i.e. it's safe to shut down) ...
-              this._documentManager.once('documents-all-clean', () => {
-                // The document manager reports all documents are clean now
-                this._windowManager.closeMainWindow()
-              })
-
-              // ... and then have the renderer begin saving all changed docs.
-              broadcastIpcMessage('save-documents', []) // Empty path list so the Editor saves all
-            } // Else: Do nothing (abort quitting)
-          })
-          .catch(e => global.log.error('[Application] Could not ask the user to save their changes, because the message box threw an error. Not quitting!', e))
-      }
-      // We must return false to prevent the window from closing
-      return this._documentManager.isClean()
-    })
-
-    this._windowManager.on('main-window-closed', () => {
-=======
     this._app.windows.on('main-window-closed', () => {
->>>>>>> 307f339d
       // Reset the FSAL state history so that any new window will have a clean start
       this._app.fsal.resetFiletreeHistory()
     })
