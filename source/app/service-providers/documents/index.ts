--- conflicted
+++ resolved
@@ -31,14 +31,9 @@
 import chokidar from 'chokidar'
 import { type Update } from '@codemirror/collab'
 import { ChangeSet, Text } from '@codemirror/state'
-<<<<<<< HEAD
-import { CodeFileDescriptor, MDFileDescriptor } from '@dts/common/fsal'
+import type { CodeFileDescriptor, MDFileDescriptor } from '@dts/common/fsal'
 import { countChars, countWords } from '@common/util/counter'
 import { markdownToAST } from '@common/modules/markdown-utils'
-=======
-import type { CodeFileDescriptor, MDFileDescriptor } from '@dts/common/fsal'
-import countWords from '@common/util/count-words'
->>>>>>> b8f65cd2
 
 type DocumentWindows = Record<string, DocumentTree>
 
